--- conflicted
+++ resolved
@@ -1,6 +1,7 @@
 package db
 
 import (
+	"encoding/hex"
 	"eth2-exporter/types"
 	"fmt"
 	"strings"
@@ -57,17 +58,21 @@
 	return err
 }
 
-func AddSubscription(userID uint64, eventName types.EventName, validatorPublickey *string) error {
+// AddSubscription adds a new subscription to the database. It checkes if the subscription already exists before inserting.
+func AddSubscription(userID uint64, eventName string, validatorPublickey *string) error {
 
-	// check if the subscription already exists
+	event, err := types.EventFromString(eventName)
+	if err != nil {
+		return err
+	}
+
 	filter := GetSubscriptionsFilter{
-		EventNames: &[]types.EventName{eventName},
+		EventNames: &[]types.EventName{event},
 		UserIDs:    &[]uint64{userID},
 	}
-	
+
 	if validatorPublickey != nil {
-		
-		filter.ValidatorPubkey = []string{validatorPublicKey}
+		filter.ValidatorPublicKeys = &[]string{*validatorPublickey}
 	}
 
 	subs, err := GetSubscriptions(filter)
@@ -76,32 +81,45 @@
 	}
 
 	if len(subs) != 0 {
-		return errors.Errorf("This subscription does not already exist. user: %v, event: %v", userID, eventName)
+		return errors.Errorf("This subscription already exist. user: %v, event: %v validator: %v", userID, eventName, *validatorPublickey)
 	}
 
 	if validatorPublickey == nil {
 		_, err = FrontendDB.Exec("INSERT INTO notifications_subscriptions (user_id, event_name) VALUES ($1, $2)", userID, eventName)
 		return err
 	}
-	_, err = FrontendDB.Exec("INSERT INTO notifications_subscriptions (user_id, event_name, validator_publickey) VALUES ($1, $2, $3)", userID, eventName, *validatorPublickey)
+	pubKey, err := hex.DecodeString(*validatorPublickey)
+	if err != nil {
+		return err
+	}
+	_, err = FrontendDB.Exec("INSERT INTO notifications_subscriptions (user_id, event_name, validator_publickey) VALUES ($1, $2, $3)", userID, eventName, pubKey)
+	return err
+}
+
+// DeleteSubscription removes a subscription from the database.
+func DeleteSubscription(userID uint64, eventName types.EventName, validatorPublickey *string) error {
+	if validatorPublickey == nil {
+		_, err := FrontendDB.Exec("DELETE FROM notifications_subscriptions WHERE user_id = $1 and event_name = $2 and validator_publickey IS NULL", userID, eventName)
+		return err
+	}
+	pubKey, err := hex.DecodeString(*validatorPublickey)
+	if err != nil {
+		return err
+	}
+
+	_, err = FrontendDB.Exec("DELETE FROM notifications_subscriptions WHERE user_id = $1 and event_name = $2 and validator_publickey = $3", userID, eventName, pubKey)
 	return err
 }
 
 type GetSubscriptionsFilter struct {
-<<<<<<< HEAD
-	EventNames *[]types.EventName
-	UserIDs    *[]uint64
-	validatorPubkey *[]string
-=======
 	EventNames          *[]types.EventName
 	UserIDs             *[]uint64
 	ValidatorPublicKeys *[]string
->>>>>>> c28df9f1
 }
 
 func GetSubscriptions(filter GetSubscriptionsFilter) ([]*types.Subscription, error) {
 	subs := []*types.Subscription{}
-	qry := "SELECT id, user_id, event_name, encode(validator_publickey::bytea, 'hex'), last_notification_ts FROM notifications_subscriptions"
+	qry := "SELECT id, user_id, event_name, encode(validator_publickey::bytea, 'hex') as validator_publickey, last_notification_ts FROM notifications_subscriptions"
 	if filter.EventNames == nil || filter.UserIDs == nil || filter.ValidatorPublicKeys == nil {
 		err := FrontendDB.Select(&subs, qry)
 		return subs, err
@@ -121,7 +139,7 @@
 	}
 
 	if filter.ValidatorPublicKeys != nil {
-		filters = append(filters, fmt.Sprintf("validator_publickey = ANY($%d)", len(filters)+1))
+		filters = append(filters, fmt.Sprintf("encode(validator_publickey::bytea, 'hex') = ANY($%d)", len(filters)+1))
 		args = append(args, pq.Array(*filter.ValidatorPublicKeys))
 	}
 
@@ -129,16 +147,4 @@
 
 	err := FrontendDB.Select(&subs, qry, args...)
 	return subs, err
-}
-
-func GetUserValidatorSubscriptions(userId uint64, pubKey []byte) ([]*types.Subscription, error) {
-	subs := []*types.Subscription{}
-	err := FrontendDB.Select(&subs, "SELECT * FROM notifications_subscriptions WHERE user_id = $1 and validator_publickey = $2", userId, pubKey)
-	return subs, err
-}
-
-func GetUserSubscriptions(userId uint64) ([]*types.Subscription, error) {
-	subs := []*types.Subscription{}
-	err := FrontendDB.Select(&subs, "SELECT * FROM notifications_subscriptions WHERE user_id = $1", userId)
-	return subs, err
 }