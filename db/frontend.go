--- conflicted
+++ resolved
@@ -363,10 +363,6 @@
 	return data, err
 }
 
-<<<<<<< HEAD
-
-=======
->>>>>>> ab8a83d4
 func DisableAllSubscriptionsFromStripeUser(stripeCustomerID string) error {
 	userID, err := StripeGetCustomerUserId(stripeCustomerID)
 	if err != nil {
