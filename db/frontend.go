--- conflicted
+++ resolved
@@ -250,7 +250,6 @@
 	return err
 }
 
-<<<<<<< HEAD
 // AddSubscription adds a new subscription to the database.
 func AddSubscription(userID uint64, network string, eventName types.EventName, eventFilter string, eventThreshold float64) error {
 	now := time.Now()
@@ -298,8 +297,6 @@
 	return err
 }
 
-=======
->>>>>>> 73a64fd6
 func InsertMobileSubscription(userID uint64, paymentDetails types.MobileSubscription, store, receipt string, expiration int64, rejectReson string, extSubscriptionId string) error {
 	now := time.Now()
 	nowTs := now.Unix()
@@ -366,8 +363,6 @@
 	return data, err
 }
 
-<<<<<<< HEAD
-
 func DisableAllSubscriptionsFromStripeUser(stripeCustomerID string) error {
 	userID, err := StripeGetCustomerUserId(stripeCustomerID)
 	if err != nil {
@@ -382,8 +377,6 @@
 	return err
 }
 
-=======
->>>>>>> 73a64fd6
 func GetUserSubscriptionIDByStripe(stripeSubscriptionID string) (uint64, error) {
 	var subscriptionID uint64
 	row := FrontendDB.QueryRow(
