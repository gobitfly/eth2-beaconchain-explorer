package db

import (
	"database/sql"
	"errors"
	"eth2-exporter/types"
	"eth2-exporter/utils"
	"fmt"
	"strconv"
	"strings"
	"time"

	"github.com/jmoiron/sqlx"
	"github.com/lib/pq"
)

// FrontendDB is a pointer to the auth-database
var FrontendDB *sqlx.DB

func MustInitFrontendDB(username, password, host, port, name, sessionSecret string) {
	FrontendDB = mustInitDB(username, password, host, port, name)
}

// GetUserEmailById returns the email of a user.
func GetUserEmailById(id uint64) (string, error) {
	var mail string = ""
	err := FrontendDB.Get(&mail, "SELECT email FROM users WHERE id = $1", id)
	return mail, err
}

// GetUserEmailsByIds returns the emails of users.
func GetUserEmailsByIds(ids []uint64) (map[uint64]string, error) {
	mailsByID := map[uint64]string{}
	if len(ids) == 0 {
		return mailsByID, nil
	}
	var rows []struct {
		ID    uint64 `db:"id"`
		Email string `db:"email"`
	}
	err := FrontendDB.Select(&rows, "SELECT id, email FROM users WHERE id = ANY($1)", pq.Array(ids))
	if err != nil {
		return nil, err
	}
	for _, r := range rows {
		mailsByID[r.ID] = r.Email
	}
	return mailsByID, nil
}

// DeleteUserByEmail deletes a user.
func DeleteUserByEmail(email string) error {
	_, err := FrontendDB.Exec("DELETE FROM users WHERE email = $1", email)
	return err
}

func GetUserApiKeyById(id uint64) (string, error) {
	var apiKey string = ""
	err := FrontendDB.Get(&apiKey, "SELECT api_key FROM users WHERE id = $1", id)
	return apiKey, err
}

func GetUserIdByApiKey(apiKey string) (*types.UserWithPremium, error) {
	data := &types.UserWithPremium{}
	row := FrontendDB.QueryRow("SELECT id, (SELECT product_id from users_app_subscriptions WHERE user_id = users.id AND active = true order by id desc limit 1) FROM users WHERE api_key = $1", apiKey)
	err := row.Scan(&data.ID, &data.Product)
	return data, err
}

// DeleteUserById deletes a user.
func DeleteUserById(id uint64) error {
	_, err := FrontendDB.Exec("DELETE FROM users WHERE id = $1", id)
	return err
}

// UpdatePassword updates the password of a user.
func UpdatePassword(userId uint64, hash []byte) error {
	_, err := FrontendDB.Exec("UPDATE users SET password = $1 WHERE id = $2", hash, userId)
	return err
}

// AddAuthorizeCode registers a code that can be used in exchange for an access token
func AddAuthorizeCode(userId uint64, code, clientId string, appId uint64) error {
	var dbClientID = clientId
	if len(dbClientID) <= 5 { // remain backwards compatible
		dbClientID = code
	}
	now := time.Now()
	nowTs := now.Unix()
	_, err := FrontendDB.Exec("INSERT INTO oauth_codes (user_id, code, app_id, created_ts, client_id) VALUES($1, $2, $3, TO_TIMESTAMP($4), $5) ON CONFLICT (user_id, app_id, client_id) DO UPDATE SET code = $2, created_ts = TO_TIMESTAMP($4), consumed = false", userId, code, appId, nowTs, dbClientID)
	return err
}

// GetAppNameFromRedirectUri receives an oauth redirect_url and returns the registered app name, if exists
func GetAppDataFromRedirectUri(callback string) (*types.OAuthAppData, error) {
	data := []*types.OAuthAppData{}
	err := FrontendDB.Select(&data, "SELECT id, app_name, redirect_uri, active, owner_id FROM oauth_apps WHERE active = true AND redirect_uri = $1", callback)
	if err != nil {
		return nil, err
	}

	if len(data) > 0 {
		return data[0], nil
	}
	return nil, errors.New("no rows found")
}

// CreateAPIKey creates an API key for the user and saves it to the database
func CreateAPIKey(userID uint64) error {
	type user struct {
		Password   string
		RegisterTs time.Time
		Email      string
	}

	tx, err := FrontendDB.Begin()
	if err != nil {
		return err
	}
	defer tx.Rollback()

	u := user{}

	row := tx.QueryRow("SELECT register_ts, password, email FROM users where id = $1", userID)
	err = row.Scan(&u.RegisterTs, &u.Password, &u.Email)
	if err != nil {
		return err
	}

	key, err := utils.GenerateAPIKey(u.Password, u.Email, fmt.Sprint(u.RegisterTs.Unix()))
	if err != nil {
		return err
	}
	_, err = tx.Exec("UPDATE users SET api_key = $1 where id = $2", key, userID)
	if err != nil {
		return err
	}

	err = tx.Commit()
	if err != nil {
		return err
	}
	return nil
}

// GetUserAuthDataByAuthorizationCode checks an oauth code for validity, consumes the code and returns the userId on success
func GetUserAuthDataByAuthorizationCode(code string) (*types.OAuthCodeData, error) {
	var rows []*types.OAuthCodeData
	err := FrontendDB.Select(&rows, "UPDATE oauth_codes SET consumed = true WHERE code = $1 AND "+
		"consumed = false AND created_ts + INTERVAL '35 minutes' > NOW() "+
		"RETURNING user_id, app_id;", code)

	if err != nil {
		return nil, err
	}

	for _, r := range rows {
		if r.UserID > 0 {
			return r, nil
		}
	}

	return nil, errors.New("no rows found")
}

// GetByRefreshToken basically used to confirm the claimed user id with the refresh token. Returns the userId if successfull
func GetByRefreshToken(claimUserID, claimAppID, claimDeviceID uint64, hashedRefreshToken string) (uint64, error) {
	var userID uint64
	err := FrontendDB.Get(&userID,
		"SELECT user_id FROM users_devices WHERE user_id = $1 AND "+
			"refresh_token = $2 AND app_id = $3 AND id = $4 AND active = true", claimUserID, hashedRefreshToken, claimAppID, claimDeviceID)

	if err != nil {
		return 0, err
	}

	return userID, nil
}

func GetUserMonitorSharingSetting(userID uint64) (bool, error) {
	var share bool
	err := FrontendDB.Get(&share,
		"SELECT share FROM stats_sharing WHERE user_id = $1 ORDER BY id desc limit 1", userID)

	if err != nil {
		if err == sql.ErrNoRows {
			return false, nil
		}
		return false, err
	}

	return share, nil
}

func SetUserMonitorSharingSetting(userID uint64, share bool) error {
	_, err := FrontendDB.Exec("INSERT INTO stats_sharing (user_id, share, ts) VALUES($1, $2, 'NOW()')",
		userID, share,
	)

	return err
}

func GetUserDevicesByUserID(userID uint64) ([]types.PairedDevice, error) {
	data := []types.PairedDevice{}

	rows, err := FrontendDB.Query(
		"SELECT users_devices.id, oauth_apps.app_name, users_devices.device_name, users_devices.active, "+
			"users_devices.notify_enabled, users_devices.created_ts FROM users_devices "+
			"left join oauth_apps on users_devices.app_id = oauth_apps.id WHERE users_devices.user_id = $1 order by created_ts desc", userID)

	if err != nil {
		return nil, err
	}

	defer rows.Close()

	for rows.Next() {
		pairedDevice := types.PairedDevice{}
		if err := rows.Scan(&pairedDevice.ID, &pairedDevice.AppName, &pairedDevice.DeviceName, &pairedDevice.Active, &pairedDevice.NotifyEnabled, &pairedDevice.CreatedAt); err != nil {
			return nil, err
		}

		data = append(data, pairedDevice)
	}

	if len(data) > 0 {
		return data, nil
	}
	return nil, errors.New("no rows found")
}

// InsertUserDevice Insert user device and return device id
func InsertUserDevice(userID uint64, hashedRefreshToken string, name string, appID uint64) (uint64, error) {
	var deviceID uint64
	err := FrontendDB.Get(&deviceID, "INSERT INTO users_devices (user_id, refresh_token, device_name, app_id, created_ts) VALUES($1, $2, $3, $4, 'NOW()') RETURNING id",
		userID, hashedRefreshToken, name, appID,
	)

	if err != nil {
		return 0, err
	}

	return deviceID, nil
}

func MobileNotificatonTokenUpdate(userID, deviceID uint64, notifyToken string) error {
	_, err := FrontendDB.Exec("UPDATE users_devices SET notification_token = $1 WHERE user_id = $2 AND id = $3;",
		notifyToken, userID, deviceID,
	)
	return err
}

// AddSubscription adds a new subscription to the database.
func AddSubscription(userID uint64, network string, eventName types.EventName, eventFilter string, eventThreshold float64) error {
	now := time.Now()
	nowTs := now.Unix()
	nowEpoch := utils.TimeToEpoch(now)

	var onConflictDo string = "NOTHING"
	if strings.HasPrefix(string(eventName), "monitoring_") {
		onConflictDo = "UPDATE SET event_threshold = $6"
	}

	name := string(eventName)
	if network != "" {
		name = strings.ToLower(network) + ":" + string(eventName)
	}

	_, err := FrontendDB.Exec("INSERT INTO users_subscriptions (user_id, event_name, event_filter, created_ts, created_epoch, event_threshold) VALUES ($1, $2, $3, TO_TIMESTAMP($4), $5, $6) ON CONFLICT (user_id, event_name, event_filter) DO "+onConflictDo, userID, name, eventFilter, nowTs, nowEpoch, eventThreshold)
	return err
}

// AddSubscription adds a new subscription to the database.
func AddTestSubscription(userID uint64, network string, eventName types.EventName, eventFilter string, eventThreshold float64, epoch uint64) error {
	var onConflictDo string = "NOTHING"
	if strings.HasPrefix(string(eventName), "monitoring_") {
		onConflictDo = "UPDATE SET event_threshold = $6"
	}

	name := string(eventName)
	if network != "" {
		name = strings.ToLower(network) + ":" + string(eventName)
	}

	_, err := FrontendDB.Exec("INSERT INTO users_subscriptions (user_id, event_name, event_filter, created_ts, created_epoch, event_threshold) VALUES ($1, $2, $3, TO_TIMESTAMP($4), $5, $6) ON CONFLICT (user_id, event_name, event_filter) DO "+onConflictDo, userID, name, eventFilter, utils.EpochToTime(epoch).Unix(), epoch, eventThreshold)
	return err
}

// DeleteSubscription removes a subscription from the database.
func DeleteSubscription(userID uint64, network string, eventName types.EventName, eventFilter string) error {
	name := string(eventName)
	if network != "" {
		name = strings.ToLower(network) + ":" + string(eventName)
	}

	_, err := FrontendDB.Exec("DELETE FROM users_subscriptions WHERE user_id = $1 and event_name = $2 and event_filter = $3", userID, name, eventFilter)
	return err
}

func InsertMobileSubscription(userID uint64, paymentDetails types.MobileSubscription, store, receipt string, expiration int64, rejectReson string, extSubscriptionId string) error {
	now := time.Now()
	nowTs := now.Unix()
	receiptHash := utils.HashAndEncode(receipt)
	_, err := FrontendDB.Exec("INSERT INTO users_app_subscriptions (user_id, product_id, price_micros, currency, created_at, updated_at, validate_remotely, active, store, receipt, expires_at, reject_reason, receipt_hash, subscription_id) VALUES("+
		"$1, $2, $3, $4, TO_TIMESTAMP($5), TO_TIMESTAMP($6), $7, $8, $9, $10, TO_TIMESTAMP($11), $12, $13, $14);",
		userID, paymentDetails.ProductID, paymentDetails.PriceMicros, paymentDetails.Currency, nowTs, nowTs, paymentDetails.Valid, paymentDetails.Valid, store, receipt, expiration, rejectReson, receiptHash, extSubscriptionId,
	)
	return err
}

func ChangeProductIDFromStripe(stripeSubscriptionID string, productID string) error {
	now := time.Now()
	nowTs := now.Unix()

	tx, err := FrontendDB.Begin()
	if err != nil {
		return err
	}
	defer tx.Rollback()

	_, err = tx.Exec("UPDATE users_app_subscriptions SET product_id = $2, updated_at = TO_TIMESTAMP($3) where subscription_id = $1 AND store = 'stripe'", stripeSubscriptionID, productID, nowTs)
	if err != nil {
		return err
	}

	err = tx.Commit()
	return err
}

func GetAppSubscriptionCount(userID uint64) (int64, error) {
	var count int64
	row := FrontendDB.QueryRow(
		"SELECT count(receipt) as count FROM users_app_subscriptions WHERE user_id = $1",
		userID,
	)
	err := row.Scan(&count)
	return count, err
}

func GetUserPremiumSubscription(id uint64) (types.UserPremiumSubscription, error) {
	userSub := types.UserPremiumSubscription{}
	err := FrontendDB.Get(&userSub, "SELECT user_id, store, active, COALESCE(product_id, '') as product_id, COALESCE(reject_reason, '') as reject_reason FROM users_app_subscriptions WHERE user_id = $1 ORDER BY active desc, id desc LIMIT 1", id)
	return userSub, err
}

func GetUserPremiumPackage(userID uint64) (string, error) {
	var pkg string
	row := FrontendDB.QueryRow(
		"SELECT COALESCE(product_id, '') as product_id from users_app_subscriptions WHERE user_id = $1 AND active = true order by id desc",
		userID,
	)
	err := row.Scan(&pkg)
	return pkg, err
}

func GetAllAppSubscriptions() ([]*types.PremiumData, error) {
	data := []*types.PremiumData{}

	err := FrontendDB.Select(&data,
		"SELECT id, receipt, store, active, expires_at, product_id from users_app_subscriptions WHERE validate_remotely = true order by id desc",
	)

	return data, err
}

<<<<<<< HEAD
=======
func DisableAllSubscriptionsFromStripeUser(stripeCustomerID string) error {
	userID, err := StripeGetCustomerUserId(stripeCustomerID)
	if err != nil {
		return err
	}

	now := time.Now()
	nowTs := now.Unix()
	_, err = FrontendDB.Exec("UPDATE users_app_subscriptions SET active = $1, updated_at = TO_TIMESTAMP($2), expires_at = TO_TIMESTAMP($3), reject_reason = $4 WHERE user_id = $5 AND store = 'stripe';",
		false, nowTs, nowTs, "stripe_user_deleted", userID,
	)
	return err
}

>>>>>>> d35b1ee9
func GetUserSubscriptionIDByStripe(stripeSubscriptionID string) (uint64, error) {
	var subscriptionID uint64
	row := FrontendDB.QueryRow(
		"SELECT id from users_app_subscriptions WHERE subscription_id = $1",
		stripeSubscriptionID,
	)
	err := row.Scan(&subscriptionID)
	return subscriptionID, err
}

func UpdateUserSubscription(id uint64, valid bool, expiration int64, rejectReason string) error {
	now := time.Now()
	nowTs := now.Unix()
	_, err := FrontendDB.Exec("UPDATE users_app_subscriptions SET active = $1, updated_at = TO_TIMESTAMP($2), expires_at = TO_TIMESTAMP($3), reject_reason = $4 WHERE id = $5;",
		valid, nowTs, expiration, rejectReason, id,
	)
	return err
}

func GetUserPushTokenByIds(ids []uint64) (map[uint64][]string, error) {
	pushByID := map[uint64][]string{}
	if len(ids) == 0 {
		return pushByID, nil
	}
	var rows []struct {
		ID    uint64 `db:"user_id"`
		Token string `db:"notification_token"`
	}

	err := FrontendDB.Select(&rows, "SELECT DISTINCT ON (user_id, notification_token) user_id, notification_token FROM users_devices WHERE user_id = ANY($1) AND notify_enabled = true AND active = true AND notification_token IS NOT NULL AND LENGTH(notification_token) > 20 ORDER BY user_id, notification_token, id DESC", pq.Array(ids))
	if err != nil {
		return nil, err
	}
	for _, r := range rows {
		val, ok := pushByID[r.ID]
		if ok {
			pushByID[r.ID] = append(val, r.Token)
		} else {
			pushByID[r.ID] = []string{r.Token}
		}
	}

	return pushByID, nil
}

func MobileDeviceSettingsUpdate(userID, deviceID uint64, notifyEnabled, active string) (*sql.Rows, error) {
	var query = ""
	var args []interface{}

	args = append(args, userID)
	args = append(args, deviceID)

	if notifyEnabled != "" {
		args = append(args, notifyEnabled == "true")
		query = addParamToQuery(query, fmt.Sprintf("notify_enabled = $%d", len(args)))
	}

	if active != "" {
		args = append(args, active == "true")
		query = addParamToQuery(query, fmt.Sprintf("active = $%d", len(args)))
	}

	if query == "" {
		return nil, errors.New("No params for change provided")
	}

	rows, err := FrontendDB.Query("UPDATE users_devices SET "+query+" WHERE user_id = $1 AND id = $2 RETURNING notify_enabled;",
		args...,
	)
	return rows, err
}

func MobileDeviceDelete(userID, deviceID uint64) error {
	_, err := FrontendDB.Exec("DELETE FROM users_devices WHERE user_id = $1 AND id = $2;", userID, deviceID)
	return err
}

func addParamToQuery(query, param string) string {
	var result = query
	if result != "" {
		result += ","
	}
	result += param
	return result
}

func MobileDeviceSettingsSelect(userID, deviceID uint64) (*sql.Rows, error) {
	rows, err := FrontendDB.Query("SELECT notify_enabled FROM users_devices WHERE user_id = $1 AND id = $2;",
		userID, deviceID,
	)
	return rows, err
}

func CleanupOldMachineStats() error {
	const deleteLIMIT uint64 = 60000 // 200 users make 36000 new inserts per hour

	now := time.Now()
	nowTs := now.Unix()
	var today int = int(nowTs / 86400)

	dayRange := 32
	day := int(today - dayRange)

	deleteCondition := "SELECT COALESCE(min(id), 0) from stats_meta_p where day <= $1"
	deleteConditionGeneral := "SELECT COALESCE(min(id), 0) from stats_process where meta_id <= $1"

	var metaID uint64
	row := FrontendDB.QueryRow(deleteCondition, day)
	err := row.Scan(&metaID)
	if err != nil {
		return err
	}

	var generalID uint64
	row = FrontendDB.QueryRow(deleteConditionGeneral, metaID)
	err = row.Scan(&generalID)
	if err != nil {
		return err
	}
	metaID += deleteLIMIT
	generalID += deleteLIMIT

	tx, err := FrontendDB.Begin()

	if err != nil {
		return err
	}
	defer tx.Rollback()

	_, err = tx.Exec("DELETE FROM stats_system WHERE id IN (SELECT id from stats_system where meta_id <= $1 ORDER BY meta_id asc)", metaID)
	if err != nil {
		return err
	}

	_, err = tx.Exec("DELETE FROM stats_add_beaconnode WHERE id IN (SELECT id from stats_add_beaconnode WHERE general_id <= $1 ORDER BY general_id asc)", generalID)
	if err != nil {
		return err
	}

	_, err = tx.Exec("DELETE FROM stats_add_validator WHERE id IN (SELECT id from stats_add_validator WHERE general_id <= $1 ORDER BY general_id asc)", generalID)
	if err != nil {
		return err
	}

	_, err = tx.Exec("DELETE FROM stats_process WHERE id IN (SELECT id FROM stats_process WHERE id <= $1 ORDER BY id asc)", generalID)
	if err != nil {
		return err
	}

	_, err = tx.Exec("DELETE FROM stats_meta_p WHERE day < $2 AND id IN (SELECT id from stats_meta_p where day < $2 AND id <= $1 ORDER BY id asc)", metaID, day)
	if err != nil {
		return err
	}

	_, err = tx.Exec("DROP TABLE IF EXISTS stats_meta_" + strconv.Itoa(day-2))
	if err != nil {
		return err
	}

	err = tx.Commit()
	if err != nil {
		return err
	}

	return nil
}

func GetStatsMachineCount(userID uint64) (uint64, error) {
	now := time.Now()
	nowTs := now.Unix()
	var day int = int(nowTs / 86400)

	var count uint64
	row := FrontendDB.QueryRow(
		"SELECT COUNT(DISTINCT sub.machine) as count FROM (SELECT machine from stats_meta_p WHERE day = $2 AND user_id = $1 AND created_trunc + '15 minutes'::INTERVAL > 'now' LIMIT 15) sub",
		userID, day,
	)
	err := row.Scan(&count)
	return count, err
}

func InsertStatsMeta(tx *sql.Tx, userID uint64, data *types.StatsMeta) (uint64, error) {
	now := time.Now()
	nowTs := now.Unix()
	var day int = int(nowTs / 86400)

	var id uint64
	row := tx.QueryRow(
		"INSERT INTO stats_meta_p (user_id, machine, ts, version, process, created_trunc, exporter_version, day) VALUES($1, $2, TO_TIMESTAMP($3), $4, $5, date_trunc('minute', TO_TIMESTAMP($6)), $7, $8) RETURNING id",
		userID, data.Machine, data.Timestamp, data.Version, data.Process, nowTs, data.ExporterVersion, day,
	)
	err := row.Scan(&id)

	return id, err
}

func CreateNewStatsMetaPartition() error {

	now := time.Now()
	nowTs := now.Unix()
	var day int = int(nowTs / 86400)

	partitionName := "stats_meta_" + strconv.Itoa(day)
	logger.Info("creating new partition table " + partitionName)

	_, err := FrontendDB.Exec("CREATE TABLE " + partitionName + " PARTITION OF stats_meta_p FOR VALUES IN (" + strconv.Itoa(day) + ")")
	if err != nil {
		logger.Errorf("error creating partition %v", err)
		return err
	}
	_, err = FrontendDB.Exec("CREATE UNIQUE INDEX " + partitionName + "_user_id_created_trunc_process_machine_key ON public." + partitionName + " USING btree (user_id, created_trunc, process, machine)")
	if err != nil {
		logger.Errorf("error creating index %v", err)
		return err
	}

	return err
}

func InsertStatsSystem(tx *sql.Tx, meta_id uint64, data *types.StatsSystem) (uint64, error) {
	var id uint64
	row := tx.QueryRow(
		"INSERT INTO stats_system (meta_id, cpu_cores, cpu_threads, cpu_node_system_seconds_total, "+
			"cpu_node_user_seconds_total, cpu_node_iowait_seconds_total, cpu_node_idle_seconds_total,"+
			"memory_node_bytes_total, memory_node_bytes_free, memory_node_bytes_cached, memory_node_bytes_buffers,"+
			"disk_node_bytes_total, disk_node_bytes_free, disk_node_io_seconds, disk_node_reads_total, disk_node_writes_total,"+
			"network_node_bytes_total_receive, network_node_bytes_total_transmit, misc_node_boot_ts_seconds, misc_os"+
			") "+
			"VALUES($1, $2, $3, $4, $5, $6, $7, $8, $9, $10, $11, $12, $13, $14, $15, $16, $17, $18, $19, $20) RETURNING id",
		meta_id, data.CPUCores, data.CPUThreads, data.CPUNodeSystemSecondsTotal, data.CPUNodeUserSecondsTotal,
		data.CPUNodeIowaitSecondsTotal, data.CPUNodeIdleSecondsTotal, data.MemoryNodeBytesTotal, data.MemoryNodeBytesFree,
		data.MemoryNodeBytesCached, data.MemoryNodeBytesBuffers, data.DiskNodeBytesTotal, data.DiskNodeBytesFree,
		data.DiskNodeIoSeconds, data.DiskNodeReadsTotal, data.DiskNodeWritesTotal, data.NetworkNodeBytesTotalReceive,
		data.NetworkNodeBytesTotalTransmit, data.MiscNodeBootTsSeconds, data.MiscOS,
	)
	err := row.Scan(&id)
	return id, err
}

func InsertStatsProcessGeneral(tx *sql.Tx, meta_id uint64, data *types.StatsProcess) (uint64, error) {
	var id uint64
	row := tx.QueryRow(
		"INSERT INTO stats_process (meta_id, cpu_process_seconds_total, memory_process_bytes, client_name, client_version,"+
			"client_build, sync_eth2_fallback_configured,"+
			"sync_eth2_fallback_connected"+
			") "+
			"VALUES($1, $2, $3, $4, $5, $6, $7, $8) RETURNING id",
		meta_id, data.CPUProcessSecondsTotal, data.MemoryProcessBytes, data.ClientName, data.ClientVersion, data.ClientBuild,
		data.SyncEth2FallbackConfigured, data.SyncEth2FallbackConnected,
	)
	err := row.Scan(&id)
	return id, err
}

func InsertStatsValidator(tx *sql.Tx, general_id uint64, data *types.StatsAdditionalsValidator) (uint64, error) {
	var id uint64
	_, err := tx.Exec(
		"INSERT INTO stats_add_validator (general_id, validator_total, validator_active) "+
			"VALUES($1, $2, $3)",
		general_id, data.ValidatorTotal, data.ValidatorActive,
	)

	return id, err
}

func InsertStatsBeaconnode(tx *sql.Tx, general_id uint64, data *types.StatsAdditionalsBeaconnode) (uint64, error) {
	var id uint64
	_, err := tx.Exec(
		"INSERT INTO stats_add_beaconnode (general_id, disk_beaconchain_bytes_total, network_libp2p_bytes_total_receive,"+
			"network_libp2p_bytes_total_transmit, network_peers_connected, sync_eth1_connected, sync_eth2_synced,"+
			"sync_beacon_head_slot, sync_eth1_fallback_configured, sync_eth1_fallback_connected"+
			") "+
			"VALUES($1, $2, $3, $4, $5, $6, $7, $8, $9, $10)",
		general_id, data.DiskBeaconchainBytesTotal, data.NetworkLibp2pBytesTotalReceive, data.NetworkLibp2pBytesTotalTransmit,
		data.NetworkPeersConnected, data.SyncEth1Connected, data.SyncEth2Synced, data.SyncBeaconHeadSlot, data.SyncEth1FallbackConfigured, data.SyncEth1FallbackConnected,
	)
	return id, err
}

func NewTransaction() (*sql.Tx, error) {
	return FrontendDB.Begin()
}

func getMachineStatsGap(resultCount uint64) int {
	if resultCount > 20160 { // more than 14 (31)
		return 8
	}
	if resultCount > 10080 { // more than 7 (14)
		return 7
	}
	if resultCount > 2880 { // more than 2 (7)
		return 5
	}
	if resultCount > 1440 { // more than 1 (2)
		return 4
	}
	if resultCount > 770 { // more than 12h
		return 2
	}
	return 1
}

func getMaxDay(limit uint64) int {
	now := time.Now()
	nowTs := now.Unix()
	var day int = int(nowTs / 86400)

	dayRange := int(limit/1440) + 1
	return day - dayRange
}

func GetStatsValidator(userID, limit, offset uint64) (*sql.Rows, error) {
	gapSize := getMachineStatsGap(limit)
	maxDay := getMaxDay(limit)
	row, err := FrontendDB.Query(
		"SELECT t.* FROM (SELECT client_name, client_version, cpu_process_seconds_total, machine, memory_process_bytes, sync_eth2_fallback_configured, sync_eth2_fallback_connected, ts as timestamp, validator_active, validator_total, row_number() OVER(ORDER BY stats_meta_p.id desc) as row FROM stats_add_validator LEFT JOIN stats_process ON stats_add_validator.general_id = stats_process.id "+
			" LEFT JOIN stats_meta_p on stats_process.meta_id = stats_meta_p.id "+
			"WHERE stats_meta_p.day >= $5 AND user_id = $1 AND process = 'validator' ORDER BY stats_meta_p.id desc LIMIT $2 OFFSET $3) t where t.row % $4 = 0",
		userID, limit, offset, gapSize, maxDay,
	)
	return row, err
}

func GetStatsNode(userID, limit, offset uint64) (*sql.Rows, error) {
	gapSize := getMachineStatsGap(limit)
	maxDay := getMaxDay(limit)
	row, err := FrontendDB.Query(
		"SELECT t.* FROM (SELECT client_name, client_version, cpu_process_seconds_total, machine, memory_process_bytes, sync_eth1_fallback_configured, sync_eth1_fallback_connected, sync_eth2_fallback_configured, sync_eth2_fallback_connected, ts as timestamp, disk_beaconchain_bytes_total, network_libp2p_bytes_total_receive, network_libp2p_bytes_total_transmit, network_peers_connected, sync_eth1_connected, sync_eth2_synced, sync_beacon_head_slot, row_number() OVER(ORDER BY stats_meta_p.id desc) as row FROM stats_add_beaconnode left join stats_process on stats_process.id = stats_add_beaconnode.general_id "+
			" LEFT JOIN stats_meta_p on stats_process.meta_id = stats_meta_p.id "+
			"WHERE stats_meta_p.day >= $5 AND user_id = $1 AND process = 'beaconnode' ORDER BY stats_meta_p.id desc LIMIT $2 OFFSET $3) t where t.row % $4 = 0",
		userID, limit, offset, gapSize, maxDay,
	)
	return row, err
}

func GetStatsSystem(userID, limit, offset uint64) (*sql.Rows, error) {
	gapSize := getMachineStatsGap(limit)
	maxDay := getMaxDay(limit)
	row, err := FrontendDB.Query(
		"SELECT t.* FROM (SELECT cpu_cores, cpu_threads, cpu_node_system_seconds_total, cpu_node_user_seconds_total, cpu_node_iowait_seconds_total, cpu_node_idle_seconds_total, memory_node_bytes_total, memory_node_bytes_free, memory_node_bytes_cached, memory_node_bytes_buffers, disk_node_bytes_total, disk_node_bytes_free, disk_node_io_seconds, disk_node_reads_total, disk_node_writes_total, network_node_bytes_total_receive, network_node_bytes_total_transmit, misc_os, misc_node_boot_ts_seconds, ts as timestamp, machine, row_number() OVER(ORDER BY stats_meta_p.id desc) as row from stats_system"+
			" LEFT JOIN stats_meta_p on stats_system.meta_id = stats_meta_p.id "+
			"WHERE stats_meta_p.day >= $5 AND user_id = $1 AND process = 'system' ORDER BY stats_meta_p.id desc LIMIT $2 OFFSET $3) t where t.row % $4 = 0",
		userID, limit, offset, gapSize, maxDay,
	)
	return row, err
}

func GetHistoricPrices(currency string) (map[uint64]float64, error) {
	data := []struct {
		Ts       time.Time
		Currency float64
	}{}

	if currency != "eur" && currency != "usd" && currency != "rub" && currency != "cny" && currency != "cad" && currency != "gbp" {
		return nil, fmt.Errorf("currency %v not supported", currency)
	}

	err := DB.Select(&data, fmt.Sprintf("SELECT ts, %s AS currency FROM price", currency))
	if err != nil {
		return nil, err
	}

	dataMap := make(map[uint64]float64)
	genesisTime := time.Unix(int64(utils.Config.Chain.GenesisTimestamp), 0)

	for _, d := range data {
		day := uint64(d.Ts.Sub(genesisTime).Hours()) / 24
		dataMap[day] = d.Currency
	}

	return dataMap, nil
}

func GetUserAPIKeyStatistics(apikey *string) (*types.ApiStatistics, error) {
	stats := &types.ApiStatistics{}

	query := fmt.Sprintf(`
	SELECT (
		SELECT 
			COALESCE(SUM(count), 0) as daily 
		FROM 
			api_statistics 
		WHERE 
			ts > NOW() - INTERVAL '1 day' AND apikey = $1
	), (
		SELECT 
			COALESCE(SUM(count),0) as monthly 
		FROM 
			api_statistics 
		WHERE 
			ts > NOW() - INTERVAL '1 month' AND apikey = $1
	)`)

	err := FrontendDB.Get(stats, query, apikey)
	if err != nil {
		return nil, err
	}

	return stats, nil
}<|MERGE_RESOLUTION|>--- conflicted
+++ resolved
@@ -363,8 +363,7 @@
 	return data, err
 }
 
-<<<<<<< HEAD
-=======
+
 func DisableAllSubscriptionsFromStripeUser(stripeCustomerID string) error {
 	userID, err := StripeGetCustomerUserId(stripeCustomerID)
 	if err != nil {
@@ -379,7 +378,6 @@
 	return err
 }
 
->>>>>>> d35b1ee9
 func GetUserSubscriptionIDByStripe(stripeSubscriptionID string) (uint64, error) {
 	var subscriptionID uint64
 	row := FrontendDB.QueryRow(
