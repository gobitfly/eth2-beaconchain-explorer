--- conflicted
+++ resolved
@@ -275,11 +275,7 @@
 
 	var subscriptions []*types.Subscription
 	query := `
-<<<<<<< HEAD
 		SELECT
-=======
-		SELECT 
->>>>>>> 4faf6279
 			id,
 			user_id,
 			event_name,
@@ -288,23 +284,15 @@
 			last_sent_epoch,
 			created_ts,
 			created_epoch,
-<<<<<<< HEAD
-			event_threshold
-=======
 			event_threshold,
 			ENCODE(unsubscribe_hash, 'hex') as unsubscribe_hash 
->>>>>>> 4faf6279
 		FROM users_subscriptions
 		WHERE user_id = $1 AND event_name LIKE $2
 	`
 
 	if utils.GetNetwork() == "mainnet" {
 		query = `
-<<<<<<< HEAD
 			SELECT 
-=======
-			SELECT
->>>>>>> 4faf6279
 				id,
 				user_id,
 				event_name,
@@ -313,12 +301,8 @@
 				last_sent_epoch,
 				created_ts,
 				created_epoch,
-<<<<<<< HEAD
-				event_threshold 
-=======
 				event_threshold,
-				ENCODE(unsubscribe_hash, 'hex') as unsubscribe_hash  
->>>>>>> 4faf6279
+				ENCODE(unsubscribe_hash, 'hex') as unsubscribe_hash
 			FROM users_subscriptions
 			WHERE user_id = $1 AND (event_name LIKE $2 OR event_name LIKE 'monitoring_%')
 		`
