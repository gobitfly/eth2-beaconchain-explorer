--- conflicted
+++ resolved
@@ -61,11 +61,10 @@
 	if len(data) > 0 {
 		return data[0], nil
 	}
-
 	return nil, errors.New("no rows found")
 }
 
-<<<<<<< HEAD
+// CreateAPIKey creates an API key for the user and saves it to the database
 func CreateAPIKey(userID uint64) error {
 	type user struct {
 		Password   string
@@ -101,7 +100,8 @@
 		return err
 	}
 	return nil
-=======
+}
+
 // GetUserAuthDataByAuthorizationCode checks an oauth code for validity, consumes the code and returns the userId on success
 func GetUserAuthDataByAuthorizationCode(code string) (*types.OAuthCodeData, error) {
 	data := types.OAuthCodeData{
@@ -179,5 +179,4 @@
 		userID, deviceID,
 	)
 	return rows, err
->>>>>>> bf74ff11
 }