package db

import (
	"bytes"
	"context"
	"errors"
	"eth2-exporter/erc1155"
	"eth2-exporter/erc20"
	"eth2-exporter/erc721"
	"eth2-exporter/types"
	"eth2-exporter/utils"
	"fmt"
	"log"
	"math/big"
	"strings"
	"time"

	"strconv"

	gcp_bigtable "cloud.google.com/go/bigtable"
	"google.golang.org/api/option"
	"google.golang.org/protobuf/types/known/timestamppb"

	"github.com/ethereum/go-ethereum/common"
	eth_types "github.com/ethereum/go-ethereum/core/types"
	"github.com/golang/protobuf/proto"
	"github.com/sirupsen/logrus"
)

var ErrBlockNotFound = errors.New("block not found")
var BigtableClient *Bigtable

const max_block_number = 1000000000
const (
	DATA_COLUMN    = "d"
	INDEX_COLUMN   = "i"
	DEFAULT_FAMILY = "f"
	writeRowLimit  = 10000
	MAX_INT        = 9223372036854775807
	MIN_INT        = -9223372036854775808
)

var ZERO_ADDRESS []byte = []byte{0x00, 0x00, 0x00, 0x00, 0x00, 0x00, 0x00, 0x00, 0x00, 0x00, 0x00, 0x00, 0x00, 0x00, 0x00, 0x00, 0x00, 0x00, 0x00, 0x00}

var (
	ERC20TOPIC   []byte
	ERC721TOPIC  []byte
	ERC1155Topic []byte
)

type Bigtable struct {
	client      *gcp_bigtable.Client
	tableData   *gcp_bigtable.Table
	tableBlocks *gcp_bigtable.Table
	chainId     string
}

func NewBigtable(project, instance, chainId string) (*Bigtable, error) {
	poolSize := 50
	btClient, err := gcp_bigtable.NewClient(context.Background(), project, instance, option.WithGRPCConnectionPool(poolSize))
	// btClient, err := gcp_bigtable.NewClient(context.Background(), project, instance)

	if err != nil {
		return nil, err
	}

	bt := &Bigtable{
		client:      btClient,
		tableData:   btClient.Open("data"),
		tableBlocks: btClient.Open("blocks"),
		chainId:     chainId,
	}
	return bt, nil
}

func (bigtable *Bigtable) Close() {
	bigtable.client.Close()
}

func (bigtable *Bigtable) SaveBlock(block *types.Eth1Block) error {

	encodedBc, err := proto.Marshal(block)

	if err != nil {
		return err
	}
	ts := gcp_bigtable.Timestamp(0)

	mut := gcp_bigtable.NewMutation()
	mut.Set(DEFAULT_FAMILY, "data", ts, encodedBc)

	err = bigtable.tableBlocks.Apply(context.Background(), fmt.Sprintf("%s:%s", bigtable.chainId, reversedPaddedBlockNumber(block.Number)), mut)

	if err != nil {
		return err
	}
	return nil
}

func (bigtable *Bigtable) SaveBlocks(block *types.Eth1Block) error {

	encodedBc, err := proto.Marshal(block)

	if err != nil {
		return err
	}
	ts := gcp_bigtable.Timestamp(0)

	mut := gcp_bigtable.NewMutation()
	mut.Set(DEFAULT_FAMILY, "data", ts, encodedBc)

	err = bigtable.tableBlocks.Apply(context.Background(), fmt.Sprintf("%s:%s", bigtable.chainId, reversedPaddedBlockNumber(block.Number)), mut)

	if err != nil {
		return err
	}
	return nil
}

func (bigtable *Bigtable) GetBlock(number uint64) (*types.Eth1Block, error) {

	paddedNumber := reversedPaddedBlockNumber(number)

	row, err := bigtable.tableBlocks.ReadRow(context.Background(), fmt.Sprintf("1:%s", paddedNumber))

	if err != nil {
		return nil, err
	}

	if len(row["default"]) == 0 { // block not found
		return nil, ErrBlockNotFound
	}

	bc := &types.Eth1Block{}
	err = proto.Unmarshal(row["default"][0].Value, bc)

	if err != nil {
		return nil, err
	}

	return bc, nil
}

func (bigtable *Bigtable) GetFullBlock(number uint64) (*types.Eth1Block, error) {

	paddedNumber := reversedPaddedBlockNumber(number)

	row, err := bigtable.tableData.ReadRow(context.Background(), fmt.Sprintf("1:%s", paddedNumber))

	if err != nil {
		return nil, err
	}

	if len(row[DEFAULT_FAMILY]) == 0 { // block not found
		return nil, ErrBlockNotFound
	}
	blocks := make([]*types.Eth1Block, 0, 1)
	rowHandler := GetFullBlockHandler(&blocks)

	rowHandler(row)

	if err != nil {
		return nil, err
	}

	return blocks[0], nil
}

func (bigtable *Bigtable) GetMostRecentBlock() (*types.Eth1BlockIndexed, error) {
	ctx, cancle := context.WithDeadline(context.Background(), time.Now().Add(time.Second*30))
	defer cancle()

	prefix := fmt.Sprintf("%s:B:", bigtable.chainId)

	rowRange := gcp_bigtable.PrefixRange(prefix)
	rowFilter := gcp_bigtable.RowFilter(gcp_bigtable.ColumnFilter("d"))
	limit := gcp_bigtable.LimitRows(1)

	block := types.Eth1BlockIndexed{}
	rowHandler := func(row gcp_bigtable.Row) bool {
		err := proto.Unmarshal(row[DEFAULT_FAMILY][0].Value, &block)
		if err != nil {
			logger.Errorf("error could not unmarschal proto object, err: %v", err)
		}

		return true
	}

	err := bigtable.tableData.ReadRows(ctx, rowRange, rowHandler, rowFilter, limit)
	if err != nil {
		return nil, err
	}

	return &block, nil
}

func GetBlockHandler(blocks *[]*types.Eth1BlockIndexed) func(gcp_bigtable.Row) bool {
	return func(row gcp_bigtable.Row) bool {
		// startTime := time.Now()
		block := types.Eth1BlockIndexed{}
		err := proto.Unmarshal(row[DEFAULT_FAMILY][0].Value, &block)
		if err != nil {
			logger.Errorf("error could not unmarschal proto object, err: %v", err)
		}
		*blocks = append(*blocks, &block)
		// logger.Infof("finished processing row from table blocks: %v", time.Since(startTime))
		return true
	}
}

func GetFullBlockHandler(blocks *[]*types.Eth1Block) func(gcp_bigtable.Row) bool {
	return func(row gcp_bigtable.Row) bool {
		// startTime := time.Now()
		block := types.Eth1Block{}
		err := proto.Unmarshal(row[DEFAULT_FAMILY][0].Value, &block)
		if err != nil {
			logger.Errorf("error could not unmarschal proto object, err: %v", err)
		}
		if len(row[DEFAULT_FAMILY]) > 1 {
			logs := make(map[string][]*types.Eth1Log, 100)
			itxs := make(map[string][]*types.Eth1InternalTransaction, 100)
			for _, item := range row[DEFAULT_FAMILY][1:] {
				if strings.HasPrefix(item.Column, "d:itx") {
					hash := strings.Split(item.Column, ":")[2]
					itx := types.Eth1InternalTransaction{}
					err := proto.Unmarshal(item.Value, &itx)
					if err != nil {
						logger.Errorf("error could not unmarschal proto object, err: %v", err)
					}
					itxs[hash] = append(itxs[hash], &itx)
				}
				if strings.HasPrefix(item.Column, "d:log") {
					hash := strings.Split(item.Column, ":")[2]
					log := types.Eth1Log{}
					err := proto.Unmarshal(item.Value, &log)
					if err != nil {
						logger.Errorf("error could not unmarschal proto object, err: %v", err)
					}
					logs[hash] = append(logs[hash], &log)
				}
				if strings.HasPrefix(item.Column, "d:tx") {
					hash := strings.Split(item.Column, ":")[3]
					tx := types.Eth1Transaction{}
					err := proto.Unmarshal(item.Value, &tx)
					if err != nil {
						logger.Errorf("error could not unmarschal proto object, err: %v", err)
					}
					tx.Logs = logs[hash]
					tx.Itx = itxs[hash]
					block.Transactions = append(block.Transactions, &tx)
				}
			}

		}

		*blocks = append(*blocks, &block)
		// logger.Infof("finished processing row from table stefan: %v", time.Since(startTime))

		return true
	}
}

// GetFullBlockDescending gets blocks starting at block start
func (bigtable *Bigtable) GetFullBlockDescending(start, limit uint64) ([]*types.Eth1Block, error) {
	startPadded := reversedPaddedBlockNumber(start)
	ctx, cancle := context.WithDeadline(context.Background(), time.Now().Add(time.Second*30))
	defer cancle()

	prefix := fmt.Sprintf("%s:%s", bigtable.chainId, startPadded)

	rowRange := gcp_bigtable.InfiniteRange(prefix) //gcp_bigtable.PrefixRange("1:1000000000")

	blocks := make([]*types.Eth1Block, 0, 100)

	rowHandler := GetFullBlockHandler(&blocks)

	startTime := time.Now()
	err := bigtable.tableData.ReadRows(ctx, rowRange, rowHandler, gcp_bigtable.LimitRows(int64(limit)))
	if err != nil {
		return nil, err
	}

	logger.Infof("finished getting blocks from table stefan: %v", time.Since(startTime))
	return blocks, nil
}

// GetBlocksDescending gets blocks starting at block start
func (bigtable *Bigtable) GetBlocksDescending(start, limit uint64) ([]*types.Eth1BlockIndexed, error) {
	startPadded := reversedPaddedBlockNumber(start)
	ctx, cancle := context.WithDeadline(context.Background(), time.Now().Add(time.Second*30))
	defer cancle()

	prefix := fmt.Sprintf("%s:B:%s", bigtable.chainId, startPadded)

	rowRange := gcp_bigtable.InfiniteRange(prefix) //gcp_bigtable.PrefixRange("1:1000000000")
	rowFilter := gcp_bigtable.RowFilter(gcp_bigtable.ColumnFilter("d"))

	blocks := make([]*types.Eth1BlockIndexed, 0, 100)

	rowHandler := GetBlockHandler(&blocks)

	startTime := time.Now()
	err := bigtable.tableData.ReadRows(ctx, rowRange, rowHandler, rowFilter, gcp_bigtable.LimitRows(int64(limit)))
	if err != nil {
		return nil, err
	}

	logger.Infof("finished getting blocks from table stefan: %v", time.Since(startTime))
	return blocks, nil
}

func reversedPaddedBlockNumber(blockNumber uint64) string {
	return fmt.Sprintf("%09d", max_block_number-blockNumber)
}

func reversePaddedBigtableTimestamp(timestamp *timestamppb.Timestamp) string {
	if timestamp == nil {
		log.Fatalf("unknown timestap: %v", timestamp)
	}
	return fmt.Sprintf("%019d", MAX_INT-timestamp.Seconds)
}

func blockFromPaddedBlockNumber(paddedBlockNumber string) uint64 {
	num := strings.Split(paddedBlockNumber, ":")
	paddedNumber, err := strconv.ParseUint(num[1], 10, 64)
	if err != nil {
		logger.WithError(err).Error("error parsing padded block")
		return 0
	}

	return uint64(max_block_number) - paddedNumber
}

func TimestampToBigtableTimeDesc(ts time.Time) string {
	return fmt.Sprintf("%04d%02d%02d%02d%02d%02d", 9999-ts.Year(), 12-ts.Month(), 31-ts.Day(), 23-ts.Hour(), 59-ts.Minute(), 59-ts.Second())
}

func (bigtable *Bigtable) WriteBulk(mutations *types.BulkMutations) error {
	length := 10000
	numMutations := len(mutations.Muts)
	numKeys := len(mutations.Keys)
	iterations := numKeys / length

	if numKeys != numMutations {
		return fmt.Errorf("error expected same number of keys as mutations keys: %v mutations: %v", numKeys, numMutations)
	}

	for offset := 0; offset < iterations; offset++ {
		start := offset * length
		end := offset*length + length
		// logger.Infof("writing from: %v to %v arr len:  %v", start, end, len(mutations.Keys))
		ctx, done := context.WithTimeout(context.Background(), time.Second*30)
		defer done()
		// startTime := time.Now()
		errs, err := bigtable.tableData.ApplyBulk(ctx, mutations.Keys[start:end], mutations.Muts[start:end])
		for _, e := range errs {
			if e != nil {
				return err
			}
		}
		// logrus.Infof("wrote from %v to %v rows to bigtable in %.1f s", start, end, time.Since(startTime).Seconds())
		if err != nil {
			return err
		}
	}

	if (iterations * length) < numKeys {
		start := iterations * length

		ctx, done := context.WithTimeout(context.Background(), time.Second*30)
		defer done()
		// startTime := time.Now()
		errs, err := bigtable.tableData.ApplyBulk(ctx, mutations.Keys[start:], mutations.Muts[start:])
		if err != nil {
			return err
		}
		for _, e := range errs {
			if e != nil {
				return e
			}
		}
		// logrus.Infof("wrote from %v to %v rows to bigtable in %.1fs", start, numKeys, time.Since(startTime).Seconds())
		if err != nil {
			return err
		}
		return nil
	}

	return nil

	// if err := g.Wait(); err == nil {
	// 	// logrus.Info("Successfully wrote all mutations")
	// 	return nil
	// } else {
	// 	return err
	// }
}

func (bigtable *Bigtable) DeleteRowsWithPrefix(prefix string) {

	for {
		ctx, done := context.WithTimeout(context.Background(), time.Second*30)
		defer done()

		rr := gcp_bigtable.InfiniteRange(prefix)

		rowsToDelete := make([]string, 0, 10000)
		bigtable.tableData.ReadRows(ctx, rr, func(r gcp_bigtable.Row) bool {
			rowsToDelete = append(rowsToDelete, r.Key())
			return true
		})
		mut := gcp_bigtable.NewMutation()
		mut.DeleteRow()

		muts := make([]*gcp_bigtable.Mutation, 0)
		for j := 0; j < 10000; j++ {
			muts = append(muts, mut)
		}

		l := len(rowsToDelete)
		if l == 0 {
			logger.Infof("all done")
			break
		}
		logger.Infof("deleting %v rows", l)

		for i := 0; i < l; i++ {
			if !strings.HasPrefix(rowsToDelete[i], "1:t:") {
				logger.Infof("wrong prefix: %v", rowsToDelete[i])
			}
			ctx, done := context.WithTimeout(context.Background(), time.Second*30)
			defer done()
			if i%10000 == 0 && i != 0 {
				logger.Infof("deleting rows: %v to %v", i-10000, i)
				errs, err := bigtable.tableData.ApplyBulk(ctx, rowsToDelete[i-10000:i], muts)
				if err != nil {
					logger.WithError(err).Errorf("error deleting row: %v", rowsToDelete[i])
				}
				for _, err := range errs {
					logger.Error(err)
				}
			}
			if l < 10000 && l > 0 {
				logger.Infof("deleting remainder")
				errs, err := bigtable.tableData.ApplyBulk(ctx, rowsToDelete, muts[:len(rowsToDelete)])
				if err != nil {
					logger.WithError(err).Errorf("error deleting row: %v", rowsToDelete[i])
				}
				for _, err := range errs {
					logger.Error(err)
				}
				break
			}
		}
	}

}

// TransformBlock extracts blocks from bigtable more specifically from the table blocks.
// It transforms the block and strips any information that is not necessary for a blocks view
// It writes blocks to table data:
// Row:    <chainID>:B:<reversePaddedBlockNumber>
// Family: f
// Column: data
// Cell:   Proto<Eth1BlockIndexed>
//
// It indexes blocks by:
// Row:    <chainID>:I:B:<Miner>:<reversePaddedBlockNumber>
// Family: f
// Column: <chainID>:B:<reversePaddedBlockNumber>
// Cell:   nil
func (bigtable *Bigtable) TransformBlock(block *types.Eth1Block) (*types.BulkMutations, error) {

	bulk := &types.BulkMutations{}

	idx := types.Eth1BlockIndexed{
		Hash:       block.GetHash(),
		ParentHash: block.GetParentHash(),
		UncleHash:  block.GetUncleHash(),
		Coinbase:   block.GetCoinbase(),
		Difficulty: block.GetDifficulty(),
		Number:     block.GetNumber(),
		GasLimit:   block.GetGasLimit(),
		GasUsed:    block.GetGasUsed(),
		Time:       block.GetTime(),
		BaseFee:    block.GetBaseFee(),
		// Duration:               uint64(block.GetTime().AsTime().Unix() - previous.GetTime().AsTime().Unix()),
		UncleCount:       uint64(len(block.GetUncles())),
		TransactionCount: uint64(len(block.GetTransactions())),
		// BaseFeeChange:          new(big.Int).Sub(new(big.Int).SetBytes(block.GetBaseFee()), new(big.Int).SetBytes(previous.GetBaseFee())).Bytes(),
		// BlockUtilizationChange: new(big.Int).Sub(new(big.Int).Div(big.NewInt(int64(block.GetGasUsed())), big.NewInt(int64(block.GetGasLimit()))), new(big.Int).Div(big.NewInt(int64(previous.GetGasUsed())), big.NewInt(int64(previous.GetGasLimit())))).Bytes(),
	}

	uncleReward := big.NewInt(0)
	r := new(big.Int)

	for _, uncle := range block.Uncles {
		r.Add(big.NewInt(int64(uncle.GetNumber())), big.NewInt(8))
		r.Sub(r, big.NewInt(int64(block.GetNumber())))
		r.Mul(r, utils.BlockReward(block.GetNumber()))
		r.Div(r, big.NewInt(8))

		r.Div(utils.BlockReward(block.GetNumber()), big.NewInt(32))
		uncleReward.Add(uncleReward, r)
	}

	idx.UncleReward = uncleReward.Bytes()

	var maxGasPrice *big.Int
	var minGasPrice *big.Int
	txReward := big.NewInt(0)

	for _, t := range block.GetTransactions() {
		price := new(big.Int).SetBytes(t.GasPrice)

		if minGasPrice == nil {
			minGasPrice = price
		}
		if maxGasPrice == nil {
			maxGasPrice = price
		}

		if price.Cmp(maxGasPrice) > 0 {
			maxGasPrice = price
		}

		if price.Cmp(minGasPrice) < 0 {
			minGasPrice = price
		}

		txReward.Add(new(big.Int).Mul(big.NewInt(int64(t.GasUsed)), new(big.Int).SetBytes(t.GasPrice)), txReward)
	}

	idx.TxReward = txReward.Bytes()

	if maxGasPrice != nil {
		idx.LowestGasPrice = minGasPrice.Bytes()

	}
	if minGasPrice != nil {
		idx.HighestGasPrice = maxGasPrice.Bytes()
	}

	idx.Mev = CalculateMevFromBlock(block).Bytes()

	// <chainID>:b:<reverse number>
	key := fmt.Sprintf("%s:B:%s", bigtable.chainId, reversedPaddedBlockNumber(block.GetNumber()))
	mut := gcp_bigtable.NewMutation()

	b, err := proto.Marshal(&idx)
	if err != nil {
		return nil, fmt.Errorf("error marshalling proto object err: %w", err)
	}

	mut.Set(DEFAULT_FAMILY, DATA_COLUMN, gcp_bigtable.Timestamp(0), b)

	bulk.Keys = append(bulk.Keys, key)
	bulk.Muts = append(bulk.Muts, mut)

	indexes := []string{
		// Index blocks by the miners address
		fmt.Sprintf("%s:I:B:%x:TIME:%s", bigtable.chainId, block.GetCoinbase(), reversePaddedBigtableTimestamp(block.Time)),
	}

	for _, idx := range indexes {
		mut := gcp_bigtable.NewMutation()
		mut.Set(DEFAULT_FAMILY, key, gcp_bigtable.Timestamp(0), nil)

		bulk.Keys = append(bulk.Keys, idx)
		bulk.Muts = append(bulk.Muts, mut)
	}

	return bulk, nil
}

func CalculateMevFromBlock(block *types.Eth1Block) *big.Int {
	mevReward := big.NewInt(0)

	for i, tx := range block.GetTransactions() {

		if strings.ToLower(fmt.Sprintf("0x%x", tx.GetFrom())) == "0xf6da21e95d74767009accb145b96897ac3630bad" {
			if strings.ToLower(fmt.Sprintf("0x%x", tx.GetTo())) == "0x0e09142e36e6dc1d2bb339e02b95bb624f0673c2" || strings.ToLower(fmt.Sprintf("0x%x", tx.GetTo())) == "0xd78a3280085ee846196cb5fab7d510b279486d44" { // ethermine mev arb contract
				for j, l := range tx.GetLogs() {
					if common.BytesToAddress(l.Address) != common.HexToAddress("0xc02aaa39b223fe8d0a0e5c4f27ead9083c756cc2") {
						continue
					}
					if fmt.Sprintf("0x%x", l.Topics[0]) == "0xddf252ad1be2c89b69c2b068fc378daa952ba7f163c4a11628f55a4df523b3ef" {
						filterer, err := erc20.NewErc20Filterer(common.Address{}, nil)
						if err != nil {
							log.Printf("error unpacking log: %v", err)
							break
						}

						topics := make([]common.Hash, 0, len(l.GetTopics()))

						for _, lTopic := range l.GetTopics() {
							topics = append(topics, common.BytesToHash(lTopic))
						}

						log := eth_types.Log{
							Address:     common.BytesToAddress(l.Address),
							Data:        l.Data,
							Topics:      topics,
							BlockNumber: block.GetNumber(),
							TxHash:      common.BytesToHash(tx.GetHash()),
							TxIndex:     uint(i),
							BlockHash:   common.BytesToHash(block.GetHash()),
							Index:       uint(j),
							Removed:     l.GetRemoved(),
						}

						t, err := filterer.ParseTransfer(log)
						if err != nil {
							logrus.Infof("error unpacking log: %v", err)
							break
						}
						if t.From == common.HexToAddress("0xf6da21e95d74767009accb145b96897ac3630bad") {
							logrus.Infof("tx %v subtracting %v to mev profit via mempool arb", tx.Hash, t.Value)
							mevReward = new(big.Int).Sub(mevReward, t.Value)
						}
						if t.To == common.HexToAddress("0xf6da21e95d74767009accb145b96897ac3630bad") {
							logrus.Infof("tx %v adding %v to mev profit via mempool arb", tx.Hash, t.Value)
							mevReward = new(big.Int).Add(mevReward, t.Value)
						}
					}
				}
			}
		}

		for _, itx := range tx.GetItx() {
			//log.Printf("%v - %v", common.HexToAddress(itx.To), common.HexToAddress(block.Miner))
			if common.BytesToAddress(itx.To) == common.BytesToAddress(block.GetCoinbase()) {
				mevReward = new(big.Int).Add(mevReward, new(big.Int).SetBytes(itx.GetValue()))
			}
		}

	}
	return mevReward
}

// TransformTx extracts transactions from bigtable more specifically from the table blocks.
func (bigtable *Bigtable) TransformTx(blk *types.Eth1Block) (*types.BulkMutations, error) {
	bulk := &types.BulkMutations{}

	for i, tx := range blk.Transactions {
		if i > 9999 {
			return nil, fmt.Errorf("unexpected number of transactions in block expected at most 9999 but got: %v", i)
		}
		// logger.Infof("address to: %x address: contract: %x, len(to): %v, len(contract): %v, contranct zero: %v", tx.GetTo(), tx.GetContractAddress(), len(tx.GetTo()), len(tx.GetContractAddress()), bytes.Equal(tx.GetContractAddress(), ZERO_ADDRESS))
		to := tx.GetTo()
		isContract := false
		if !bytes.Equal(tx.GetContractAddress(), ZERO_ADDRESS) {
			to = tx.GetContractAddress()
			isContract = true
		}
		// logger.Infof("sending to: %x", to)
		invokesContract := false
		if len(tx.GetItx()) > 0 || tx.GetGasUsed() > 21000 || tx.GetErrorMsg() != "" {
			invokesContract = true
		}
		method := make([]byte, 0)
		if len(tx.GetData()) > 3 {
			method = tx.GetData()[:4]
		}

		key := fmt.Sprintf("%s:TX:%x", bigtable.chainId, tx.GetHash())
		fee := new(big.Int).Mul(new(big.Int).SetBytes(tx.GetGasPrice()), big.NewInt(int64(tx.GetGasUsed()))).Bytes()
		indexedTx := &types.Eth1TransactionIndexed{
			Hash:               tx.GetHash(),
			BlockNumber:        blk.GetNumber(),
			Time:               blk.GetTime(),
			MethodId:           method,
			From:               tx.GetFrom(),
			To:                 to,
			Value:              tx.GetValue(),
			TxFee:              fee,
			GasPrice:           tx.GetGasPrice(),
			IsContractCreation: isContract,
			InvokesContract:    invokesContract,
			ErrorMsg:           tx.GetErrorMsg(),
		}

		b, err := proto.Marshal(indexedTx)
		if err != nil {
			return nil, err
		}

		mut := gcp_bigtable.NewMutation()
		mut.Set(DEFAULT_FAMILY, DATA_COLUMN, gcp_bigtable.Timestamp(0), b)

		bulk.Keys = append(bulk.Keys, key)
		bulk.Muts = append(bulk.Muts, mut)

		indexes := []string{
			fmt.Sprintf("%s:I:TX:%x:TO:%x:%s:%s", bigtable.chainId, tx.GetFrom(), to, reversePaddedBigtableTimestamp(blk.GetTime()), fmt.Sprintf("%04d", i)),
			fmt.Sprintf("%s:I:TX:%x:TIME:%s:%s", bigtable.chainId, tx.GetFrom(), reversePaddedBigtableTimestamp(blk.GetTime()), fmt.Sprintf("%04d", i)),
			fmt.Sprintf("%s:I:TX:%x:BLOCK:%s:%s", bigtable.chainId, tx.GetFrom(), reversedPaddedBlockNumber(blk.GetNumber()), fmt.Sprintf("%04d", i)),
			fmt.Sprintf("%s:I:TX:%x:METHOD:%x:%s:%s", bigtable.chainId, tx.GetFrom(), method, reversePaddedBigtableTimestamp(blk.GetTime()), fmt.Sprintf("%04d", i)),
			fmt.Sprintf("%s:I:TX:%x:FROM:%x:%s:%s", bigtable.chainId, to, tx.GetFrom(), reversePaddedBigtableTimestamp(blk.GetTime()), fmt.Sprintf("%04d", i)),
			fmt.Sprintf("%s:I:TX:%x:TIME:%s:%s", bigtable.chainId, to, reversePaddedBigtableTimestamp(blk.GetTime()), fmt.Sprintf("%04d", i)),
			fmt.Sprintf("%s:I:TX:%x:BLOCK:%s:%s", bigtable.chainId, to, reversedPaddedBlockNumber(blk.GetNumber()), fmt.Sprintf("%04d", i)),
			fmt.Sprintf("%s:I:TX:%x:METHOD:%x:%s:%s", bigtable.chainId, to, method, reversePaddedBigtableTimestamp(blk.GetTime()), fmt.Sprintf("%04d", i)),
		}

		if indexedTx.ErrorMsg != "" {
			indexes = append(indexes, fmt.Sprintf("%s:I:TX:%x:ERROR:%s:%s", bigtable.chainId, tx.GetFrom(), reversePaddedBigtableTimestamp(blk.GetTime()), fmt.Sprintf("%04d", i)))
			indexes = append(indexes, fmt.Sprintf("%s:I:TX:%x:ERROR:%s:%s", bigtable.chainId, to, reversePaddedBigtableTimestamp(blk.GetTime()), fmt.Sprintf("%04d", i)))
		}

		if indexedTx.IsContractCreation {
			indexes = append(indexes, fmt.Sprintf("%s:I:TX:%x:CONTRACT:%s:%s", bigtable.chainId, tx.GetFrom(), reversePaddedBigtableTimestamp(blk.GetTime()), fmt.Sprintf("%04d", i)))
			indexes = append(indexes, fmt.Sprintf("%s:I:TX:%x:CONTRACT:%s:%s", bigtable.chainId, to, reversePaddedBigtableTimestamp(blk.GetTime()), fmt.Sprintf("%04d", i)))
		}

		for _, idx := range indexes {
			mut := gcp_bigtable.NewMutation()
			mut.Set(DEFAULT_FAMILY, key, gcp_bigtable.Timestamp(0), nil)

			bulk.Keys = append(bulk.Keys, idx)
			bulk.Muts = append(bulk.Muts, mut)
		}

	}

	return bulk, nil
}

// TransformItx extracts internal transactions from bigtable more specifically from the table blocks.
// It transforms the internal transactions contained within a block and strips any information that is not necessary for our frontend views
// It writes internal transactions to table data:
// Row:    <chainID>:ITX:<TX_HASH>:<paddedITXIndex>
// Family: f
// Column: data
// Cell:   Proto<Eth1InternalTransactionIndexed>
//
// It indexes internal transactions by:
// Row:    <chainID>:I:ITX:<FROM_ADDRESS>:TIME:<reversePaddedBigtableTimestamp>:<paddedTxIndex>:<paddedITXIndex>
// Family: f
// Column: <chainID>:ITX:<HASH>:<paddedITXIndex>
// Cell:   nil
// Row:    <chainID>:I:ITX:<TO_ADDRESS>:TIME:<reversePaddedBigtableTimestamp>:<paddedTxIndex>:<paddedITXIndex>
// Family: f
// Column: <chainID>:ITX:<HASH>:<paddedITXIndex>
// Cell:   nil
// Row:    <chainID>:I:ITX:<FROM_ADDRESS>:TO:<TO_ADDRESS>:<reversePaddedBigtableTimestamp>:<paddedTxIndex>:<paddedITXIndex>
// Family: f
// Column: <chainID>:ITX:<HASH>:<paddedITXIndex>
// Cell:   nil
// Row:    <chainID>:I:ITX:<TO_ADDRESS>:FROM:<FROM_ADDRESS>:<reversePaddedBigtableTimestamp>:<paddedTxIndex>:<paddedITXIndex>
// Family: f
// Column: <chainID>:ITX:<HASH>:<paddedITXIndex>
// Cell:   nil
func (bigtable *Bigtable) TransformItx(blk *types.Eth1Block) (*types.BulkMutations, error) {
	bulk := &types.BulkMutations{}

	for i, tx := range blk.GetTransactions() {
		if i > 9999 {
			return nil, fmt.Errorf("unexpected number of transactions in block expected at most 9999 but got: %v", i)
		}
		for j, idx := range tx.GetItx() {
			if j > 999999 {
				return nil, fmt.Errorf("unexpected number of internal transactions in block expected at most 999999 but got: %v", j)
			}
			key := fmt.Sprintf("%s:ITX:%x:%s", bigtable.chainId, tx.GetHash(), fmt.Sprintf("%06d", j))
			indexedItx := &types.Eth1InternalTransactionIndexed{
				ParentHash:  tx.GetHash(),
				BlockNumber: blk.GetNumber(),
				Time:        blk.GetTime(),
				Type:        idx.GetType(),
				From:        idx.GetFrom(),
				To:          idx.GetTo(),
				Value:       idx.GetValue(),
			}

			b, err := proto.Marshal(indexedItx)
			if err != nil {
				return nil, err
			}

			mut := gcp_bigtable.NewMutation()
			mut.Set(DEFAULT_FAMILY, DATA_COLUMN, gcp_bigtable.Timestamp(0), b)

			bulk.Keys = append(bulk.Keys, key)
			bulk.Muts = append(bulk.Muts, mut)

			indexes := []string{
				// fmt.Sprintf("%s:i:ITX::%s:%s:%s", bigtable.chainId, reversePaddedBigtableTimestamp(blk.GetTime()), fmt.Sprintf("%04d", i), fmt.Sprintf("%05d", j)),
				fmt.Sprintf("%s:I:ITX:%x:TO:%x:%s:%s:%s", bigtable.chainId, idx.GetFrom(), idx.GetTo(), reversePaddedBigtableTimestamp(blk.GetTime()), fmt.Sprintf("%04d", i), fmt.Sprintf("%06d", j)),
				fmt.Sprintf("%s:I:ITX:%x:FROM:%x:%s:%s:%s", bigtable.chainId, idx.GetTo(), idx.GetFrom(), reversePaddedBigtableTimestamp(blk.GetTime()), fmt.Sprintf("%04d", i), fmt.Sprintf("%06d", j)),
				fmt.Sprintf("%s:I:ITX:%x:TIME:%s:%s:%s", bigtable.chainId, idx.GetFrom(), reversePaddedBigtableTimestamp(blk.GetTime()), fmt.Sprintf("%04d", i), fmt.Sprintf("%06d", j)),
				fmt.Sprintf("%s:I:ITX:%x:TIME:%s:%s:%s", bigtable.chainId, idx.GetTo(), reversePaddedBigtableTimestamp(blk.GetTime()), fmt.Sprintf("%04d", i), fmt.Sprintf("%06d", j)),
			}

			for _, idx := range indexes {
				mut := gcp_bigtable.NewMutation()
				mut.Set(DEFAULT_FAMILY, key, gcp_bigtable.Timestamp(0), nil)

				bulk.Keys = append(bulk.Keys, idx)
				bulk.Muts = append(bulk.Muts, mut)
			}
		}
	}

	return bulk, nil
}

// https://etherscan.io/tx/0xb10588bde42cb8eb14e72d24088bd71ad3903857d23d50b3ba4187c0cb7d3646#eventlog
// TransformERC20 accepts an eth1 block and creates bigtable mutations for ERC20 transfer events.
// It transforms the logs contained within a block and writes the transformed logs to bigtable
// It writes ERC20 events to the table data:
// Row:    <chainID>:ERC20:<txHash>:<paddedLogIndex>
// Family: f
// Column: data
// Cell:   Proto<Eth1ERC20Indexed>
// Example scan: "1:ERC20:b10588bde42cb8eb14e72d24088bd71ad3903857d23d50b3ba4187c0cb7d3646" returns mainnet ERC20 event(s) for transaction 0xb10588bde42cb8eb14e72d24088bd71ad3903857d23d50b3ba4187c0cb7d3646
//
// It indexes ERC20 events by:
// Row:    <chainID>:I:ERC20:<TOKEN_ADDRESS>:TIME:<reversePaddedBigtableTimestamp>:<paddedTxIndex>:<PaddedLogIndex>
// Family: f
// Column: <chainID>:ERC20:<txHash>:<paddedLogIndex>
// Cell:   nil
//
// Row:    <chainID>:I:ERC20:<FROM_ADDRESS>:TIME:<reversePaddedBigtableTimestamp>:<paddedTxIndex>:<PaddedLogIndex>
// Family: f
// Column: <chainID>:ERC20:<txHash>:<paddedLogIndex>
// Cell:   nil
//
// Row:    <chainID>:I:ERC20:<TO_ADDRESS>:TIME:<reversePaddedBigtableTimestamp>:<paddedTxIndex>:<PaddedLogIndex>
// Family: f
// Column: <chainID>:ERC20:<txHash>:<paddedLogIndex>
// Cell:   nil
//
// Row:    <chainID>:I:ERC20:<FROM_ADDRESS>:TO:<TO_ADDRESS>:<reversePaddedBigtableTimestamp>:<paddedTxIndex>:<PaddedLogIndex>
// Family: f
// Column: <chainID>:ERC20:<txHash>:<paddedLogIndex>
// Cell:   nil
//
// Row:    <chainID>:I:ERC20:<TO_ADDRESS>:FROM:<FROM_ADDRESS>:<reversePaddedBigtableTimestamp>:<paddedTxIndex>:<PaddedLogIndex>
// Family: f
// Column: <chainID>:ERC20:<txHash>:<paddedLogIndex>
// Cell:   nil
//
// Row:    <chainID>:I:ERC20:<FROM_ADDRESS>:TOKEN_SENT:<TOKEN_ADDRESS>:<reversePaddedBigtableTimestamp>:<paddedTxIndex>:<PaddedLogIndex>
// Family: f
// Column: <chainID>:ERC20:<txHash>:<paddedLogIndex>
// Cell:   nil
//
// Row:    <chainID>:I:ERC20:<TO_ADDRESS>:TOKEN_RECEIVED:<TOKEN_ADDRESS>:<reversePaddedBigtableTimestamp>:<paddedTxIndex>:<PaddedLogIndex>
// Family: f
// Column: <chainID>:ERC20:<txHash>:<paddedLogIndex>
// Cell:   nil
func (bigtable *Bigtable) TransformERC20(blk *types.Eth1Block) (*types.BulkMutations, error) {
	bulk := &types.BulkMutations{}

	filterer, err := erc20.NewErc20Filterer(common.Address{}, nil)
	if err != nil {
		log.Printf("error creating filterer: %v", err)
	}

	for i, tx := range blk.GetTransactions() {
		if i > 9999 {
			return nil, fmt.Errorf("unexpected number of transactions in block expected at most 9999 but got: %v", i)
		}
		for j, log := range tx.GetLogs() {
			if j > 99999 {
				return nil, fmt.Errorf("unexpected number of logs in block expected at most 99999 but got: %v", j)
			}
			if len(log.GetTopics()) != 3 || !bytes.Equal(log.GetTopics()[0], erc20.TransferTopic) {
				continue
			}

			topics := make([]common.Hash, 0, len(log.GetTopics()))

			for _, lTopic := range log.GetTopics() {
				topics = append(topics, common.BytesToHash(lTopic))
			}

			ethLog := eth_types.Log{
				Address:     common.BytesToAddress(log.GetAddress()),
				Data:        log.Data,
				Topics:      topics,
				BlockNumber: blk.GetNumber(),
				TxHash:      common.BytesToHash(tx.GetHash()),
				TxIndex:     uint(i),
				BlockHash:   common.BytesToHash(blk.GetHash()),
				Index:       uint(j),
				Removed:     log.GetRemoved(),
			}

			transfer, _ := filterer.ParseTransfer(ethLog)
			if transfer == nil {
				continue
			}

			value := []byte{}
			if transfer != nil && transfer.Value != nil {
				value = transfer.Value.Bytes()
			}

			key := fmt.Sprintf("%s:ERC20:%x:%s", bigtable.chainId, tx.GetHash(), fmt.Sprintf("%05d", j))
			indexedLog := &types.Eth1ERC20Indexed{
				ParentHash:   tx.GetHash(),
				BlockNumber:  blk.GetNumber(),
				Time:         blk.GetTime(),
				TokenAddress: log.Address,
				From:         transfer.From.Bytes(),
				To:           transfer.To.Bytes(),
				Value:        value,
			}

			b, err := proto.Marshal(indexedLog)
			if err != nil {
				return nil, err
			}

			mut := gcp_bigtable.NewMutation()
			mut.Set(DEFAULT_FAMILY, DATA_COLUMN, gcp_bigtable.Timestamp(0), b)

			bulk.Keys = append(bulk.Keys, key)
			bulk.Muts = append(bulk.Muts, mut)

			indexes := []string{
				fmt.Sprintf("%s:I:ERC20:%x:TIME:%s:%s:%s", bigtable.chainId, indexedLog.TokenAddress, reversePaddedBigtableTimestamp(blk.GetTime()), fmt.Sprintf("%04d", i), fmt.Sprintf("%05d", j)),
				fmt.Sprintf("%s:I:ERC20:%x:TIME:%s:%s:%s", bigtable.chainId, indexedLog.From, reversePaddedBigtableTimestamp(blk.GetTime()), fmt.Sprintf("%04d", i), fmt.Sprintf("%05d", j)),
				fmt.Sprintf("%s:I:ERC20:%x:TO:%x:%s:%s:%s", bigtable.chainId, indexedLog.From, indexedLog.To, reversePaddedBigtableTimestamp(blk.GetTime()), fmt.Sprintf("%04d", i), fmt.Sprintf("%05d", j)),
				fmt.Sprintf("%s:I:ERC20:%x:TIME:%s:%s:%s", bigtable.chainId, indexedLog.To, reversePaddedBigtableTimestamp(blk.GetTime()), fmt.Sprintf("%04d", i), fmt.Sprintf("%05d", j)),
				fmt.Sprintf("%s:I:ERC20:%x:FROM:%x:%s:%s:%s", bigtable.chainId, indexedLog.To, indexedLog.From, reversePaddedBigtableTimestamp(blk.GetTime()), fmt.Sprintf("%04d", i), fmt.Sprintf("%05d", j)),
				fmt.Sprintf("%s:I:ERC20:%x:TOKEN_SENT:%x:%s:%s:%s", bigtable.chainId, indexedLog.From, indexedLog.TokenAddress, reversePaddedBigtableTimestamp(blk.GetTime()), fmt.Sprintf("%04d", i), fmt.Sprintf("%05d", j)),
				fmt.Sprintf("%s:I:ERC20:%x:TOKEN_RECEIVED:%x:%s:%s:%s", bigtable.chainId, indexedLog.To, indexedLog.TokenAddress, reversePaddedBigtableTimestamp(blk.GetTime()), fmt.Sprintf("%04d", i), fmt.Sprintf("%05d", j)),
			}

			for _, idx := range indexes {
				mut := gcp_bigtable.NewMutation()
				mut.Set(DEFAULT_FAMILY, key, gcp_bigtable.Timestamp(0), nil)

				bulk.Keys = append(bulk.Keys, idx)
				bulk.Muts = append(bulk.Muts, mut)
			}
		}
	}

	return bulk, nil
}

// example: https://etherscan.io/tx/0x4d3a6c56cecb40637c070601c275df9cc7b599b5dc1d5ac2473c92c7a9e62c64#eventlog
// TransformERC721 accepts an eth1 block and creates bigtable mutations for erc721 transfer events.
// It transforms the logs contained within a block and writes the transformed logs to bigtable
// It writes erc721 events to the table data:
// Row:    <chainID>:ERC721:<txHash>:<paddedLogIndex>
// Family: f
// Column: data
// Cell:   Proto<Eth1ERC721Indexed>
// Example scan: "1:ERC721:4d3a6c56cecb40637c070601c275df9cc7b599b5dc1d5ac2473c92c7a9e62c64" returns mainnet ERC721 event(s) for transaction 0x4d3a6c56cecb40637c070601c275df9cc7b599b5dc1d5ac2473c92c7a9e62c64
//
// It indexes ERC721 events by:
// Row:    <chainID>:I:ERC721:<FROM_ADDRESS>:TIME:<reversePaddedBigtableTimestamp>:<paddedTxIndex>:<PaddedLogIndex>
// Family: f
// Column: <chainID>:ERC721:<txHash>:<paddedLogIndex>
// Cell:   nil
//
// Row:    <chainID>:I:ERC721:<TO_ADDRESS>:TIME:<reversePaddedBigtableTimestamp>:<paddedTxIndex>:<PaddedLogIndex>
// Family: f
// Column: <chainID>:ERC721:<txHash>:<paddedLogIndex>
// Cell:   nil
//
// Row:    <chainID>:I:ERC721:<TOKEN_ADDRESS>:TIME:<reversePaddedBigtableTimestamp>:<paddedTxIndex>:<PaddedLogIndex>
// Family: f
// Column: <chainID>:ERC721:<txHash>:<paddedLogIndex>
// Cell:   nil
//
// Row:    <chainID>:I:ERC721:<FROM_ADDRESS>:TO:<TO_ADDRESS>:<reversePaddedBigtableTimestamp>:<paddedTxIndex>:<PaddedLogIndex>
// Family: f
// Column: <chainID>:ERC721:<txHash>:<paddedLogIndex>
// Cell:   nil
//
// Row:    <chainID>:I:ERC721:<TO_ADDRESS>:FROM:<FROM_ADDRESS>:<reversePaddedBigtableTimestamp>:<paddedTxIndex>:<PaddedLogIndex>
// Family: f
// Column: <chainID>:ERC721:<txHash>:<paddedLogIndex>
// Cell:   nil
//
// Row:    <chainID>:I:ERC721:<FROM_ADDRESS>:TOKEN_SENT:<TOKEN_ADDRESS>:<reversePaddedBigtableTimestamp>:<paddedTxIndex>:<PaddedLogIndex>
// Family: f
// Column: <chainID>:ERC721:<txHash>:<paddedLogIndex>
// Cell:   nil
//
// Row:    <chainID>:I:ERC721:<TO_ADDRESS>:TOKEN_RECEIVED:<TOKEN_ADDRESS>:<reversePaddedBigtableTimestamp>:<paddedTxIndex>:<PaddedLogIndex>
// Family: f
// Column: <chainID>:ERC721:<txHash>:<paddedLogIndex>
// Cell:   nil
func (bigtable *Bigtable) TransformERC721(blk *types.Eth1Block) (*types.BulkMutations, error) {

	bulk := &types.BulkMutations{}

	filterer, err := erc721.NewErc721Filterer(common.Address{}, nil)
	if err != nil {
		log.Printf("error creating filterer: %v", err)
	}

	for i, tx := range blk.GetTransactions() {
		if i > 9999 {
			return nil, fmt.Errorf("unexpected number of transactions in block expected at most 9999 but got: %v", i)
		}
		for j, log := range tx.GetLogs() {
			if j > 99999 {
				return nil, fmt.Errorf("unexpected number of logs in block expected at most 99999 but got: %v", j)
			}
			if len(log.GetTopics()) != 4 || !bytes.Equal(log.GetTopics()[0], erc721.TransferTopic) {
				continue
			}

			topics := make([]common.Hash, 0, len(log.GetTopics()))

			for _, lTopic := range log.GetTopics() {
				topics = append(topics, common.BytesToHash(lTopic))
			}

			ethLog := eth_types.Log{
				Address:     common.BytesToAddress(log.GetAddress()),
				Data:        log.Data,
				Topics:      topics,
				BlockNumber: blk.GetNumber(),
				TxHash:      common.BytesToHash(tx.GetHash()),
				TxIndex:     uint(i),
				BlockHash:   common.BytesToHash(blk.GetHash()),
				Index:       uint(j),
				Removed:     log.GetRemoved(),
			}

			transfer, _ := filterer.ParseTransfer(ethLog)
			if transfer == nil {
				continue
			}

			tokenId := new(big.Int)
			if transfer != nil && transfer.TokenId != nil {
				tokenId = transfer.TokenId
			}

			key := fmt.Sprintf("%s:ERC721:%x:%s", bigtable.chainId, tx.GetHash(), fmt.Sprintf("%05d", j))
			indexedLog := &types.Eth1ERC721Indexed{
				ParentHash:   tx.GetHash(),
				BlockNumber:  blk.GetNumber(),
				Time:         blk.GetTime(),
				TokenAddress: log.Address,
				From:         transfer.From.Bytes(),
				To:           transfer.To.Bytes(),
				TokenId:      tokenId.Bytes(),
			}

			b, err := proto.Marshal(indexedLog)
			if err != nil {
				return nil, err
			}

			mut := gcp_bigtable.NewMutation()
			mut.Set(DEFAULT_FAMILY, DATA_COLUMN, gcp_bigtable.Timestamp(0), b)

			bulk.Keys = append(bulk.Keys, key)
			bulk.Muts = append(bulk.Muts, mut)

			indexes := []string{
				// fmt.Sprintf("%s:I:ERC721:%s:%s:%s", bigtable.chainId, reversePaddedBigtableTimestamp(blk.GetTime()), fmt.Sprintf("%04d", i), fmt.Sprintf("%05d", j)),
				fmt.Sprintf("%s:I:ERC721:%x:TIME:%s:%s:%s", bigtable.chainId, indexedLog.TokenAddress, reversePaddedBigtableTimestamp(blk.GetTime()), fmt.Sprintf("%04d", i), fmt.Sprintf("%05d", j)),
				fmt.Sprintf("%s:I:ERC721:%x:TIME:%s:%s:%s", bigtable.chainId, indexedLog.From, reversePaddedBigtableTimestamp(blk.GetTime()), fmt.Sprintf("%04d", i), fmt.Sprintf("%05d", j)),
				fmt.Sprintf("%s:I:ERC721:%x:TO:%x:%s:%s:%s", bigtable.chainId, indexedLog.From, indexedLog.To, reversePaddedBigtableTimestamp(blk.GetTime()), fmt.Sprintf("%04d", i), fmt.Sprintf("%05d", j)),
				fmt.Sprintf("%s:I:ERC721:%x:TIME:%s:%s:%s", bigtable.chainId, indexedLog.To, reversePaddedBigtableTimestamp(blk.GetTime()), fmt.Sprintf("%04d", i), fmt.Sprintf("%05d", j)),
				fmt.Sprintf("%s:I:ERC721:%x:FROM:%x:%s:%s:%s", bigtable.chainId, indexedLog.To, indexedLog.From, reversePaddedBigtableTimestamp(blk.GetTime()), fmt.Sprintf("%04d", i), fmt.Sprintf("%05d", j)),
				fmt.Sprintf("%s:I:ERC721:%x:TOKEN_SENT:%x:%s:%s:%s", bigtable.chainId, indexedLog.From, indexedLog.TokenAddress, reversePaddedBigtableTimestamp(blk.GetTime()), fmt.Sprintf("%04d", i), fmt.Sprintf("%05d", j)),
				fmt.Sprintf("%s:I:ERC721:%x:TOKEN_RECEIVED:%x:%s:%s:%s", bigtable.chainId, indexedLog.To, indexedLog.TokenAddress, reversePaddedBigtableTimestamp(blk.GetTime()), fmt.Sprintf("%04d", i), fmt.Sprintf("%05d", j)),
			}

			for _, idx := range indexes {
				mut := gcp_bigtable.NewMutation()
				mut.Set(DEFAULT_FAMILY, key, gcp_bigtable.Timestamp(0), nil)

				bulk.Keys = append(bulk.Keys, idx)
				bulk.Muts = append(bulk.Muts, mut)
			}
		}
	}

	return bulk, nil
}

// TransformERC1155 accepts an eth1 block and creates bigtable mutations for erc1155 transfer events.
// Example: https://etherscan.io/tx/0xcffdd4b44ba9361a769a559c360293333d09efffeab79c36125bb4b20bd04270#eventlog
// It transforms the logs contained within a block and writes the transformed logs to bigtable
// It writes erc1155 events to the table data:
// Row:    <chainID>:ERC1155:<txHash>:<paddedLogIndex>
// Family: f
// Column: data
// Cell:   Proto<Eth1ERC1155Indexed>
// Example scan: "1:ERC1155:cffdd4b44ba9361a769a559c360293333d09efffeab79c36125bb4b20bd04270" returns mainnet erc1155 event(s) for transaction 0xcffdd4b44ba9361a769a559c360293333d09efffeab79c36125bb4b20bd04270
//
// It indexes erc1155 events by:
// Row:    <chainID>:I:ERC1155:<FROM_ADDRESS>:TIME:<reversePaddedBigtableTimestamp>:<paddedTxIndex>:<PaddedLogIndex>
// Family: f
// Column: <chainID>:ERC1155:<txHash>:<paddedLogIndex>
// Cell:   nil
//
// Row:    <chainID>:I:ERC1155:<TO_ADDRESS>:TIME:<reversePaddedBigtableTimestamp>:<paddedTxIndex>:<PaddedLogIndex>
// Family: f
// Column: <chainID>:ERC1155:<txHash>:<paddedLogIndex>
// Cell:   nil
//
// Row:    <chainID>:I:ERC1155:<TOKEN_ADDRESS>:TIME:<reversePaddedBigtableTimestamp>:<paddedTxIndex>:<PaddedLogIndex>
// Family: f
// Column: <chainID>:ERC1155:<txHash>:<paddedLogIndex>
// Cell:   nil
//
// Row:    <chainID>:I:ERC1155:<TO_ADDRESS>:TO:<FROM_ADDRESS>:<reversePaddedBigtableTimestamp>:<paddedTxIndex>:<PaddedLogIndex>
// Family: f
// Column: <chainID>:ERC1155:<txHash>:<paddedLogIndex>
// Cell:   nil
//
// Row:    <chainID>:I:ERC1155:<FROM_ADDRESS>:FROM:<TO_ADDRESS>:<reversePaddedBigtableTimestamp>:<paddedTxIndex>:<PaddedLogIndex>
// Family: f
// Column: <chainID>:ERC1155:<txHash>:<paddedLogIndex>
// Cell:   nil
//
// Row:    <chainID>:I:ERC1155:<FROM_ADDRESS>:TOKEN_SENT:<TOKEN_ADDRESS>:<reversePaddedBigtableTimestamp>:<paddedTxIndex>:<PaddedLogIndex>
// Family: f
// Column: <chainID>:ERC1155:<txHash>:<paddedLogIndex>
// Cell:   nil
//
// Row:    <chainID>:I:ERC1155:<TO_ADDRESS>:TOKEN_RECEIVED:<TOKEN_ADDRESS>:<reversePaddedBigtableTimestamp>:<paddedTxIndex>:<PaddedLogIndex>
// Family: f
// Column: <chainID>:ERC1155:<txHash>:<paddedLogIndex>
// Cell:   nil
func (bigtable *Bigtable) TransformERC1155(blk *types.Eth1Block) (*types.BulkMutations, error) {

	bulk := &types.BulkMutations{}

	filterer, err := erc1155.NewErc1155Filterer(common.Address{}, nil)
	if err != nil {
		log.Printf("error creating filterer: %v", err)
	}

	for i, tx := range blk.GetTransactions() {
		if i > 9999 {
			return nil, fmt.Errorf("unexpected number of transactions in block expected at most 9999 but got: %v", i)
		}
		for j, log := range tx.GetLogs() {
			if j > 99999 {
				return nil, fmt.Errorf("unexpected number of logs in block expected at most 99999 but got: %v", j)
			}
			key := fmt.Sprintf("%s:ERC1155:%x:%s", bigtable.chainId, tx.GetHash(), fmt.Sprintf("%05d", j))

			// no events emitted continue
			if len(log.GetTopics()) != 4 || (!bytes.Equal(log.GetTopics()[0], erc1155.TransferBulkTopic) && !bytes.Equal(log.GetTopics()[0], erc1155.TransferSingleTopic)) {
				continue
			}

			topics := make([]common.Hash, 0, len(log.GetTopics()))

			for _, lTopic := range log.GetTopics() {
				topics = append(topics, common.BytesToHash(lTopic))
			}

			ethLog := eth_types.Log{
				Address:     common.BytesToAddress(log.GetAddress()),
				Data:        log.Data,
				Topics:      topics,
				BlockNumber: blk.GetNumber(),
				TxHash:      common.BytesToHash(tx.GetHash()),
				TxIndex:     uint(i),
				BlockHash:   common.BytesToHash(blk.GetHash()),
				Index:       uint(j),
				Removed:     log.GetRemoved(),
			}

			indexedLog := &types.ETh1ERC1155Indexed{}
			transferBatch, _ := filterer.ParseTransferBatch(ethLog)
			transferSingle, _ := filterer.ParseTransferSingle(ethLog)
			if transferBatch == nil && transferSingle == nil {
				continue
			}

			// && len(transferBatch.Operator) == 20 && len(transferBatch.From) == 20 && len(transferBatch.To) == 20 && len(transferBatch.Ids) > 0 && len(transferBatch.Values) > 0
			if transferBatch != nil {
				ids := make([][]byte, 0, len(transferBatch.Ids))
				for _, id := range transferBatch.Ids {
					ids = append(ids, id.Bytes())
				}

				values := make([][]byte, 0, len(transferBatch.Values))
				for _, val := range transferBatch.Values {
					values = append(values, val.Bytes())
				}

				if len(ids) != len(values) {
					logrus.Errorf("error parsing erc1155 batch transfer logs. Expected len(ids): %v len(values): %v to be the same", len(ids), len(values))
					continue
				}
				for ti := range ids {
					indexedLog.BlockNumber = blk.GetNumber()
					indexedLog.Time = blk.GetTime()
					indexedLog.ParentHash = tx.GetHash()
					indexedLog.From = transferBatch.From.Bytes()
					indexedLog.To = transferBatch.To.Bytes()
					indexedLog.Operator = transferBatch.Operator.Bytes()
					indexedLog.TokenId = ids[ti]
					indexedLog.Value = values[ti]
					indexedLog.TokenAddress = log.GetAddress()
				}
			} else if transferSingle != nil {
				indexedLog.BlockNumber = blk.GetNumber()
				indexedLog.Time = blk.GetTime()
				indexedLog.ParentHash = tx.GetHash()
				indexedLog.From = transferSingle.From.Bytes()
				indexedLog.To = transferSingle.To.Bytes()
				indexedLog.Operator = transferSingle.Operator.Bytes()
				indexedLog.TokenId = transferSingle.Id.Bytes()
				indexedLog.Value = transferSingle.Value.Bytes()
				indexedLog.TokenAddress = log.GetAddress()
			}

			b, err := proto.Marshal(indexedLog)
			if err != nil {
				return nil, err
			}

			mut := gcp_bigtable.NewMutation()
			mut.Set(DEFAULT_FAMILY, DATA_COLUMN, gcp_bigtable.Timestamp(0), b)

			bulk.Keys = append(bulk.Keys, key)
			bulk.Muts = append(bulk.Muts, mut)

			indexes := []string{
				// fmt.Sprintf("%s:I:ERC1155:%s:%s:%s", bigtable.chainId, reversePaddedBigtableTimestamp(blk.GetTime()), fmt.Sprintf("%04d", i), fmt.Sprintf("%05d", j)),
				fmt.Sprintf("%s:I:ERC1155:%x:TIME:%s:%s:%s", bigtable.chainId, indexedLog.TokenAddress, reversePaddedBigtableTimestamp(blk.GetTime()), fmt.Sprintf("%04d", i), fmt.Sprintf("%05d", j)),
				fmt.Sprintf("%s:I:ERC1155:%x:TIME:%s:%s:%s", bigtable.chainId, indexedLog.From, reversePaddedBigtableTimestamp(blk.GetTime()), fmt.Sprintf("%04d", i), fmt.Sprintf("%05d", j)),
				fmt.Sprintf("%s:I:ERC1155:%x:TO:%x:%s:%s:%s", bigtable.chainId, indexedLog.From, indexedLog.To, reversePaddedBigtableTimestamp(blk.GetTime()), fmt.Sprintf("%04d", i), fmt.Sprintf("%05d", j)),
				fmt.Sprintf("%s:I:ERC1155:%x:TIME:%s:%s:%s", bigtable.chainId, indexedLog.To, reversePaddedBigtableTimestamp(blk.GetTime()), fmt.Sprintf("%04d", i), fmt.Sprintf("%05d", j)),
				fmt.Sprintf("%s:I:ERC1155:%x:FROM:%x:%s:%s:%s", bigtable.chainId, indexedLog.To, indexedLog.From, reversePaddedBigtableTimestamp(blk.GetTime()), fmt.Sprintf("%04d", i), fmt.Sprintf("%05d", j)),
				fmt.Sprintf("%s:I:ERC1155:%x:TOKEN_SENT:%x:%s:%s:%s", bigtable.chainId, indexedLog.From, indexedLog.TokenAddress, reversePaddedBigtableTimestamp(blk.GetTime()), fmt.Sprintf("%04d", i), fmt.Sprintf("%05d", j)),
				fmt.Sprintf("%s:I:ERC1155:%x:TOKEN_RECEIVED:%x:%s:%s:%s", bigtable.chainId, indexedLog.To, indexedLog.TokenAddress, reversePaddedBigtableTimestamp(blk.GetTime()), fmt.Sprintf("%04d", i), fmt.Sprintf("%05d", j)),
			}

			for _, idx := range indexes {
				mut := gcp_bigtable.NewMutation()
				mut.Set(DEFAULT_FAMILY, key, gcp_bigtable.Timestamp(0), nil)

				bulk.Keys = append(bulk.Keys, idx)
				bulk.Muts = append(bulk.Muts, mut)
			}
		}
	}

	return bulk, nil
}

// TransformUncle accepts an eth1 block and creates bigtable mutations.
// It transforms the uncles contained within a block, extracts the necessary information to create a view and writes that information to bigtable
// It writes uncles to table data:
// Row:    <chainID>:U:<reversePaddedNumber>
// Family: f
// Column: data
// Cell:   Proto<Eth1UncleIndexed>
// Example scan: "1:U:" returns mainnet uncles mined in desc order
// Example scan: "1:U:984886725" returns mainnet uncles mined after block 15113275 (1000000000 - 984886725)
//
// It indexes uncles by:
// Row:    <chainID>:I:U:<Miner>:TIME:<reversePaddedBigtableTimestamp>
// Family: f
// Column: <chainID>:U:<reversePaddedNumber>
// Cell:   nil
// Example lookup: "1:I:U:ea674fdde714fd979de3edf0f56aa9716b898ec8:TIME:" returns mainnet uncles mined by ethermine in desc order
func (bigtable *Bigtable) TransformUncle(block *types.Eth1Block) (*types.BulkMutations, error) {
	bulk := &types.BulkMutations{}

	for i, uncle := range block.Uncles {
		if i > 99 {
			return nil, fmt.Errorf("unexpected number of uncles in block expected at most 99 but got: %v", i)
		}
		r := new(big.Int)

		r.Add(big.NewInt(int64(uncle.GetNumber())), big.NewInt(8))
		r.Sub(r, big.NewInt(int64(block.GetNumber())))
		r.Mul(r, utils.BlockReward(block.GetNumber()))
		r.Div(r, big.NewInt(8))

		r.Div(utils.BlockReward(block.GetNumber()), big.NewInt(32))

		uncleIndexed := types.Eth1UncleIndexed{
			Number:      uncle.GetNumber(),
			BlockNumber: block.GetNumber(),
			GasLimit:    uncle.GetGasLimit(),
			GasUsed:     uncle.GetGasUsed(),
			BaseFee:     uncle.GetBaseFee(),
			Difficulty:  uncle.GetDifficulty(),
			Time:        uncle.GetTime(),
			Reward:      r.Bytes(),
		}
		// store uncles in with the key <chainid>:U:<reversePaddedBlockNumber>:<reversePaddedUncleIndex>
		key := fmt.Sprintf("%s:U:%s:%s", bigtable.chainId, reversedPaddedBlockNumber(block.GetNumber()), fmt.Sprintf("%02d", i))
		mut := gcp_bigtable.NewMutation()

		b, err := proto.Marshal(&uncleIndexed)
		if err != nil {
			return nil, fmt.Errorf("error marshalling proto object err: %w", err)
		}

		mut.Set(DEFAULT_FAMILY, DATA_COLUMN, gcp_bigtable.Timestamp(0), b)

		bulk.Keys = append(bulk.Keys, key)
		bulk.Muts = append(bulk.Muts, mut)

		indexes := []string{
			// Index uncle by the miners address
			fmt.Sprintf("%s:I:U:%x:TIME:%s:%s", bigtable.chainId, uncle.GetCoinbase(), reversePaddedBigtableTimestamp(block.Time), fmt.Sprintf("%02d", i)),
		}

		for _, idx := range indexes {
			mut := gcp_bigtable.NewMutation()
			mut.Set(DEFAULT_FAMILY, key, gcp_bigtable.Timestamp(0), nil)

			bulk.Keys = append(bulk.Keys, idx)
			bulk.Muts = append(bulk.Muts, mut)
		}
	}

	return bulk, nil
}

func (bigtable *Bigtable) GetEth1TxForAddress(address, startKey string, limit int64) ([]*types.Eth1TransactionIndexed, string, error) {
	ctx, cancle := context.WithDeadline(context.Background(), time.Now().Add(time.Second*30))
	defer cancle()

	prefix := fmt.Sprintf("%s:I:TX:%s:%s", bigtable.chainId, address, startKey)

	rowRange := gcp_bigtable.PrefixRange(prefix) //gcp_bigtable.PrefixRange("1:1000000000")

	data := make([]*types.Eth1TransactionIndexed, 0, limit)

	keys := make([]string, 0, limit)
	keysMap := make(map[string]*types.Eth1TransactionIndexed, limit)

	err := bigtable.tableData.ReadRows(ctx, rowRange, func(row gcp_bigtable.Row) bool {
		keys = append(keys, strings.TrimPrefix(row[DEFAULT_FAMILY][0].Column, "f:"))
		return true
	}, gcp_bigtable.LimitRows(limit))
	if err != nil {
		return nil, "", err
	}

	if len(keys) == 0 {
		return data, "", nil
	}

	bigtable.tableData.ReadRows(ctx, gcp_bigtable.RowList(keys), func(row gcp_bigtable.Row) bool {
		b := &types.Eth1TransactionIndexed{}
		err := proto.Unmarshal(row[DEFAULT_FAMILY][0].Value, b)

		if err != nil {
			logrus.Fatal(err)
		}
		keysMap[row.Key()] = b
		return true
	})

	for _, key := range keys {
		data = append(data, keysMap[key])
	}

	return data, keys[len(keys)-1], nil
}

func (bigtable *Bigtable) GetEth1ItxForAddress(address, startKey string, limit int64) ([]*types.Eth1InternalTransactionIndexed, string, error) {
	ctx, cancle := context.WithDeadline(context.Background(), time.Now().Add(time.Second*30))
	defer cancle()

	prefix := fmt.Sprintf("%s:I:ITX:%s:%s", bigtable.chainId, address, startKey)

	rowRange := gcp_bigtable.PrefixRange(prefix) //gcp_bigtable.PrefixRange("1:1000000000")

	data := make([]*types.Eth1InternalTransactionIndexed, 0, limit)

	keys := make([]string, 0, limit)
	keysMap := make(map[string]*types.Eth1InternalTransactionIndexed, limit)

	err := bigtable.tableData.ReadRows(ctx, rowRange, func(row gcp_bigtable.Row) bool {
		keys = append(keys, strings.TrimPrefix(row[DEFAULT_FAMILY][0].Column, "f:"))
		return true
	}, gcp_bigtable.LimitRows(limit))
	if err != nil {
		return nil, "", err
	}

	if len(keys) == 0 {
		return data, "", nil
	}

	bigtable.tableData.ReadRows(ctx, gcp_bigtable.RowList(keys), func(row gcp_bigtable.Row) bool {
		b := &types.Eth1InternalTransactionIndexed{}
		err := proto.Unmarshal(row[DEFAULT_FAMILY][0].Value, b)

		if err != nil {
			logrus.Fatal(err)
		}
		keysMap[row.Key()] = b
		return true
	})

	for _, key := range keys {
		data = append(data, keysMap[key])
	}

	return data, keys[len(keys)-1], nil
}

func (bigtable *Bigtable) GetEth1ERC20ForAddress(address, startKey string, limit int64) ([]*types.Eth1ERC20Indexed, string, error) {
	ctx, cancle := context.WithDeadline(context.Background(), time.Now().Add(time.Second*30))
	defer cancle()

	prefix := fmt.Sprintf("%s:I:ERC20:%s:%s", bigtable.chainId, address, startKey)

	rowRange := gcp_bigtable.PrefixRange(prefix) //gcp_bigtable.PrefixRange("1:1000000000")

	data := make([]*types.Eth1ERC20Indexed, 0, limit)

	keys := make([]string, 0, limit)
	keysMap := make(map[string]*types.Eth1ERC20Indexed, limit)

	err := bigtable.tableData.ReadRows(ctx, rowRange, func(row gcp_bigtable.Row) bool {
		keys = append(keys, strings.TrimPrefix(row[DEFAULT_FAMILY][0].Column, "f:"))
		return true
	}, gcp_bigtable.LimitRows(limit))
	if err != nil {
		return nil, "", err
	}

	if len(keys) == 0 {
		return data, "", nil
	}

	bigtable.tableData.ReadRows(ctx, gcp_bigtable.RowList(keys), func(row gcp_bigtable.Row) bool {
		b := &types.Eth1ERC20Indexed{}
		err := proto.Unmarshal(row[DEFAULT_FAMILY][0].Value, b)

		if err != nil {
			logrus.Fatal(err)
		}
		keysMap[row.Key()] = b
		return true
	})

	for _, key := range keys {
		data = append(data, keysMap[key])
	}

	return data, keys[len(keys)-1], nil
}

func (bigtable *Bigtable) GetEth1ERC721ForAddress(address, startKey string, limit int64) ([]*types.Eth1ERC721Indexed, string, error) {
	ctx, cancle := context.WithDeadline(context.Background(), time.Now().Add(time.Second*30))
	defer cancle()

	prefix := fmt.Sprintf("%s:I:ERC721:%s:%s", bigtable.chainId, address, startKey)

	rowRange := gcp_bigtable.PrefixRange(prefix) //gcp_bigtable.PrefixRange("1:1000000000")

	data := make([]*types.Eth1ERC721Indexed, 0, limit)

	keys := make([]string, 0, limit)
	keysMap := make(map[string]*types.Eth1ERC721Indexed, limit)

	err := bigtable.tableData.ReadRows(ctx, rowRange, func(row gcp_bigtable.Row) bool {
		keys = append(keys, strings.TrimPrefix(row[DEFAULT_FAMILY][0].Column, "f:"))
		return true
	}, gcp_bigtable.LimitRows(limit))
	if err != nil {
		return nil, "", err
	}

	if len(keys) == 0 {
		return data, "", nil
	}

	bigtable.tableData.ReadRows(ctx, gcp_bigtable.RowList(keys), func(row gcp_bigtable.Row) bool {
		b := &types.Eth1ERC721Indexed{}
		err := proto.Unmarshal(row[DEFAULT_FAMILY][0].Value, b)

		if err != nil {
			logrus.Fatal(err)
		}
		data = append(data, b)
		keysMap[row.Key()] = b
		return true
	})

	for _, key := range keys {
		data = append(data, keysMap[key])
	}
	return data, keys[len(keys)-1], nil
}

func (bigtable *Bigtable) GetEth1ERC1155ForAddress(address, startKey string, limit int64) ([]*types.ETh1ERC1155Indexed, string, error) {
	ctx, cancle := context.WithDeadline(context.Background(), time.Now().Add(time.Second*30))
	defer cancle()
	startTime := time.Now()

<<<<<<< HEAD
	prefix := fmt.Sprintf("%s:I:ERC1155:%s:%s", bigtable.chainId, address, startKey)

	rowRange := gcp_bigtable.PrefixRange(prefix) //gcp_bigtable.PrefixRange("1:1000000000")
=======
	end := fmt.Sprintf("%s:I:ERC1155:%s:TIME:%019d", bigtable.chainId, address, MAX_INT)
	start := fmt.Sprintf("%s:I:ERC1155:%s:TIME:%019d", bigtable.chainId, address, 0)
	rowRange := gcp_bigtable.NewRange(start, end)

	// prefix := fmt.Sprintf("%s:I:ERC1155:%s:TIME:", bigtable.chainId, address)
	// rowRange := gcp_bigtable.InfiniteRange(prefix) //gcp_bigtable.PrefixRange("1:1000000000")
>>>>>>> f82256e7

	data := make([]*types.ETh1ERC1155Indexed, 0, limit)

	keys := make([]string, 0, limit)
	// keysMap := make(map[string]*types.ETh1ERC1155Indexed, limit)

	err := bigtable.tableData.ReadRows(ctx, rowRange, func(row gcp_bigtable.Row) bool {
<<<<<<< HEAD
=======
		// if !strings.Contains(row.Key(), "TIME") {
		// 	return false
		// }
>>>>>>> f82256e7
		keys = append(keys, strings.TrimPrefix(row[DEFAULT_FAMILY][0].Column, "f:"))
		return true
	}, gcp_bigtable.LimitRows(limit))
	if err != nil {
		return nil, "", err
	}

	if len(keys) == 0 {
		return data, "", nil
	}

	bigtable.tableData.ReadRows(ctx, gcp_bigtable.RowList(keys), func(row gcp_bigtable.Row) bool {
		b := &types.ETh1ERC1155Indexed{}
		err := proto.Unmarshal(row[DEFAULT_FAMILY][0].Value, b)

		if err != nil {
			logrus.Fatal(err)
		}
		keysMap[row.Key()] = b
		return true
	})

<<<<<<< HEAD
	for _, key := range keys {
		data = append(data, keysMap[key])
	}
	return data, keys[len(keys)-1], nil
=======
	// for _, key := range keys {
	// 	data = append(data, keysMap[key])
	// }
	logger.Infof("query GetEth1ERC1155ForAddress took %v", time.Since(startTime).Seconds())
	return data, nil
>>>>>>> f82256e7
}<|MERGE_RESOLUTION|>--- conflicted
+++ resolved
@@ -862,8 +862,8 @@
 			return nil, fmt.Errorf("unexpected number of transactions in block expected at most 9999 but got: %v", i)
 		}
 		for j, log := range tx.GetLogs() {
-			if j > 99999 {
-				return nil, fmt.Errorf("unexpected number of logs in block expected at most 99999 but got: %v", j)
+			if j > 9999 {
+				return nil, fmt.Errorf("unexpected number of logs in block expected at most 9999 but got: %v", j)
 			}
 			if len(log.GetTopics()) != 3 || !bytes.Equal(log.GetTopics()[0], erc20.TransferTopic) {
 				continue
@@ -1498,33 +1498,17 @@
 func (bigtable *Bigtable) GetEth1ERC1155ForAddress(address, startKey string, limit int64) ([]*types.ETh1ERC1155Indexed, string, error) {
 	ctx, cancle := context.WithDeadline(context.Background(), time.Now().Add(time.Second*30))
 	defer cancle()
-	startTime := time.Now()
-
-<<<<<<< HEAD
+
 	prefix := fmt.Sprintf("%s:I:ERC1155:%s:%s", bigtable.chainId, address, startKey)
 
 	rowRange := gcp_bigtable.PrefixRange(prefix) //gcp_bigtable.PrefixRange("1:1000000000")
-=======
-	end := fmt.Sprintf("%s:I:ERC1155:%s:TIME:%019d", bigtable.chainId, address, MAX_INT)
-	start := fmt.Sprintf("%s:I:ERC1155:%s:TIME:%019d", bigtable.chainId, address, 0)
-	rowRange := gcp_bigtable.NewRange(start, end)
-
-	// prefix := fmt.Sprintf("%s:I:ERC1155:%s:TIME:", bigtable.chainId, address)
-	// rowRange := gcp_bigtable.InfiniteRange(prefix) //gcp_bigtable.PrefixRange("1:1000000000")
->>>>>>> f82256e7
 
 	data := make([]*types.ETh1ERC1155Indexed, 0, limit)
 
 	keys := make([]string, 0, limit)
-	// keysMap := make(map[string]*types.ETh1ERC1155Indexed, limit)
+	keysMap := make(map[string]*types.ETh1ERC1155Indexed, limit)
 
 	err := bigtable.tableData.ReadRows(ctx, rowRange, func(row gcp_bigtable.Row) bool {
-<<<<<<< HEAD
-=======
-		// if !strings.Contains(row.Key(), "TIME") {
-		// 	return false
-		// }
->>>>>>> f82256e7
 		keys = append(keys, strings.TrimPrefix(row[DEFAULT_FAMILY][0].Column, "f:"))
 		return true
 	}, gcp_bigtable.LimitRows(limit))
@@ -1547,16 +1531,8 @@
 		return true
 	})
 
-<<<<<<< HEAD
 	for _, key := range keys {
 		data = append(data, keysMap[key])
 	}
 	return data, keys[len(keys)-1], nil
-=======
-	// for _, key := range keys {
-	// 	data = append(data, keysMap[key])
-	// }
-	logger.Infof("query GetEth1ERC1155ForAddress took %v", time.Since(startTime).Seconds())
-	return data, nil
->>>>>>> f82256e7
 }