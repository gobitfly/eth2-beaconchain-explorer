package db

import (
	"context"
	"encoding/binary"
	"fmt"
	"math"
	"math/big"
	"os"
	"sort"
	"strconv"
	"strings"
	"sync"
	"time"

	"github.com/gobitfly/eth2-beaconchain-explorer/metrics"
	"github.com/gobitfly/eth2-beaconchain-explorer/types"
	"github.com/gobitfly/eth2-beaconchain-explorer/utils"
	"github.com/lib/pq"

	gcp_bigtable "cloud.google.com/go/bigtable"
	"github.com/go-redis/redis/v8"
	itypes "github.com/gobitfly/eth-rewards/types"
	"github.com/sirupsen/logrus"
	"golang.org/x/exp/maps"
	"golang.org/x/sync/errgroup"
	"google.golang.org/api/option"
	"google.golang.org/protobuf/proto"
)

var BigtableClient *Bigtable

const (
	DEFAULT_FAMILY                        = "f"
	VALIDATOR_BALANCES_FAMILY             = "vb"
	VALIDATOR_HIGHEST_ACTIVE_INDEX_FAMILY = "ha"
	ATTESTATIONS_FAMILY                   = "at"
	SYNC_COMMITTEES_FAMILY                = "sc"
	INCOME_DETAILS_COLUMN_FAMILY          = "id"
	STATS_COLUMN_FAMILY                   = "stats"
	MACHINE_METRICS_COLUMN_FAMILY         = "mm"
	SERIES_FAMILY                         = "series"

	SUM_COLUMN = "sum"

	MAX_CL_BLOCK_NUMBER = 1000000000 - 1
	MAX_EL_BLOCK_NUMBER = 1000000000
	MAX_EPOCH           = 1000000000 - 1

	max_block_number_v1 = 1000000000
	max_epoch_v1        = 1000000000

	MAX_BATCH_MUTATIONS   = 100000
	DEFAULT_BATCH_INSERTS = 10000

	REPORT_TIMEOUT = time.Second * 10
)

type Bigtable struct {
	client *gcp_bigtable.Client

	tableBeaconchain       *gcp_bigtable.Table
	tableValidators        *gcp_bigtable.Table
	tableValidatorsHistory *gcp_bigtable.Table

	tableData            *gcp_bigtable.Table
	tableBlocks          *gcp_bigtable.Table
	tableMetadataUpdates *gcp_bigtable.Table
	tableMetadata        *gcp_bigtable.Table

	tableMachineMetrics *gcp_bigtable.Table

	redisCache RedisClient

	LastAttestationCache    map[uint64]uint64
	LastAttestationCacheMux *sync.Mutex

	chainId string

	v2SchemaCutOffEpoch uint64

	machineMetricsQueuedWritesChan chan (types.BulkMutation)
}

type RedisClient interface {
	SCard(ctx context.Context, key string) *redis.IntCmd
	SetNX(ctx context.Context, key string, value interface{}, expiration time.Duration) *redis.BoolCmd
	Pipeline() redis.Pipeliner
	Get(ctx context.Context, key string) *redis.StringCmd
	Set(ctx context.Context, key string, value interface{}, expiration time.Duration) *redis.StatusCmd
}

func InitBigtable(project, instance, chainId, redisAddress string) (*Bigtable, error) {
	rdc := redis.NewClient(&redis.Options{
		Addr:        redisAddress,
		ReadTimeout: time.Second * 20,
	})
	ctx, cancel := context.WithTimeout(context.Background(), time.Second*30)
	defer cancel()
	if err := rdc.Ping(ctx).Err(); err != nil {
		return nil, err
	}

	return InitBigtableWithCache(ctx, project, instance, chainId, rdc)
}

func InitBigtableWithCache(ctx context.Context, project, instance, chainId string, rdc RedisClient) (*Bigtable, error) {
	if utils.Config.Bigtable.Emulator {
		if utils.Config.Bigtable.EmulatorHost == "" {
			utils.Config.Bigtable.EmulatorHost = "127.0.0.1"
		}
		logger.Infof("using emulated local bigtable environment, setting BIGTABLE_EMULATOR_HOST env variable to %s:%d", utils.Config.Bigtable.EmulatorHost, utils.Config.Bigtable.EmulatorPort)
		err := os.Setenv("BIGTABLE_EMULATOR_HOST", fmt.Sprintf("%s:%d", utils.Config.Bigtable.EmulatorHost, utils.Config.Bigtable.EmulatorPort))

		if err != nil {
			logger.Fatalf("unable to set bigtable emulator environment variable: %v", err)
		}
	}

	poolSize := 50
	btClient, err := gcp_bigtable.NewClient(ctx, project, instance, option.WithGRPCConnectionPool(poolSize))
<<<<<<< HEAD

=======
	// btClient, err := gcp_bigtable.NewClient(context.Background(), project, instance)
>>>>>>> 07d89052
	if err != nil {
		return nil, err
	}

	bt := &Bigtable{
		client:                         btClient,
		tableData:                      btClient.Open("data"),
		tableBlocks:                    btClient.Open("blocks"),
		tableMetadataUpdates:           btClient.Open("metadata_updates"),
		tableMetadata:                  btClient.Open("metadata"),
		tableBeaconchain:               btClient.Open("beaconchain"),
		tableMachineMetrics:            btClient.Open("machine_metrics"),
		tableValidators:                btClient.Open("beaconchain_validators"),
		tableValidatorsHistory:         btClient.Open("beaconchain_validators_history"),
		chainId:                        chainId,
		redisCache:                     rdc,
		LastAttestationCacheMux:        &sync.Mutex{},
		v2SchemaCutOffEpoch:            utils.Config.Bigtable.V2SchemaCutOffEpoch,
		machineMetricsQueuedWritesChan: make(chan types.BulkMutation, MAX_BATCH_MUTATIONS),
	}

	if utils.Config.Frontend.Enabled { // Only activate machine metrics inserts on frontend / api instances
		go bt.commitQueuedMachineMetricWrites()
	}

	BigtableClient = bt
	return bt, nil
}

func (bigtable *Bigtable) commitQueuedMachineMetricWrites() {

	// copy the pending mutations over and commit them

	batchSize := 10000

	muts := types.NewBulkMutations(batchSize)

	tmr := time.NewTicker(time.Second * 10)
	for {
		select {
		case mut, ok := <-bigtable.machineMetricsQueuedWritesChan:

			if ok {
				muts.Keys = append(muts.Keys, mut.Key)
				muts.Muts = append(muts.Muts, mut.Mut)
			}

			if len(muts.Keys) >= batchSize || !ok && len(muts.Keys) > 0 { // commit when batch size is reached or on channel close
				logger.Infof("committing %v queued machine metric inserts (trigger=batchSize, ok=%v)", len(muts.Keys), ok)
				err := bigtable.WriteBulk(muts, bigtable.tableMachineMetrics, batchSize)

				if err == nil {
					muts = types.NewBulkMutations(batchSize)
				} else {
					logger.Errorf("error writing queued machine metrics to bigtable: %v", err)
				}
			}

			if !ok { // insert chan is closed, stop the timer and exit
				tmr.Stop()
				logger.Infof("stopping batched machine metrics insert")
				return
			}

		case <-tmr.C:
			if len(muts.Keys) > 0 {
				logger.Infof("committing %v queued machine metric inserts (trigger=timeout)", len(muts.Keys))
				err := bigtable.WriteBulk(muts, bigtable.tableMachineMetrics, DEFAULT_BATCH_INSERTS)

				if err == nil {
					muts = types.NewBulkMutations(batchSize)
				} else {
					logger.Errorf("error writing queued machine metrics to bigtable: %v", err)
				}
			}
		}
	}

}

func (bigtable *Bigtable) Close() {
	close(bigtable.machineMetricsQueuedWritesChan)
	time.Sleep(time.Second * 5)
	bigtable.client.Close()
}

func (bigtable *Bigtable) GetClient() *gcp_bigtable.Client {
	return bigtable.client
}

func (bigtable *Bigtable) SaveMachineMetric(process string, userID uint64, machine string, data []byte) error {
	tmr := time.AfterFunc(REPORT_TIMEOUT, func() {
		logger.WithFields(logrus.Fields{
			"userId":    userID,
			"process":   process,
			"machine":   machine,
			"len(data)": len(data),
		}).Warnf("%s call took longer than %v", utils.GetCurrentFuncName(), REPORT_TIMEOUT)
	})
	defer tmr.Stop()

	ctx, cancel := context.WithTimeout(context.Background(), time.Second*30)
	defer cancel()

	rowKeyData := fmt.Sprintf("u:%s:p:%s:m:%v", bigtable.reversePaddedUserID(userID), process, machine)

	ts := gcp_bigtable.Now()
	rateLimitKey := fmt.Sprintf("%s:%d", rowKeyData, ts.Time().Minute())
	rateLimitKeySetStartTs := time.Now()
	keySet, err := bigtable.redisCache.SetNX(ctx, rateLimitKey, "1", time.Minute).Result()
	if err != nil {
		return err
	}
	metrics.TaskDuration.WithLabelValues("client_stats_post_save_data_rate_limit_set").Observe(time.Since(rateLimitKeySetStartTs).Seconds())
	if !keySet {
		return fmt.Errorf("rate limit, last metric insert was less than 1 min ago")
	}

	// for limiting machines per user, add the machine field to a redis set
	// bucket period is 15mins
	rateLimitMachineSetStartTs := time.Now()
	machineLimitKey := fmt.Sprintf("%s:%d", bigtable.reversePaddedUserID(userID), ts.Time().Minute()%15)
	pipe := bigtable.redisCache.Pipeline()
	pipe.SAdd(ctx, machineLimitKey, machine)
	pipe.Expire(ctx, machineLimitKey, time.Minute*15)
	_, err = pipe.Exec(ctx)
	if err != nil {
		return err
	}
	metrics.TaskDuration.WithLabelValues("client_stats_post_save_data_rate_limit_machine_set").Observe(time.Since(rateLimitMachineSetStartTs).Seconds())

	queueMutationsStartTs := time.Now()
	dataMut := gcp_bigtable.NewMutation()
	dataMut.Set(MACHINE_METRICS_COLUMN_FAMILY, "v1", ts, data)

	bulkMut := types.BulkMutation{ // schedule the mutation for writing
		Key: rowKeyData,
		Mut: dataMut,
	}

	bigtable.machineMetricsQueuedWritesChan <- bulkMut
	metrics.TaskDuration.WithLabelValues("client_stats_post_save_data_queue_mutation").Observe(time.Since(queueMutationsStartTs).Seconds())

	return nil
}

func (bigtable Bigtable) getMachineMetricNamesMap(userID uint64, searchDepth int) (map[string]bool, error) {
	ctx, cancel := context.WithDeadline(context.Background(), time.Now().Add(time.Second*30))
	defer cancel()

	rangePrefix := fmt.Sprintf("u:%s:p:", bigtable.reversePaddedUserID(userID))

	filter := gcp_bigtable.ChainFilters(
		gcp_bigtable.FamilyFilter(MACHINE_METRICS_COLUMN_FAMILY),
		gcp_bigtable.LatestNFilter(searchDepth),
		gcp_bigtable.TimestampRangeFilter(time.Now().Add(time.Duration(searchDepth*-1)*time.Minute), time.Now()),
		gcp_bigtable.StripValueFilter(),
	)

	machineNames := make(map[string]bool)

	err := bigtable.tableMachineMetrics.ReadRows(ctx, gcp_bigtable.PrefixRange(rangePrefix), func(r gcp_bigtable.Row) bool {
		success, _, machine, _ := machineMetricRowParts(r.Key())
		if !success {
			return false
		}
		machineNames[machine] = true

		return true
	}, gcp_bigtable.RowFilter(filter))
	if err != nil {
		return machineNames, err
	}

	return machineNames, nil
}

func (bigtable Bigtable) GetMachineMetricsMachineNames(userID uint64) ([]string, error) {

	tmr := time.AfterFunc(REPORT_TIMEOUT, func() {
		logger.WithFields(logrus.Fields{
			"userId": userID,
		}).Warnf("%s call took longer than %v", utils.GetCurrentFuncName(), REPORT_TIMEOUT)
	})
	defer tmr.Stop()

	names, err := bigtable.getMachineMetricNamesMap(userID, 300)
	if err != nil {
		return nil, err
	}

	result := []string{}
	for key := range names {
		result = append(result, key)
	}

	return result, nil
}

func (bigtable Bigtable) GetMachineMetricsMachineCount(userID uint64) (uint64, error) {

	tmr := time.AfterFunc(REPORT_TIMEOUT, func() {
		logger.WithFields(logrus.Fields{
			"userId": userID,
		}).Warnf("%s call took longer than %v", utils.GetCurrentFuncName(), REPORT_TIMEOUT)
	})
	defer tmr.Stop()

	ctx, cancel := context.WithTimeout(context.Background(), time.Second*10)
	defer cancel()

	machineLimitKey := fmt.Sprintf("%s:%d", bigtable.reversePaddedUserID(userID), time.Now().Minute()%15)

	card, err := bigtable.redisCache.SCard(ctx, machineLimitKey).Result()
	if err != nil {
		return 0, err
	}
	return uint64(card), nil
}

func (bigtable Bigtable) GetMachineMetricsNode(userID uint64, limit, offset int) ([]*types.MachineMetricNode, error) {

	tmr := time.AfterFunc(REPORT_TIMEOUT, func() {
		logger.WithFields(logrus.Fields{
			"userId": userID,
			"limit":  limit,
			"offset": offset,
		}).Warnf("%s call took longer than %v", utils.GetCurrentFuncName(), REPORT_TIMEOUT)
	})
	defer tmr.Stop()

	return getMachineMetrics(bigtable, "beaconnode", userID, limit, offset,
		func(data []byte, machine string) *types.MachineMetricNode {
			obj := &types.MachineMetricNode{}
			err := proto.Unmarshal(data, obj)
			if err != nil {
				return nil
			}
			obj.Machine = &machine
			return obj
		},
	)
}

func (bigtable Bigtable) GetMachineMetricsValidator(userID uint64, limit, offset int) ([]*types.MachineMetricValidator, error) {

	tmr := time.AfterFunc(REPORT_TIMEOUT, func() {
		logger.WithFields(logrus.Fields{
			"userId": userID,
			"limit":  limit,
			"offset": offset,
		}).Warnf("%s call took longer than %v", utils.GetCurrentFuncName(), REPORT_TIMEOUT)
	})
	defer tmr.Stop()

	return getMachineMetrics(bigtable, "validator", userID, limit, offset,
		func(data []byte, machine string) *types.MachineMetricValidator {
			obj := &types.MachineMetricValidator{}
			err := proto.Unmarshal(data, obj)
			if err != nil {
				return nil
			}
			obj.Machine = &machine
			return obj
		},
	)
}

func (bigtable Bigtable) GetMachineMetricsSystem(userID uint64, limit, offset int) ([]*types.MachineMetricSystem, error) {

	tmr := time.AfterFunc(REPORT_TIMEOUT, func() {
		logger.WithFields(logrus.Fields{
			"userId": userID,
			"limit":  limit,
			"offset": offset,
		}).Warnf("%s call took longer than %v", utils.GetCurrentFuncName(), REPORT_TIMEOUT)
	})
	defer tmr.Stop()

	return getMachineMetrics(bigtable, "system", userID, limit, offset,
		func(data []byte, machine string) *types.MachineMetricSystem {
			obj := &types.MachineMetricSystem{}
			err := proto.Unmarshal(data, obj)
			if err != nil {
				return nil
			}
			obj.Machine = &machine
			return obj
		},
	)
}

func getMachineMetrics[T types.MachineMetricSystem | types.MachineMetricNode | types.MachineMetricValidator](bigtable Bigtable, process string, userID uint64, limit, offset int, marshler func(data []byte, machine string) *T) ([]*T, error) {
	ctx, cancel := context.WithDeadline(context.Background(), time.Now().Add(time.Second*30))
	defer cancel()

	rangePrefix := fmt.Sprintf("u:%s:p:%s:m:", bigtable.reversePaddedUserID(userID), process)
	res := make([]*T, 0)
	if offset <= 0 {
		offset = 1
	}

	filter := gcp_bigtable.ChainFilters(
		gcp_bigtable.FamilyFilter(MACHINE_METRICS_COLUMN_FAMILY),
		gcp_bigtable.LatestNFilter(limit),
		gcp_bigtable.CellsPerRowOffsetFilter(offset),
	)
	gapSize := getMachineStatsGap(uint64(limit))
	err := bigtable.tableMachineMetrics.ReadRows(ctx, gcp_bigtable.PrefixRange(rangePrefix), func(r gcp_bigtable.Row) bool {
		success, _, machine, _ := machineMetricRowParts(r.Key())
		if !success {
			return false
		}
		var count = -1
		for _, ri := range r[MACHINE_METRICS_COLUMN_FAMILY] {
			count++
			if count%gapSize != 0 {
				continue
			}

			obj := marshler(ri.Value, machine)
			if obj == nil {
				return false
			}

			res = append(res, obj)
		}
		return true
	}, gcp_bigtable.RowFilter(filter))
	if err != nil {
		return nil, err
	}

	return res, nil
}

func (bigtable Bigtable) GetMachineRowKey(userID uint64, process string, machine string) string {
	return fmt.Sprintf("u:%s:p:%s:m:%s", bigtable.reversePaddedUserID(userID), process, machine)
}

// Returns a map[userID]map[machineName]machineData
// machineData contains the latest machine data in CurrentData
// and 5 minute old data in fiveMinuteOldData (defined in limit)
// as well as the insert timestamps of both
func (bigtable Bigtable) GetMachineMetricsForNotifications(rowKeys gcp_bigtable.RowList) (map[uint64]map[string]*types.MachineMetricSystemUser, error) {

	tmr := time.AfterFunc(REPORT_TIMEOUT, func() {
		logger.WithFields(logrus.Fields{
			"rowKeys": rowKeys,
		}).Warnf("%s call took longer than %v", utils.GetCurrentFuncName(), REPORT_TIMEOUT)
	})
	defer tmr.Stop()

	ctx, cancel := context.WithDeadline(context.Background(), time.Now().Add(time.Second*200))
	defer cancel()

	res := make(map[uint64]map[string]*types.MachineMetricSystemUser) // userID -> machine -> data

	limit := 5

	filter := gcp_bigtable.ChainFilters(
		gcp_bigtable.FamilyFilter(MACHINE_METRICS_COLUMN_FAMILY),
		gcp_bigtable.LatestNFilter(limit),
	)

	err := bigtable.tableMachineMetrics.ReadRows(ctx, rowKeys, func(r gcp_bigtable.Row) bool {
		success, userID, machine, _ := machineMetricRowParts(r.Key())
		if !success {
			return false
		}

		count := 0
		for _, ri := range r[MACHINE_METRICS_COLUMN_FAMILY] {

			obj := &types.MachineMetricSystem{}
			err := proto.Unmarshal(ri.Value, obj)
			if err != nil {
				return false
			}

			if _, found := res[userID]; !found {
				res[userID] = make(map[string]*types.MachineMetricSystemUser)
			}

			last, found := res[userID][machine]

			if found && count == limit-1 {
				res[userID][machine] = &types.MachineMetricSystemUser{
					UserID:                    userID,
					Machine:                   machine,
					CurrentData:               last.CurrentData,
					FiveMinuteOldData:         obj,
					CurrentDataInsertTs:       last.CurrentDataInsertTs,
					FiveMinuteOldDataInsertTs: ri.Timestamp.Time().Unix(),
				}
			} else {
				res[userID][machine] = &types.MachineMetricSystemUser{
					UserID:                    userID,
					Machine:                   machine,
					CurrentData:               obj,
					FiveMinuteOldData:         nil,
					CurrentDataInsertTs:       ri.Timestamp.Time().Unix(),
					FiveMinuteOldDataInsertTs: 0,
				}
			}
			count++

		}
		return true
	}, gcp_bigtable.RowFilter(filter))
	if err != nil {
		return nil, err
	}

	return res, nil
}

func machineMetricRowParts(r string) (bool, uint64, string, string) {
	keySplit := strings.Split(r, ":")

	userID, err := strconv.ParseUint(keySplit[1], 10, 64)
	if err != nil {
		logger.Errorf("error parsing slot from row key %v: %v", r, err)
		return false, 0, "", ""
	}
	userID = ^uint64(0) - userID

	machine := ""
	if len(keySplit) >= 6 {
		machine = keySplit[5]
	}

	process := keySplit[3]

	return true, userID, machine, process
}

func (bigtable *Bigtable) SaveValidatorBalances(epoch uint64, validators []*types.Validator) error {

	ctx, cancel := context.WithTimeout(context.Background(), time.Minute*5)
	defer cancel()

	// start := time.Now()
	ts := gcp_bigtable.Time(utils.EpochToTime(epoch))

	muts := types.NewBulkMutations(len(validators))

	highestActiveIndex := uint64(0)
	epochKey := bigtable.reversedPaddedEpoch(epoch)

	for _, validator := range validators {

		if validator.Balance > 0 && validator.Index > highestActiveIndex {
			highestActiveIndex = validator.Index
		}

		balanceEncoded := make([]byte, 8)
		binary.LittleEndian.PutUint64(balanceEncoded, validator.Balance)
		effectiveBalanceEncoded := uint8(validator.EffectiveBalance / 1e9) // we can encode the effective balance in 1 byte as it is capped at 32ETH and only decrements in 1 ETH steps

		combined := append(balanceEncoded, effectiveBalanceEncoded)
		mut := &gcp_bigtable.Mutation{}
		mut.Set(VALIDATOR_BALANCES_FAMILY, "b", ts, combined)
		key := fmt.Sprintf("%s:%s:%s:%s", bigtable.chainId, bigtable.validatorIndexToKey(validator.Index), VALIDATOR_BALANCES_FAMILY, epochKey)

		muts.Add(key, mut)
	}

	err := bigtable.WriteBulk(muts, bigtable.tableValidatorsHistory, MAX_BATCH_MUTATIONS)
	if err != nil {
		return err
	}

	// store the highes active validator index for that epoch
	highestActiveIndexEncoded := make([]byte, 8)
	binary.LittleEndian.PutUint64(highestActiveIndexEncoded, highestActiveIndex)

	mut := &gcp_bigtable.Mutation{}
	mut.Set(VALIDATOR_HIGHEST_ACTIVE_INDEX_FAMILY, VALIDATOR_HIGHEST_ACTIVE_INDEX_FAMILY, ts, highestActiveIndexEncoded)
	key := fmt.Sprintf("%s:%s:%s", bigtable.chainId, VALIDATOR_HIGHEST_ACTIVE_INDEX_FAMILY, epochKey)
	err = bigtable.tableValidatorsHistory.Apply(ctx, key, mut)
	if err != nil {
		return err
	}
	return nil
}

func (bigtable *Bigtable) SaveAttestationDuties(duties map[types.Slot]map[types.ValidatorIndex][]types.Slot) error {

	// Initialize in memory last attestation cache lazily
	bigtable.LastAttestationCacheMux.Lock()
	if bigtable.LastAttestationCache == nil {
		t := time.Now()
		var err error
		bigtable.LastAttestationCache, err = bigtable.GetLastAttestationSlots([]uint64{})

		if err != nil {
			bigtable.LastAttestationCacheMux.Unlock()
			return err
		}
		logger.Infof("initialized in memory last attestation slot cache with %v validators in %v", len(bigtable.LastAttestationCache), time.Since(t))

	}
	bigtable.LastAttestationCacheMux.Unlock()

	ctx, cancel := context.WithTimeout(context.Background(), time.Minute*5)
	defer cancel()

	start := time.Now()

	mutsInclusionSlot := types.NewBulkMutations(MAX_BATCH_MUTATIONS)

	mutLastAttestationSlot := gcp_bigtable.NewMutation()
	mutLastAttestationSlotCount := 0

	for attestedSlot, validators := range duties {
		for validator, inclusions := range validators {
			epoch := utils.EpochOfSlot(uint64(attestedSlot))
			bigtable.LastAttestationCacheMux.Lock()
			if len(inclusions) == 0 { // for missed attestations we write the the attested slot as inclusion slot (attested == included means no attestation duty was performed)
				inclusions = append(inclusions, attestedSlot)
			}
			for _, inclusionSlot := range inclusions {
				key := fmt.Sprintf("%s:%s:%s:%s", bigtable.chainId, bigtable.validatorIndexToKey(uint64(validator)), ATTESTATIONS_FAMILY, bigtable.reversedPaddedEpoch(epoch))

				mutInclusionSlot := gcp_bigtable.NewMutation()
				ts := gcp_bigtable.Time(utils.SlotToTime(uint64(inclusionSlot)))
				mutInclusionSlot.Set(ATTESTATIONS_FAMILY, fmt.Sprintf("%d", attestedSlot), ts, []byte{})

				mutsInclusionSlot.Add(key, mutInclusionSlot)

				if inclusionSlot != MAX_CL_BLOCK_NUMBER && uint64(attestedSlot) > bigtable.LastAttestationCache[uint64(validator)] {
					mutLastAttestationSlot.Set(ATTESTATIONS_FAMILY, fmt.Sprintf("%d", validator), gcp_bigtable.Timestamp((attestedSlot)*1000), []byte{})
					bigtable.LastAttestationCache[uint64(validator)] = uint64(attestedSlot)
					mutLastAttestationSlotCount++

					if mutLastAttestationSlotCount == MAX_BATCH_MUTATIONS {
						mutStart := time.Now()
						err := bigtable.tableValidators.Apply(ctx, fmt.Sprintf("%s:lastAttestationSlot", bigtable.chainId), mutLastAttestationSlot)
						if err != nil {
							bigtable.LastAttestationCacheMux.Unlock()
							return fmt.Errorf("error applying last attestation slot mutations: %v", err)
						}
						mutLastAttestationSlot = gcp_bigtable.NewMutation()
						mutLastAttestationSlotCount = 0
						logger.Infof("applied last attestation slot mutations in %v", time.Since(mutStart))
					}
				}
			}
			bigtable.LastAttestationCacheMux.Unlock()
		}
	}

	err := bigtable.WriteBulk(mutsInclusionSlot, bigtable.tableValidatorsHistory, MAX_BATCH_MUTATIONS)

	if err != nil {
		return fmt.Errorf("error writing attestation inclusion slot mutations: %v", err)
	}

	if mutLastAttestationSlotCount > 0 {
		err := bigtable.tableValidators.Apply(ctx, fmt.Sprintf("%s:lastAttestationSlot", bigtable.chainId), mutLastAttestationSlot)
		if err != nil {
			return fmt.Errorf("error applying last attestation slot mutations: %v", err)
		}
	}

	logger.Infof("exported %v attestations to bigtable in %v", mutsInclusionSlot.Len(), time.Since(start))
	return nil
}

// This method is only to be used for migrating the last attestation slot to bigtable and should not be used for any other purpose
func (bigtable *Bigtable) SetLastAttestationSlot(validator uint64, lastAttestationSlot uint64) error {
	ctx, cancel := context.WithTimeout(context.Background(), time.Second*30)
	defer cancel()

	mutLastAttestationSlot := gcp_bigtable.NewMutation()
	mutLastAttestationSlot.Set(ATTESTATIONS_FAMILY, fmt.Sprintf("%d", validator), gcp_bigtable.Timestamp(lastAttestationSlot*1000), []byte{})
	err := bigtable.tableValidators.Apply(ctx, fmt.Sprintf("%s:lastAttestationSlot", bigtable.chainId), mutLastAttestationSlot)
	if err != nil {
		return err
	}

	return nil
}

func (bigtable *Bigtable) SaveSyncComitteeDuties(duties map[types.Slot]map[types.ValidatorIndex]bool) error {
	start := time.Now()

	if len(duties) == 0 {
		logger.Infof("no sync duties to export")
		return nil
	}

	muts := types.NewBulkMutations(int(utils.Config.Chain.ClConfig.SlotsPerEpoch*utils.Config.Chain.ClConfig.SyncCommitteeSize + 1))

	for slot, validators := range duties {
		for validator, participated := range validators {
			mut := gcp_bigtable.NewMutation()
			if participated {
				ts := gcp_bigtable.Time(utils.SlotToTime(uint64(slot)).Add(time.Second)) // add 1 second to avoid collisions with duties
				mut.Set(SYNC_COMMITTEES_FAMILY, "s", ts, []byte{})
			} else {
				ts := gcp_bigtable.Time(utils.SlotToTime(uint64(slot)))
				mut.Set(SYNC_COMMITTEES_FAMILY, "s", ts, []byte{})
			}
			key := fmt.Sprintf("%s:%s:%s:%s:%s", bigtable.chainId, bigtable.validatorIndexToKey(uint64(validator)), SYNC_COMMITTEES_FAMILY, bigtable.reversedPaddedEpoch(utils.EpochOfSlot(uint64(slot))), bigtable.reversedPaddedSlot(uint64(slot)))

			muts.Add(key, mut)
		}
	}

	err := bigtable.WriteBulk(muts, bigtable.tableValidatorsHistory, MAX_BATCH_MUTATIONS)
	if err != nil {
		return err
	}

	logger.Infof("exported %v sync committee duties to bigtable in %v", muts.Len(), time.Since(start))
	return nil
}

// GetMaxValidatorindexForEpoch returns the higest validatorindex with a balance at that epoch
// Clickhouse Port: Not required
func (bigtable *Bigtable) GetMaxValidatorindexForEpoch(epoch uint64) (uint64, error) {
	return bigtable.getMaxValidatorindexForEpochV2(epoch)
}

func (bigtable *Bigtable) getMaxValidatorindexForEpochV2(epoch uint64) (uint64, error) {

	tmr := time.AfterFunc(REPORT_TIMEOUT, func() {
		logger.WithFields(logrus.Fields{
			"epoch": epoch,
		}).Warnf("%s call took longer than %v", utils.GetCurrentFuncName(), REPORT_TIMEOUT)
	})
	defer tmr.Stop()

	ctx, cancel := context.WithDeadline(context.Background(), time.Now().Add(time.Minute*5))
	defer cancel()

	key := fmt.Sprintf("%s:%s:%s", bigtable.chainId, VALIDATOR_HIGHEST_ACTIVE_INDEX_FAMILY, bigtable.reversedPaddedEpoch(epoch))

	row, err := bigtable.tableValidatorsHistory.ReadRow(ctx, key)
	if err != nil {
		return 0, err
	}

	for _, ri := range row[VALIDATOR_HIGHEST_ACTIVE_INDEX_FAMILY] {
		return binary.LittleEndian.Uint64(ri.Value), nil
	}

	return 0, nil
}

// Clickhouse port: Done
func (bigtable *Bigtable) GetValidatorBalanceHistory(validators []uint64, startEpoch uint64, endEpoch uint64) (map[uint64][]*types.ValidatorBalance, error) {
	// Disable balance fetching from clickhouse until we have a compatible data set available
	// endEpochTs := utils.EpochToTime(endEpoch)
	// if utils.Config.ClickHouseEnabled && time.Since(endEpochTs) > utils.Config.ClickhouseDelay { // fetch data from clickhouse instead
	// 	logger.Infof("fetching validator balance history from clickhouse for validators %v, epochs %v - %v", validators, startEpoch, endEpoch)
	// 	return bigtable.getValidatorBalanceHistoryClickhouse(validators, startEpoch, endEpoch)
	// } else
	if endEpoch < bigtable.v2SchemaCutOffEpoch {
		return bigtable.getValidatorBalanceHistoryV1(validators, startEpoch, endEpoch)
	} else {
		return bigtable.getValidatorBalanceHistoryV2(validators, startEpoch, endEpoch)
	}
}

//lint:ignore U1000 will be used later on
func (bigtable *Bigtable) getValidatorBalanceHistoryClickhouse(validators []uint64, startEpoch uint64, endEpoch uint64) (map[uint64][]*types.ValidatorBalance, error) {
	startEpochTs := utils.EpochToTime(startEpoch)
	endEpochTs := utils.EpochToTime(endEpoch)

	type row struct {
		ValidatorIndex        uint64 `db:"validator_index"`
		Epoch                 uint64 `db:"epoch"`
		BalanceStart          int64  `db:"balance_start"`
		EffectiveBalanceStart int64  `db:"balance_effective_start"`
		BalanceEnd            int64  `db:"balance_end"`
		EffectiveBalanceEnd   int64  `db:"balance_effective_end"`
	}
	rows := []*row{}

	query := `
			SELECT 
				validator_index, 
				epoch AS epoch, 
				balance_start, 
				balance_effective_start,
				balance_end, 
				balance_effective_end
			FROM validator_dashboard_data_epoch FINAL WHERE epoch_timestamp >= ? AND epoch_timestamp <= ? AND validator_index IN (?) ORDER BY epoch ASC`

	err := ClickhouseReaderDb.Select(&rows, query, startEpochTs, endEpochTs, validators)
	if err != nil {
		logger.Error(err)
		return nil, err
	}

	res := make(map[uint64][]*types.ValidatorBalance, len(validators))
	for _, r := range rows {
		if res[r.ValidatorIndex] == nil {
			res[r.ValidatorIndex] = make([]*types.ValidatorBalance, 0)
		}
		balance := &types.ValidatorBalance{
			Epoch:            r.Epoch,
			Balance:          uint64(r.BalanceEnd),
			EffectiveBalance: uint64(r.EffectiveBalanceEnd),
			Index:            r.ValidatorIndex,
			PublicKey:        []byte{},
		}

		res[r.ValidatorIndex] = append(res[r.ValidatorIndex], balance)
	}

	for validator, att := range res {
		sort.Slice(att, func(i, j int) bool {
			return att[i].Epoch > att[j].Epoch
		})
		res[validator] = att
	}

	return res, nil
}

func (bigtable *Bigtable) getValidatorBalanceHistoryV2(validators []uint64, startEpoch uint64, endEpoch uint64) (map[uint64][]*types.ValidatorBalance, error) {

	tmr := time.AfterFunc(REPORT_TIMEOUT, func() {
		logger.WithFields(logrus.Fields{
			"validators_count": len(validators),
			"startEpoch":       startEpoch,
			"endEpoch":         endEpoch,
		}).Warnf("%s call took longer than %v", utils.GetCurrentFuncName(), REPORT_TIMEOUT)
	})
	defer tmr.Stop()

	if len(validators) == 0 {
		return nil, fmt.Errorf("passing empty validator array is unsupported")
	}

	batchSize := 1000
	concurrency := 10

	ctx, cancel := context.WithDeadline(context.Background(), time.Now().Add(time.Minute*5))
	defer cancel()

	res := make(map[uint64][]*types.ValidatorBalance, len(validators))
	resMux := &sync.Mutex{}

	g, gCtx := errgroup.WithContext(ctx)
	g.SetLimit(concurrency)

	for i := 0; i < len(validators); i += batchSize {

		upperBound := i + batchSize
		if len(validators) < upperBound {
			upperBound = len(validators)
		}
		vals := validators[i:upperBound]

		g.Go(func() error {
			select {
			case <-gCtx.Done():
				return gCtx.Err()
			default:
			}
			ranges := bigtable.getValidatorsEpochRanges(vals, VALIDATOR_BALANCES_FAMILY, startEpoch, endEpoch)
			ro := gcp_bigtable.LimitRows(int64(endEpoch-startEpoch+1) * int64(len(vals)))

			handleRow := func(r gcp_bigtable.Row) bool {
				// logger.Info(r.Key())
				keySplit := strings.Split(r.Key(), ":")

				epoch, err := strconv.ParseUint(keySplit[3], 10, 64)
				if err != nil {
					logger.Errorf("error parsing epoch from row key %v: %v", r.Key(), err)
					return false
				}

				validator, err := bigtable.validatorKeyToIndex(keySplit[1])
				if err != nil {
					logger.Errorf("error parsing validator index from row key %v: %v", r.Key(), err)
					return false
				}
				resMux.Lock()
				if res[validator] == nil {
					res[validator] = make([]*types.ValidatorBalance, 0)
				}
				resMux.Unlock()

				for _, ri := range r[VALIDATOR_BALANCES_FAMILY] {
					balances := ri.Value

					balanceBytes := balances[0:8]
					balance := binary.LittleEndian.Uint64(balanceBytes)
					var effectiveBalance uint64
					if len(balances) == 9 { // in new schema the effective balance is encoded in 1 byte
						effectiveBalance = uint64(balances[8]) * 1e9
					} else {
						effectiveBalanceBytes := balances[8:16]
						effectiveBalance = binary.LittleEndian.Uint64(effectiveBalanceBytes)
					}

					resMux.Lock()
					res[validator] = append(res[validator], &types.ValidatorBalance{
						Epoch:            MAX_EPOCH - epoch,
						Balance:          balance,
						EffectiveBalance: effectiveBalance,
						Index:            validator,
						PublicKey:        []byte{},
					})
					resMux.Unlock()
				}
				return true
			}

			err := bigtable.tableValidatorsHistory.ReadRows(gCtx, ranges, handleRow, gcp_bigtable.RowFilter(gcp_bigtable.LatestNFilter(1)), ro)
			if err != nil {
				return err
			}

			// logrus.Infof("retrieved data for validators %v - %v", vals[0], vals[len(vals)-1])
			return nil
		})
	}

	if err := g.Wait(); err != nil {
		return nil, err
	}

	return res, nil
}

func (bigtable *Bigtable) getValidatorBalanceHistoryV1(validators []uint64, startEpoch uint64, endEpoch uint64) (map[uint64][]*types.ValidatorBalance, error) {

	valLen := len(validators)
	getAllThreshold := 1000
	validatorMap := make(map[uint64]bool, valLen)
	for _, validatorIndex := range validators {
		validatorMap[validatorIndex] = true
	}

	ctx, cancel := context.WithDeadline(context.Background(), time.Now().Add(time.Second*30))
	defer cancel()

	ranges := bigtable.getEpochRangesV1(startEpoch, endEpoch)
	res := make(map[uint64][]*types.ValidatorBalance, valLen)

	columnFilters := []gcp_bigtable.Filter{}
	if valLen < getAllThreshold {
		columnFilters = make([]gcp_bigtable.Filter, 0, valLen)
		for _, validator := range validators {
			columnFilters = append(columnFilters, gcp_bigtable.ColumnFilter(fmt.Sprintf("%d", validator)))
		}
	}

	filter := gcp_bigtable.ChainFilters(
		gcp_bigtable.FamilyFilter(VALIDATOR_BALANCES_FAMILY),
		gcp_bigtable.InterleaveFilters(columnFilters...),
	)

	if len(columnFilters) == 1 { // special case to retrieve data for one validators
		filter = gcp_bigtable.ChainFilters(
			gcp_bigtable.FamilyFilter(VALIDATOR_BALANCES_FAMILY),
			columnFilters[0],
		)
	}
	if len(columnFilters) == 0 { // special case to retrieve data for all validators
		filter = gcp_bigtable.FamilyFilter(VALIDATOR_BALANCES_FAMILY)
	}

	handleRow := func(r gcp_bigtable.Row) bool {
		keySplit := strings.Split(r.Key(), ":")

		epoch, err := strconv.ParseUint(keySplit[3], 10, 64)
		if err != nil {
			logger.Errorf("error parsing epoch from row key %v: %v", r.Key(), err)
			return false
		}

		for _, ri := range r[VALIDATOR_BALANCES_FAMILY] {
			validator, err := strconv.ParseUint(strings.TrimPrefix(ri.Column, VALIDATOR_BALANCES_FAMILY+":"), 10, 64)
			if err != nil {
				logger.Errorf("error parsing validator from column key %v: %v", ri.Column, err)
				return false
			}

			// If we requested more than getAllThreshold validators we will
			// get data for all validators and need to filter out all
			// unwanted ones
			if valLen >= getAllThreshold && !validatorMap[validator] {
				continue
			}

			balances := ri.Value

			balanceBytes := balances[0:8]
			effectiveBalanceBytes := balances[8:16]
			balance := binary.LittleEndian.Uint64(balanceBytes)
			effectiveBalance := binary.LittleEndian.Uint64(effectiveBalanceBytes)

			if res[validator] == nil {
				res[validator] = make([]*types.ValidatorBalance, 0)
			}

			res[validator] = append(res[validator], &types.ValidatorBalance{
				Epoch:            max_epoch_v1 - epoch,
				Balance:          balance,
				EffectiveBalance: effectiveBalance,
				Index:            validator,
				PublicKey:        []byte{},
			})
		}
		return true
	}

	err := bigtable.tableBeaconchain.ReadRows(ctx, ranges, handleRow, gcp_bigtable.RowFilter(filter))
	if err != nil {
		return nil, err
	}

	return res, nil
}

// Clickhouse port: Done
func (bigtable *Bigtable) GetValidatorAttestationHistory(validators []uint64, startEpoch uint64, endEpoch uint64) (map[uint64][]*types.ValidatorAttestation, error) {
	endEpochTs := utils.EpochToTime(endEpoch)
	if utils.Config.ClickHouseEnabled && time.Since(endEpochTs) > utils.Config.ClickhouseDelay { // fetch data from clickhouse instead
		logger.Infof("fetching validator attestation history from clickhouse for validators %v, epochs %v - %v", validators, startEpoch, endEpoch)
		return bigtable.getValidatorAttestationHistoryClickhouse(validators, startEpoch, endEpoch)
	} else if endEpoch < bigtable.v2SchemaCutOffEpoch {
		return bigtable.getValidatorAttestationHistoryV1(validators, startEpoch, endEpoch)
	} else {
		return bigtable.getValidatorAttestationHistoryV2(validators, startEpoch, endEpoch)
	}
}

func (bigtable *Bigtable) getValidatorAttestationHistoryClickhouse(validators []uint64, startEpoch uint64, endEpoch uint64) (map[uint64][]*types.ValidatorAttestation, error) {
	startEpochTs := utils.EpochToTime(startEpoch)
	endEpochTs := utils.EpochToTime(endEpoch)

	type row struct {
		ValidatorIndex        uint64 `db:"validator_index"`
		Epoch                 uint64 `db:"epoch"`
		Slot                  uint64 `db:"slot"`
		InclusionDelay        uint64 `db:"inclusion_delay_sum"`
		OptimalInclusionDelay uint64 `db:"optimal_inclusion_delay_sum"`
		AttestationsScheduled uint64 `db:"attestations_scheduled"`
		AttestationsObserved  uint64 `db:"attestations_observed"`
	}

	rows := []*row{}

	query := `
		SELECT
			validator_dashboard_data_epoch.validator_index,
			validator_dashboard_data_epoch.epoch,
			validator_attestation_assignments_slot.slot,
			validator_dashboard_data_epoch.inclusion_delay_sum,
			validator_dashboard_data_epoch.optimal_inclusion_delay_sum,
			validator_dashboard_data_epoch.attestations_scheduled,
			validator_dashboard_data_epoch.attestations_observed
		FROM validator_dashboard_data_epoch FINAL 
		LEFT JOIN validator_attestation_assignments_slot FINAL ON 
			validator_dashboard_data_epoch.validator_index = validator_attestation_assignments_slot.validator_index AND
			validator_dashboard_data_epoch.epoch_timestamp = validator_attestation_assignments_slot.epoch_timestamp AND
			validator_dashboard_data_epoch.epoch = validator_attestation_assignments_slot.epoch
		WHERE 
			validator_dashboard_data_epoch.epoch_timestamp >= ? AND 
			validator_dashboard_data_epoch.epoch_timestamp <= ? AND 
			validator_dashboard_data_epoch.validator_index IN (?) 
		ORDER BY epoch ASC, slot ASC`
	err := ClickhouseReaderDb.Select(&rows, query, startEpochTs, endEpochTs, validators)
	if err != nil {
		logger.Error(err)
		return nil, err
	}

	res := make(map[uint64][]*types.ValidatorAttestation, len(validators))

	for _, r := range rows {
		if r.AttestationsScheduled == 0 {
			continue
		}
		if res[r.ValidatorIndex] == nil {
			res[r.ValidatorIndex] = make([]*types.ValidatorAttestation, 0)
		}

		attestation := &types.ValidatorAttestation{
			Index:        r.ValidatorIndex,
			Epoch:        r.Epoch,
			AttesterSlot: r.Slot,
		}

		if r.AttestationsScheduled == r.AttestationsObserved {
			attestation.Status = 1
			attestation.InclusionSlot = r.Slot + r.InclusionDelay + 1
			attestation.Delay = int64(r.OptimalInclusionDelay)
		} else {
			attestation.Delay = 0 - int64(r.Slot) - 1 // bug for bug compatibility *sigh*
		}

		res[r.ValidatorIndex] = append(res[r.ValidatorIndex], attestation)
	}

	// Sort the result by attesterSlot desc
	for validator, att := range res {
		sort.Slice(att, func(i, j int) bool {
			return att[i].AttesterSlot > att[j].AttesterSlot
		})
		res[validator] = att
	}

	return res, nil
}

func (bigtable *Bigtable) getValidatorAttestationHistoryV2(validators []uint64, startEpoch uint64, endEpoch uint64) (map[uint64][]*types.ValidatorAttestation, error) {
	tmr := time.AfterFunc(REPORT_TIMEOUT, func() {
		logger.WithFields(logrus.Fields{
			"validatorsCount": len(validators),
			"startEpoch":      startEpoch,
			"endEpoch":        endEpoch,
		}).Warnf("%s call took longer than %v", utils.GetCurrentFuncName(), REPORT_TIMEOUT)
	})
	defer tmr.Stop()

	if len(validators) == 0 {
		return nil, fmt.Errorf("passing empty validator array is unsupported")
	}

	batchSize := 1000
	concurrency := 10

	ctx, cancel := context.WithDeadline(context.Background(), time.Now().Add(time.Minute*5))
	defer cancel()

	res := make(map[uint64][]*types.ValidatorAttestation, len(validators))
	resMux := &sync.Mutex{}

	g, gCtx := errgroup.WithContext(ctx)
	g.SetLimit(concurrency)

	attestationsMap := make(map[types.ValidatorIndex]map[types.Slot][]*types.ValidatorAttestation)

	for i := 0; i < len(validators); i += batchSize {
		upperBound := i + batchSize
		if len(validators) < upperBound {
			upperBound = len(validators)
		}
		vals := validators[i:upperBound]

		g.Go(func() error {
			select {
			case <-gCtx.Done():
				return gCtx.Err()
			default:
			}
			ranges := bigtable.getValidatorsEpochRanges(vals, ATTESTATIONS_FAMILY, startEpoch, endEpoch)
			filter := gcp_bigtable.LimitRows(int64(endEpoch-startEpoch+1) * int64(len(vals))) // max is one row per epoch
			err := bigtable.tableValidatorsHistory.ReadRows(ctx, ranges, func(r gcp_bigtable.Row) bool {
				keySplit := strings.Split(r.Key(), ":")

				validator, err := bigtable.validatorKeyToIndex(keySplit[1])
				if err != nil {
					logger.Errorf("error parsing validator from row key %v: %v", r.Key(), err)
					return false
				}

				for _, ri := range r[ATTESTATIONS_FAMILY] {
					attesterSlotString := strings.Replace(ri.Column, ATTESTATIONS_FAMILY+":", "", 1)
					attesterSlot, err := strconv.ParseUint(attesterSlotString, 10, 64)
					if err != nil {
						logger.Errorf("error parsing slot from row key %v: %v", r.Key(), err)
						return false
					}

					status, inclusionSlot := bigtable.getAttestationStatusAndInclusionSlot(ri.Timestamp, attesterSlot)
					resMux.Lock()
					if attestationsMap[types.ValidatorIndex(validator)] == nil {
						attestationsMap[types.ValidatorIndex(validator)] = make(map[types.Slot][]*types.ValidatorAttestation)
					}

					if attestationsMap[types.ValidatorIndex(validator)][types.Slot(attesterSlot)] == nil {
						attestationsMap[types.ValidatorIndex(validator)][types.Slot(attesterSlot)] = make([]*types.ValidatorAttestation, 0)
					}

					attestationsMap[types.ValidatorIndex(validator)][types.Slot(attesterSlot)] = append(attestationsMap[types.ValidatorIndex(validator)][types.Slot(attesterSlot)], &types.ValidatorAttestation{
						InclusionSlot: inclusionSlot,
						Status:        status,
					})
					resMux.Unlock()
				}
				return true
			}, filter)

			return err
		})
	}

	if err := g.Wait(); err != nil {
		return nil, err
	}

	// Find all missed and orphaned slots
	slots := []uint64{}
	maxSlot := ((endEpoch + 1) * utils.Config.Chain.ClConfig.SlotsPerEpoch) - 1
	for slot := startEpoch * utils.Config.Chain.ClConfig.SlotsPerEpoch; slot <= maxSlot; slot++ {
		slots = append(slots, slot)
	}

	var missedSlotsMap map[uint64]bool
	var orphanedSlotsMap map[uint64]bool

	g = new(errgroup.Group)

	g.Go(func() error {
		var err error
		missedSlotsMap, err = GetMissedSlotsMap(slots)
		return err
	})

	g.Go(func() error {
		var err error
		orphanedSlotsMap, err = GetOrphanedSlotsMap(slots)
		return err
	})
	err := g.Wait()
	if err != nil {
		return nil, err
	}

	// Convert the attestationsMap info to the return format
	// Set the delay of the inclusionSlot
	for validator, attestations := range attestationsMap {
		if res[uint64(validator)] == nil {
			res[uint64(validator)] = make([]*types.ValidatorAttestation, 0)
		}
		for attesterSlot, att := range attestations {
			sort.Slice(att, func(i, j int) bool {
				return att[i].InclusionSlot < att[j].InclusionSlot
			})
			currentAttInfo := att[0]
			for _, attInfo := range att {
				if orphanedSlotsMap[attInfo.InclusionSlot] {
					attInfo.Status = 0
				}

				if currentAttInfo.Status != 1 && attInfo.Status == 1 {
					currentAttInfo.Status = attInfo.Status
					currentAttInfo.InclusionSlot = attInfo.InclusionSlot
				}
			}

			missedSlotsCount := uint64(0)
			for slot := uint64(attesterSlot) + 1; slot < currentAttInfo.InclusionSlot; slot++ {
				if missedSlotsMap[slot] || orphanedSlotsMap[slot] {
					missedSlotsCount++
				}
			}
			currentAttInfo.Index = uint64(validator)
			currentAttInfo.Epoch = uint64(attesterSlot) / utils.Config.Chain.ClConfig.SlotsPerEpoch
			currentAttInfo.CommitteeIndex = 0
			currentAttInfo.AttesterSlot = uint64(attesterSlot)
			currentAttInfo.Delay = int64(currentAttInfo.InclusionSlot - uint64(attesterSlot) - missedSlotsCount - 1)

			res[uint64(validator)] = append(res[uint64(validator)], currentAttInfo)
		}
	}

	// Sort the result by attesterSlot desc
	for validator, att := range res {
		sort.Slice(att, func(i, j int) bool {
			return att[i].AttesterSlot > att[j].AttesterSlot
		})
		res[validator] = att
	}

	return res, nil
}

func (bigtable *Bigtable) getValidatorAttestationHistoryV1(validators []uint64, startEpoch uint64, endEpoch uint64) (map[uint64][]*types.ValidatorAttestation, error) {
	valLen := len(validators)

	ctx, cancel := context.WithDeadline(context.Background(), time.Now().Add(time.Minute*5))
	defer cancel()

	ranges := bigtable.getSlotRangesForEpochV1(startEpoch, endEpoch)
	res := make(map[uint64][]*types.ValidatorAttestation, len(validators))

	columnFilters := []gcp_bigtable.Filter{}
	if valLen < 1000 {
		columnFilters = make([]gcp_bigtable.Filter, 0, len(validators))
		for _, validator := range validators {
			columnFilters = append(columnFilters, gcp_bigtable.ColumnFilter(fmt.Sprintf("%d", validator)))
		}
	}

	filter := gcp_bigtable.ChainFilters(
		gcp_bigtable.FamilyFilter(ATTESTATIONS_FAMILY),
		gcp_bigtable.InterleaveFilters(columnFilters...),
	)

	if len(columnFilters) == 1 { // special case to retrieve data for one validators
		filter = gcp_bigtable.ChainFilters(
			gcp_bigtable.FamilyFilter(ATTESTATIONS_FAMILY),
			columnFilters[0],
		)
	}
	if len(columnFilters) == 0 { // special case to retrieve data for all validators
		filter = gcp_bigtable.FamilyFilter(ATTESTATIONS_FAMILY)
	}

	maxSlot := (endEpoch + 1) * utils.Config.Chain.ClConfig.SlotsPerEpoch
	// map with structure attestationsMap[validator][attesterSlot]
	attestationsMap := make(map[uint64]map[uint64][]*types.ValidatorAttestation)

	// Save info for all inclusionSlot for attestations in attestationsMap
	// Set the maxSlot to the highest inclusionSlot
	err := bigtable.tableBeaconchain.ReadRows(ctx, ranges, func(r gcp_bigtable.Row) bool {
		keySplit := strings.Split(r.Key(), ":")

		attesterSlot, err := strconv.ParseUint(keySplit[4], 10, 64)
		if err != nil {
			logger.Errorf("error parsing slot from row key %v: %v", r.Key(), err)
			return false
		}
		attesterSlot = max_block_number_v1 - attesterSlot
		for _, ri := range r[ATTESTATIONS_FAMILY] {
			inclusionSlot := max_block_number_v1 - uint64(ri.Timestamp)/1000

			status := uint64(1)
			if inclusionSlot == max_block_number_v1 {
				inclusionSlot = 0
				status = 0
			}

			if inclusionSlot > maxSlot {
				maxSlot = inclusionSlot
			}

			validator, err := strconv.ParseUint(strings.TrimPrefix(ri.Column, ATTESTATIONS_FAMILY+":"), 10, 64)
			if err != nil {
				logger.Errorf("error parsing validator from column key %v: %v", ri.Column, err)
				return false
			}

			if attestationsMap[validator] == nil {
				attestationsMap[validator] = make(map[uint64][]*types.ValidatorAttestation)
			}

			if attestationsMap[validator][attesterSlot] == nil {
				attestationsMap[validator][attesterSlot] = make([]*types.ValidatorAttestation, 0)
			}

			attestationsMap[validator][attesterSlot] = append(attestationsMap[validator][attesterSlot], &types.ValidatorAttestation{
				InclusionSlot: inclusionSlot,
				Status:        status,
			})
		}
		return true
	}, gcp_bigtable.RowFilter(filter))
	if err != nil {
		return nil, err
	}

	// Find all missed and orphaned slots
	slots := []uint64{}
	for slot := startEpoch * utils.Config.Chain.ClConfig.SlotsPerEpoch; slot <= maxSlot; slot++ {
		slots = append(slots, slot)
	}

	var missedSlotsMap map[uint64]bool
	var orphanedSlotsMap map[uint64]bool

	g := new(errgroup.Group)

	g.Go(func() error {
		missedSlotsMap, err = GetMissedSlotsMap(slots)
		return err
	})

	g.Go(func() error {
		orphanedSlotsMap, err = GetOrphanedSlotsMap(slots)
		return err
	})
	err = g.Wait()
	if err != nil {
		return nil, err
	}

	// Convert the attestationsMap info to the return format
	// Set the delay of the inclusionSlot
	for validator, attestations := range attestationsMap {
		if res[validator] == nil {
			res[validator] = make([]*types.ValidatorAttestation, 0)
		}
		for attesterSlot, att := range attestations {
			currentAttInfo := att[0]
			for _, attInfo := range att {
				if orphanedSlotsMap[attInfo.InclusionSlot] {
					attInfo.Status = 0
				}

				if currentAttInfo.Status != 1 && attInfo.Status == 1 {
					currentAttInfo.Status = attInfo.Status
					currentAttInfo.InclusionSlot = attInfo.InclusionSlot
				}
			}

			missedSlotsCount := uint64(0)
			for slot := attesterSlot + 1; slot < currentAttInfo.InclusionSlot; slot++ {
				if missedSlotsMap[slot] || orphanedSlotsMap[slot] {
					missedSlotsCount++
				}
			}
			currentAttInfo.Index = validator
			currentAttInfo.Epoch = attesterSlot / utils.Config.Chain.ClConfig.SlotsPerEpoch
			currentAttInfo.CommitteeIndex = 0
			currentAttInfo.AttesterSlot = attesterSlot
			currentAttInfo.Delay = int64(currentAttInfo.InclusionSlot - attesterSlot - missedSlotsCount - 1)

			res[validator] = append(res[validator], currentAttInfo)
		}
	}

	// Sort the result by attesterSlot desc
	for validator, att := range res {
		sort.Slice(att, func(i, j int) bool {
			return att[i].AttesterSlot > att[j].AttesterSlot
		})
		res[validator] = att
	}

	return res, nil
}

func (bigtable *Bigtable) GetLastAttestationSlots(validators []uint64) (map[uint64]uint64, error) {

	tmr := time.AfterFunc(REPORT_TIMEOUT, func() {
		logger.WithFields(logrus.Fields{
			"validatorsCount": len(validators),
		}).Warnf("%s call took longer than %v", utils.GetCurrentFuncName(), REPORT_TIMEOUT)
	})
	defer tmr.Stop()

	valLen := len(validators)

	ctx, cancel := context.WithDeadline(context.Background(), time.Now().Add(time.Minute*5))
	defer cancel()

	res := make(map[uint64]uint64, len(validators))

	columnFilters := []gcp_bigtable.Filter{}
	if valLen < 1000 {
		columnFilters = make([]gcp_bigtable.Filter, 0, len(validators))
		for _, validator := range validators {
			columnFilters = append(columnFilters, gcp_bigtable.ColumnFilter(fmt.Sprintf("%d", validator)))
		}
	}

	filter := gcp_bigtable.ChainFilters(
		gcp_bigtable.FamilyFilter(ATTESTATIONS_FAMILY),
		gcp_bigtable.InterleaveFilters(columnFilters...),
		gcp_bigtable.LatestNFilter(1),
	)

	if len(columnFilters) == 1 { // special case to retrieve data for one validators
		filter = gcp_bigtable.ChainFilters(
			gcp_bigtable.FamilyFilter(ATTESTATIONS_FAMILY),
			columnFilters[0],
			gcp_bigtable.LatestNFilter(1),
		)
	} else if len(columnFilters) == 0 { // special case to retrieve data for all validators
		filter = gcp_bigtable.ChainFilters(
			gcp_bigtable.FamilyFilter(ATTESTATIONS_FAMILY),
			gcp_bigtable.LatestNFilter(1),
		)
	}

	key := fmt.Sprintf("%s:lastAttestationSlot", bigtable.chainId)

	row, err := bigtable.tableValidators.ReadRow(ctx, key, gcp_bigtable.RowFilter(filter))
	if err != nil {
		return nil, err
	}

	for _, ri := range row[ATTESTATIONS_FAMILY] {
		attestedSlot := uint64(ri.Timestamp) / 1000

		validator, err := strconv.ParseUint(strings.TrimPrefix(ri.Column, ATTESTATIONS_FAMILY+":"), 10, 64)
		if err != nil {
			return nil, fmt.Errorf("error parsing validator from column key %v: %v", ri.Column, err)
		}

		res[validator] = attestedSlot
	}

	return res, nil
}

// Clickhouse port: Done
func (bigtable *Bigtable) GetValidatorMissedAttestationHistory(validators []uint64, startEpoch uint64, endEpoch uint64) (map[uint64]map[uint64]bool, error) {
	if utils.Config.ClickHouseEnabled && time.Since(utils.EpochToTime(endEpoch)) > utils.Config.ClickhouseDelay { // fetch data from clickhouse instead
		logger.Infof("fetching validator missed attestation history from clickhouse for validators %v, epochs %v - %v", validators, startEpoch, endEpoch)
		return bigtable.getValidatorMissedAttestationHistoryClickhouse(validators, startEpoch, endEpoch)
	} else if endEpoch < bigtable.v2SchemaCutOffEpoch {
		return bigtable.getValidatorMissedAttestationHistoryV1(validators, startEpoch, endEpoch)
	} else {
		return bigtable.getValidatorMissedAttestationHistoryV2(validators, startEpoch, endEpoch)
	}
}

func (bigtable *Bigtable) getValidatorMissedAttestationHistoryClickhouse(validators []uint64, startEpoch uint64, endEpoch uint64) (map[uint64]map[uint64]bool, error) {
	startEpochTs := utils.EpochToTime(startEpoch)
	endEpochTs := utils.EpochToTime(endEpoch)

	type row struct {
		ValidatorIndex        uint64 `db:"validator_index"`
		Epoch                 uint64 `db:"epoch"`
		Slot                  uint64 `db:"slot"`
		AttestationsScheduled uint64 `db:"attestations_scheduled"`
		AttestationsObserved  uint64 `db:"attestations_observed"`
	}

	rows := []*row{}

	query := `
		SELECT
			validator_dashboard_data_epoch.validator_index,
			validator_dashboard_data_epoch.epoch,
			validator_attestation_assignments_slot.slot,
			validator_dashboard_data_epoch.attestations_scheduled,
			validator_dashboard_data_epoch.attestations_observed
		FROM validator_dashboard_data_epoch FINAL 
		LEFT JOIN validator_attestation_assignments_slot FINAL ON 
			validator_dashboard_data_epoch.validator_index = validator_attestation_assignments_slot.validator_index AND
			validator_dashboard_data_epoch.epoch_timestamp = validator_attestation_assignments_slot.epoch_timestamp AND
			validator_dashboard_data_epoch.epoch = validator_attestation_assignments_slot.epoch
		WHERE 
			validator_dashboard_data_epoch.epoch_timestamp >= ? AND 
			validator_dashboard_data_epoch.epoch_timestamp <= ? AND 
			validator_dashboard_data_epoch.validator_index IN (?) 
		ORDER BY epoch ASC, slot ASC`
	err := ClickhouseReaderDb.Select(&rows, query, startEpochTs, endEpochTs, validators)
	if err != nil {
		logger.Error(err)
		return nil, err
	}

	res := make(map[uint64]map[uint64]bool, len(validators))

	for _, r := range rows {
		if r.AttestationsScheduled == 0 {
			continue
		}

		if r.AttestationsScheduled > 0 && r.AttestationsObserved == 0 {
			if res[r.ValidatorIndex] == nil {
				res[r.ValidatorIndex] = make(map[uint64]bool, 0)
			}
			res[r.ValidatorIndex][r.Slot] = true
		}
	}

	return res, nil
}

func (bigtable *Bigtable) getValidatorMissedAttestationHistoryV2(validators []uint64, startEpoch uint64, endEpoch uint64) (map[uint64]map[uint64]bool, error) {

	tmr := time.AfterFunc(REPORT_TIMEOUT, func() {
		logger.WithFields(logrus.Fields{
			"validatorsCount": len(validators),
			"startEpoch":      startEpoch,
			"endEpoch":        endEpoch,
		}).Warnf("%s call took longer than %v", utils.GetCurrentFuncName(), REPORT_TIMEOUT)
	})
	defer tmr.Stop()

	if len(validators) == 0 {
		return nil, fmt.Errorf("passing empty validator array is unsupported")
	}

	batchSize := 1000
	concurrency := 10

	ctx, cancel := context.WithDeadline(context.Background(), time.Now().Add(time.Minute*20))
	defer cancel()

	slots := []uint64{}

	for slot := startEpoch * utils.Config.Chain.ClConfig.SlotsPerEpoch; slot < (endEpoch+1)*utils.Config.Chain.ClConfig.SlotsPerEpoch; slot++ {
		slots = append(slots, slot)
	}
	orphanedSlotsMap, err := GetOrphanedSlotsMap(slots)
	if err != nil {
		return nil, err
	}

	res := make(map[uint64]map[uint64]bool)
	foundValid := make(map[uint64]map[uint64]bool)

	resMux := &sync.Mutex{}

	g, gCtx := errgroup.WithContext(ctx)
	g.SetLimit(concurrency)

	for i := 0; i < len(validators); i += batchSize {
		upperBound := i + batchSize
		if len(validators) < upperBound {
			upperBound = len(validators)
		}
		vals := validators[i:upperBound]

		g.Go(func() error {
			select {
			case <-gCtx.Done():
				return gCtx.Err()
			default:
			}
			ranges := bigtable.getValidatorsEpochRanges(vals, ATTESTATIONS_FAMILY, startEpoch, endEpoch)

			filter := gcp_bigtable.LimitRows(int64(endEpoch-startEpoch+1) * int64(len(vals))) // max is one row per epoch

			err := bigtable.tableValidatorsHistory.ReadRows(ctx, ranges, func(r gcp_bigtable.Row) bool {
				keySplit := strings.Split(r.Key(), ":")

				validator, err := bigtable.validatorKeyToIndex(keySplit[1])
				if err != nil {
					logger.Errorf("error parsing validator from row key %v: %v", r.Key(), err)
					return false
				}

				for _, ri := range r[ATTESTATIONS_FAMILY] {
					attesterSlotString := strings.Replace(ri.Column, ATTESTATIONS_FAMILY+":", "", 1)
					attesterSlot, err := strconv.ParseUint(attesterSlotString, 10, 64)
					if err != nil {
						logger.Errorf("error parsing slot from row key %v: %v", r.Key(), err)
						return false
					}

					status, inclusionSlot := bigtable.getAttestationStatusAndInclusionSlot(ri.Timestamp, attesterSlot)

					resMux.Lock()
					// only if the attestation was not included in another slot we count it as missed
					if (status == 0 || orphanedSlotsMap[inclusionSlot]) && (foundValid[validator] == nil || !foundValid[validator][attesterSlot]) {
						if res[validator] == nil {
							res[validator] = make(map[uint64]bool, 0)
						}
						res[validator][attesterSlot] = true
					} else {
						if res[validator] != nil && res[validator][attesterSlot] {
							delete(res[validator], attesterSlot)
						}
						if foundValid[validator] == nil {
							foundValid[validator] = make(map[uint64]bool, 0)
						}
						foundValid[validator][attesterSlot] = true
					}
					resMux.Unlock()
				}
				return true
			}, filter)

			return err
		})
	}

	if err := g.Wait(); err != nil {
		return nil, err
	}

	return res, nil
}

func (bigtable *Bigtable) getAttestationStatusAndInclusionSlot(ts gcp_bigtable.Timestamp, attesterSlot uint64) (status uint64, inclusionSlot uint64) {
	if ts.Time().Before(time.Date(2015, 1, 1, 0, 0, 0, 0, time.UTC)) {
		inclusionSlot = MAX_CL_BLOCK_NUMBER - uint64(ts)/1000
		status = uint64(1)
		if inclusionSlot == MAX_CL_BLOCK_NUMBER {
			inclusionSlot = 0
			status = 0
		}
		return status, inclusionSlot
	} else {
		inclusionSlotTs := ts.Time().Unix()
		inclusionSlot = utils.TimeToSlot(uint64(inclusionSlotTs))
		if inclusionSlot == attesterSlot {
			inclusionSlot = 0
			status = 0
		} else {
			status = 1
		}
		return status, inclusionSlot
	}
}

func (bigtable *Bigtable) getValidatorMissedAttestationHistoryV1(validators []uint64, startEpoch uint64, endEpoch uint64) (map[uint64]map[uint64]bool, error) {
	valLen := len(validators)

	ctx, cancel := context.WithDeadline(context.Background(), time.Now().Add(time.Minute*20))
	defer cancel()

	slots := []uint64{}

	for slot := startEpoch * utils.Config.Chain.ClConfig.SlotsPerEpoch; slot < (endEpoch+1)*utils.Config.Chain.ClConfig.SlotsPerEpoch; slot++ {
		slots = append(slots, slot)
	}
	orphanedSlotsMap, err := GetOrphanedSlotsMap(slots)
	if err != nil {
		return nil, err
	}

	ranges := bigtable.getSlotRangesForEpochV1(startEpoch, endEpoch)

	res := make(map[uint64]map[uint64]bool)
	foundValid := make(map[uint64]map[uint64]bool)

	columnFilters := []gcp_bigtable.Filter{}
	if valLen < 1000 {
		columnFilters = make([]gcp_bigtable.Filter, 0, len(validators))
		for _, validator := range validators {
			columnFilters = append(columnFilters, gcp_bigtable.ColumnFilter(fmt.Sprintf("%d", validator)))
		}
	}

	filter := gcp_bigtable.ChainFilters(
		gcp_bigtable.FamilyFilter(ATTESTATIONS_FAMILY),
		gcp_bigtable.InterleaveFilters(columnFilters...),
	)

	if len(columnFilters) == 1 { // special case to retrieve data for one validators
		filter = gcp_bigtable.ChainFilters(
			gcp_bigtable.FamilyFilter(ATTESTATIONS_FAMILY),
			columnFilters[0],
		)
	}
	if len(columnFilters) == 0 { // special case to retrieve data for all validators
		filter = gcp_bigtable.FamilyFilter(ATTESTATIONS_FAMILY)
	}

	err = bigtable.tableBeaconchain.ReadRows(ctx, ranges, func(r gcp_bigtable.Row) bool {
		keySplit := strings.Split(r.Key(), ":")

		attesterSlot, err := strconv.ParseUint(keySplit[4], 10, 64)
		if err != nil {
			logger.Errorf("error parsing slot from row key %v: %v", r.Key(), err)
			return false
		}
		attesterSlot = max_block_number_v1 - attesterSlot

		for _, ri := range r[ATTESTATIONS_FAMILY] {
			inclusionSlot := max_block_number_v1 - uint64(ri.Timestamp)/1000

			status := uint64(1)
			if inclusionSlot == max_block_number_v1 {
				status = 0
			}

			validator, err := strconv.ParseUint(strings.TrimPrefix(ri.Column, ATTESTATIONS_FAMILY+":"), 10, 64)
			if err != nil {
				logger.Errorf("error parsing validator from column key %v: %v", ri.Column, err)
				return false
			}

			// only if the attestation was not included in another slot we count it as missed
			if (status == 0 || orphanedSlotsMap[inclusionSlot]) && (foundValid[validator] == nil || !foundValid[validator][attesterSlot]) {
				if res[validator] == nil {
					res[validator] = make(map[uint64]bool, 0)
				}
				res[validator][attesterSlot] = true
			} else {
				if res[validator] != nil && res[validator][attesterSlot] {
					delete(res[validator], attesterSlot)
				}
				if foundValid[validator] == nil {
					foundValid[validator] = make(map[uint64]bool, 0)
				}
				foundValid[validator][attesterSlot] = true
			}
		}
		return true
	}, gcp_bigtable.RowFilter(filter))
	if err != nil {
		return nil, err
	}

	return res, nil
}

// GetValidatorSyncDutiesHistory returns the sync participation status for the given validators ranging from startSlot to endSlot (both inclusive)
//
// The returned map uses the following keys: [validatorIndex][slot]
//
// The function is able to handle both V1 and V2 schema based on the configured v2SchemaCutOffEpoch
// Clickhouse port: Done
func (bigtable *Bigtable) GetValidatorSyncDutiesHistory(validators []uint64, startSlot uint64, endSlot uint64) (map[uint64]map[uint64]*types.ValidatorSyncParticipation, error) {
	if utils.Config.ClickHouseEnabled && time.Since(utils.SlotToTime(endSlot)) > utils.Config.ClickhouseDelay { // fetch data from clickhouse instead
		logger.Infof("fetching validator sync duties history from clickhouse for validators %v, slots %v - %v", validators, startSlot, endSlot)
		return bigtable.getValidatorSyncDutiesHistoryClickhouse(validators, startSlot, endSlot)
	} else if endSlot/utils.Config.Chain.ClConfig.SlotsPerEpoch < bigtable.v2SchemaCutOffEpoch {
		if startSlot/utils.Config.Chain.ClConfig.SlotsPerEpoch == 0 {
			return nil, fmt.Errorf("getValidatorSyncDutiesHistoryV1 is not supported for epoch 0")
		}
		return bigtable.getValidatorSyncDutiesHistoryV1(validators, startSlot, endSlot)
	} else {
		return bigtable.getValidatorSyncDutiesHistoryV2(validators, startSlot, endSlot)
	}
}

func (bigtable *Bigtable) getValidatorSyncDutiesHistoryClickhouse(validators []uint64, startSlot uint64, endSlot uint64) (map[uint64]map[uint64]*types.ValidatorSyncParticipation, error) {
	startEpoch := utils.EpochOfSlot(startSlot)
	endEpoch := utils.EpochOfSlot(endSlot)
	startEpochTs := utils.EpochToTime(startEpoch)
	endEpochTs := utils.EpochToTime(endEpoch)

	type row struct {
		ValidatorIndex uint64 `db:"validator_index"`
		Epoch          uint64 `db:"epoch"`
		Slot           uint64 `db:"slot"`
		Executed       bool   `db:"executed"`
	}

	rows := []*row{}

	query := `
		SELECT
			validator_sync_committee_votes_slot.validator_index,
			validator_sync_committee_votes_slot.epoch,
			validator_sync_committee_votes_slot.slot,
			validator_sync_committee_votes_slot.executed
		FROM validator_sync_committee_votes_slot FINAL
		WHERE
			validator_sync_committee_votes_slot.epoch_timestamp >= ? AND
			validator_sync_committee_votes_slot.epoch_timestamp <= ? AND
			validator_sync_committee_votes_slot.validator_index IN (?) AND
			validator_sync_committee_votes_slot.slot >= ? AND
			validator_sync_committee_votes_slot.slot <= ?
		ORDER BY epoch ASC, slot ASC`

	err := ClickhouseReaderDb.Select(&rows, query, startEpochTs, endEpochTs, validators, startSlot, endSlot)
	if err != nil {
		logger.Error(err)
		return nil, err
	}

	res := make(map[uint64]map[uint64]*types.ValidatorSyncParticipation, len(validators))

	for _, r := range rows {
		if res[r.ValidatorIndex] == nil {
			res[r.ValidatorIndex] = make(map[uint64]*types.ValidatorSyncParticipation, 0)
		}
		sp := &types.ValidatorSyncParticipation{
			Slot:   r.Slot,
			Period: 0, //utils.SyncPeriodOfEpoch(utils.EpochOfSlot(r.Slot)), //*sigh*
		}
		if r.Executed {
			sp.Status = 1
		} else {
			sp.Status = 0
		}
		res[r.ValidatorIndex][sp.Slot] = sp
	}

	return res, nil
}

func (bigtable *Bigtable) getValidatorSyncDutiesHistoryV2(validators []uint64, startSlot uint64, endSlot uint64) (map[uint64]map[uint64]*types.ValidatorSyncParticipation, error) {

	tmr := time.AfterFunc(REPORT_TIMEOUT, func() {
		logger.WithFields(logrus.Fields{
			"validatorsCount": len(validators),
			"startSlot":       startSlot,
			"endSlot":         endSlot,
		}).Warnf("%s call took longer than %v", utils.GetCurrentFuncName(), REPORT_TIMEOUT)
	})
	defer tmr.Stop()

	if len(validators) == 0 {
		return nil, fmt.Errorf("passing empty validator array is unsupported")
	}

	batchSize := 1000
	concurrency := 10

	ctx, cancel := context.WithDeadline(context.Background(), time.Now().Add(time.Minute*20))
	defer cancel()

	res := make(map[uint64]map[uint64]*types.ValidatorSyncParticipation, len(validators))
	resMux := &sync.Mutex{}

	filter := gcp_bigtable.LatestNFilter(1)

	g, gCtx := errgroup.WithContext(ctx)
	g.SetLimit(concurrency)

	for i := 0; i < len(validators); i += batchSize {
		i := i
		upperBound := i + batchSize
		if len(validators) < upperBound {
			upperBound = len(validators)
		}
		vals := validators[i:upperBound]

		g.Go(func() error {
			select {
			case <-gCtx.Done():
				return gCtx.Err()
			default:
			}
			ranges := bigtable.getValidatorSlotRanges(vals, SYNC_COMMITTEES_FAMILY, startSlot, endSlot)

			err := bigtable.tableValidatorsHistory.ReadRows(ctx, ranges, func(r gcp_bigtable.Row) bool {
				keySplit := strings.Split(r.Key(), ":")

				validator, err := bigtable.validatorKeyToIndex(keySplit[1])
				if err != nil {
					logger.Errorf("error parsing validator from row key %v: %v", r.Key(), err)
					return false
				}
				slot, err := strconv.ParseUint(keySplit[4], 10, 64)
				if err != nil {
					logger.Errorf("error parsing slot from row key %v: %v", r.Key(), err)
					return false
				}
				slot = MAX_CL_BLOCK_NUMBER - slot

				for _, ri := range r[SYNC_COMMITTEES_FAMILY] {
					status := bigtable.getSyncStatus(ri.Timestamp, slot)

					resMux.Lock()
					if res[validator] == nil {
						res[validator] = make(map[uint64]*types.ValidatorSyncParticipation, 0)
					}

					if len(res[validator]) > 0 && res[validator][slot] != nil {
						res[validator][slot].Status = status
					} else {
						res[validator][slot] = &types.ValidatorSyncParticipation{
							Slot:   slot,
							Status: status,
						}
					}
					resMux.Unlock()
				}
				return true
			}, gcp_bigtable.RowFilter(filter))
			return err
		})
	}

	if err := g.Wait(); err != nil {
		return nil, err
	}

	return res, nil
}

func (bigtable *Bigtable) getSyncStatus(ts gcp_bigtable.Timestamp, slot uint64) uint64 {
	status := uint64(0)
	if ts.Time().Before(time.Date(2015, 1, 1, 0, 0, 0, 0, time.UTC)) {
		// for old schema data read the inclusion slot directly from the timestamp field
		inclusionSlot := MAX_CL_BLOCK_NUMBER - uint64(ts)/1000

		status = uint64(1) // 1: participated
		if inclusionSlot == MAX_CL_BLOCK_NUMBER {
			status = 0 // 0: missed
		}
		return status
	} else {
		// for new schema data calculate the inclusion slot based on the slot timestamp
		slotTs := utils.SlotToTime(slot)
		inclusionSlotTs := ts.Time()

		if slotTs.Equal(inclusionSlotTs) {
			status = 0 // 0: missed
		} else if inclusionSlotTs.Equal(slotTs.Add(time.Second)) { // participated is encoded as slot timestamp + 1 sec
			status = 1 // 1: participated
		} else {
			logger.Errorf("unexpected inclusion slot timestamp, slot %d, slotTs: %v, inclusionSlotTs: %v", slot, slotTs, inclusionSlotTs)
		}
		return status
	}
}

func (bigtable *Bigtable) getValidatorSyncDutiesHistoryV1(validators []uint64, startSlot uint64, endSlot uint64) (map[uint64]map[uint64]*types.ValidatorSyncParticipation, error) {
	ctx, cancel := context.WithDeadline(context.Background(), time.Now().Add(time.Minute*5))
	defer cancel()

	ranges := bigtable.getSlotRangesV1(startSlot, endSlot)
	res := make(map[uint64]map[uint64]*types.ValidatorSyncParticipation, len(validators))

	columnFilters := make([]gcp_bigtable.Filter, 0, len(validators))
	for _, validator := range validators {
		columnFilters = append(columnFilters, gcp_bigtable.ColumnFilter(fmt.Sprintf("%d", validator)))
	}

	filter := gcp_bigtable.ChainFilters(
		gcp_bigtable.FamilyFilter(SYNC_COMMITTEES_FAMILY),
		gcp_bigtable.InterleaveFilters(columnFilters...),
		gcp_bigtable.LatestNFilter(1),
	)

	if len(columnFilters) == 1 { // special case to retrieve data for one validators
		filter = gcp_bigtable.ChainFilters(
			gcp_bigtable.FamilyFilter(SYNC_COMMITTEES_FAMILY),
			columnFilters[0],
			gcp_bigtable.LatestNFilter(1),
		)
	}
	if len(columnFilters) == 0 { // special case to retrieve data for all validators
		filter = gcp_bigtable.ChainFilters(
			gcp_bigtable.FamilyFilter(SYNC_COMMITTEES_FAMILY),
			gcp_bigtable.LatestNFilter(1),
		)
	}

	err := bigtable.tableBeaconchain.ReadRows(ctx, ranges, func(r gcp_bigtable.Row) bool {
		for _, ri := range r[SYNC_COMMITTEES_FAMILY] {
			keySplit := strings.Split(r.Key(), ":")

			slot, err := strconv.ParseUint(keySplit[4], 10, 64)
			if err != nil {
				logger.Errorf("error parsing slot from row key %v: %v", r.Key(), err)
				return false
			}
			slot = max_block_number_v1 - slot
			inclusionSlot := max_block_number_v1 - uint64(ri.Timestamp)/1000

			status := uint64(1) // 1: participated
			if inclusionSlot == max_block_number_v1 {
				inclusionSlot = 0
				status = 0 // 0: missed
			}

			validator, err := strconv.ParseUint(strings.TrimPrefix(ri.Column, SYNC_COMMITTEES_FAMILY+":"), 10, 64)
			if err != nil {
				logger.Errorf("error parsing validator from column key %v: %v", ri.Column, err)
				return false
			}

			if res[validator] == nil {
				res[validator] = make(map[uint64]*types.ValidatorSyncParticipation)
			}

			if len(res[validator]) > 0 && res[validator][slot] != nil {
				res[validator][slot].Status = status
			} else {
				res[validator][slot] = &types.ValidatorSyncParticipation{
					Slot:   slot,
					Status: status,
				}
			}
		}
		return true
	}, gcp_bigtable.RowFilter(filter))
	if err != nil {
		return nil, err
	}

	return res, nil
}

func (bigtable *Bigtable) GetValidatorMissedAttestationsCount(validators []uint64, firstEpoch uint64, lastEpoch uint64) (map[uint64]*types.ValidatorMissedAttestationsStatistic, error) {

	tmr := time.AfterFunc(REPORT_TIMEOUT, func() {
		logger.WithFields(logrus.Fields{
			"validatorsCount": len(validators),
			"startEpoch":      firstEpoch,
			"endEpoch":        lastEpoch,
		}).Warnf("%s call took longer than %v", utils.GetCurrentFuncName(), REPORT_TIMEOUT)
	})
	defer tmr.Stop()

	if firstEpoch > lastEpoch {
		return nil, fmt.Errorf("GetValidatorMissedAttestationsCount received an invalid firstEpoch (%d) and lastEpoch (%d) combination", firstEpoch, lastEpoch)
	}

	res := make(map[uint64]*types.ValidatorMissedAttestationsStatistic)

	data, err := bigtable.GetValidatorMissedAttestationHistory(validators, firstEpoch, lastEpoch)

	if err != nil {
		return nil, err
	}

	// logger.Infof("retrieved missed attestation history for epochs %v - %v", firstEpoch, lastEpoch)

	for validator, attestations := range data {
		if len(attestations) == 0 {
			continue
		}
		res[validator] = &types.ValidatorMissedAttestationsStatistic{
			Index:              validator,
			MissedAttestations: uint64(len(attestations)),
		}
	}

	return res, nil
}

func (bigtable *Bigtable) GetValidatorSyncDutiesStatistics(validators []uint64, startEpoch uint64, endEpoch uint64) (map[uint64]*types.ValidatorSyncDutiesStatistic, error) {
	data, err := bigtable.GetValidatorSyncDutiesHistory(validators, startEpoch*utils.Config.Chain.ClConfig.SlotsPerEpoch, ((endEpoch+1)*utils.Config.Chain.ClConfig.SlotsPerEpoch)-1)

	if err != nil {
		return nil, err
	}

	slotsMap := make(map[uint64]bool)
	for _, duties := range data {
		for _, duty := range duties {
			slotsMap[duty.Slot] = true
		}
	}
	slots := []uint64{}
	for slot := range slotsMap {
		slots = append(slots, slot)
	}

	orphanedSlots, err := GetOrphanedSlots(slots)
	if err != nil {
		return nil, err
	}

	orphanedSlotsMap := make(map[uint64]bool)
	for _, slot := range orphanedSlots {
		orphanedSlotsMap[slot] = true
	}

	res := make(map[uint64]*types.ValidatorSyncDutiesStatistic)

	for validator, duties := range data {
		if res[validator] == nil && len(duties) > 0 {
			res[validator] = &types.ValidatorSyncDutiesStatistic{
				Index: validator,
			}
		}

		for _, duty := range duties {
			if orphanedSlotsMap[duty.Slot] {
				res[validator].OrphanedSync++
			} else if duty.Status == 0 {
				res[validator].MissedSync++
			} else {
				res[validator].ParticipatedSync++
			}
		}
	}

	return res, nil
}

// returns the validator attestation effectiveness in %
func (bigtable *Bigtable) GetValidatorEffectiveness(validators []uint64, epoch uint64) ([]*types.ValidatorEffectiveness, error) {
	end := epoch
	start := uint64(0)
	lookback := uint64(99)
	if end > lookback {
		start = end - lookback
	}
	data, err := bigtable.GetValidatorAttestationHistory(validators, start, end)

	if err != nil {
		return nil, err
	}

	res := make([]*types.ValidatorEffectiveness, 0, len(validators))
	type readings struct {
		Count uint64
		Sum   float64
	}

	aggEffectiveness := make(map[uint64]*readings)

	for validator, history := range data {
		for _, attestation := range history {
			if aggEffectiveness[validator] == nil {
				aggEffectiveness[validator] = &readings{}
			}
			if attestation.InclusionSlot > 0 {
				// logger.Infof("adding %v for epoch %v %.2f%%", attestation.InclusionSlot, attestation.AttesterSlot, 1.0/float64(attestation.InclusionSlot-attestation.AttesterSlot)*100)
				aggEffectiveness[validator].Sum += 1.0 / float64(attestation.InclusionSlot-attestation.AttesterSlot)
				aggEffectiveness[validator].Count++
			} else {
				aggEffectiveness[validator].Sum += 0 // missed attestations get a penalty of 32 slots
				aggEffectiveness[validator].Count++
			}
		}
	}
	for validator, reading := range aggEffectiveness {
		res = append(res, &types.ValidatorEffectiveness{
			Validatorindex:        validator,
			AttestationEfficiency: float64(reading.Sum) / float64(reading.Count) * 100,
		})
	}

	return res, nil
}

func (bigtable *Bigtable) GetValidatorBalanceStatistics(validators []uint64, startEpoch, endEpoch uint64) (map[uint64]*types.ValidatorBalanceStatistic, error) {
	tmr := time.AfterFunc(REPORT_TIMEOUT, func() {
		logger.WithFields(logrus.Fields{
			"validatorsCount": len(validators),
			"startEpoch":      startEpoch,
			"endEpoch":        endEpoch,
		}).Warnf("%s call took longer than %v", utils.GetCurrentFuncName(), REPORT_TIMEOUT)
	})
	defer tmr.Stop()

	type ResultContainer struct {
		mu  sync.Mutex
		res map[uint64]*types.ValidatorBalanceStatistic
	}
	resultContainer := ResultContainer{}
	resultContainer.res = make(map[uint64]*types.ValidatorBalanceStatistic)

	// g, gCtx := errgroup.WithContext(ctx)
	batchSize := 10000
	// g.SetLimit(1)
	for i := 0; i < len(validators); i += batchSize {
		upperBound := i + batchSize
		if len(validators) < upperBound {
			upperBound = len(validators)
		}
		vals := validators[i:upperBound]

		// logrus.Infof("retrieving validator balance stats for validators %v - %v", vals[0], vals[len(vals)-1])

		res, err := bigtable.GetValidatorBalanceHistory(vals, startEpoch, endEpoch)
		if err != nil {
			return nil, err
		}
		resultContainer.mu.Lock()
		for validator, balances := range res {
			for _, balance := range balances {
				if resultContainer.res[validator] == nil {
					resultContainer.res[validator] = &types.ValidatorBalanceStatistic{
						Index:                 validator,
						MinEffectiveBalance:   balance.EffectiveBalance,
						MaxEffectiveBalance:   0,
						MinBalance:            balance.Balance,
						MaxBalance:            0,
						StartEffectiveBalance: 0,
						EndEffectiveBalance:   0,
						StartBalance:          0,
						EndBalance:            0,
					}
				}

				if balance.Epoch == startEpoch {
					resultContainer.res[validator].StartBalance = balance.Balance
					resultContainer.res[validator].StartEffectiveBalance = balance.EffectiveBalance
				}

				if balance.Epoch == endEpoch {
					resultContainer.res[validator].EndBalance = balance.Balance
					resultContainer.res[validator].EndEffectiveBalance = balance.EffectiveBalance
				}

				if balance.Balance > resultContainer.res[validator].MaxBalance {
					resultContainer.res[validator].MaxBalance = balance.Balance
				}
				if balance.Balance < resultContainer.res[validator].MinBalance {
					resultContainer.res[validator].MinBalance = balance.Balance
				}

				if balance.EffectiveBalance > resultContainer.res[validator].MaxEffectiveBalance {
					resultContainer.res[validator].MaxEffectiveBalance = balance.EffectiveBalance
				}
				if balance.EffectiveBalance < resultContainer.res[validator].MinEffectiveBalance {
					resultContainer.res[validator].MinEffectiveBalance = balance.EffectiveBalance
				}
			}
		}

		resultContainer.mu.Unlock()

	}

	return resultContainer.res, nil
}

func (bigtable *Bigtable) SaveValidatorIncomeDetails(epoch uint64, rewards map[uint64]*itypes.ValidatorEpochIncome) error {
	start := time.Now()
	ts := gcp_bigtable.Time(utils.EpochToTime(epoch))

	total := &itypes.ValidatorEpochIncome{}

	muts := types.NewBulkMutations(len(rewards))

	for i, rewardDetails := range rewards {
		data, err := proto.Marshal(rewardDetails)

		if err != nil {
			return err
		}

		mut := &gcp_bigtable.Mutation{}
		mut.Set(INCOME_DETAILS_COLUMN_FAMILY, "i", ts, data)
		key := fmt.Sprintf("%s:%s:%s:%s", bigtable.chainId, bigtable.validatorIndexToKey(i), INCOME_DETAILS_COLUMN_FAMILY, bigtable.reversedPaddedEpoch(epoch))

		muts.Add(key, mut)

		total.AttestationHeadReward += rewardDetails.AttestationHeadReward
		total.AttestationSourceReward += rewardDetails.AttestationSourceReward
		total.AttestationSourcePenalty += rewardDetails.AttestationSourcePenalty
		total.AttestationTargetReward += rewardDetails.AttestationTargetReward
		total.AttestationTargetPenalty += rewardDetails.AttestationTargetPenalty
		total.FinalityDelayPenalty += rewardDetails.FinalityDelayPenalty
		total.ProposerSlashingInclusionReward += rewardDetails.ProposerSlashingInclusionReward
		total.ProposerAttestationInclusionReward += rewardDetails.ProposerAttestationInclusionReward
		total.ProposerSyncInclusionReward += rewardDetails.ProposerSyncInclusionReward
		total.SyncCommitteeReward += rewardDetails.SyncCommitteeReward
		total.SyncCommitteePenalty += rewardDetails.SyncCommitteePenalty
		total.SlashingReward += rewardDetails.SlashingReward
		total.SlashingPenalty += rewardDetails.SlashingPenalty
		total.TxFeeRewardWei = utils.AddBigInts(total.TxFeeRewardWei, rewardDetails.TxFeeRewardWei)
	}

	sum, err := proto.Marshal(total)
	if err != nil {
		return err
	}

	mut := &gcp_bigtable.Mutation{}
	mut.Set(STATS_COLUMN_FAMILY, SUM_COLUMN, ts, sum)

	muts.Add(fmt.Sprintf("%s:%s:%s", bigtable.chainId, SUM_COLUMN, bigtable.reversedPaddedEpoch(epoch)), mut)

	err = bigtable.WriteBulk(muts, bigtable.tableValidatorsHistory, MAX_BATCH_MUTATIONS)

	if err != nil {
		return err
	}

	logger.Infof("exported validator income details for epoch %v to bigtable in %v", epoch, time.Since(start))
	return nil
}

// GetValidatorIncomeDetailsHistory returns the validator income details
// startEpoch & endEpoch are inclusive
// return object is a map of validator_index -> epoch -> incomeDetails
// Clickhouse port: Done
func (bigtable *Bigtable) GetValidatorIncomeDetailsHistory(validators []uint64, startEpoch uint64, endEpoch uint64) (map[uint64]map[uint64]*itypes.ValidatorEpochIncome, error) {
	endEpochTs := utils.EpochToTime(endEpoch)
	if utils.Config.ClickHouseEnabled && time.Since(endEpochTs) > utils.Config.ClickhouseDelay { // fetch data from clickhouse instead
		logger.Infof("fetching validator income details from clickhouse for validators %v, epochs %v - %v", validators, startEpoch, endEpoch)
		return bigtable.getValidatorIncomeDetailsHistoryClickhouse(validators, startEpoch, endEpoch)
	} else if endEpoch < bigtable.v2SchemaCutOffEpoch {
		return bigtable.getValidatorIncomeDetailsHistoryV1(validators, startEpoch, endEpoch)
	} else {
		return bigtable.getValidatorIncomeDetailsHistoryV2(validators, startEpoch, endEpoch)
	}
}

func (bigtable *Bigtable) getValidatorIncomeDetailsHistoryClickhouse(validators []uint64, startEpoch uint64, endEpoch uint64) (map[uint64]map[uint64]*itypes.ValidatorEpochIncome, error) {
	startEpochTs := utils.EpochToTime(startEpoch)
	endEpochTs := utils.EpochToTime(endEpoch)

	type row struct {
		ValidatorIndex               uint64 `db:"validator_index"`
		Epoch                        uint64 `db:"epoch"`
		AttestationsSourceReward     int64  `db:"attestations_source_reward"`
		AttestationsTargetReward     int64  `db:"attestations_target_reward"`
		AttestationsHeadReward       int64  `db:"attestations_head_reward"`
		AttestationsInactivityReward int64  `db:"attestations_inactivity_reward"`
		AttestationsInclusionReward  int64  `db:"attestations_inclusion_reward"`
		SyncRewards                  int64  `db:"sync_reward_rewards_only"`
		SyncPenalties                int64  `db:"sync_reward_penalties_only"`
		SyncScheduled                int64  `db:"sync_scheduled"`
		SyncExecuted                 int64  `db:"sync_executed"`
		BlocksClAttestationsReward   int64  `db:"blocks_cl_attestations_reward"`
		BlocksClSyncAggregateReward  int64  `db:"blocks_cl_sync_aggregate_reward"`
		BlocksClSlasherReward        int64  `db:"blocks_cl_slasher_reward"`
		BlocksScheduled              int64  `db:"blocks_scheduled"`
		BlocksProposed               int64  `db:"blocks_proposed"`
	}
	rows := []*row{}

	query := `
			SELECT 
				validator_index, 
				epoch, 
				attestations_source_reward, 
				attestations_target_reward, 
				attestations_head_reward, 
				attestations_inactivity_reward, 
				attestations_inclusion_reward, 
				sync_reward_rewards_only, 
				sync_reward_penalties_only,
				sync_scheduled,
				sync_executed,
				blocks_cl_attestations_reward, 
				blocks_cl_sync_aggregate_reward, 
				blocks_cl_slasher_reward, 
				blocks_scheduled, 
				blocks_proposed 
			FROM validator_dashboard_data_epoch FINAL WHERE epoch_timestamp >= ? AND epoch_timestamp <= ? AND validator_index IN (?) ORDER BY epoch ASC`

	err := ClickhouseReaderDb.Select(&rows, query, startEpochTs, endEpochTs, validators)
	if err != nil {
		return nil, err
	}

	res := make(map[uint64]map[uint64]*itypes.ValidatorEpochIncome, len(validators))
	proposalEpochs := make(map[uint64]bool)
	proposalValidators := make(map[uint64]bool)
	for _, r := range rows {
		if r.BlocksScheduled == 0 && r.SyncScheduled == 0 && r.AttestationsHeadReward == 0 && r.AttestationsSourceReward == 0 && r.AttestationsTargetReward == 0 && r.AttestationsInactivityReward == 0 && r.BlocksClAttestationsReward == 0 && r.BlocksClSlasherReward == 0 && r.BlocksClSyncAggregateReward == 0 && r.SyncRewards == 0 {
			continue
		}
		if res[r.ValidatorIndex] == nil {
			res[r.ValidatorIndex] = make(map[uint64]*itypes.ValidatorEpochIncome)
		}
		income := &itypes.ValidatorEpochIncome{}
		income.AttestationHeadReward = uint64(r.AttestationsHeadReward)
		if r.AttestationsSourceReward > 0 {
			income.AttestationSourceReward = uint64(r.AttestationsSourceReward)
		} else {
			income.AttestationSourcePenalty = uint64(r.AttestationsSourceReward * -1)
		}
		if r.AttestationsTargetReward > 0 {
			income.AttestationTargetReward = uint64(r.AttestationsTargetReward)
		} else {
			income.AttestationTargetPenalty = uint64(r.AttestationsTargetReward * -1)
		}
		income.FinalityDelayPenalty = uint64(r.AttestationsInactivityReward * -1)
		income.ProposerAttestationInclusionReward = uint64(r.BlocksClAttestationsReward)
		income.ProposerSlashingInclusionReward = uint64(r.BlocksClSlasherReward)
		income.ProposerSyncInclusionReward = uint64(r.BlocksClSyncAggregateReward)
		income.SyncCommitteeReward = uint64(r.SyncRewards)
		income.SyncCommitteePenalty = uint64(r.SyncPenalties * -1)
		income.ProposalsMissed = uint64(r.BlocksScheduled - r.BlocksProposed)

		if r.BlocksProposed > 0 {
			proposalEpochs[r.Epoch] = true
			proposalValidators[r.ValidatorIndex] = true
		}
		res[r.ValidatorIndex][r.Epoch] = income
	}

	if len(proposalEpochs) > 0 {
		// get proposal tx fee reward data
		type row struct {
			Proposer uint64 `db:"proposer"`
			Epoch    uint64 `db:"epoch"`
			TxFee    string `db:"tx_fee"`
		}
		rows := []*row{}
		query := `
			SELECT 
				proposer, 
				epoch, 
				sum(fee_recipient_reward) * 1e18 as tx_fee 
			FROM blocks 
			LEFT JOIN execution_payloads ON blocks.exec_block_hash = execution_payloads.block_hash 
			WHERE blocks.epoch = ANY($1) AND blocks.proposer = ANY($2) AND blocks.status = '1' AND fee_recipient_reward IS NOT NULL GROUP BY proposer, epoch`

		err := ReaderDb.Select(&rows, query, pq.Array(maps.Keys(proposalEpochs)), pq.Array(maps.Keys(proposalValidators)))
		if err != nil {
			logger.Error(err)
			return nil, err
		}
		for _, r := range rows {
			if res[r.Proposer] == nil {
				res[r.Proposer] = make(map[uint64]*itypes.ValidatorEpochIncome)
			}
			if res[r.Proposer][r.Epoch] == nil {
				res[r.Proposer][r.Epoch] = &itypes.ValidatorEpochIncome{}
			}
			reward, ok := new(big.Float).SetString(r.TxFee)
			rewardInt, _ := reward.Int(nil)
			if !ok {
				logger.Errorf("error parsing tx fee reward for validator %v epoch %v: %v", r.Proposer, r.Epoch, r.TxFee)
				return nil, fmt.Errorf("error parsing tx fee reward for validator %v epoch %v: %v", r.Proposer, r.Epoch, r.TxFee)
			}
			res[r.Proposer][r.Epoch].TxFeeRewardWei = rewardInt.Bytes()
		}
	}
	return res, nil
}

func (bigtable *Bigtable) getValidatorIncomeDetailsHistoryV2(validators []uint64, startEpoch uint64, endEpoch uint64) (map[uint64]map[uint64]*itypes.ValidatorEpochIncome, error) {

	tmr := time.AfterFunc(REPORT_TIMEOUT, func() {
		logger.WithFields(logrus.Fields{
			"validatorsCount": len(validators),
			"startEpoch":      startEpoch,
			"endEpoch":        endEpoch,
		}).Warnf("%s call took longer than %v", utils.GetCurrentFuncName(), REPORT_TIMEOUT)
	})
	defer tmr.Stop()

	if len(validators) == 0 {
		return nil, fmt.Errorf("passing empty validator array is unsupported")
	}

	batchSize := 1000
	concurrency := 10

	if startEpoch > endEpoch {
		startEpoch = 0
	}

	ctx, cancel := context.WithTimeout(context.Background(), time.Minute*3)
	defer cancel()

	res := make(map[uint64]map[uint64]*itypes.ValidatorEpochIncome, len(validators))
	resMux := &sync.Mutex{}

	filter := gcp_bigtable.LatestNFilter(1)

	g, gCtx := errgroup.WithContext(ctx)
	g.SetLimit(concurrency)

	for i := 0; i < len(validators); i += batchSize {

		upperBound := i + batchSize
		if len(validators) < upperBound {
			upperBound = len(validators)
		}
		vals := validators[i:upperBound]

		g.Go(func() error {
			select {
			case <-gCtx.Done():
				return gCtx.Err()
			default:
			}
			ranges := bigtable.getValidatorsEpochRanges(vals, INCOME_DETAILS_COLUMN_FAMILY, startEpoch, endEpoch)
			err := bigtable.tableValidatorsHistory.ReadRows(ctx, ranges, func(r gcp_bigtable.Row) bool {
				keySplit := strings.Split(r.Key(), ":")

				validator, err := bigtable.validatorKeyToIndex(keySplit[1])
				if err != nil {
					logger.Errorf("error parsing validator from row key %v: %v", r.Key(), err)
					return false
				}

				epoch, err := strconv.ParseUint(keySplit[3], 10, 64)
				if err != nil {
					logger.Errorf("error parsing epoch from row key %v: %v", r.Key(), err)
					return false
				}

				for _, ri := range r[INCOME_DETAILS_COLUMN_FAMILY] {
					incomeDetails := &itypes.ValidatorEpochIncome{}
					err = proto.Unmarshal(ri.Value, incomeDetails)
					if err != nil {
						logger.Errorf("error decoding validator income data for row %v: %v", r.Key(), err)
						return false
					}

					resMux.Lock()
					if res[validator] == nil {
						res[validator] = make(map[uint64]*itypes.ValidatorEpochIncome)
					}

					res[validator][MAX_EPOCH-epoch] = incomeDetails
					resMux.Unlock()
				}
				return true
			}, gcp_bigtable.RowFilter(filter))

			return err
		})
	}

	if err := g.Wait(); err != nil {
		return nil, err
	}

	return res, nil
}

func (bigtable *Bigtable) getValidatorIncomeDetailsHistoryV1(validators []uint64, startEpoch uint64, endEpoch uint64) (map[uint64]map[uint64]*itypes.ValidatorEpochIncome, error) {
	if startEpoch > endEpoch {
		startEpoch = 0
	}

	ctx, cancel := context.WithTimeout(context.Background(), time.Minute*3)
	defer cancel()

	ranges := bigtable.getEpochRangesV1(startEpoch, endEpoch)
	res := make(map[uint64]map[uint64]*itypes.ValidatorEpochIncome, len(validators))

	valLen := len(validators)

	// read entire row if you require more than 1000 validators
	var columnFilters []gcp_bigtable.Filter
	if valLen < 1000 {
		columnFilters = make([]gcp_bigtable.Filter, 0, valLen)
		for _, validator := range validators {
			columnFilters = append(columnFilters, gcp_bigtable.ColumnFilter(fmt.Sprintf("%d", validator)))
		}
	}

	filter := gcp_bigtable.ChainFilters(
		gcp_bigtable.FamilyFilter(INCOME_DETAILS_COLUMN_FAMILY),
		gcp_bigtable.InterleaveFilters(columnFilters...),
		gcp_bigtable.LatestNFilter(1),
	)

	if len(columnFilters) == 1 { // special case to retrieve data for one validator
		filter = gcp_bigtable.ChainFilters(
			gcp_bigtable.FamilyFilter(INCOME_DETAILS_COLUMN_FAMILY),
			columnFilters[0],
			gcp_bigtable.LatestNFilter(1),
		)
	}
	if len(columnFilters) == 0 { // special case to retrieve data for all validators
		filter = gcp_bigtable.ChainFilters(
			gcp_bigtable.FamilyFilter(INCOME_DETAILS_COLUMN_FAMILY),
			gcp_bigtable.LatestNFilter(1),
		)
	}

	err := bigtable.tableBeaconchain.ReadRows(ctx, ranges, func(r gcp_bigtable.Row) bool {
		keySplit := strings.Split(r.Key(), ":")

		epoch, err := strconv.ParseUint(keySplit[3], 10, 64)
		if err != nil {
			logger.Errorf("error parsing epoch from row key %v: %v", r.Key(), err)
			return false
		}

		// logger.Info(max_epoch - epoch)
		for _, ri := range r[INCOME_DETAILS_COLUMN_FAMILY] {
			validator, err := strconv.ParseUint(strings.TrimPrefix(ri.Column, INCOME_DETAILS_COLUMN_FAMILY+":"), 10, 64)
			if err != nil {
				logger.Errorf("error parsing validator from column key %v: %v", ri.Column, err)
				return false
			}

			incomeDetails := &itypes.ValidatorEpochIncome{}
			err = proto.Unmarshal(ri.Value, incomeDetails)
			if err != nil {
				logger.Errorf("error decoding validator income data for row %v: %v", r.Key(), err)
				return false
			}

			if res[validator] == nil {
				res[validator] = make(map[uint64]*itypes.ValidatorEpochIncome)
			}

			res[validator][max_epoch_v1-epoch] = incomeDetails
		}
		return true
	}, gcp_bigtable.RowFilter(filter))
	if err != nil {
		return nil, err
	}

	return res, nil
}

// GetAggregatedValidatorIncomeDetailsHistory returns aggregated validator income details
// startEpoch & endEpoch are inclusive
func (bigtable *Bigtable) GetAggregatedValidatorIncomeDetailsHistory(validators []uint64, startEpoch uint64, endEpoch uint64) (map[uint64]*itypes.ValidatorEpochIncome, error) {
	if startEpoch > endEpoch {
		startEpoch = 0
	}

	type ResultContainer struct {
		mu  sync.Mutex
		res map[uint64]*itypes.ValidatorEpochIncome
	}
	resultContainer := ResultContainer{}
	resultContainer.res = make(map[uint64]*itypes.ValidatorEpochIncome, len(validators))

	batchSize := 10000
	for i := 0; i < len(validators); i += batchSize {

		upperBound := i + batchSize
		if len(validators) < upperBound {
			upperBound = len(validators)
		}
		vals := validators[i:upperBound]

		logrus.Infof("retrieving validator income stats for validators %v - %v", vals[0], vals[len(vals)-1])

		res, err := bigtable.GetValidatorIncomeDetailsHistory(vals, startEpoch, endEpoch)

		if err != nil {
			return nil, err
		}
		resultContainer.mu.Lock()
		for validator, epochs := range res {
			for _, rewardDetails := range epochs {

				if resultContainer.res[validator] == nil {
					resultContainer.res[validator] = &itypes.ValidatorEpochIncome{}
				}

				resultContainer.res[validator].AttestationHeadReward += rewardDetails.AttestationHeadReward
				resultContainer.res[validator].AttestationSourceReward += rewardDetails.AttestationSourceReward
				resultContainer.res[validator].AttestationSourcePenalty += rewardDetails.AttestationSourcePenalty
				resultContainer.res[validator].AttestationTargetReward += rewardDetails.AttestationTargetReward
				resultContainer.res[validator].AttestationTargetPenalty += rewardDetails.AttestationTargetPenalty
				resultContainer.res[validator].FinalityDelayPenalty += rewardDetails.FinalityDelayPenalty
				resultContainer.res[validator].ProposerSlashingInclusionReward += rewardDetails.ProposerSlashingInclusionReward
				resultContainer.res[validator].ProposerAttestationInclusionReward += rewardDetails.ProposerAttestationInclusionReward
				resultContainer.res[validator].ProposerSyncInclusionReward += rewardDetails.ProposerSyncInclusionReward
				resultContainer.res[validator].SyncCommitteeReward += rewardDetails.SyncCommitteeReward
				resultContainer.res[validator].SyncCommitteePenalty += rewardDetails.SyncCommitteePenalty
				resultContainer.res[validator].SlashingReward += rewardDetails.SlashingReward
				resultContainer.res[validator].SlashingPenalty += rewardDetails.SlashingPenalty
				resultContainer.res[validator].TxFeeRewardWei = utils.AddBigInts(resultContainer.res[validator].TxFeeRewardWei, rewardDetails.TxFeeRewardWei)
			}
		}
		resultContainer.mu.Unlock()
	}

	return resultContainer.res, nil
}

// GetTotalValidatorIncomeDetailsHistory returns the total validator income for a given range of epochs
// It is considerably faster than fetching the individual income for each validator and aggregating it
// startEpoch & endEpoch are inclusive
// Clickhouse port: Not required, uses only data for the last 10 epochs after head
func (bigtable *Bigtable) GetTotalValidatorIncomeDetailsHistory(startEpoch uint64, endEpoch uint64) (map[uint64]*itypes.ValidatorEpochIncome, error) {
	tmr := time.AfterFunc(REPORT_TIMEOUT, func() {
		logger.WithFields(logrus.Fields{
			"startEpoch": startEpoch,
			"endEpoch":   endEpoch,
		}).Warnf("%s call took longer than %v", utils.GetCurrentFuncName(), REPORT_TIMEOUT)
	})
	defer tmr.Stop()

	if startEpoch > endEpoch {
		startEpoch = 0
	}

	ctx, cancel := context.WithTimeout(context.Background(), time.Minute*3)
	defer cancel()

	res := make(map[uint64]*itypes.ValidatorEpochIncome, endEpoch-startEpoch+1)

	filter := gcp_bigtable.LimitRows(int64(endEpoch - startEpoch + 1))

	rowRange := bigtable.getTotalIncomeEpochRanges(startEpoch, endEpoch)
	err := bigtable.tableValidatorsHistory.ReadRows(ctx, rowRange, func(r gcp_bigtable.Row) bool {
		keySplit := strings.Split(r.Key(), ":")

		epoch, err := strconv.ParseUint(keySplit[2], 10, 64)
		if err != nil {
			logger.Errorf("error parsing epoch from row key %v: %v", r.Key(), err)
			return false
		}

		for _, ri := range r[STATS_COLUMN_FAMILY] {
			incomeDetails := &itypes.ValidatorEpochIncome{}
			err = proto.Unmarshal(ri.Value, incomeDetails)
			if err != nil {
				logger.Errorf("error decoding validator income data for row %v: %v", r.Key(), err)
				return false
			}

			res[MAX_EPOCH-epoch] = incomeDetails
		}
		return true
	}, filter)

	if err != nil {
		return nil, err
	}
	return res, nil
}

// Deletes all block data from bigtable
func (bigtable *Bigtable) DeleteEpoch(epoch uint64) error {
	// TOTO: Implement
	return fmt.Errorf("NOT IMPLEMENTED")
}

func (bigtable *Bigtable) getValidatorsEpochRanges(validatorIndices []uint64, prefix string, startEpoch uint64, endEpoch uint64) gcp_bigtable.RowRangeList {
	if endEpoch > math.MaxInt64 {
		endEpoch = 0
	}
	if endEpoch < startEpoch { // handle overflows
		startEpoch = 0
	}

	ranges := make(gcp_bigtable.RowRangeList, 0, int((endEpoch-startEpoch+1))*len(validatorIndices))

	for _, validatorIndex := range validatorIndices {
		validatorKey := bigtable.validatorIndexToKey(validatorIndex)

		// epochs are sorted descending, so start with the largest epoch and end with the smallest
		// add \x00 to make the range inclusive
		rangeEnd := fmt.Sprintf("%s:%s:%s:%s%s", bigtable.chainId, validatorKey, prefix, bigtable.reversedPaddedEpoch(startEpoch), "\x00")
		rangeStart := fmt.Sprintf("%s:%s:%s:%s", bigtable.chainId, validatorKey, prefix, bigtable.reversedPaddedEpoch(endEpoch))
		ranges = append(ranges, gcp_bigtable.NewRange(rangeStart, rangeEnd))
	}
	return ranges
}

func (bigtable *Bigtable) getTotalIncomeEpochRanges(startEpoch uint64, endEpoch uint64) gcp_bigtable.RowRange {
	if endEpoch > math.MaxInt64 {
		endEpoch = 0
	}
	if endEpoch < startEpoch { // handle overflows
		startEpoch = 0
	}

	rangeEnd := fmt.Sprintf("%s:%s:%s%s", bigtable.chainId, SUM_COLUMN, bigtable.reversedPaddedEpoch(startEpoch), "\x00")
	rangeStart := fmt.Sprintf("%s:%s:%s", bigtable.chainId, SUM_COLUMN, bigtable.reversedPaddedEpoch(endEpoch))

	return gcp_bigtable.NewRange(rangeStart, rangeEnd)
}

func (bigtable *Bigtable) getValidatorSlotRanges(validatorIndices []uint64, prefix string, startSlot uint64, endSlot uint64) gcp_bigtable.RowRangeList {
	if endSlot > math.MaxInt64 {
		endSlot = 0
	}
	if endSlot < startSlot { // handle overflows
		startSlot = 0
	}

	startEpoch := utils.EpochOfSlot(startSlot)
	endEpoch := utils.EpochOfSlot(endSlot)

	ranges := make(gcp_bigtable.RowRangeList, 0, len(validatorIndices))

	for _, validatorIndex := range validatorIndices {
		validatorKey := bigtable.validatorIndexToKey(validatorIndex)

		rangeEnd := fmt.Sprintf("%s:%s:%s:%s:%s%s", bigtable.chainId, validatorKey, prefix, bigtable.reversedPaddedEpoch(startEpoch), bigtable.reversedPaddedSlot(startSlot), "\x00")
		rangeStart := fmt.Sprintf("%s:%s:%s:%s:%s", bigtable.chainId, validatorKey, prefix, bigtable.reversedPaddedEpoch(endEpoch), bigtable.reversedPaddedSlot(endSlot))
		ranges = append(ranges, gcp_bigtable.NewRange(rangeStart, rangeEnd))
	}
	return ranges
}

func (bigtable *Bigtable) validatorIndexToKey(index uint64) string {
	return utils.ReverseString(fmt.Sprintf("%d", index))
}

func (bigtable *Bigtable) validatorKeyToIndex(key string) (uint64, error) {
	key = utils.ReverseString(key)
	indexKey, err := strconv.ParseUint(key, 10, 64)

	if err != nil {
		return 0, err
	}
	return indexKey, nil
}

func GetCurrentDayClIncome(validator_indices []uint64) (map[uint64]int64, error) {
	dayIncome := make(map[uint64]int64)
	lastDay, err := GetLastExportedStatisticDay()
	if err != nil {
		if err == ErrNoStats {
			return dayIncome, nil
		}
		return dayIncome, err
	}

	currentDay := uint64(lastDay + 1)
	startEpoch := currentDay * utils.EpochsPerDay()
	endEpoch := startEpoch + utils.EpochsPerDay() - 1
	income, err := BigtableClient.GetValidatorIncomeDetailsHistory(validator_indices, startEpoch, endEpoch)
	if err != nil {
		return dayIncome, err
	}

	// agregate all epoch income data to total day income for each validator
	for validatorIndex, validatorIncome := range income {
		if len(validatorIncome) == 0 {
			continue
		}
		for _, validatorEpochIncome := range validatorIncome {
			dayIncome[validatorIndex] += validatorEpochIncome.TotalClRewards()
		}
	}

	return dayIncome, nil
}

func (bigtable *Bigtable) reversePaddedUserID(userID uint64) string {
	return fmt.Sprintf("%09d", ^uint64(0)-userID)
}

func (bigtable *Bigtable) reversedPaddedEpoch(epoch uint64) string {
	return fmt.Sprintf("%09d", MAX_EPOCH-epoch)
}

func (bigtable *Bigtable) reversedPaddedSlot(slot uint64) string {
	return fmt.Sprintf("%09d", MAX_CL_BLOCK_NUMBER-slot)
}

func (bigtable *Bigtable) MigrateIncomeDataV1V2Schema(epoch uint64) error {
	type validatorEpochData struct {
		ValidatorIndex uint64
		IncomeDetails  *itypes.ValidatorEpochIncome
	}

	epochData := make(map[uint64]*validatorEpochData)
	filter := gcp_bigtable.ChainFilters(gcp_bigtable.FamilyFilter(INCOME_DETAILS_COLUMN_FAMILY), gcp_bigtable.LatestNFilter(1))
	ctx := context.Background()

	prefixEpochRange := gcp_bigtable.PrefixRange(fmt.Sprintf("%s:e:b:%s", bigtable.chainId, fmt.Sprintf("%09d", (MAX_EPOCH)-epoch)))

	err := bigtable.tableBeaconchain.ReadRows(ctx, prefixEpochRange, func(r gcp_bigtable.Row) bool {
		// logger.Infof("processing row %v", r.Key())

		keySplit := strings.Split(r.Key(), ":")

		rowKeyEpoch, err := strconv.ParseUint(keySplit[3], 10, 64)
		if err != nil {
			logger.Errorf("error parsing epoch from row key %v: %v", r.Key(), err)
			return false
		}

		rowKeyEpoch = MAX_EPOCH - rowKeyEpoch

		if epoch != rowKeyEpoch {
			logger.Errorf("retrieved different epoch than requested, requested: %d, retrieved: %d", epoch, rowKeyEpoch)
		}

		// logger.Infof("epoch is %d", rowKeyEpoch)

		for columnFamily, readItems := range r {

			for _, ri := range readItems {

				if ri.Column == "stats:sum" { // skip migrating the total epoch income stats
					continue
				}

				validator, err := strconv.ParseUint(strings.TrimPrefix(ri.Column, columnFamily+":"), 10, 64)
				if err != nil {
					logger.Errorf("error parsing validator from column key %v: %v", ri.Column, err)
					return false
				}

				// logger.Infof("retrieved field %s from column family %s for validator %d", ri.Column, columnFamily, validator)
				if columnFamily == INCOME_DETAILS_COLUMN_FAMILY {
					if epochData[validator] == nil {
						epochData[validator] = &validatorEpochData{
							ValidatorIndex: validator,
						}
					}
					// logger.Infof("processing income details data for validator %d", validator)
					incomeDetails := &itypes.ValidatorEpochIncome{}
					err = proto.Unmarshal(ri.Value, incomeDetails)
					if err != nil {
						logger.Errorf("error decoding validator income data for row %v: %v", r.Key(), err)
						return false
					}

					epochData[validator].IncomeDetails = incomeDetails
				} else {
					logger.Errorf("retrieved unexpected column family %s", columnFamily)
				}
			}
		}

		return true
	}, gcp_bigtable.RowFilter(filter))

	if err != nil {
		return err
	}

	incomeData := make(map[uint64]*itypes.ValidatorEpochIncome)
	for _, validator := range epochData {
		if validator.IncomeDetails == nil {
			continue
		}
		incomeData[validator.ValidatorIndex] = validator.IncomeDetails
	}

	err = bigtable.SaveValidatorIncomeDetails(epoch, incomeData)
	if err != nil {
		return err
	}

	return nil
}

func (bigtable *Bigtable) getSlotRangesForEpochV1(startEpoch uint64, endEpoch uint64) gcp_bigtable.RowRangeList {

	if endEpoch < startEpoch { // handle overflows
		startEpoch = 0
	}

	ranges := gcp_bigtable.RowRangeList{}
	if startEpoch == 0 { // special case when the 0 epoch is included
		rangeEnd := fmt.Sprintf("%s:e:%s:s:%s", bigtable.chainId, reversedPaddedEpochV1(0), ":")
		rangeStart := fmt.Sprintf("%s:e:%s:s:", bigtable.chainId, reversedPaddedEpochV1(0))
		ranges = append(ranges, gcp_bigtable.NewRange(rangeStart, rangeEnd))

		// epochs are sorted descending, so start with the larges epoch and end with the smallest
		// add ':', a character lexicographically after digits, to make the range inclusive
		if startEpoch < endEpoch {
			rangeEnd = fmt.Sprintf("%s:e:%s:s:%s", bigtable.chainId, reversedPaddedEpochV1(startEpoch+1), ":")
			rangeStart = fmt.Sprintf("%s:e:%s:s:", bigtable.chainId, reversedPaddedEpochV1(endEpoch))
			ranges = append(ranges, gcp_bigtable.NewRange(rangeStart, rangeEnd))
		}
	} else {
		// epochs are sorted descending, so start with the larges epoch and end with the smallest
		// add ':', a character lexicographically after digits, to make the range inclusive
		rangeEnd := fmt.Sprintf("%s:e:%s:s:%s", bigtable.chainId, reversedPaddedEpochV1(startEpoch), ":")
		rangeStart := fmt.Sprintf("%s:e:%s:s:", bigtable.chainId, reversedPaddedEpochV1(endEpoch))
		ranges = append(ranges, gcp_bigtable.NewRange(rangeStart, rangeEnd))
	}
	return ranges
}

func (bigtable *Bigtable) getSlotRangesV1(startSlot uint64, endSlot uint64) gcp_bigtable.RowRangeList {

	if endSlot < startSlot { // handle overflows
		startSlot = 0
	}

	ranges := gcp_bigtable.RowRangeList{}
	if startSlot == 0 { // special case when the 0 slot is included
		rangeEnd := fmt.Sprintf("%s:e:%s:s:%s\x00", bigtable.chainId, reversedPaddedEpochV1(0), reversedPaddedSlotV1(0))
		rangeStart := fmt.Sprintf("%s:e:%s:s:%s", bigtable.chainId, reversedPaddedEpochV1(0), reversedPaddedSlotV1(0))
		ranges = append(ranges, gcp_bigtable.NewRange(rangeStart, rangeEnd))

		// epochs are sorted descending, so start with the larges epoch and end with the smallest
		// add ':', a character lexicographically after digits, to make the range inclusive
		if startSlot < endSlot {
			rangeEnd = fmt.Sprintf("%s:e:%s:s:%s\x00", bigtable.chainId, reversedPaddedEpochV1(utils.EpochOfSlot(startSlot)), reversedPaddedSlotV1(startSlot))
			rangeStart = fmt.Sprintf("%s:e:%s:s:%s", bigtable.chainId, reversedPaddedEpochV1(utils.EpochOfSlot(endSlot)), reversedPaddedSlotV1(endSlot))
			ranges = append(ranges, gcp_bigtable.NewRange(rangeStart, rangeEnd))
		}
	} else {
		// epochs are sorted descending, so start with the larges epoch and end with the smallest
		// add ':', a character lexicographically after digits, to make the range inclusive
		rangeEnd := fmt.Sprintf("%s:e:%s:s:%s\x00", bigtable.chainId, reversedPaddedEpochV1(utils.EpochOfSlot(startSlot)), reversedPaddedSlotV1(startSlot))
		rangeStart := fmt.Sprintf("%s:e:%s:s:%s", bigtable.chainId, reversedPaddedEpochV1(utils.EpochOfSlot(endSlot)), reversedPaddedSlotV1(endSlot))
		ranges = append(ranges, gcp_bigtable.NewRange(rangeStart, rangeEnd))
	}
	return ranges
}

func (bigtable *Bigtable) getEpochRangesV1(startEpoch uint64, endEpoch uint64) gcp_bigtable.RowRangeList {

	if endEpoch < startEpoch { // handle overflows
		startEpoch = 0
	}

	ranges := gcp_bigtable.RowRangeList{}
	if startEpoch == 0 { // special case when the 0 epoch is included
		rangeEnd := fmt.Sprintf("%s:e:b:%s%s", bigtable.chainId, reversedPaddedEpochV1(0), "\x00")
		rangeStart := fmt.Sprintf("%s:e:b:%s", bigtable.chainId, reversedPaddedEpochV1(0))
		ranges = append(ranges, gcp_bigtable.NewRange(rangeStart, rangeEnd))

		// epochs are sorted descending, so start with the largest epoch and end with the smallest
		// add \x00 to make the range inclusive
		if startEpoch < endEpoch {
			rangeEnd = fmt.Sprintf("%s:e:b:%s%s", bigtable.chainId, reversedPaddedEpochV1(startEpoch+1), "\x00")
			rangeStart = fmt.Sprintf("%s:e:b:%s", bigtable.chainId, reversedPaddedEpochV1(endEpoch))
			ranges = append(ranges, gcp_bigtable.NewRange(rangeStart, rangeEnd))
		}
	} else {
		// epochs are sorted descending, so start with the largest epoch and end with the smallest
		// add \x00 to make the range inclusive
		rangeEnd := fmt.Sprintf("%s:e:b:%s%s", bigtable.chainId, reversedPaddedEpochV1(startEpoch), "\x00")
		rangeStart := fmt.Sprintf("%s:e:b:%s", bigtable.chainId, reversedPaddedEpochV1(endEpoch))
		ranges = append(ranges, gcp_bigtable.NewRange(rangeStart, rangeEnd))
	}
	return ranges
}

func reversedPaddedEpochV1(epoch uint64) string {
	return fmt.Sprintf("%09d", max_block_number_v1-epoch)
}

func reversedPaddedSlotV1(slot uint64) string {
	return fmt.Sprintf("%09d", max_block_number_v1-slot)
}<|MERGE_RESOLUTION|>--- conflicted
+++ resolved
@@ -119,11 +119,6 @@
 
 	poolSize := 50
 	btClient, err := gcp_bigtable.NewClient(ctx, project, instance, option.WithGRPCConnectionPool(poolSize))
-<<<<<<< HEAD
-
-=======
-	// btClient, err := gcp_bigtable.NewClient(context.Background(), project, instance)
->>>>>>> 07d89052
 	if err != nil {
 		return nil, err
 	}
