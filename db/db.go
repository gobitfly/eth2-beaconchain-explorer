package db

import (
	"bytes"
	"database/sql"
	"eth2-exporter/types"
	"eth2-exporter/utils"
	"fmt"
	"math/big"
	"strings"
	"time"

	"github.com/jmoiron/sqlx"
	"github.com/lib/pq"
	"github.com/prysmaticlabs/go-bitfield"
	"github.com/sirupsen/logrus"
)

// DB is a pointer to the database
var DB *sqlx.DB
var logger = logrus.New().WithField("module", "db")

// GetLatestEpoch will return the latest epoch from the database
func GetLatestEpoch() (uint64, error) {
	var epoch uint64

	err := DB.Get(&epoch, "SELECT COALESCE(MAX(epoch), 0) FROM epochs")

	if err != nil {
		return 0, fmt.Errorf("error retrieving latest epoch from DB: %v", err)
	}

	return epoch, nil
}

// GetAllEpochs will return a collection of all of the epochs from the database
func GetAllEpochs() ([]uint64, error) {
	var epochs []uint64
	err := DB.Select(&epochs, "SELECT epoch FROM epochs ORDER BY epoch")

	if err != nil {
		return nil, fmt.Errorf("error retrieving all epochs from DB: %v", err)
	}

	return epochs, nil
}

// GetLastPendingAndProposedBlocks will return all proposed and pending blocks (ignores missed slots) from the database
func GetLastPendingAndProposedBlocks(startEpoch, endEpoch uint64) ([]*types.MinimalBlock, error) {
	var blocks []*types.MinimalBlock

	err := DB.Select(&blocks, "SELECT epoch, slot, blockroot FROM blocks WHERE epoch >= $1 AND epoch <= $2 AND blockroot != '\x01' ORDER BY slot DESC", startEpoch, endEpoch)

	if err != nil {
		return nil, fmt.Errorf("error retrieving last blocks from DB: %v", err)
	}

	return blocks, nil
}

// GetBlocks will return all blocks for a range of epochs from the database
func GetBlocks(startEpoch, endEpoch uint64) ([]*types.MinimalBlock, error) {
	var blocks []*types.MinimalBlock

	err := DB.Select(&blocks, "SELECT epoch, slot, blockroot, parentroot FROM blocks WHERE epoch >= $1 AND epoch <= $2 AND length(blockroot) = 32 ORDER BY slot DESC", startEpoch, endEpoch)

	if err != nil {
		return nil, fmt.Errorf("error retrieving blocks for epoch %v to %v from DB: %v", startEpoch, endEpoch, err)
	}

	return blocks, nil
}

// GetValidatorPublicKey will return the public key for a specific validator from the database
func GetValidatorPublicKey(index uint64) ([]byte, error) {
	var publicKey []byte
	err := DB.Get(&publicKey, "SELECT pubkey FROM validators WHERE validatorindex = $1", index)

	return publicKey, err
}

// GetValidatorIndex will return all of the validators for a public key from the database
func GetValidatorIndex(publicKey []byte) (uint64, error) {
	var index uint64
	err := DB.Get(&index, "SELECT validatorindex FROM validators WHERE pubkey = $1", publicKey)

	return index, err
}

// UpdateCanonicalBlocks will update the blocks for an epoch range in the database
func UpdateCanonicalBlocks(startEpoch, endEpoch uint64, orphanedBlocks [][]byte) error {
	if len(orphanedBlocks) == 0 {
		return nil
	}

	tx, err := DB.Begin()
	if err != nil {
		return fmt.Errorf("error starting db transactions: %v", err)
	}
	defer tx.Rollback()

	_, err = tx.Exec("UPDATE blocks SET status = 1 WHERE epoch >= $1 AND epoch <= $2 AND (status = '1' OR status = '3')", startEpoch, endEpoch)
	if err != nil {
		return err
	}

	for _, orphanedBlock := range orphanedBlocks {
		logger.Printf("marking block %x as orphaned", orphanedBlock)
		_, err = tx.Exec("UPDATE blocks SET status = '3' WHERE blockroot = $1", orphanedBlock)
		if err != nil {
			return err
		}
	}
	return tx.Commit()
}

// SaveValidatorQueue will save the validator queue into the database
func SaveValidatorQueue(validators *types.ValidatorQueue, validatorIndices map[string]uint64) error {
	tx, err := DB.Begin()
	if err != nil {
		return fmt.Errorf("error starting db transactions: %v", err)
	}
	defer tx.Rollback()

	_, err = tx.Exec("TRUNCATE validatorqueue_activation")
	if err != nil {
		return fmt.Errorf("error truncating validatorqueue_activation table: %v", err)
	}
	_, err = tx.Exec("TRUNCATE validatorqueue_exit")
	if err != nil {
		return fmt.Errorf("error truncating validatorqueue_exit table: %v", err)
	}

	stmtValidatorQueueActivation, err := tx.Prepare(`
		INSERT INTO validatorqueue_activation (index, publickey)
		VALUES ($1, $2) ON CONFLICT (index, publickey) DO NOTHING`)
	if err != nil {
		return err
	}
	defer stmtValidatorQueueActivation.Close()

	stmtValidatorQueueExit, err := tx.Prepare(`
		INSERT INTO validatorqueue_exit (index, publickey)
		VALUES ($1, $2) ON CONFLICT (index, publickey) DO NOTHING`)
	if err != nil {
		return err
	}
	defer stmtValidatorQueueExit.Close()

	for _, publickey := range validators.ActivationPublicKeys {
		_, err := stmtValidatorQueueActivation.Exec(validatorIndices[utils.FormatPublicKey(publickey)], publickey)
		if err != nil {
			return fmt.Errorf("error executing stmtValidatorQueueActivation: %v", err)
		}
	}
	for _, publickey := range validators.ExitPublicKeys {
		_, err := stmtValidatorQueueExit.Exec(validatorIndices[utils.FormatPublicKey(publickey)], publickey)
		if err != nil {
			return fmt.Errorf("error executing stmtValidatorQueueExit: %v", err)
		}
	}

	err = tx.Commit()
	if err != nil {
		return fmt.Errorf("error committing db transaction: %v", err)
	}
	return nil
}

// SaveEpoch will stave the epoch data into the database
func SaveEpoch(data *types.EpochData) error {
	tx, err := DB.Begin()
	if err != nil {
		return fmt.Errorf("error starting db transactions: %v", err)
	}
	defer tx.Rollback()

	logger.Infof("starting export of epoch %v", data.Epoch)
	start := time.Now()

	logger.Infof("exporting block data")
	err = saveBlocks(data.Epoch, data.Blocks, tx)
	if err != nil {
		return fmt.Errorf("error saving blocks to db: %v", err)
	}

	logger.Infof("exporting validators data")
	err = saveValidators(data.Epoch, data.Validators, tx)
	if err != nil {
		return fmt.Errorf("error saving validators to db: %v", err)
	}

	logger.Infof("exporting proposal assignments data")
	err = saveValidatorProposalAssignments(data.Epoch, data.ValidatorAssignmentes.ProposerAssignments, tx)
	if err != nil {
		return fmt.Errorf("error saving validator assignments to db: %v", err)
	}

	logger.Infof("exporting attestation assignments data")
	err = saveValidatorAttestationAssignments(data.Epoch, data.ValidatorAssignmentes.AttestorAssignments, tx)
	if err != nil {
		return fmt.Errorf("error saving validator assignments to db: %v", err)
	}

	logger.Infof("exporting validator balance data")
	err = saveValidatorBalances(data.Epoch, data.Validators, tx)
	if err != nil {
		return fmt.Errorf("error saving validator balances to db: %v", err)
	}

	logger.Infof("exporting epoch statistics data")
	proposerSlashingsCount := 0
	attesterSlashingsCount := 0
	attestationsCount := 0
	depositCount := 0
	voluntaryExitCount := 0

	for _, slot := range data.Blocks {
		for _, b := range slot {
			proposerSlashingsCount += len(b.ProposerSlashings)
			attesterSlashingsCount += len(b.AttesterSlashings)
			attestationsCount += len(b.Attestations)
			depositCount += len(b.Deposits)
			voluntaryExitCount += len(b.VoluntaryExits)
		}
	}

	validatorBalanceSum := new(big.Int)
	for _, v := range data.Validators {
		validatorBalanceSum = new(big.Int).Add(validatorBalanceSum, new(big.Int).SetUint64(v.Balance))
	}

	validatorBalanceAverage := new(big.Int).Div(validatorBalanceSum, new(big.Int).SetInt64(int64(len(data.Validators)))).Uint64()

	validatorsCount := 0
	for _, v := range data.Validators {
		if v.ExitEpoch > data.Epoch {
			validatorsCount++
		}
	}

	_, err = tx.Exec(`
		INSERT INTO epochs (
			epoch, 
			blockscount, 
			proposerslashingscount, 
			attesterslashingscount, 
			attestationscount, 
			depositscount, 
			voluntaryexitscount, 
			validatorscount, 
			averagevalidatorbalance, 
			finalized, 
			eligibleether, 
			globalparticipationrate, 
			votedether
		)
		VALUES ($1, $2, $3, $4, $5, $6, $7, $8, $9, $10, $11, $12, $13) 
		ON CONFLICT (epoch) DO UPDATE SET 
			blockscount             = excluded.blockscount, 
			proposerslashingscount  = excluded.proposerslashingscount,
			attesterslashingscount  = excluded.attesterslashingscount,
			attestationscount       = excluded.attestationscount,
			depositscount           = excluded.depositscount,
			voluntaryexitscount     = excluded.voluntaryexitscount,
			validatorscount         = excluded.validatorscount,
			averagevalidatorbalance = excluded.averagevalidatorbalance,
			finalized               = excluded.finalized,
			eligibleether           = excluded.eligibleether,
			globalparticipationrate = excluded.globalparticipationrate,
			votedether              = excluded.votedether`,
		data.Epoch,
		len(data.Blocks),
		proposerSlashingsCount,
		attesterSlashingsCount,
		attestationsCount,
		depositCount,
		voluntaryExitCount,
		validatorsCount,
		validatorBalanceAverage,
		data.EpochParticipationStats.Finalized,
		data.EpochParticipationStats.EligibleEther,
		data.EpochParticipationStats.GlobalParticipationRate,
		data.EpochParticipationStats.VotedEther)

	if err != nil {
		return fmt.Errorf("error executing save epoch statement: %v", err)
	}

	err = tx.Commit()
	if err != nil {
		return fmt.Errorf("error committing db transaction: %v", err)
	}

	logger.Infof("export of epoch %v completed, took %v", data.Epoch, time.Since(start))
	return nil
}

<<<<<<< HEAD
func saveValidatorSet(epoch uint64, validators []*types.Validator, validatorIndices map[string]uint64, tx *sql.Tx) error {

	stmtValidatorSet, err := tx.Prepare(`INSERT INTO validator_set (epoch, validatorindex, withdrawableepoch, withdrawalcredentials, effectivebalance, slashed, activationeligibilityepoch, activationepoch, exitepoch)
 													VALUES ($1, $2, $3, $4, $5, $6, $7, $8, $9) ON CONFLICT (epoch, validatorindex) DO NOTHING`)
	if err != nil {
		return err
	}
	defer stmtValidatorSet.Close()

	stmtValidators, err := tx.Prepare(`INSERT INTO validators (validatorindex, pubkey, withdrawableepoch, withdrawalcredentials, effectivebalance, slashed, activationeligibilityepoch, activationepoch, exitepoch) 
													VALUES ($1, $2, $3, $4, $5, $6, $7, $8, $9) 
													ON CONFLICT (validatorindex) DO UPDATE SET 
														pubkey                     = EXCLUDED.pubkey,
														withdrawableepoch          = EXCLUDED.withdrawableepoch,
														withdrawalcredentials      = EXCLUDED.withdrawalcredentials,
														effectivebalance           = EXCLUDED.effectivebalance,
														slashed                    = EXCLUDED.slashed,
														activationeligibilityepoch = EXCLUDED.activationeligibilityepoch,
														activationepoch            = EXCLUDED.activationepoch,
														exitepoch                  = EXCLUDED.exitepoch`)
=======
func saveValidators(epoch uint64, validators []*types.Validator, tx *sql.Tx) error {
	stmtValidators, err := tx.Prepare(`
		INSERT INTO validators (
			validatorindex,
			pubkey,
			withdrawableepoch,
			withdrawalcredentials,
			balance,
			effectivebalance,
			slashed,
			activationeligibilityepoch,
			activationepoch,
			exitepoch
		) 
		VALUES ($1, $2, $3, $4, $5, $6, $7, $8, $9, $10) 
		ON CONFLICT (validatorindex) DO UPDATE SET 
			pubkey                     = EXCLUDED.pubkey,
			withdrawableepoch          = EXCLUDED.withdrawableepoch,
			withdrawalcredentials      = EXCLUDED.withdrawalcredentials,
			balance                    = EXCLUDED.balance,
			effectivebalance           = EXCLUDED.effectivebalance,
			slashed                    = EXCLUDED.slashed,
			activationeligibilityepoch = EXCLUDED.activationeligibilityepoch,
			activationepoch            = EXCLUDED.activationepoch,
			exitepoch                  = EXCLUDED.exitepoch`)
>>>>>>> f3cadd36
	if err != nil {
		return err
	}
	defer stmtValidators.Close()

	var lenActivatedValidators int
	var lastActivatedValidatorIdx uint64
	for _, v := range validators {
		if !(v.ActivationEpoch <= epoch && epoch < v.ExitEpoch) {
			continue
		}
		lenActivatedValidators++
		if v.Index < lastActivatedValidatorIdx {
			continue
		}
		lastActivatedValidatorIdx = v.Index
	}

	for _, v := range validators {
		if v.WithdrawableEpoch == 18446744073709551615 {
			v.WithdrawableEpoch = 9223372036854775807
		}
		if v.ExitEpoch == 18446744073709551615 {
			v.ExitEpoch = 9223372036854775807
		}
		if v.ActivationEligibilityEpoch == 18446744073709551615 {
			v.ActivationEligibilityEpoch = 9223372036854775807
		}
		if v.ActivationEpoch == 18446744073709551615 {
			v.ActivationEpoch = 9223372036854775807
		}
		if v.ActivationEligibilityEpoch < 9223372036854775807 && v.ActivationEpoch == 9223372036854775807 {
			// see: https://github.com/ethereum/eth2.0-specs/blob/master/specs/phase0/beacon-chain.md#get_validator_churn_limit
			// validator_churn_limit = max(MIN_PER_EPOCH_CHURN_LIMIT, len(active_validator_indices) // CHURN_LIMIT_QUOTIENT)
			// validator_churn_limit = max(4, len(active_set) / 2**16)
			// validator.activationepoch = epoch + validator.positioninactivationqueue / validator_churn_limit
			// note: this is only an estimation
			positionInActivationQueue := v.Index - lastActivatedValidatorIdx
			churnLimit := float64(lenActivatedValidators) / 65536
			if churnLimit < 4 {
				churnLimit = 4
			}
			if v.ActivationEligibilityEpoch > epoch {
				v.ActivationEpoch = v.ActivationEligibilityEpoch + uint64(float64(positionInActivationQueue)/churnLimit)
			} else {
				v.ActivationEpoch = epoch + uint64(float64(positionInActivationQueue)/churnLimit)
			}
		}
<<<<<<< HEAD
		_, err := stmtValidatorSet.Exec(epoch, validatorIndices[fmt.Sprintf("%x", v.PublicKey)], v.WithdrawableEpoch, v.WithdrawalCredentials, v.EffectiveBalance, v.Slashed, v.ActivationEligibilityEpoch, v.ActivationEpoch, v.ExitEpoch)
		if err != nil {
			return fmt.Errorf("error executing save validator set statement: %v", err)
		}
		_, err = stmtValidators.Exec(validatorIndices[fmt.Sprintf("%x", v.PublicKey)], v.PublicKey, v.WithdrawableEpoch, v.WithdrawalCredentials, v.EffectiveBalance, v.Slashed, v.ActivationEligibilityEpoch, v.ActivationEpoch, v.ExitEpoch)
=======
		_, err = stmtValidators.Exec(v.Index, v.PublicKey, v.WithdrawableEpoch, v.WithdrawalCredentials, v.Balance, v.EffectiveBalance, v.Slashed, v.ActivationEligibilityEpoch, v.ActivationEpoch, v.ExitEpoch)
>>>>>>> f3cadd36
		if err != nil {
			return fmt.Errorf("error executing save validator statement: %v", err)
		}
	}

	return nil
}

func saveValidatorProposalAssignments(epoch uint64, assignments map[uint64]uint64, tx *sql.Tx) error {
	stmt, err := tx.Prepare(`
		INSERT INTO proposal_assignments (epoch, validatorindex, proposerslot, status)
		VALUES ($1, $2, $3, $4)
		ON CONFLICT (epoch, validatorindex, proposerslot) DO NOTHING`)
	if err != nil {
		return err
	}
	defer stmt.Close()

	for slot, validator := range assignments {
		_, err := stmt.Exec(epoch, validator, slot, 0)
		if err != nil {
			return fmt.Errorf("error executing save validator proposal assignment statement: %v", err)
		}
	}

	return nil
}

func saveValidatorAttestationAssignments(epoch uint64, assignments map[string]uint64, tx *sql.Tx) error {
	stmtAttestationAssignments, err := tx.Prepare(`
		INSERT INTO attestation_assignments (epoch, validatorindex, attesterslot, committeeindex, status)
		VALUES ($1, $2, $3, $4, $5)
		ON CONFLICT (epoch, validatorindex, attesterslot, committeeindex) DO NOTHING`)
	if err != nil {
		return err
	}
	defer stmtAttestationAssignments.Close()

	for key, validator := range assignments {
		keySplit := strings.Split(key, "-")

		_, err := stmtAttestationAssignments.Exec(epoch, validator, keySplit[0], keySplit[1], 0)
		if err != nil {
			return fmt.Errorf("error executing save validator attestation assignment statement: %v", err)
		}
	}

	return nil
}

func saveValidatorBalances(epoch uint64, validators []*types.Validator, tx *sql.Tx) error {
	stmt, err := tx.Prepare(`
		INSERT INTO validator_balances (epoch, validatorindex, balance, effectivebalance)
		VALUES ($1, $2, $3, $4)
		ON CONFLICT (epoch, validatorindex) DO UPDATE SET
			balance          = EXCLUDED.balance,
			effectivebalance = EXCLUDED.effectivebalance`)
	if err != nil {
		return err
	}
	defer stmt.Close()

	for _, v := range validators {
		_, err := stmt.Exec(epoch, v.Index, v.Balance, v.EffectiveBalance)
		if err != nil {
			return fmt.Errorf("error executing save validator balance statement: %v", err)
		}
	}

	return nil
}

func saveBlocks(epoch uint64, blocks map[uint64]map[string]*types.Block, tx *sql.Tx) error {
	stmtBlock, err := tx.Prepare(`
		INSERT INTO blocks (epoch, slot, blockroot, parentroot, stateroot, signature, randaoreveal, graffiti, eth1data_depositroot, eth1data_depositcount, eth1data_blockhash, proposerslashingscount, attesterslashingscount, attestationscount, depositscount, voluntaryexitscount, proposer, status)
		VALUES ($1, $2, $3, $4, $5, $6, $7, $8, $9, $10, $11, $12, $13, $14, $15, $16, $17, $18)
		ON CONFLICT (slot, blockroot) DO NOTHING`)
	if err != nil {
		return err
	}
	defer stmtBlock.Close()

	stmtProposerSlashing, err := tx.Prepare(`
		INSERT INTO blocks_proposerslashings (block_slot, block_index, proposerindex, header1_slot, header1_parentroot, header1_stateroot, header1_bodyroot, header1_signature, header2_slot, header2_parentroot, header2_stateroot, header2_bodyroot, header2_signature)
		VALUES ($1, $2, $3, $4, $5, $6, $7, $8, $9, $10, $11, $12, $13)
		ON CONFLICT (block_slot, block_index) DO NOTHING`)
	if err != nil {
		return err
	}
	defer stmtProposerSlashing.Close()

	stmtAttesterSlashing, err := tx.Prepare(`
		INSERT INTO blocks_attesterslashings (block_slot, block_index, attestation1_signature, attestation1_slot, attestation1_index, attestation1_beaconblockroot, attestation1_source_epoch, attestation1_source_root, attestation1_target_epoch, attestation1_target_root, attestation2_signature, attestation2_slot, attestation2_index, attestation2_beaconblockroot, attestation2_source_epoch, attestation2_source_root, attestation2_target_epoch, attestation2_target_root)
		VALUES ($1, $2, $3, $4, $5, $6, $7, $8, $9, $10, $11, $12, $13, $14, $15, $16, $17, $18)
		ON CONFLICT (block_slot, block_index) DO NOTHING`)
	if err != nil {
		return err
	}
	defer stmtAttesterSlashing.Close()

	stmtAttestations, err := tx.Prepare(`
		INSERT INTO blocks_attestations (block_slot, block_index, aggregationbits, validators, signature, slot, committeeindex, beaconblockroot, source_epoch, source_root, target_epoch, target_root)
		VALUES ($1, $2, $3, $4, $5, $6, $7, $8, $9, $10, $11, $12)
		ON CONFLICT (block_slot, block_index) DO NOTHING`)
	if err != nil {
		return err
	}
	defer stmtAttestations.Close()

	stmtDeposits, err := tx.Prepare(`
		INSERT INTO blocks_deposits (block_slot, block_index, proof, publickey, withdrawalcredentials, amount, signature)
		VALUES ($1, $2, $3, $4, $5, $6, $7) 
		ON CONFLICT (block_slot, block_index) DO NOTHING`)
	if err != nil {
		return err
	}
	defer stmtDeposits.Close()

	stmtVoluntaryExits, err := tx.Prepare(`
		INSERT INTO blocks_voluntaryexits (block_slot, block_index, epoch, validatorindex, signature)
		VALUES ($1, $2, $3, $4, $5)
		ON CONFLICT (block_slot, block_index) DO NOTHING`)
	if err != nil {
		return err
	}
	defer stmtVoluntaryExits.Close()

	stmtProposalAssignments, err := tx.Prepare(`
		INSERT INTO proposal_assignments (epoch, validatorindex, proposerslot, status)
		VALUES ($1, $2, $3, $4)
		ON CONFLICT (epoch, validatorindex, proposerslot) DO UPDATE SET status = excluded.status`)
	if err != nil {
		return err
	}
	defer stmtProposalAssignments.Close()

	stmtAttestationAssignments, err := tx.Prepare(`
		INSERT INTO attestation_assignments (epoch, validatorindex, attesterslot, committeeindex, status)
		VALUES ($1, $2, $3, $4, $5)
		ON CONFLICT (epoch, validatorindex, attesterslot, committeeindex) DO UPDATE SET status = excluded.status`)
	if err != nil {
		return err
	}
	defer stmtAttestationAssignments.Close()

	stmtValidatorsLastAttestationSlot, err := tx.Prepare(`UPDATE validators SET lastattestationslot = $1 WHERE validatorindex = $2`)
	if err != nil {
		return err
	}
	defer stmtValidatorsLastAttestationSlot.Close()

	for _, slot := range blocks {
		for _, b := range slot {
			var dbBlockRootHash []byte
			err := DB.Get(&dbBlockRootHash, "SELECT blockroot FROM blocks WHERE slot = $1 and blockroot = $2", b.Slot, b.BlockRoot)

			if err == nil && bytes.Compare(dbBlockRootHash, b.BlockRoot) == 0 {
				logger.Printf("skipping export of block %x at slot %v as it is already present in the db", b.BlockRoot, b.Slot)
				continue
			}
			start := time.Now()
			logger.Infof("exporting block %x at slot %v", b.BlockRoot, b.Slot)

			logger.Infof("deleting placeholder block")
			_, err = tx.Exec("DELETE FROM blocks WHERE slot = $1 AND length(blockroot) = 1", b.Slot) // Delete placeholder block
			if err != nil {
				return fmt.Errorf("error deleting placeholder block: %v", err)
			}

			logger.Infof("writing block data")
			_, err = stmtBlock.Exec(epoch,
				b.Slot,
				b.BlockRoot,
				b.ParentRoot,
				b.StateRoot,
				b.Signature,
				b.RandaoReveal,
				b.Graffiti,
				b.Eth1Data.DepositRoot,
				b.Eth1Data.DepositCount,
				b.Eth1Data.BlockHash,
				len(b.ProposerSlashings),
				len(b.AttesterSlashings),
				len(b.Attestations),
				len(b.Deposits),
				len(b.VoluntaryExits),
				b.Proposer,
				b.Status)
			if err != nil {
				return fmt.Errorf("error executing stmtBlocks for block %v: %v", b.Slot, err)
			}

			logger.Infof("writing proposer slashings data")
			for i, ps := range b.ProposerSlashings {
				_, err := stmtProposerSlashing.Exec(b.Slot, i, ps.ProposerIndex, ps.Header1.Slot, ps.Header1.ParentRoot, ps.Header1.StateRoot, ps.Header1.BodyRoot, ps.Header1.Signature, ps.Header2.Slot, ps.Header2.ParentRoot, ps.Header2.StateRoot, ps.Header2.BodyRoot, ps.Header2.Signature)
				if err != nil {
					return fmt.Errorf("error executing stmtProposerSlashing for block %v: %v", b.Slot, err)
				}
			}

			logger.Infof("writing attester slashings data")
			for i, as := range b.AttesterSlashings {
				_, err := stmtAttesterSlashing.Exec(b.Slot, i, as.Attestation1.Signature, as.Attestation1.Data.Slot, as.Attestation1.Data.CommitteeIndex, as.Attestation1.Data.BeaconBlockRoot, as.Attestation1.Data.Source.Epoch, as.Attestation1.Data.Source.Root, as.Attestation1.Data.Target.Epoch, as.Attestation1.Data.Target.Root, as.Attestation2.Signature, as.Attestation2.Data.Slot, as.Attestation2.Data.CommitteeIndex, as.Attestation2.Data.BeaconBlockRoot, as.Attestation2.Data.Source.Epoch, as.Attestation2.Data.Source.Root, as.Attestation2.Data.Target.Epoch, as.Attestation2.Data.Target.Root)
				if err != nil {
					return fmt.Errorf("error executing stmtAttesterSlashing for block %v: %v", b.Slot, err)
				}
			}

			logger.Infof("writing attestation data")
			for i, a := range b.Attestations {

				for _, validator := range a.Attesters {
					_, err = stmtAttestationAssignments.Exec(a.Data.Slot/utils.Config.Chain.SlotsPerEpoch, validator, a.Data.Slot, a.Data.CommitteeIndex, 1)
					if err != nil {
						return fmt.Errorf("error executing stmtAttestationAssignments for block %v: %v", b.Slot, err)
					}

					_, err = stmtValidatorsLastAttestationSlot.Exec(a.Data.Slot, validator)
					if err != nil {
						return fmt.Errorf("error executing stmtValidatorsLastAttestationSlot for block %v: %v", b.Slot, err)
					}
				}

				_, err = stmtAttestations.Exec(b.Slot, i, bitfield.Bitlist(a.AggregationBits).Bytes(), pq.Array(a.Attesters), a.Signature, a.Data.Slot, a.Data.CommitteeIndex, a.Data.BeaconBlockRoot, a.Data.Source.Epoch, a.Data.Source.Root, a.Data.Target.Epoch, a.Data.Target.Root)
				if err != nil {
					return fmt.Errorf("error executing stmtAttestations for block %v: %v", b.Slot, err)
				}
			}

			logger.Infof("writing deposits data")
			for i, d := range b.Deposits {
				_, err := stmtDeposits.Exec(b.Slot, i, nil, d.PublicKey, d.WithdrawalCredentials, d.Amount, d.Signature)
				if err != nil {
					return fmt.Errorf("error executing stmtDeposits for block %v: %v", b.Slot, err)
				}
			}

			logger.Infof("writing voluntary exits data")
			for i, ve := range b.VoluntaryExits {
				_, err := stmtVoluntaryExits.Exec(b.Slot, i, ve.Epoch, ve.ValidatorIndex, ve.Signature)
				if err != nil {
					return fmt.Errorf("error executing stmtVoluntaryExits for block %v: %v", b.Slot, err)
				}
			}

			logger.Infof("writing proposal assignments data")
			_, err = stmtProposalAssignments.Exec(epoch, b.Proposer, b.Slot, b.Status)
			if err != nil {
				return fmt.Errorf("error executing stmtProposalAssignments for block %v: %v", b.Slot, err)
			}

			logger.Infof("export of block %x at slot %v completed, took %v", b.BlockRoot, b.Slot, time.Since(start))
		}
	}

	return nil
}

// UpdateEpochStatus will update the epoch status in the database
func UpdateEpochStatus(stats *types.ValidatorParticipation) error {
	_, err := DB.Exec(`
		UPDATE epochs SET
			finalized = $1,
			eligibleether = $2,
			globalparticipationrate = $3,
			votedether = $4
		WHERE epoch = $5`,
		stats.Finalized, stats.EligibleEther, stats.GlobalParticipationRate, stats.VotedEther, stats.Epoch)

	return err
}<|MERGE_RESOLUTION|>--- conflicted
+++ resolved
@@ -296,28 +296,6 @@
 	return nil
 }
 
-<<<<<<< HEAD
-func saveValidatorSet(epoch uint64, validators []*types.Validator, validatorIndices map[string]uint64, tx *sql.Tx) error {
-
-	stmtValidatorSet, err := tx.Prepare(`INSERT INTO validator_set (epoch, validatorindex, withdrawableepoch, withdrawalcredentials, effectivebalance, slashed, activationeligibilityepoch, activationepoch, exitepoch)
- 													VALUES ($1, $2, $3, $4, $5, $6, $7, $8, $9) ON CONFLICT (epoch, validatorindex) DO NOTHING`)
-	if err != nil {
-		return err
-	}
-	defer stmtValidatorSet.Close()
-
-	stmtValidators, err := tx.Prepare(`INSERT INTO validators (validatorindex, pubkey, withdrawableepoch, withdrawalcredentials, effectivebalance, slashed, activationeligibilityepoch, activationepoch, exitepoch) 
-													VALUES ($1, $2, $3, $4, $5, $6, $7, $8, $9) 
-													ON CONFLICT (validatorindex) DO UPDATE SET 
-														pubkey                     = EXCLUDED.pubkey,
-														withdrawableepoch          = EXCLUDED.withdrawableepoch,
-														withdrawalcredentials      = EXCLUDED.withdrawalcredentials,
-														effectivebalance           = EXCLUDED.effectivebalance,
-														slashed                    = EXCLUDED.slashed,
-														activationeligibilityepoch = EXCLUDED.activationeligibilityepoch,
-														activationepoch            = EXCLUDED.activationepoch,
-														exitepoch                  = EXCLUDED.exitepoch`)
-=======
 func saveValidators(epoch uint64, validators []*types.Validator, tx *sql.Tx) error {
 	stmtValidators, err := tx.Prepare(`
 		INSERT INTO validators (
@@ -343,7 +321,6 @@
 			activationeligibilityepoch = EXCLUDED.activationeligibilityepoch,
 			activationepoch            = EXCLUDED.activationepoch,
 			exitepoch                  = EXCLUDED.exitepoch`)
->>>>>>> f3cadd36
 	if err != nil {
 		return err
 	}
@@ -392,15 +369,7 @@
 				v.ActivationEpoch = epoch + uint64(float64(positionInActivationQueue)/churnLimit)
 			}
 		}
-<<<<<<< HEAD
-		_, err := stmtValidatorSet.Exec(epoch, validatorIndices[fmt.Sprintf("%x", v.PublicKey)], v.WithdrawableEpoch, v.WithdrawalCredentials, v.EffectiveBalance, v.Slashed, v.ActivationEligibilityEpoch, v.ActivationEpoch, v.ExitEpoch)
-		if err != nil {
-			return fmt.Errorf("error executing save validator set statement: %v", err)
-		}
-		_, err = stmtValidators.Exec(validatorIndices[fmt.Sprintf("%x", v.PublicKey)], v.PublicKey, v.WithdrawableEpoch, v.WithdrawalCredentials, v.EffectiveBalance, v.Slashed, v.ActivationEligibilityEpoch, v.ActivationEpoch, v.ExitEpoch)
-=======
 		_, err = stmtValidators.Exec(v.Index, v.PublicKey, v.WithdrawableEpoch, v.WithdrawalCredentials, v.Balance, v.EffectiveBalance, v.Slashed, v.ActivationEligibilityEpoch, v.ActivationEpoch, v.ExitEpoch)
->>>>>>> f3cadd36
 		if err != nil {
 			return fmt.Errorf("error executing save validator statement: %v", err)
 		}
