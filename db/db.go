package db

import (
	"bytes"
	"database/sql"
	"eth2-exporter/metrics"
	"eth2-exporter/types"
	"eth2-exporter/utils"
	"fmt"
	"math/big"
	"regexp"
	"sort"
	"strconv"
	"strings"
	"time"

	redis "github.com/go-redis/redis/v8"
	"github.com/jmoiron/sqlx"

	"github.com/lib/pq"
	"github.com/sirupsen/logrus"

	"github.com/jackc/pgx/v4/pgxpool"

	cache2 "github.com/eko/gocache/v3/cache"
	"github.com/eko/gocache/v3/marshaler"
	store2 "github.com/eko/gocache/v3/store"
	gocache "github.com/patrickmn/go-cache"
)

var DBPGX *pgxpool.Conn

// DB is a pointer to the explorer-database
var WriterDb *sqlx.DB
var ReaderDb *sqlx.DB
var EkoCache *marshaler.Marshaler
var EkoCacheString *cache2.ChainCache[any]

var logger = logrus.StandardLogger().WithField("module", "db")

func MustInitRedisCache(address string) {
	gocacheClient := gocache.New(time.Hour, time.Minute)
	gocacheStore := store2.NewGoCache(gocacheClient)

	if !utils.Config.Frontend.Debug {
		redisStore := store2.NewRedis(redis.NewClient(&redis.Options{
			Addr: address,
		}))

<<<<<<< HEAD
	cacheManager := cache2.NewChain[any](
		cache2.New[any](gocacheStore),
		cache2.New[any](redisStore),
	)
	EkoCacheString = cacheManager

	marshal := marshaler.New(cacheManager)
	EkoCache = marshal
=======
		cacheManager := cache2.NewChain[any](
			cache2.New[any](gocacheStore),
			cache2.New[any](redisStore),
		)
		marshal := marshaler.New(cacheManager)
		EkoCache = marshal
	} else {
		cacheManager := cache2.NewChain[any](
			cache2.New[any](gocacheStore),
		)
		marshal := marshaler.New(cacheManager)
		EkoCache = marshal
	}
>>>>>>> 87129c05
}

func mustInitDB(writer *types.DatabaseConfig, reader *types.DatabaseConfig) (*sqlx.DB, *sqlx.DB) {
	dbConnWriter, err := sqlx.Open("pgx", fmt.Sprintf("postgres://%s:%s@%s:%s/%s?sslmode=disable", writer.Username, writer.Password, writer.Host, writer.Port, writer.Name))
	if err != nil {
		logger.Fatal(err)
	}

	// The golang sql driver does not properly implement PingContext
	// therefore we use a timer to catch db connection timeouts
	dbConnectionTimeout := time.NewTimer(15 * time.Second)
	go func() {
		<-dbConnectionTimeout.C
		logger.Fatalf("timeout while connecting to the database")
	}()
	err = dbConnWriter.Ping()
	if err != nil {
		logger.Fatal(err)
	}
	dbConnectionTimeout.Stop()

	dbConnWriter.SetConnMaxIdleTime(time.Second * 30)
	dbConnWriter.SetConnMaxLifetime(time.Second * 60)
	dbConnWriter.SetMaxOpenConns(200)
	dbConnWriter.SetMaxIdleConns(200)

	if reader == nil {

		return dbConnWriter, dbConnWriter
	}

	dbConnReader, err := sqlx.Open("pgx", fmt.Sprintf("postgres://%s:%s@%s:%s/%s?sslmode=disable", reader.Username, reader.Password, reader.Host, reader.Port, reader.Name))
	if err != nil {
		logger.Fatal(err)
	}

	// The golang sql driver does not properly implement PingContext
	// therefore we use a timer to catch db connection timeouts
	dbConnectionTimeout = time.NewTimer(15 * time.Second)
	go func() {
		<-dbConnectionTimeout.C
		logger.Fatalf("timeout while connecting to the read replica database")
	}()
	err = dbConnReader.Ping()
	if err != nil {
		logger.Fatal(err)
	}
	dbConnectionTimeout.Stop()

	dbConnReader.SetConnMaxIdleTime(time.Second * 30)
	dbConnReader.SetConnMaxLifetime(time.Second * 60)
	dbConnReader.SetMaxOpenConns(200)
	dbConnReader.SetMaxIdleConns(200)
	return dbConnWriter, dbConnReader
}

func MustInitDB(writer *types.DatabaseConfig, reader *types.DatabaseConfig) {
	WriterDb, ReaderDb = mustInitDB(writer, reader)
}

func GetEth1Deposits(address string, length, start uint64) ([]*types.EthOneDepositsData, error) {
	deposits := []*types.EthOneDepositsData{}

	err := ReaderDb.Select(&deposits, `
	SELECT 
		tx_hash,
		tx_input,
		tx_index,
		block_number,
		block_ts as block_ts,
		from_address,
		publickey,
		withdrawal_credentials,
		amount,
		signature,
		merkletree_index
	FROM 
		eth1_deposits
	ORDER BY block_ts DESC
	LIMIT $1
	OFFSET $2`, length, start)
	if err != nil {
		return nil, err
	}

	return deposits, nil
}

var searchLikeHash = regexp.MustCompile(`^0?x?[0-9a-fA-F]{2,96}`) // only search for pubkeys if string consists of 96 hex-chars

func GetEth1DepositsJoinEth2Deposits(query string, length, start uint64, orderBy, orderDir string, latestEpoch, validatorOnlineThresholdSlot uint64) ([]*types.EthOneDepositsData, uint64, error) {
	deposits := []*types.EthOneDepositsData{}

	if orderDir != "desc" && orderDir != "asc" {
		orderDir = "desc"
	}
	columns := []string{"tx_hash", "tx_input", "tx_index", "block_number", "block_ts", "from_address", "publickey", "withdrawal_credentials", "amount", "signature", "merkletree_index", "state", "valid_signature"}
	hasColumn := false
	for _, column := range columns {
		if orderBy == column {
			hasColumn = true
			break
		}
	}
	if !hasColumn {
		orderBy = "block_ts"
	}

	var totalCount uint64
	var err error

	query = strings.Replace(query, "0x", "", -1)

	if searchLikeHash.MatchString(query) {
		if query != "" {
			err = ReaderDb.Get(&totalCount, `
				SELECT COUNT(*) FROM eth1_deposits as eth1
				WHERE 
					ENCODE(eth1.publickey, 'hex') LIKE LOWER($1)
					OR ENCODE(eth1.withdrawal_credentials, 'hex') LIKE LOWER($1)
					OR ENCODE(eth1.from_address, 'hex') LIKE LOWER($1)
					OR ENCODE(tx_hash, 'hex') LIKE LOWER($1)
					OR CAST(eth1.block_number AS text) LIKE LOWER($1)`, query+"%")
		}
	} else {
		if query != "" {
			err = ReaderDb.Get(&totalCount, `
				SELECT COUNT(*) FROM eth1_deposits as eth1
				WHERE 
				CAST(eth1.block_number AS text) LIKE LOWER($1)`, query+"%")
		}
	}

	if query == "" {
		err = ReaderDb.Get(&totalCount, "SELECT COUNT(*) FROM eth1_deposits")
	}

	if err != nil && err != sql.ErrNoRows {
		return nil, 0, err
	}

	if query != "" {
		wholeQuery := fmt.Sprintf(`
		SELECT 
			eth1.tx_hash as tx_hash,
			eth1.tx_input as tx_input,
			eth1.tx_index as tx_index,
			eth1.block_number as block_number,
			eth1.block_ts as block_ts,
			eth1.from_address as from_address,
			eth1.publickey as publickey,
			eth1.withdrawal_credentials as withdrawal_credentials,
			eth1.amount as amount,
			eth1.signature as signature,
			eth1.merkletree_index as merkletree_index,
			eth1.valid_signature as valid_signature,
			COALESCE(v.state, 'deposited') as state
		FROM
			eth1_deposits as eth1
		LEFT JOIN
			(
				SELECT pubkey,
				CASE 
					WHEN exitepoch <= $3 then 'exited'
					WHEN activationepoch > $3 then 'pending'
					WHEN slashed and activationepoch < $3 and (lastattestationslot < $4 OR lastattestationslot is null) then 'slashing_offline'
					WHEN slashed then 'slashing_online'
					WHEN activationepoch < $3 and (lastattestationslot < $4 OR lastattestationslot is null) then 'active_offline'
					ELSE 'active_online'
				END AS state
				FROM validators
			) as v
		ON
			v.pubkey = eth1.publickey
		WHERE
			ENCODE(eth1.publickey, 'hex') LIKE LOWER($5)
			OR ENCODE(eth1.withdrawal_credentials, 'hex') LIKE LOWER($5)
			OR ENCODE(eth1.from_address, 'hex') LIKE LOWER($5)
			OR ENCODE(tx_hash, 'hex') LIKE LOWER($5)
			OR CAST(eth1.block_number AS text) LIKE LOWER($5)
		ORDER BY %s %s
		LIMIT $1
		OFFSET $2`, orderBy, orderDir)
		err = ReaderDb.Select(&deposits, wholeQuery, length, start, latestEpoch, validatorOnlineThresholdSlot, query+"%")
	} else {
		err = ReaderDb.Select(&deposits, fmt.Sprintf(`
		SELECT 
			eth1.tx_hash as tx_hash,
			eth1.tx_input as tx_input,
			eth1.tx_index as tx_index,
			eth1.block_number as block_number,
			eth1.block_ts as block_ts,
			eth1.from_address as from_address,
			eth1.publickey as publickey,
			eth1.withdrawal_credentials as withdrawal_credentials,
			eth1.amount as amount,
			eth1.signature as signature,
			eth1.merkletree_index as merkletree_index,
			eth1.valid_signature as valid_signature,
			COALESCE(v.state, 'deposited') as state
		FROM
			eth1_deposits as eth1
			LEFT JOIN
			(
				SELECT pubkey,
				CASE 
					WHEN exitepoch <= $3 then 'exited'
					WHEN activationepoch > $3 then 'pending'
					WHEN slashed and activationepoch < $3 and (lastattestationslot < $4 OR lastattestationslot is null) then 'slashing_offline'
					WHEN slashed then 'slashing_online'
					WHEN activationepoch < $3 and (lastattestationslot < $4 OR lastattestationslot is null) then 'active_offline'
					ELSE 'active_online'
				END AS state
				FROM validators
			) as v
		ON
			v.pubkey = eth1.publickey
		ORDER BY %s %s
		LIMIT $1
		OFFSET $2`, orderBy, orderDir), length, start, latestEpoch, validatorOnlineThresholdSlot)
	}
	if err != nil && err != sql.ErrNoRows {
		return nil, 0, err
	}

	return deposits, totalCount, nil
}

func GetEth1DepositsCount() (uint64, error) {
	deposits := uint64(0)
	err := ReaderDb.Get(&deposits, `SELECT COUNT(*) FROM eth1_deposits`)
	if err != nil {
		return 0, err
	}
	return deposits, nil
}

func GetEth1DepositsLeaderboard(query string, length, start uint64, orderBy, orderDir string, latestEpoch uint64) ([]*types.EthOneDepositLeaderboardData, uint64, error) {
	deposits := []*types.EthOneDepositLeaderboardData{}

	if orderDir != "desc" && orderDir != "asc" {
		orderDir = "desc"
	}
	columns := []string{
		"from_address",
		"amount",
		"validcount",
		"invalidcount",
		"slashedcount",
		"totalcount",
		"activecount",
		"pendingcount",
		"voluntary_exit_count",
	}
	hasColumn := false
	for _, column := range columns {
		if orderBy == column {
			hasColumn = true
		}
	}
	if !hasColumn {
		orderBy = "amount"
	}

	var err error
	var totalCount uint64
	if query != "" {
		err = ReaderDb.Get(&totalCount, `
		SELECT
			COUNT(from_address)
			FROM
				(
					SELECT
						from_address
					FROM
						eth1_deposits as eth1
					WHERE
					ENCODE(eth1.from_address, 'hex') LOWER($1)
						GROUP BY from_address
				) as count
		`, query+"%")
	} else {
		err = ReaderDb.Get(&totalCount, "SELECT COUNT(*) FROM (SELECT from_address FROM eth1_deposits GROUP BY from_address) as count")
	}
	if err != nil && err != sql.ErrNoRows {
		return nil, 0, err
	}

	err = ReaderDb.Select(&deposits, fmt.Sprintf(`
		SELECT
			eth1.from_address,
			SUM(eth1.amount) as amount,
			SUM(eth1.validcount) AS validcount,
			SUM(eth1.invalidcount) AS invalidcount,
			COUNT(CASE WHEN v.slashed = 't' THEN 1 END) AS slashedcount,
			COUNT(v.pubkey) AS totalcount,
			COUNT(CASE WHEN v.slashed = 'f' AND v.exitepoch > $3 AND v.activationepoch < $3 THEN 1 END) as activecount,
			COUNT(CASE WHEN v.activationepoch > $3 THEN 1 END) AS pendingcount,
			COUNT(CASE WHEN v.slashed = 'f' AND v.exitepoch < $3 THEN 1 END) AS voluntary_exit_count
		FROM (
			SELECT 
				from_address,
				publickey,
				SUM(amount) AS amount,
				COUNT(CASE WHEN valid_signature = 't' THEN 1 END) AS validcount,
				COUNT(CASE WHEN valid_signature = 'f' THEN 1 END) AS invalidcount
			FROM eth1_deposits
			GROUP BY from_address, publickey
		) eth1
		LEFT JOIN (
			SELECT 
				pubkey,
				slashed,
				exitepoch,
				activationepoch,
				COALESCE(validator_names.name, '') AS name
			FROM validators
			LEFT JOIN validator_names ON validators.pubkey = validator_names.publickey
		) v ON v.pubkey = eth1.publickey
		WHERE ENCODE(eth1.from_address, 'hex') LIKE LOWER($4)
		GROUP BY eth1.from_address
		ORDER BY %s %s
		LIMIT $1
		OFFSET $2`, orderBy, orderDir), length, start, latestEpoch, query+"%")
	if err != nil && err != sql.ErrNoRows {
		return nil, 0, err
	}
	return deposits, totalCount, nil
}

func GetEth2Deposits(query string, length, start uint64, orderBy, orderDir string) ([]*types.EthTwoDepositData, error) {
	deposits := []*types.EthTwoDepositData{}
	// ENCODE(publickey, 'hex') LIKE $3 OR ENCODE(withdrawalcredentials, 'hex') LIKE $3 OR
	if orderDir != "desc" && orderDir != "asc" {
		orderDir = "desc"
	}
	columns := []string{"block_slot", "publickey", "amount", "withdrawalcredentials", "signature"}
	hasColumn := false
	for _, column := range columns {
		if orderBy == column {
			hasColumn = true
		}
	}
	if !hasColumn {
		orderBy = "block_slot"
	}

	if query != "" {
		err := ReaderDb.Select(&deposits, fmt.Sprintf(`
			SELECT 
				blocks_deposits.block_slot,
				blocks_deposits.block_index,
				blocks_deposits.proof,
				blocks_deposits.publickey,
				blocks_deposits.withdrawalcredentials,
				blocks_deposits.amount,
				blocks_deposits.signature
			FROM blocks_deposits
			INNER JOIN blocks ON blocks_deposits.block_root = blocks.blockroot AND blocks.status = '1'
			WHERE ENCODE(publickey, 'hex') LIKE LOWER($3)
				OR ENCODE(withdrawalcredentials, 'hex') LIKE LOWER($3)
				OR CAST(block_slot as varchar) LIKE LOWER($3)
			ORDER BY %s %s
			LIMIT $1
			OFFSET $2`, orderBy, orderDir), length, start, query+"%")
		if err != nil {
			return nil, err
		}
	} else {
		err := ReaderDb.Select(&deposits, fmt.Sprintf(`
			SELECT 
				blocks_deposits.block_slot,
				blocks_deposits.block_index,
				blocks_deposits.proof,
				blocks_deposits.publickey,
				blocks_deposits.withdrawalcredentials,
				blocks_deposits.amount,
				blocks_deposits.signature
			FROM blocks_deposits
			INNER JOIN blocks ON blocks_deposits.block_root = blocks.blockroot AND blocks.status = '1'
			ORDER BY %s %s
			LIMIT $1
			OFFSET $2`, orderBy, orderDir), length, start)
		if err != nil {
			return nil, err
		}
	}

	return deposits, nil
}

func GetEth2DepositsCount(search string) (uint64, error) {
	deposits := uint64(0)
	var err error
	if search == "" {
		err = ReaderDb.Get(&deposits, `
		SELECT COUNT(*)
		FROM blocks_deposits
		INNER JOIN blocks ON blocks_deposits.block_root = blocks.blockroot AND blocks.status = '1'`)
	} else {
		err = ReaderDb.Get(&deposits, `
		SELECT COUNT(*)
		FROM blocks_deposits
		INNER JOIN blocks ON blocks_deposits.block_root = blocks.blockroot AND blocks.status = '1'
		WHERE 
			ENCODE(publickey, 'hex') LIKE LOWER($1)
			OR ENCODE(withdrawalcredentials, 'hex') LIKE LOWER($1)
			OR CAST(block_slot as varchar) LIKE LOWER($1)
		`, search+"%")
	}
	if err != nil {
		return 0, err
	}

	return deposits, nil
}
func GetSlashingCount() (uint64, error) {
	slashings := uint64(0)

	err := ReaderDb.Get(&slashings, `
		SELECT SUM(count)
		FROM 
		(
			SELECT COUNT(*) 
			FROM 
				blocks_attesterslashings 
				INNER JOIN blocks on blocks.slot = blocks_attesterslashings.block_slot and blocks.status = '1'
			UNION 
			SELECT COUNT(*) 
			FROM 
				blocks_proposerslashings
				INNER JOIN blocks on blocks.slot = blocks_proposerslashings.block_slot and blocks.status = '1'
		) as tbl`)
	if err != nil {
		return 0, err
	}

	return slashings, nil
}

// GetLatestEpoch will return the latest epoch from the database
func GetLatestEpoch() (uint64, error) {
	var epoch uint64
	err := WriterDb.Get(&epoch, "SELECT COALESCE(MAX(epoch), 0) FROM epochs")

	if err != nil {
		return 0, fmt.Errorf("error retrieving latest epoch from DB: %v", err)
	}

	return epoch, nil
}

// GetAllEpochs will return a collection of all of the epochs from the database
func GetAllEpochs() ([]uint64, error) {
	var epochs []uint64
	err := WriterDb.Select(&epochs, "SELECT epoch FROM epochs ORDER BY epoch")

	if err != nil {
		return nil, fmt.Errorf("error retrieving all epochs from DB: %v", err)
	}

	return epochs, nil
}

// GetLastPendingAndProposedBlocks will return all proposed and pending blocks (ignores missed slots) from the database
func GetLastPendingAndProposedBlocks(startEpoch, endEpoch uint64) ([]*types.MinimalBlock, error) {
	var blocks []*types.MinimalBlock

	err := WriterDb.Select(&blocks, "SELECT epoch, slot, blockroot FROM blocks WHERE epoch >= $1 AND epoch <= $2 AND blockroot != '\x01' ORDER BY slot DESC", startEpoch, endEpoch)

	if err != nil {
		return nil, fmt.Errorf("error retrieving last blocks (%v-%v) from DB: %v", startEpoch, endEpoch, err)
	}

	return blocks, nil
}

// GetBlocks will return all blocks for a range of epochs from the database
func GetBlocks(startEpoch, endEpoch uint64) ([]*types.MinimalBlock, error) {
	var blocks []*types.MinimalBlock

	err := ReaderDb.Select(&blocks, "SELECT epoch, slot, blockroot, parentroot FROM blocks WHERE epoch >= $1 AND epoch <= $2 AND length(blockroot) = 32 ORDER BY slot DESC", startEpoch, endEpoch)

	if err != nil {
		return nil, fmt.Errorf("error retrieving blocks for epoch %v to %v from DB: %v", startEpoch, endEpoch, err)
	}

	return blocks, nil
}

// GetValidatorPublicKey will return the public key for a specific validator from the database
func GetValidatorPublicKey(index uint64) ([]byte, error) {
	var publicKey []byte
	err := ReaderDb.Get(&publicKey, "SELECT pubkey FROM validators WHERE validatorindex = $1", index)

	return publicKey, err
}

// GetValidatorIndex will return the validator-index for a public key from the database
func GetValidatorIndex(publicKey []byte) (uint64, error) {
	var index uint64
	err := ReaderDb.Get(&index, "SELECT validatorindex FROM validators WHERE pubkey = $1", publicKey)

	return index, err
}

// GetValidatorDeposits will return eth1- and eth2-deposits for a public key from the database
func GetValidatorDeposits(publicKey []byte) (*types.ValidatorDeposits, error) {
	deposits := &types.ValidatorDeposits{}
	err := ReaderDb.Select(&deposits.Eth1Deposits, `
		SELECT tx_hash, tx_input, tx_index, block_number, EXTRACT(epoch FROM block_ts)::INT as block_ts, from_address, publickey, withdrawal_credentials, amount, signature, merkletree_index, valid_signature
		FROM eth1_deposits WHERE publickey = $1 ORDER BY block_number ASC`, publicKey)
	if err != nil {
		return nil, err
	}
	if len(deposits.Eth1Deposits) > 0 {
		deposits.LastEth1DepositTs = deposits.Eth1Deposits[len(deposits.Eth1Deposits)-1].BlockTs
	}

	err = ReaderDb.Select(&deposits.Eth2Deposits, `
		SELECT 
			blocks_deposits.block_slot,
			blocks_deposits.block_index,
			blocks_deposits.block_root,
			blocks_deposits.proof,
			blocks_deposits.publickey,
			blocks_deposits.withdrawalcredentials,
			blocks_deposits.amount,
			blocks_deposits.signature
		FROM blocks_deposits
		INNER JOIN blocks ON (blocks_deposits.block_root = blocks.blockroot AND blocks.status = '1') OR (blocks_deposits.block_slot = 0 AND blocks_deposits.block_slot = blocks.slot AND blocks_deposits.publickey = $1)
		WHERE blocks_deposits.publickey = $1`, publicKey)
	if err != nil {
		return nil, err
	}
	return deposits, nil
}

// UpdateCanonicalBlocks will update the blocks for an epoch range in the database
func UpdateCanonicalBlocks(startEpoch, endEpoch uint64, blocks []*types.MinimalBlock) error {
	if len(blocks) == 0 {
		return nil
	}
	start := time.Now()
	defer func() {
		metrics.TaskDuration.WithLabelValues("db_update_canonical_blocks").Observe(time.Since(start).Seconds())
	}()

	tx, err := WriterDb.Begin()
	if err != nil {
		return fmt.Errorf("error starting db transactions: %v", err)
	}
	defer tx.Rollback()

	_, err = tx.Exec("UPDATE blocks SET status = 1 WHERE epoch >= $1 AND epoch <= $2 AND (status = '1' OR status = '3')", startEpoch, endEpoch)
	if err != nil {
		return err
	}

	for _, block := range blocks {
		if block.Canonical {
			continue
		}
		logger.Printf("marking block %x at slot %v as orphaned", block.BlockRoot, block.Slot)
		_, err = tx.Exec("UPDATE blocks SET status = '3' WHERE blockroot = $1", block.BlockRoot)
		if err != nil {
			return err
		}
	}
	return tx.Commit()
}

func SetBlockStatus(blocks []*types.CanonBlock) error {
	if len(blocks) == 0 {
		return nil
	}

	tx, err := WriterDb.Begin()
	if err != nil {
		return fmt.Errorf("error starting db transactions: %v", err)
	}
	defer tx.Rollback()

	canonBlocks := make(pq.ByteaArray, 0)
	orphanedBlocks := make(pq.ByteaArray, 0)
	for _, block := range blocks {
		if !block.Canonical {
			logger.Printf("marking block %x at slot %v as orphaned", block.BlockRoot, block.Slot)
			orphanedBlocks = append(orphanedBlocks, block.BlockRoot)
		} else {
			logger.Printf("marking block %x at slot %v as canonical", block.BlockRoot, block.Slot)
			canonBlocks = append(canonBlocks, block.BlockRoot)
		}

	}

	_, err = tx.Exec("UPDATE blocks SET status = '1' WHERE blockroot = ANY($1)", canonBlocks)
	if err != nil {
		return err
	}

	_, err = tx.Exec("UPDATE blocks SET status = '3' WHERE blockroot = ANY($1)", orphanedBlocks)
	if err != nil {
		return err
	}

	return tx.Commit()
}

// SaveValidatorQueue will save the validator queue into the database
func SaveValidatorQueue(validators *types.ValidatorQueue) error {
	_, err := WriterDb.Exec(`
		INSERT INTO queue (ts, entering_validators_count, exiting_validators_count)
		VALUES (date_trunc('hour', now()), $1, $2)
		ON CONFLICT (ts) DO UPDATE SET
			entering_validators_count = excluded.entering_validators_count, 
			exiting_validators_count = excluded.exiting_validators_count`,
		validators.Activating, validators.Exititing)
	return err
}

func SaveBlock(block *types.Block) error {

	blocksMap := make(map[uint64]map[string]*types.Block)
	if blocksMap[block.Slot] == nil {
		blocksMap[block.Slot] = make(map[string]*types.Block)
	}
	blocksMap[block.Slot][fmt.Sprintf("%x", block.BlockRoot)] = block

	tx, err := WriterDb.Begin()
	if err != nil {
		return fmt.Errorf("error starting db transactions: %v", err)
	}
	defer tx.Rollback()

	logger.Infof("exporting block data")
	err = saveBlocks(blocksMap, tx)
	if err != nil {
		logger.Fatalf("error saving blocks to db: %v", err)
		return fmt.Errorf("error saving blocks to db: %v", err)
	}

	err = tx.Commit()
	if err != nil {
		return fmt.Errorf("error committing db transaction: %v", err)
	}

	return nil
}

// SaveEpoch will stave the epoch data into the database
func SaveEpoch(data *types.EpochData) error {
	start := time.Now()
	defer func() {
		metrics.TaskDuration.WithLabelValues("db_save_epoch").Observe(time.Since(start).Seconds())
		logger.WithFields(logrus.Fields{"epoch": data.Epoch, "duration": time.Since(start)}).Info("completed saving epoch")
	}()

	tx, err := WriterDb.Begin()
	if err != nil {
		return fmt.Errorf("error starting db transactions: %w", err)
	}
	defer tx.Rollback()

	logger.WithFields(logrus.Fields{"chainEpoch": utils.TimeToEpoch(time.Now()), "exportEpoch": data.Epoch}).Infof("starting export of epoch %v", data.Epoch)

	logger.Infof("exporting block data")
	err = saveBlocks(data.Blocks, tx)
	if err != nil {
		logger.Fatalf("error saving blocks to db: %v", err)
		return fmt.Errorf("error saving blocks to db: %w", err)
	}

	if uint64(utils.TimeToEpoch(time.Now())) > data.Epoch+10 {
		logger.WithFields(logrus.Fields{"exportEpoch": data.Epoch, "chainEpoch": utils.TimeToEpoch(time.Now())}).Infof("skipping exporting validators because epoch is far behind head")
	} else {
		logger.Infof("exporting validators")
		err = saveValidators(data, tx)
		if err != nil {
			return fmt.Errorf("error saving validators to db: %w", err)
		}
	}

	logger.Infof("exporting proposal assignments data")
	err = saveValidatorProposalAssignments(data.Epoch, data.ValidatorAssignmentes.ProposerAssignments, tx)
	if err != nil {
		return fmt.Errorf("error saving validator proposal assignments to db: %w", err)
	}

	logger.Infof("exporting attestation assignments data")
	err = saveValidatorAttestationAssignments(data.Epoch, data.ValidatorAssignmentes.AttestorAssignments, tx)
	if err != nil {
		return fmt.Errorf("error saving validator attestation assignments to db: %w", err)
	}

	logger.Infof("exporting validator balance data")
	err = saveValidatorBalances(data.Epoch, data.Validators, tx)
	if err != nil {
		return fmt.Errorf("error saving validator balances to db: %w", err)
	}

	// only export recent validator balances if the epoch is within the threshold
	if uint64(utils.TimeToEpoch(time.Now())) > data.Epoch+10 {
		logger.WithFields(logrus.Fields{"exportEpoch": data.Epoch, "chainEpoch": utils.TimeToEpoch(time.Now())}).Infof("skipping exporting recent validator balance because epoch is far behind head")
	} else {
		logger.Infof("exporting recent validator balance")
		err = saveValidatorBalancesRecent(data.Epoch, data.Validators, tx)
		if err != nil {
			return fmt.Errorf("error saving recent validator balances to db: %w", err)
		}
	}

	logger.Infof("exporting epoch statistics data")
	proposerSlashingsCount := 0
	attesterSlashingsCount := 0
	attestationsCount := 0
	depositCount := 0
	voluntaryExitCount := 0

	for _, slot := range data.Blocks {
		for _, b := range slot {
			proposerSlashingsCount += len(b.ProposerSlashings)
			attesterSlashingsCount += len(b.AttesterSlashings)
			attestationsCount += len(b.Attestations)
			depositCount += len(b.Deposits)
			voluntaryExitCount += len(b.VoluntaryExits)
		}
	}

	validatorBalanceSum := new(big.Int)
	validatorsCount := 0
	for _, v := range data.Validators {
		if v.ExitEpoch > data.Epoch && v.ActivationEpoch <= data.Epoch {
			validatorsCount++
			validatorBalanceSum = new(big.Int).Add(validatorBalanceSum, new(big.Int).SetUint64(v.Balance))
		}
	}

	validatorBalanceAverage := new(big.Int).Div(validatorBalanceSum, new(big.Int).SetInt64(int64(validatorsCount)))

	_, err = tx.Exec(`
		INSERT INTO epochs (
			epoch, 
			blockscount, 
			proposerslashingscount, 
			attesterslashingscount, 
			attestationscount, 
			depositscount, 
			voluntaryexitscount, 
			validatorscount, 
			averagevalidatorbalance, 
			totalvalidatorbalance,
			finalized, 
			eligibleether, 
			globalparticipationrate, 
			votedether
		)
		VALUES ($1, $2, $3, $4, $5, $6, $7, $8, $9, $10, $11, $12, $13, $14) 
		ON CONFLICT (epoch) DO UPDATE SET 
			blockscount             = excluded.blockscount, 
			proposerslashingscount  = excluded.proposerslashingscount,
			attesterslashingscount  = excluded.attesterslashingscount,
			attestationscount       = excluded.attestationscount,
			depositscount           = excluded.depositscount,
			voluntaryexitscount     = excluded.voluntaryexitscount,
			validatorscount         = excluded.validatorscount,
			averagevalidatorbalance = excluded.averagevalidatorbalance,
			totalvalidatorbalance   = excluded.totalvalidatorbalance,
			eligibleether           = excluded.eligibleether,
			globalparticipationrate = excluded.globalparticipationrate,
			votedether              = excluded.votedether`,
		data.Epoch,
		len(data.Blocks),
		proposerSlashingsCount,
		attesterSlashingsCount,
		attestationsCount,
		depositCount,
		voluntaryExitCount,
		validatorsCount,
		validatorBalanceAverage.Uint64(),
		validatorBalanceSum.Uint64(),
		false,
		data.EpochParticipationStats.EligibleEther,
		data.EpochParticipationStats.GlobalParticipationRate,
		data.EpochParticipationStats.VotedEther)

	if err != nil {
		return fmt.Errorf("error executing save epoch statement: %w", err)
	}

	err = saveGraffitiwall(data.Blocks, tx)
	if err != nil {
		return fmt.Errorf("error saving graffitiwall: %w", err)
	}
	err = tx.Commit()
	if err != nil {
		return fmt.Errorf("error committing db transaction: %w", err)
	}

	logger.Infof("export of epoch %v completed, took %v", data.Epoch, time.Since(start))
	return nil
}

func saveGraffitiwall(blocks map[uint64]map[string]*types.Block, tx *sql.Tx) error {
	start := time.Now()
	defer func() {
		metrics.TaskDuration.WithLabelValues("db_save_graffitiwall").Observe(time.Since(start).Seconds())
	}()

	stmtGraffitiwall, err := tx.Prepare(`
		INSERT INTO graffitiwall (
			x,
			y,
			color,
			slot,
			validator
		)
		VALUES ($1, $2, $3, $4, $5)
		ON CONFLICT (x, y) DO UPDATE SET
										 color         = EXCLUDED.color,
										 slot          = EXCLUDED.slot,
										 validator     = EXCLUDED.validator
		WHERE excluded.slot > graffitiwall.slot;
		`)
	if err != nil {
		return err
	}
	defer stmtGraffitiwall.Close()

	regexes := [...]*regexp.Regexp{
		regexp.MustCompile("graffitiwall:([0-9]{1,3}):([0-9]{1,3}):#([0-9a-fA-F]{6})"),
		regexp.MustCompile("gw:([0-9]{3})([0-9]{3})([0-9a-fA-F]{6})"),
	}

	for _, slot := range blocks {
		for _, block := range slot {
			var matches []string
			for _, regex := range regexes {
				matches = regex.FindStringSubmatch(string(block.Graffiti))
				if len(matches) > 0 {
					break
				}
			}
			if len(matches) == 4 {
				x, err := strconv.Atoi(matches[1])
				if err != nil || x >= 1000 {
					return fmt.Errorf("error parsing x coordinate for graffiti %v of block %v", string(block.Graffiti), block.Slot)
				}

				y, err := strconv.Atoi(matches[2])
				if err != nil || y >= 1000 {
					return fmt.Errorf("error parsing y coordinate for graffiti %v of block %v", string(block.Graffiti), block.Slot)
				}
				color := matches[3]

				logger.Infof("set graffiti at %v - %v with color %v for slot %v by validator %v", x, y, color, block.Slot, block.Proposer)
				_, err = stmtGraffitiwall.Exec(x, y, color, block.Slot, block.Proposer)

				if err != nil {
					return fmt.Errorf("error executing graffitiwall statement: %v", err)
				}
			}
		}
	}
	return nil
}

func saveValidators(data *types.EpochData, tx *sql.Tx) error {
	start := time.Now()
	defer func() {
		metrics.TaskDuration.WithLabelValues("db_save_validators").Observe(time.Since(start).Seconds())
	}()

	validators := data.Validators

	validatorsByIndex := make(map[uint64]*types.Validator, len(data.Validators))
	for _, v := range data.Validators {
		validatorsByIndex[v.Index] = v
	}
	slots := make([]uint64, 0, len(data.Blocks))
	for slot := range data.Blocks {
		slots = append(slots, slot)
	}
	sort.Slice(slots, func(i, j int) bool {
		return slots[i] < slots[j]
	})
	for _, slot := range slots {
		for _, b := range data.Blocks[slot] {
			if !b.Canonical {
				continue
			}
			propVal := validatorsByIndex[b.Proposer]
			if propVal != nil {
				propVal.LastProposalSlot = b.Slot
			}
			for _, a := range b.Attestations {
				for _, v := range a.Attesters {
					attVal := validatorsByIndex[v]
					if attVal != nil {
						attVal.LastAttestationSlot = a.Data.Slot
					}
				}
			}
		}
	}

	var latestBlock uint64
	err := WriterDb.Get(&latestBlock, "SELECT COALESCE(MAX(slot), 0) FROM blocks WHERE status = '1'")
	if err != nil {
		return err
	}

	thresholdSlot := latestBlock - 64
	if latestBlock < 64 {
		thresholdSlot = 0
	}

	latestEpoch := latestBlock / 32
	farFutureEpoch := uint64(18446744073709551615)
	maxSqlNumber := uint64(9223372036854775807)

	for _, v := range validators {
		if v.WithdrawableEpoch == farFutureEpoch {
			v.WithdrawableEpoch = maxSqlNumber
		}
		if v.ExitEpoch == farFutureEpoch {
			v.ExitEpoch = maxSqlNumber
		}
		if v.ActivationEligibilityEpoch == farFutureEpoch {
			v.ActivationEligibilityEpoch = maxSqlNumber
		}
		if v.ActivationEpoch == farFutureEpoch {
			v.ActivationEpoch = maxSqlNumber
		}
	}

	batchSize := 4000 // max parameters: 65535
	for b := 0; b < len(validators); b += batchSize {
		start := b
		end := b + batchSize
		if len(validators) < end {
			end = len(validators)
		}

		numArgs := 16
		valueStrings := make([]string, 0, batchSize)
		valueArgs := make([]interface{}, 0, batchSize*numArgs)
		for i, v := range validators[start:end] {
			valueStrings = append(valueStrings, fmt.Sprintf("($%d, $%d, $%d, $%d, $%d, $%d, $%d, $%d, $%d, $%d, $%d, $%d, $%d, $%d, $%d, $%d)", i*numArgs+1, i*numArgs+2, i*numArgs+3, i*numArgs+4, i*numArgs+5, i*numArgs+6, i*numArgs+7, i*numArgs+8, i*numArgs+9, i*numArgs+10, i*numArgs+11, i*numArgs+12, i*numArgs+13, i*numArgs+14, i*numArgs+15, i*numArgs+16))
			valueArgs = append(valueArgs, v.Index)
			valueArgs = append(valueArgs, v.PublicKey)
			valueArgs = append(valueArgs, v.WithdrawableEpoch)
			valueArgs = append(valueArgs, v.WithdrawalCredentials)
			valueArgs = append(valueArgs, v.Balance)
			valueArgs = append(valueArgs, v.EffectiveBalance)
			valueArgs = append(valueArgs, v.Slashed)
			valueArgs = append(valueArgs, v.ActivationEligibilityEpoch)
			valueArgs = append(valueArgs, v.ActivationEpoch)
			valueArgs = append(valueArgs, v.ExitEpoch)
			valueArgs = append(valueArgs, v.Balance1d)
			valueArgs = append(valueArgs, v.Balance7d)
			valueArgs = append(valueArgs, v.Balance31d)
			valueArgs = append(valueArgs, fmt.Sprintf("%x", v.PublicKey))
			valueArgs = append(valueArgs, v.Status)
			valueArgs = append(valueArgs, v.LastAttestationSlot)
		}
		stmt := fmt.Sprintf(`
			INSERT INTO validators (
				validatorindex,
				pubkey,
				withdrawableepoch,
				withdrawalcredentials,
				balance,
				effectivebalance,
				slashed,
				activationeligibilityepoch,
				activationepoch,
				exitepoch,
				balance1d,
				balance7d,
				balance31d,
				pubkeyhex,
				status,
				lastattestationslot
			) 
			VALUES %[3]s
			ON CONFLICT (validatorindex) DO UPDATE SET 
				withdrawableepoch          = EXCLUDED.withdrawableepoch,
				balance                    = EXCLUDED.balance,
				effectivebalance           = EXCLUDED.effectivebalance,
				slashed                    = EXCLUDED.slashed,
				activationeligibilityepoch = EXCLUDED.activationeligibilityepoch,
				activationepoch            = EXCLUDED.activationepoch,
				exitepoch                  = EXCLUDED.exitepoch,
				balance1d                  = EXCLUDED.balance1d,
				balance7d                  = EXCLUDED.balance7d,
				balance31d                 = EXCLUDED.balance31d,
				lastattestationslot        = 
					CASE 
					WHEN EXCLUDED.lastattestationslot > COALESCE(validators.lastattestationslot, 0) THEN EXCLUDED.lastattestationslot 
					ELSE validators.lastattestationslot 
					END,
				status                     = 
					CASE 
					WHEN EXCLUDED.exitepoch <= %[1]d AND EXCLUDED.slashed THEN 'slashed'
					WHEN EXCLUDED.exitepoch <= %[1]d THEN 'exited'
					WHEN EXCLUDED.activationeligibilityepoch = 9223372036854775807 THEN 'deposited'
					WHEN EXCLUDED.activationepoch > %[1]d THEN 'pending'
					WHEN EXCLUDED.slashed AND EXCLUDED.activationepoch < %[1]d AND GREATEST(EXCLUDED.lastattestationslot, validators.lastattestationslot) < %[2]d THEN 'slashing_offline'
					WHEN EXCLUDED.slashed THEN 'slashing_online'
					WHEN EXCLUDED.exitepoch < 9223372036854775807 AND GREATEST(EXCLUDED.lastattestationslot, validators.lastattestationslot) < %[2]d THEN 'exiting_offline'
					WHEN EXCLUDED.exitepoch < 9223372036854775807 THEN 'exiting_online'
					WHEN EXCLUDED.activationepoch < %[1]d AND GREATEST(EXCLUDED.lastattestationslot, validators.lastattestationslot) < %[2]d THEN 'active_offline' 
					ELSE 'active_online'
					END`,
			latestEpoch, thresholdSlot, strings.Join(valueStrings, ","))
		_, err := tx.Exec(stmt, valueArgs...)
		if err != nil {
			return err
		}

		logger.Infof("saving validator batch %v completed", b)
	}

	s := time.Now()
	_, err = tx.Exec("update validators set balanceactivation = (select balance from validator_balances_p where validator_balances_p.week = validators.activationepoch / 1575 and validator_balances_p.epoch = validators.activationepoch and validator_balances_p.validatorindex = validators.validatorindex) WHERE balanceactivation IS NULL;")
	if err != nil {
		return err
	}
	logger.Infof("updating validator activation epoch balance completed, took %v", time.Since(s))

	return nil
}

func saveValidatorProposalAssignments(epoch uint64, assignments map[uint64]uint64, tx *sql.Tx) error {
	start := time.Now()
	defer func() {
		metrics.TaskDuration.WithLabelValues("db_save_proposal_assignments").Observe(time.Since(start).Seconds())
	}()

	stmt, err := tx.Prepare(`
		INSERT INTO proposal_assignments (epoch, validatorindex, proposerslot, status)
		VALUES ($1, $2, $3, $4)
		ON CONFLICT (epoch, validatorindex, proposerslot) DO NOTHING`)
	if err != nil {
		return err
	}
	defer stmt.Close()

	for slot, validator := range assignments {
		_, err := stmt.Exec(epoch, validator, slot, 0)
		if err != nil {
			return fmt.Errorf("error executing save validator proposal assignment statement: %v", err)
		}
	}

	return nil
}

func saveValidatorAttestationAssignments(epoch uint64, assignments map[string]uint64, tx *sql.Tx) error {
	start := time.Now()
	defer func() {
		metrics.TaskDuration.WithLabelValues("db_save_attestation_assignments").Observe(time.Since(start).Seconds())
	}()

	//args := make([][]interface{}, 0, len(assignments))
	argsWeek := make([][]interface{}, 0, len(assignments))
	for key, validator := range assignments {
		keySplit := strings.Split(key, "-")
		//args = append(args, []interface{}{epoch, validator, keySplit[0], keySplit[1], 0})
		argsWeek = append(argsWeek, []interface{}{epoch, validator, keySplit[0], keySplit[1], 0, epoch / 1575})
	}

	batchSize := 10000

	for b := 0; b < len(argsWeek); b += batchSize {
		start := b
		end := b + batchSize
		if len(argsWeek) < end {
			end = len(argsWeek)
		}

		valueStrings := make([]string, 0, batchSize)
		valueArgs := make([]interface{}, 0, batchSize*6)
		for i, v := range argsWeek[start:end] {
			valueStrings = append(valueStrings, fmt.Sprintf("($%d, $%d, $%d, $%d, $%d, $%d)", i*6+1, i*6+2, i*6+3, i*6+4, i*6+5, i*6+6))
			valueArgs = append(valueArgs, v...)
		}
		stmt := fmt.Sprintf(`
		INSERT INTO attestation_assignments_p (epoch, validatorindex, attesterslot, committeeindex, status, week)
		VALUES %s
		ON CONFLICT (validatorindex, week, epoch) DO UPDATE SET attesterslot = EXCLUDED.attesterslot, committeeindex = EXCLUDED.committeeindex`, strings.Join(valueStrings, ","))
		_, err := tx.Exec(stmt, valueArgs...)
		if err != nil {
			return fmt.Errorf("error executing save validator attestation assignment statement: %v", err)
		}
	}

	return nil
}

func saveValidatorBalances(epoch uint64, validators []*types.Validator, tx *sql.Tx) error {
	start := time.Now()
	defer func() {
		metrics.TaskDuration.WithLabelValues("db_save_validator_balances").Observe(time.Since(start).Seconds())
	}()

	batchSize := 10000

	for b := 0; b < len(validators); b += batchSize {
		start := b
		end := b + batchSize
		if len(validators) < end {
			end = len(validators)
		}

		valueStrings := make([]string, 0, batchSize)
		valueArgs := make([]interface{}, 0, batchSize*5)
		for i, v := range validators[start:end] {
			valueStrings = append(valueStrings, fmt.Sprintf("($%d, $%d, $%d, $%d, $%d)", i*5+1, i*5+2, i*5+3, i*5+4, i*5+5))
			valueArgs = append(valueArgs, epoch)
			valueArgs = append(valueArgs, v.Index)
			valueArgs = append(valueArgs, v.Balance)
			valueArgs = append(valueArgs, v.EffectiveBalance)
			valueArgs = append(valueArgs, epoch/1575)
		}
		stmt := fmt.Sprintf(`
		INSERT INTO validator_balances_p (epoch, validatorindex, balance, effectivebalance, week)
		VALUES %s
		ON CONFLICT (epoch, validatorindex, week) DO UPDATE SET
			balance          = EXCLUDED.balance,
			effectivebalance = EXCLUDED.effectivebalance`, strings.Join(valueStrings, ","))
		_, err := tx.Exec(stmt, valueArgs...)
		if err != nil {
			return err
		}
	}

	return nil
}

func saveValidatorBalancesRecent(epoch uint64, validators []*types.Validator, tx *sql.Tx) error {
	start := time.Now()
	defer func() {
		metrics.TaskDuration.WithLabelValues("db_save_validator_balances_recent").Observe(time.Since(start).Seconds())
	}()

	batchSize := 10000

	for b := 0; b < len(validators); b += batchSize {
		start := b
		end := b + batchSize
		if len(validators) < end {
			end = len(validators)
		}

		valueStrings := make([]string, 0, batchSize)
		valueArgs := make([]interface{}, 0, batchSize*3)
		for i, v := range validators[start:end] {
			valueStrings = append(valueStrings, fmt.Sprintf("($%d, $%d, $%d)", i*3+1, i*3+2, i*3+3))
			valueArgs = append(valueArgs, epoch)
			valueArgs = append(valueArgs, v.Index)
			valueArgs = append(valueArgs, v.Balance)
		}
		stmt := fmt.Sprintf(`
			INSERT INTO validator_balances_recent (epoch, validatorindex, balance)
			VALUES %s
			ON CONFLICT (epoch, validatorindex) DO UPDATE SET
				balance = EXCLUDED.balance`, strings.Join(valueStrings, ","))

		_, err := tx.Exec(stmt, valueArgs...)
		if err != nil {
			return err
		}
	}

	if epoch > 10 {
		_, err := tx.Exec("DELETE FROM validator_balances_recent WHERE epoch < $1", epoch-10)
		if err != nil {
			return err
		}
	}

	return nil
}

func saveBlocks(blocks map[uint64]map[string]*types.Block, tx *sql.Tx) error {
	start := time.Now()
	defer func() {
		metrics.TaskDuration.WithLabelValues("db_save_blocks").Observe(time.Since(start).Seconds())
	}()

	stmtBlock, err := tx.Prepare(`
		INSERT INTO blocks (epoch, slot, blockroot, parentroot, stateroot, signature, randaoreveal, graffiti, graffiti_text, eth1data_depositroot, eth1data_depositcount, eth1data_blockhash, syncaggregate_bits, syncaggregate_signature, proposerslashingscount, attesterslashingscount, attestationscount, depositscount, voluntaryexitscount, syncaggregate_participation, proposer, status, exec_parent_hash, exec_fee_recipient, exec_state_root, exec_receipts_root, exec_logs_bloom, exec_random, exec_block_number, exec_gas_limit, exec_gas_used, exec_timestamp, exec_extra_data, exec_base_fee_per_gas, exec_block_hash, exec_transactions_count)
		VALUES ($1, $2, $3, $4, $5, $6, $7, $8, $9, $10, $11, $12, $13, $14, $15, $16, $17, $18, $19, $20, $21, $22, $23, $24, $25, $26, $27, $28, $29, $30, $31, $32, $33, $34, $35, $36)
		ON CONFLICT (slot, blockroot) DO NOTHING`)
	if err != nil {
		return err
	}
	defer stmtBlock.Close()

	stmtTransaction, err := tx.Prepare(`
		INSERT INTO blocks_transactions (block_slot, block_index, block_root, raw, txhash, nonce, gas_price, gas_limit, sender, recipient, amount, payload, max_priority_fee_per_gas, max_fee_per_gas)
		VALUES ($1, $2, $3, $4, $5, $6, $7, $8, $9, $10, $11, $12, $13, $14)
		ON CONFLICT (block_slot, block_index) DO NOTHING`)
	if err != nil {
		return err
	}
	defer stmtTransaction.Close()

	stmtProposerSlashing, err := tx.Prepare(`
		INSERT INTO blocks_proposerslashings (block_slot, block_index, block_root, proposerindex, header1_slot, header1_parentroot, header1_stateroot, header1_bodyroot, header1_signature, header2_slot, header2_parentroot, header2_stateroot, header2_bodyroot, header2_signature)
		VALUES ($1, $2, $3, $4, $5, $6, $7, $8, $9, $10, $11, $12, $13, $14)
		ON CONFLICT (block_slot, block_index) DO NOTHING`)
	if err != nil {
		return err
	}
	defer stmtProposerSlashing.Close()

	stmtAttesterSlashing, err := tx.Prepare(`
		INSERT INTO blocks_attesterslashings (block_slot, block_index, block_root, attestation1_indices, attestation1_signature, attestation1_slot, attestation1_index, attestation1_beaconblockroot, attestation1_source_epoch, attestation1_source_root, attestation1_target_epoch, attestation1_target_root, attestation2_indices, attestation2_signature, attestation2_slot, attestation2_index, attestation2_beaconblockroot, attestation2_source_epoch, attestation2_source_root, attestation2_target_epoch, attestation2_target_root)
		VALUES ($1, $2, $3, $4, $5, $6, $7, $8, $9, $10, $11, $12, $13, $14, $15, $16, $17, $18, $19, $20, $21)
		ON CONFLICT (block_slot, block_index) DO UPDATE SET attestation1_indices = excluded.attestation1_indices, attestation2_indices = excluded.attestation2_indices`)
	if err != nil {
		return err
	}
	defer stmtAttesterSlashing.Close()

	stmtAttestations, err := tx.Prepare(`
		INSERT INTO blocks_attestations (block_slot, block_index, block_root, aggregationbits, validators, signature, slot, committeeindex, beaconblockroot, source_epoch, source_root, target_epoch, target_root)
		VALUES ($1, $2, $3, $4, $5, $6, $7, $8, $9, $10, $11, $12, $13)
		ON CONFLICT (block_slot, block_index) DO NOTHING`)
	if err != nil {
		return err
	}
	defer stmtAttestations.Close()

	stmtDeposits, err := tx.Prepare(`
		INSERT INTO blocks_deposits (block_slot, block_index, block_root, proof, publickey, withdrawalcredentials, amount, signature)
		VALUES ($1, $2, $3, $4, $5, $6, $7, $8) 
		ON CONFLICT (block_slot, block_index) DO NOTHING`)
	if err != nil {
		return err
	}
	defer stmtDeposits.Close()

	stmtVoluntaryExits, err := tx.Prepare(`
		INSERT INTO blocks_voluntaryexits (block_slot, block_index, block_root, epoch, validatorindex, signature)
		VALUES ($1, $2, $3, $4, $5, $6)
		ON CONFLICT (block_slot, block_index) DO NOTHING`)
	if err != nil {
		return err
	}
	defer stmtVoluntaryExits.Close()

	stmtProposalAssignments, err := tx.Prepare(`
		INSERT INTO proposal_assignments (epoch, validatorindex, proposerslot, status)
		VALUES ($1, $2, $3, $4)
		ON CONFLICT (epoch, validatorindex, proposerslot) DO UPDATE SET status = excluded.status`)
	if err != nil {
		return err
	}
	defer stmtProposalAssignments.Close()

	stmtValidatorsLastAttestationSlot, err := tx.Prepare(`UPDATE validators SET lastattestationslot = $1 WHERE validatorindex = ANY($2::int[])`)
	if err != nil {
		return err
	}
	defer stmtValidatorsLastAttestationSlot.Close()

	slots := make([]uint64, 0, len(blocks))
	for slot := range blocks {
		slots = append(slots, slot)
	}
	sort.Slice(slots, func(i, j int) bool {
		return slots[i] < slots[j]
	})

	for _, slot := range slots {
		for _, b := range blocks[slot] {
			start := time.Now()
			blockLog := logger.WithFields(logrus.Fields{"slot": b.Slot, "blockRoot": fmt.Sprintf("%x", b.BlockRoot)})

			var dbBlockRootHash []byte
			err := WriterDb.Get(&dbBlockRootHash, "SELECT blockroot FROM blocks WHERE slot = $1 and blockroot = $2", b.Slot, b.BlockRoot)
			if err == nil && bytes.Compare(dbBlockRootHash, b.BlockRoot) == 0 {
				blockLog.Infof("skipping export of block as it is already present in the db")
				continue
			}
			blockLog.WithField("duration", time.Since(start)).Tracef("check if exists")
			t := time.Now()

			res, err := tx.Exec("DELETE FROM blocks WHERE slot = $1 AND length(blockroot) = 1", b.Slot) // Delete placeholder block
			if err != nil {
				return fmt.Errorf("error deleting placeholder block: %w", err)
			}
			ra, err := res.RowsAffected()
			if err != nil && ra > 0 {
				blockLog.Infof("deleted placeholder block")
			}
			blockLog.WithField("duration", time.Since(t)).Tracef("delete placeholder")
			t = time.Now()

			// Set proposer to MAX_SQL_INTEGER if it is the genesis-block (since we are using integers for validator-indices right now)
			if b.Slot == 0 {
				b.Proposer = 2147483647
			}
			syncAggBits := []byte{}
			syncAggSig := []byte{}
			syncAggParticipation := 0.0
			if b.SyncAggregate != nil {
				syncAggBits = b.SyncAggregate.SyncCommitteeBits
				syncAggSig = b.SyncAggregate.SyncCommitteeSignature
				syncAggParticipation = b.SyncAggregate.SyncAggregateParticipation
				// blockLog = blockLog.WithField("syncParticipation", b.SyncAggregate.SyncAggregateParticipation)
			}

			parentHash := []byte{}
			feeRecipient := []byte{}
			stateRoot := []byte{}
			receiptRoot := []byte{}
			logsBloom := []byte{}
			random := []byte{}
			blockNumber := uint64(0)
			gasLimit := uint64(0)
			gasUsed := uint64(0)
			timestamp := uint64(0)
			extraData := []byte{}
			baseFeePerGas := uint64(0)
			blockHash := []byte{}
			txCount := 0
			if b.ExecutionPayload != nil {
				parentHash = b.ExecutionPayload.ParentHash
				feeRecipient = b.ExecutionPayload.FeeRecipient
				stateRoot = b.ExecutionPayload.StateRoot
				receiptRoot = b.ExecutionPayload.ReceiptsRoot
				logsBloom = b.ExecutionPayload.LogsBloom
				random = b.ExecutionPayload.Random
				blockNumber = b.ExecutionPayload.BlockNumber
				gasLimit = b.ExecutionPayload.GasLimit
				gasUsed = b.ExecutionPayload.GasUsed
				timestamp = b.ExecutionPayload.Timestamp
				extraData = b.ExecutionPayload.ExtraData
				baseFeePerGas = b.ExecutionPayload.BaseFeePerGas
				blockHash = b.ExecutionPayload.BlockHash
				txCount = len(b.ExecutionPayload.Transactions)
			}
			_, err = stmtBlock.Exec(
				b.Slot/utils.Config.Chain.Config.SlotsPerEpoch,
				b.Slot,
				b.BlockRoot,
				b.ParentRoot,
				b.StateRoot,
				b.Signature,
				b.RandaoReveal,
				b.Graffiti,
				utils.GraffitiToSring(b.Graffiti),
				b.Eth1Data.DepositRoot,
				b.Eth1Data.DepositCount,
				b.Eth1Data.BlockHash,
				syncAggBits,
				syncAggSig,
				len(b.ProposerSlashings),
				len(b.AttesterSlashings),
				len(b.Attestations),
				len(b.Deposits),
				len(b.VoluntaryExits),
				syncAggParticipation,
				b.Proposer,
				strconv.FormatUint(b.Status, 10),
				parentHash,
				feeRecipient,
				stateRoot,
				receiptRoot,
				logsBloom,
				random,
				blockNumber,
				gasLimit,
				gasUsed,
				timestamp,
				extraData,
				baseFeePerGas,
				blockHash,
				txCount,
			)
			if err != nil {
				return fmt.Errorf("error executing stmtBlocks for block %v: %w", b.Slot, err)
			}
			blockLog.WithField("duration", time.Since(t)).Tracef("stmtBlock")
			t = time.Now()

			n := time.Now()
			logger.Tracef("done, took %v", time.Since(n))
			logger.Tracef("writing transactions data")
			if payload := b.ExecutionPayload; payload != nil {
				for i, tx := range payload.Transactions {
					_, err := stmtTransaction.Exec(b.Slot, i, b.BlockRoot,
						tx.Raw, tx.TxHash, tx.AccountNonce, tx.Price, tx.GasLimit, tx.Sender, tx.Recipient, tx.Amount, tx.Payload, tx.MaxPriorityFeePerGas, tx.MaxFeePerGas)
					if err != nil {
						return fmt.Errorf("error executing stmtTransaction for block %v: %v", b.Slot, err)
					}
				}
			}
			logger.Tracef("done, took %v", time.Since(n))
			n = time.Now()
			logger.Tracef("writing proposer slashings data")
			for i, ps := range b.ProposerSlashings {
				_, err := stmtProposerSlashing.Exec(b.Slot, i, b.BlockRoot, ps.ProposerIndex, ps.Header1.Slot, ps.Header1.ParentRoot, ps.Header1.StateRoot, ps.Header1.BodyRoot, ps.Header1.Signature, ps.Header2.Slot, ps.Header2.ParentRoot, ps.Header2.StateRoot, ps.Header2.BodyRoot, ps.Header2.Signature)
				if err != nil {
					return fmt.Errorf("error executing stmtProposerSlashing for block %v: %w", b.Slot, err)
				}
			}
			blockLog.WithField("duration", time.Since(t)).Tracef("stmtProposerSlashing")
			t = time.Now()

			for i, as := range b.AttesterSlashings {
				_, err := stmtAttesterSlashing.Exec(b.Slot, i, b.BlockRoot, pq.Array(as.Attestation1.AttestingIndices), as.Attestation1.Signature, as.Attestation1.Data.Slot, as.Attestation1.Data.CommitteeIndex, as.Attestation1.Data.BeaconBlockRoot, as.Attestation1.Data.Source.Epoch, as.Attestation1.Data.Source.Root, as.Attestation1.Data.Target.Epoch, as.Attestation1.Data.Target.Root, pq.Array(as.Attestation2.AttestingIndices), as.Attestation2.Signature, as.Attestation2.Data.Slot, as.Attestation2.Data.CommitteeIndex, as.Attestation2.Data.BeaconBlockRoot, as.Attestation2.Data.Source.Epoch, as.Attestation2.Data.Source.Root, as.Attestation2.Data.Target.Epoch, as.Attestation2.Data.Target.Root)
				if err != nil {
					return fmt.Errorf("error executing stmtAttesterSlashing for block %v: %w", b.Slot, err)
				}
			}
			blockLog.WithField("duration", time.Since(t)).Tracef("stmtAttesterSlashing")
			t = time.Now()

			if b.Status == 2 {
				// set status of sync_assignments to 3 if block is missed
				_, err := tx.Exec(`UPDATE sync_assignments_p SET status = 3 WHERE week = $1 AND slot = $2`, utils.WeekOfSlot(b.Slot), b.Slot)
				if err != nil {
					return fmt.Errorf("error updating status of sync_assignments to orhphan for block %v: %w", b.Slot, err)
				}
			} else if b.SyncAggregate != nil && len(b.SyncAggregate.SyncCommitteeValidators) > 0 {
				// update sync_assignments table if block is a post-altair-activation-block with sync-aggregate
				bitLen := len(b.SyncAggregate.SyncCommitteeBits) * 8
				valLen := len(b.SyncAggregate.SyncCommitteeValidators)
				if bitLen < valLen {
					return fmt.Errorf("error getting sync_committee participants: bitLen != valLen: %v != %v", bitLen, valLen)
				}
				nArgs := 4
				valueStrings := make([]string, valLen)
				valueArgs := make([]interface{}, valLen*nArgs)
				for i, valIndex := range b.SyncAggregate.SyncCommitteeValidators {
					valueStrings[i] = fmt.Sprintf("($%d, $%d, $%d, $%d)", i*nArgs+1, i*nArgs+2, i*nArgs+3, i*nArgs+4)
					valueArgs[i*nArgs] = b.Slot
					valueArgs[i*nArgs+1] = valIndex
					if utils.BitAtVector(b.SyncAggregate.SyncCommitteeBits, i) {
						valueArgs[i*nArgs+2] = 1
					} else {
						valueArgs[i*nArgs+2] = 2
					}
					valueArgs[i*nArgs+3] = utils.WeekOfSlot(b.Slot)
				}
				stmt := fmt.Sprintf(`
					INSERT INTO sync_assignments_p (slot, validatorindex, status, week)
					VALUES %s
					ON CONFLICT (slot, validatorindex, week) DO UPDATE SET status = excluded.status`, strings.Join(valueStrings, ","))
				_, err := tx.Exec(stmt, valueArgs...)
				if err != nil {
					return fmt.Errorf("error executing sync_assignments insert for block %v: %w", b.Slot, err)
				}
			}
			blockLog.WithField("duration", time.Since(t)).Tracef("sync_assignments_p")
			t = time.Now()

			for i, a := range b.Attestations {
				attestationAssignmentsArgsWeek := make([][]interface{}, 0, 20000)
				attestingValidators := make([]string, 0, 20000)

				for _, validator := range a.Attesters {
					attestationAssignmentsArgsWeek = append(attestationAssignmentsArgsWeek, []interface{}{a.Data.Slot / utils.Config.Chain.Config.SlotsPerEpoch, validator, a.Data.Slot, a.Data.CommitteeIndex, 1, b.Slot, a.Data.Slot / utils.Config.Chain.Config.SlotsPerEpoch / 1575})
					attestingValidators = append(attestingValidators, strconv.FormatUint(validator, 10))
				}

				batchSize := 20000

				for batch := 0; batch < len(attestationAssignmentsArgsWeek); batch += batchSize {
					start := batch
					end := batch + batchSize
					if len(attestationAssignmentsArgsWeek) < end {
						end = len(attestationAssignmentsArgsWeek)
					}

					valueStrings := make([]string, 0, batchSize)
					valueArgs := make([]interface{}, 0, batchSize*7)
					for i, v := range attestationAssignmentsArgsWeek[start:end] {
						valueStrings = append(valueStrings, fmt.Sprintf("($%d, $%d, $%d, $%d, $%d, $%d, $%d)", i*7+1, i*7+2, i*7+3, i*7+4, i*7+5, i*7+6, i*7+7))
						valueArgs = append(valueArgs, v...)
					}
					stmt := fmt.Sprintf(`
						INSERT INTO attestation_assignments_p (epoch, validatorindex, attesterslot, committeeindex, status, inclusionslot, week)
						VALUES %s
						ON CONFLICT (validatorindex, week, epoch) DO UPDATE SET status = excluded.status, inclusionslot = LEAST((CASE WHEN attestation_assignments_p.inclusionslot = 0 THEN null ELSE attestation_assignments_p.inclusionslot END), excluded.inclusionslot)`, strings.Join(valueStrings, ","))
					_, err := tx.Exec(stmt, valueArgs...)
					if err != nil {
						return fmt.Errorf("error executing stmtAttestationAssignments_p for block %v: %w", b.Slot, err)
					}
				}

				// _, err = stmtValidatorsLastAttestationSlot.Exec(a.Data.Slot, "{"+strings.Join(attestingValidators, ",")+"}")
				// if err != nil {
				// 	return fmt.Errorf("error executing stmtValidatorsLastAttestationSlot for block %v: %w", b.Slot, err)
				// }

				_, err = stmtAttestations.Exec(b.Slot, i, b.BlockRoot, a.AggregationBits, pq.Array(a.Attesters), a.Signature, a.Data.Slot, a.Data.CommitteeIndex, a.Data.BeaconBlockRoot, a.Data.Source.Epoch, a.Data.Source.Root, a.Data.Target.Epoch, a.Data.Target.Root)
				if err != nil {
					return fmt.Errorf("error executing stmtAttestations for block %v: %w", b.Slot, err)
				}
			}
			blockLog.WithField("duration", time.Since(t)).Tracef("attestations")
			t = time.Now()

			for i, d := range b.Deposits {
				_, err := stmtDeposits.Exec(b.Slot, i, b.BlockRoot, nil, d.PublicKey, d.WithdrawalCredentials, d.Amount, d.Signature)
				if err != nil {
					return fmt.Errorf("error executing stmtDeposits for block %v: %w", b.Slot, err)
				}
			}
			blockLog.WithField("duration", time.Since(t)).Tracef("deposits")
			t = time.Now()

			for i, ve := range b.VoluntaryExits {
				_, err := stmtVoluntaryExits.Exec(b.Slot, i, b.BlockRoot, ve.Epoch, ve.ValidatorIndex, ve.Signature)
				if err != nil {
					return fmt.Errorf("error executing stmtVoluntaryExits for block %v: %w", b.Slot, err)
				}
			}
			blockLog.WithField("duration", time.Since(t)).Tracef("exits")
			t = time.Now()

			_, err = stmtProposalAssignments.Exec(b.Slot/utils.Config.Chain.Config.SlotsPerEpoch, b.Proposer, b.Slot, b.Status)
			if err != nil {
				return fmt.Errorf("error executing stmtProposalAssignments for block %v: %w", b.Slot, err)
			}
			blockLog.WithField("duration", time.Since(t)).Tracef("stmtProposalAssignments")
			t = time.Now()

			blockLog.Infof("export of block completed, took %v", time.Since(start))
		}
	}

	return nil
}

// UpdateEpochStatus will update the epoch status in the database
func UpdateEpochStatus(stats *types.ValidatorParticipation) error {
	start := time.Now()
	defer func() {
		metrics.TaskDuration.WithLabelValues("db_update_epochs_status").Observe(time.Since(start).Seconds())
	}()

	_, err := WriterDb.Exec(`
		UPDATE epochs SET
			eligibleether = $1,
			globalparticipationrate = $2,
			votedether = $3
		WHERE epoch = $4`,
		stats.EligibleEther, stats.GlobalParticipationRate, stats.VotedEther, stats.Epoch)

	return err
}

// UpdateEpochFinalization will update finalized-flag of unfinalized epochs
func UpdateEpochFinalization(finality_epoch uint64) error {
	// to prevent a full table scan, the query is constrained to update only between the last epoch that was tagged finalized and the passed finality_epoch
	// will not fill gaps in the db in finalization this way, but makes the query much faster.
	_, err := WriterDb.Exec(`
	UPDATE epochs
	SET finalized = true
	WHERE epoch BETWEEN	(
			SELECT epoch
			FROM   epochs
			WHERE  finalized = true
			ORDER  BY epoch DESC
			LIMIT  1
		) AND $1 `, finality_epoch)
	return err
}

// GetTotalValidatorsCount will return the total-validator-count
func GetTotalValidatorsCount() (uint64, error) {
	var totalCount uint64
	err := ReaderDb.Get(&totalCount, "SELECT COUNT(*) FROM validators")
	return totalCount, err
}

// GetActiveValidatorCount will return the total-validator-count
func GetActiveValidatorCount() (uint64, error) {
	var count uint64
	err := ReaderDb.Get(&count, "select count(*) from validators where status in ('active_offline', 'active_online');")
	return count, err
}

func GetValidatorNames() (map[uint64]string, error) {
	rows, err := ReaderDb.Query(`
		SELECT validatorindex, validator_names.name 
		FROM validators 
		LEFT JOIN validator_names ON validators.pubkey = validator_names.publickey
		WHERE validator_names.name IS NOT NULL`)

	if err != nil {
		return nil, err
	}
	defer rows.Close()

	validatorIndexToNameMap := make(map[uint64]string, 30000)

	for rows.Next() {
		var index uint64
		var name string

		err := rows.Scan(&index, &name)

		if err != nil {
			return nil, err
		}
		validatorIndexToNameMap[index] = name
	}

	return validatorIndexToNameMap, nil
}

// GetPendingValidatorCount queries the pending validators currently in the queue
func GetPendingValidatorCount() (uint64, error) {
	count := uint64(0)
	err := ReaderDb.Get(&count, "SELECT entering_validators_count FROM queue ORDER BY ts DESC LIMIT 1")
	if err != nil && err != sql.ErrNoRows {
		return 0, fmt.Errorf("error retrieving validator queue count: %v", err)
	}
	return count, nil
}

func GetTotalEligibleEther() (uint64, error) {
	var total uint64

	err := ReaderDb.Get(&total, `
		SELECT eligibleether FROM epochs ORDER BY epoch desc LIMIT 1
	`)
	if err == sql.ErrNoRows {
		return 0, nil
	}
	if err != nil {
		return 0, err
	}
	return total / 1e9, nil
}

func GetDepositThresholdTime() (*time.Time, error) {
	var threshold *time.Time
	err := ReaderDb.Get(&threshold, `
	select min(block_ts) from (
		select block_ts, block_number, sum(amount) over (order by block_ts) as totalsum
			from (
				SELECT
					publickey,
					32e9 AS amount,
					MAX(block_ts) as block_ts,
					MAX(block_number) as block_number
				FROM eth1_deposits
				WHERE valid_signature = true
				GROUP BY publickey
				HAVING SUM(amount) >= 32e9
			) a
		) b
		where totalsum > $1;
		 `, utils.Config.Chain.Config.MinGenesisActiveValidatorCount*32e9)
	if err != nil {
		return nil, err
	}
	return threshold, nil
}

// GetValidatorsBalanceDecrease returns all validators whose balance decreased for 3 consecutive epochs. It looks 10 epochs back for when the balance increased the last time
func GetValidatorsBalanceDecrease(epoch uint64) ([]struct {
	Pubkey         string `db:"pubkey"`
	ValidatorIndex uint64 `db:"validatorindex"`
	StartBalance   uint64 `db:"startbalance"`
	EndBalance     uint64 `db:"endbalance"`
}, error) {

	var dbResult []struct {
		Pubkey         string `db:"pubkey"`
		ValidatorIndex uint64 `db:"validatorindex"`
		StartBalance   uint64 `db:"startbalance"`
		EndBalance     uint64 `db:"endbalance"`
	}

	err := ReaderDb.Select(&dbResult, `
	SELECT validatorindex, startbalance, endbalance, a.pubkey AS pubkey FROM (
		SELECT 
			v.validatorindex,
			v.pubkeyhex AS pubkey, 
			vb0.balance AS endbalance, 
			vb3.balance AS startbalance, 
			(SELECT MAX(epoch) FROM (
				SELECT epoch, balance-LAG(balance) OVER (ORDER BY epoch) AS diff
				FROM validator_balances_recent 
				WHERE validatorindex = v.validatorindex AND epoch > $1 - 10
			) b WHERE diff > 0) AS lastbalanceincreaseepoch
		from validators v
		INNER JOIN validator_balances_recent vb0 ON v.validatorindex = vb0.validatorindex AND vb0.epoch = $1
		INNER JOIN validator_balances_recent vb1 ON v.validatorindex = vb1.validatorindex AND vb1.epoch = $1 - 1 AND vb1.balance > vb0.balance
		INNER JOIN validator_balances_recent vb2 ON v.validatorindex = vb2.validatorindex AND vb2.epoch = $1 - 2 AND vb2.balance > vb1.balance
		INNER JOIN validator_balances_recent vb3 ON v.validatorindex = vb3.validatorindex AND vb3.epoch = $1 - 3 AND vb3.balance > vb2.balance
	) a WHERE lastbalanceincreaseepoch IS NOT NULL
	`, epoch)

	if err != nil {
		return nil, err
	}

	return dbResult, nil
}

// GetValidatorsGotSlashed returns the validators that got slashed after `epoch` either by an attestation violation or a proposer violation
func GetValidatorsGotSlashed(epoch uint64) ([]struct {
	Epoch                  uint64 `db:"epoch"`
	SlasherIndex           uint64 `db:"slasher"`
	SlasherPubkey          string `db:"slasher_pubkey"`
	SlashedValidatorIndex  uint64 `db:"slashedvalidator"`
	SlashedValidatorPubkey []byte `db:"slashedvalidator_pubkey"`
	Reason                 string `db:"reason"`
}, error) {

	var dbResult []struct {
		Epoch                  uint64 `db:"epoch"`
		SlasherIndex           uint64 `db:"slasher"`
		SlasherPubkey          string `db:"slasher_pubkey"`
		SlashedValidatorIndex  uint64 `db:"slashedvalidator"`
		SlashedValidatorPubkey []byte `db:"slashedvalidator_pubkey"`
		Reason                 string `db:"reason"`
	}
	err := ReaderDb.Select(&dbResult, `
		WITH
			slashings AS (
				SELECT DISTINCT ON (slashedvalidator) 
					slot,
					epoch,
					slasher,
					slashedvalidator,
					reason
				FROM (
					SELECT
						blocks.slot, 
						blocks.epoch, 
						blocks.proposer AS slasher, 
						UNNEST(ARRAY(
							SELECT UNNEST(attestation1_indices)
								INTERSECT
							SELECT UNNEST(attestation2_indices)
						)) AS slashedvalidator, 
						'Attestation Violation' AS reason
					FROM blocks_attesterslashings 
					LEFT JOIN blocks ON blocks_attesterslashings.block_slot = blocks.slot
					WHERE blocks.status = '1' AND blocks.epoch > $1
					UNION ALL
						SELECT
							blocks.slot, 
							blocks.epoch, 
							blocks.proposer AS slasher, 
							blocks_proposerslashings.proposerindex AS slashedvalidator,
							'Proposer Violation' AS reason 
						FROM blocks_proposerslashings
						LEFT JOIN blocks ON blocks_proposerslashings.block_slot = blocks.slot
						WHERE blocks.status = '1' AND blocks.epoch > $1
				) a
				ORDER BY slashedvalidator, slot
			)
		SELECT slasher, vk.pubkey as slasher_pubkey, slashedvalidator, vv.pubkey as slashedvalidator_pubkey, epoch, reason
		FROM slashings s
	    INNER JOIN validators vk ON s.slasher = vk.validatorindex
		INNER JOIN validators vv ON s.slashedvalidator = vv.validatorindex`, epoch)
	if err != nil {
		return nil, err
	}
	return dbResult, nil
}<|MERGE_RESOLUTION|>--- conflicted
+++ resolved
@@ -47,30 +47,12 @@
 			Addr: address,
 		}))
 
-<<<<<<< HEAD
 	cacheManager := cache2.NewChain[any](
 		cache2.New[any](gocacheStore),
 		cache2.New[any](redisStore),
 	)
-	EkoCacheString = cacheManager
-
 	marshal := marshaler.New(cacheManager)
 	EkoCache = marshal
-=======
-		cacheManager := cache2.NewChain[any](
-			cache2.New[any](gocacheStore),
-			cache2.New[any](redisStore),
-		)
-		marshal := marshaler.New(cacheManager)
-		EkoCache = marshal
-	} else {
-		cacheManager := cache2.NewChain[any](
-			cache2.New[any](gocacheStore),
-		)
-		marshal := marshaler.New(cacheManager)
-		EkoCache = marshal
-	}
->>>>>>> 87129c05
 }
 
 func mustInitDB(writer *types.DatabaseConfig, reader *types.DatabaseConfig) (*sqlx.DB, *sqlx.DB) {
