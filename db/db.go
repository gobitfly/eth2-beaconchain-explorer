package db

import (
	"bytes"
	"database/sql"
	"eth2-exporter/metrics"
	"eth2-exporter/types"
	"eth2-exporter/utils"
	"fmt"
	"math/big"
	"regexp"
	"sort"
	"strconv"
	"strings"
	"time"

	"github.com/jmoiron/sqlx"

	"github.com/lib/pq"
	"github.com/prysmaticlabs/go-bitfield"
	"github.com/sirupsen/logrus"

	"github.com/jackc/pgx/v4/pgxpool"
)

var DBPGX *pgxpool.Conn

// DB is a pointer to the explorer-database
var DB *sqlx.DB

var logger = logrus.New().WithField("module", "db")

func mustInitDB(username, password, host, port, name string) *sqlx.DB {
	dbConn, err := sqlx.Open("pgx", fmt.Sprintf("postgres://%s:%s@%s:%s/%s?sslmode=disable", username, password, host, port, name))
	if err != nil {
		logger.Fatal(err)
	}

	// The golang sql driver does not properly implement PingContext
	// therefore we use a timer to catch db connection timeouts
	dbConnectionTimeout := time.NewTimer(15 * time.Second)
	go func() {
		<-dbConnectionTimeout.C
		logger.Fatalf("timeout while connecting to the database")
	}()
	err = dbConn.Ping()
	if err != nil {
		logger.Fatal(err)
	}
	dbConnectionTimeout.Stop()

	dbConn.SetConnMaxIdleTime(time.Second * 30)
	dbConn.SetConnMaxLifetime(time.Second * 60)

	return dbConn
}

func MustInitDB(username, password, host, port, name string) {
	DB = mustInitDB(username, password, host, port, name)
}

func GetEth1Deposits(address string, length, start uint64) ([]*types.EthOneDepositsData, error) {
	deposits := []*types.EthOneDepositsData{}

	err := DB.Select(&deposits, `
	SELECT 
		tx_hash,
		tx_input,
		tx_index,
		block_number,
		block_ts as block_ts,
		from_address,
		publickey,
		withdrawal_credentials,
		amount,
		signature,
		merkletree_index
	FROM 
		eth1_deposits
	ORDER BY block_ts DESC
	LIMIT $1
	OFFSET $2`, length, start)
	if err != nil {
		return nil, err
	}

	return deposits, nil
}

func GetEth1DepositsJoinEth2Deposits(query string, length, start uint64, orderBy, orderDir string, latestEpoch, validatorOnlineThresholdSlot uint64) ([]*types.EthOneDepositsData, uint64, error) {
	deposits := []*types.EthOneDepositsData{}

	if orderDir != "desc" && orderDir != "asc" {
		orderDir = "desc"
	}
	columns := []string{"tx_hash", "tx_input", "tx_index", "block_number", "block_ts", "from_address", "publickey", "withdrawal_credentials", "amount", "signature", "merkletree_index", "state", "valid_signature"}
	hasColumn := false
	for _, column := range columns {
		if orderBy == column {
			hasColumn = true
		}
	}
	if !hasColumn {
		orderBy = "block_ts"
	}

	var err error
	var totalCount uint64
	if query != "" {
		err = DB.Get(&totalCount, `
			SELECT COUNT(*) FROM eth1_deposits as eth1
			WHERE 
				ENCODE(eth1.publickey::bytea, 'hex') LIKE LOWER($1)
				OR ENCODE(eth1.withdrawal_credentials::bytea, 'hex') LIKE LOWER($1)
				OR ENCODE(eth1.from_address::bytea, 'hex') LIKE LOWER($1)
				OR ENCODE(tx_hash::bytea, 'hex') LIKE LOWER($1)
				OR CAST(eth1.block_number AS text) LIKE LOWER($1)`, query+"%")
	} else {
		err = DB.Get(&totalCount, "SELECT COUNT(*) FROM eth1_deposits")
	}
	if err != nil && err != sql.ErrNoRows {
		return nil, 0, err
	}

	if query != "" {
		err = DB.Select(&deposits, fmt.Sprintf(`
		SELECT 
			eth1.tx_hash as tx_hash,
			eth1.tx_input as tx_input,
			eth1.tx_index as tx_index,
			eth1.block_number as block_number,
			eth1.block_ts as block_ts,
			eth1.from_address as from_address,
			eth1.publickey as publickey,
			eth1.withdrawal_credentials as withdrawal_credentials,
			eth1.amount as amount,
			eth1.signature as signature,
			eth1.merkletree_index as merkletree_index,
			eth1.valid_signature as valid_signature,
			COALESCE(v.state, 'deposited') as state
		FROM
			eth1_deposits as eth1
		LEFT JOIN
			(
				SELECT pubkey,
				CASE 
					WHEN exitepoch <= $3 then 'exited'
					WHEN activationepoch > $3 then 'pending'
					WHEN slashed and activationepoch < $3 and (lastattestationslot < $4 OR lastattestationslot is null) then 'slashing_offline'
					WHEN slashed then 'slashing_online'
					WHEN activationepoch < $3 and (lastattestationslot < $4 OR lastattestationslot is null) then 'active_offline'
					ELSE 'active_online'
				END AS state
				FROM validators
			) as v
		ON
			v.pubkey = eth1.publickey
		WHERE
			ENCODE(eth1.publickey::bytea, 'hex') LIKE LOWER($5)
			OR ENCODE(eth1.withdrawal_credentials::bytea, 'hex') LIKE LOWER($5)
			OR ENCODE(eth1.from_address::bytea, 'hex') LIKE LOWER($5)
			OR ENCODE(tx_hash::bytea, 'hex') LIKE LOWER($5)
			OR CAST(eth1.block_number AS text) LIKE LOWER($5)
		ORDER BY %s %s
		LIMIT $1
		OFFSET $2`, orderBy, orderDir), length, start, latestEpoch, validatorOnlineThresholdSlot, query+"%")
	} else {
		err = DB.Select(&deposits, fmt.Sprintf(`
		SELECT 
			eth1.tx_hash as tx_hash,
			eth1.tx_input as tx_input,
			eth1.tx_index as tx_index,
			eth1.block_number as block_number,
			eth1.block_ts as block_ts,
			eth1.from_address as from_address,
			eth1.publickey as publickey,
			eth1.withdrawal_credentials as withdrawal_credentials,
			eth1.amount as amount,
			eth1.signature as signature,
			eth1.merkletree_index as merkletree_index,
			eth1.valid_signature as valid_signature,
			COALESCE(v.state, 'deposited') as state
		FROM
			eth1_deposits as eth1
			LEFT JOIN
			(
				SELECT pubkey,
				CASE 
					WHEN exitepoch <= $3 then 'exited'
					WHEN activationepoch > $3 then 'pending'
					WHEN slashed and activationepoch < $3 and (lastattestationslot < $4 OR lastattestationslot is null) then 'slashing_offline'
					WHEN slashed then 'slashing_online'
					WHEN activationepoch < $3 and (lastattestationslot < $4 OR lastattestationslot is null) then 'active_offline'
					ELSE 'active_online'
				END AS state
				FROM validators
			) as v
		ON
			v.pubkey = eth1.publickey
		ORDER BY %s %s
		LIMIT $1
		OFFSET $2`, orderBy, orderDir), length, start, latestEpoch, validatorOnlineThresholdSlot)
	}
	if err != nil && err != sql.ErrNoRows {
		return nil, 0, err
	}

	return deposits, totalCount, nil
}

func GetEth1DepositsCount() (uint64, error) {
	deposits := uint64(0)
	err := DB.Get(&deposits, `
	SELECT 
		Count(*)
	FROM 
		eth1_deposits
	`)
	if err != nil {
		return 0, err
	}
	return deposits, nil
}

func GetEth1DepositsLeaderboard(query string, length, start uint64, orderBy, orderDir string, latestEpoch uint64) ([]*types.EthOneDepositLeaderboardData, uint64, error) {
	deposits := []*types.EthOneDepositLeaderboardData{}

	if orderDir != "desc" && orderDir != "asc" {
		orderDir = "desc"
	}
	columns := []string{
		"from_address",
		"amount",
		"validcount",
		"invalidcount",
		"slashedcount",
		"totalcount",
		"activecount",
		"pendingcount",
		"voluntary_exit_count",
	}
	hasColumn := false
	for _, column := range columns {
		if orderBy == column {
			hasColumn = true
		}
	}
	if !hasColumn {
		orderBy = "amount"
	}

	var err error
	var totalCount uint64
	if query != "" {
		err = DB.Get(&totalCount, `
		SELECT
			COUNT(from_address)
			FROM
				(
					SELECT
						from_address
					FROM
						eth1_deposits as eth1
					WHERE
						ENCODE(eth1.from_address::bytea, 'hex') LIKE LOWER($1)
						GROUP BY from_address
				) as count
		`, query+"%")
	} else {
		err = DB.Get(&totalCount, "SELECT COUNT(*) FROM (SELECT from_address FROM eth1_deposits GROUP BY from_address) as count")
	}
	if err != nil && err != sql.ErrNoRows {
		return nil, 0, err
	}

	err = DB.Select(&deposits, fmt.Sprintf(`
		SELECT 
			from_address,
			SUM(amount) as amount,
			COUNT(CASE WHEN valid_signature = 't' THEN 1 END) as validcount,
			COUNT(CASE WHEN valid_signature = 'f' THEN 1 END) as invalidcount,
			COUNT(CASE WHEN v.slashed = 't' THEN 1 END) as slashedcount,
			COUNT(pubkey) as totalcount,
			COUNT(CASE WHEN v.slashed = 'f' and v.exitepoch > $3 and activationepoch < $3 THEN 1 END) as activecount,
			COUNT(CASE WHEN activationepoch > $3 THEN 1 END) as pendingcount,
			COUNT(CASE WHEN v.slashed = 'f' and v.exitepoch < $3 THEN 1 END) as voluntary_exit_count
		FROM
			eth1_deposits as eth1
		LEFT JOIN
			(
				SELECT 
					pubkey,
					slashed,
					exitepoch,
					activationepoch,
					COALESCE(validator_names.name, '') AS name
				FROM validators
				LEFT JOIN validator_names ON validators.pubkey = validator_names.publickey
			) as v
		ON
			v.pubkey = eth1.publickey
		WHERE
			ENCODE(eth1.from_address::bytea, 'hex') LIKE LOWER($4)
		GROUP BY eth1.from_address
		ORDER BY %s %s
		LIMIT $1
		OFFSET $2`, orderBy, orderDir), length, start, latestEpoch, query+"%")
	if err != nil && err != sql.ErrNoRows {
		return nil, 0, err
	}
	return deposits, totalCount, nil
}

func GetEth2Deposits(query string, length, start uint64, orderBy, orderDir string) ([]*types.EthTwoDepositData, error) {
	deposits := []*types.EthTwoDepositData{}
	// ENCODE(publickey::bytea, 'hex') LIKE $3 OR ENCODE(withdrawalcredentials::bytea, 'hex') LIKE $3 OR
	if orderDir != "desc" && orderDir != "asc" {
		orderDir = "desc"
	}
	columns := []string{"block_slot", "publickey", "amount", "withdrawalcredentials", "signature"}
	hasColumn := false
	for _, column := range columns {
		if orderBy == column {
			hasColumn = true
		}
	}
	if !hasColumn {
		orderBy = "block_slot"
	}

	if query != "" {
		err := DB.Select(&deposits, fmt.Sprintf(`
			SELECT 
				blocks_deposits.block_slot,
				blocks_deposits.block_index,
				blocks_deposits.proof,
				blocks_deposits.publickey,
				blocks_deposits.withdrawalcredentials,
				blocks_deposits.amount,
				blocks_deposits.signature
			FROM blocks_deposits
			WHERE ENCODE(publickey::bytea, 'hex') LIKE $3 OR ENCODE(withdrawalcredentials::bytea, 'hex') LIKE $3 OR CAST(block_slot as varchar) LIKE $3
			ORDER BY %s %s
			LIMIT $1
			OFFSET $2`, orderBy, orderDir), length, start, query+"%")
		if err != nil {
			return nil, err
		}
	} else {
		err := DB.Select(&deposits, fmt.Sprintf(`
			SELECT 
				blocks_deposits.block_slot,
				blocks_deposits.block_index,
				blocks_deposits.proof,
				blocks_deposits.publickey,
				blocks_deposits.withdrawalcredentials,
				blocks_deposits.amount,
				blocks_deposits.signature
			FROM blocks_deposits
			ORDER BY %s %s
			LIMIT $1
			OFFSET $2`, orderBy, orderDir), length, start)
		if err != nil {
			return nil, err
		}
	}

	return deposits, nil
}

func GetEth2DepositsCount() (uint64, error) {
	deposits := uint64(0)

	err := DB.Get(&deposits, `
	SELECT 
		Count(*)
	FROM 
		blocks_deposits
	`)
	if err != nil {
		return 0, err
	}

	return deposits, nil
}
func GetSlashingCount() (uint64, error) {
	slashings := uint64(0)

	err := DB.Get(&slashings, `
		SELECT SUM(count)
		FROM 
		(
			SELECT COUNT(*) 
			FROM 
				blocks_attesterslashings 
				INNER JOIN blocks on blocks.slot = blocks_attesterslashings.block_slot and blocks.status = '1'
			UNION 
			SELECT COUNT(*) 
			FROM 
				blocks_proposerslashings
				INNER JOIN blocks on blocks.slot = blocks_proposerslashings.block_slot and blocks.status = '1'
		) as tbl`)
	if err != nil {
		return 0, err
	}

	return slashings, nil
}

// GetLatestEpoch will return the latest epoch from the database
func GetLatestEpoch() (uint64, error) {
	var epoch uint64
	err := DB.Get(&epoch, "SELECT COALESCE(MAX(epoch), 0) FROM epochs")

	if err != nil {
		return 0, fmt.Errorf("error retrieving latest epoch from DB: %v", err)
	}

	return epoch, nil
}

// GetAllEpochs will return a collection of all of the epochs from the database
func GetAllEpochs() ([]uint64, error) {
	var epochs []uint64
	err := DB.Select(&epochs, "SELECT epoch FROM epochs ORDER BY epoch")

	if err != nil {
		return nil, fmt.Errorf("error retrieving all epochs from DB: %v", err)
	}

	return epochs, nil
}

// GetLastPendingAndProposedBlocks will return all proposed and pending blocks (ignores missed slots) from the database
func GetLastPendingAndProposedBlocks(startEpoch, endEpoch uint64) ([]*types.MinimalBlock, error) {
	var blocks []*types.MinimalBlock

	err := DB.Select(&blocks, "SELECT epoch, slot, blockroot FROM blocks WHERE epoch >= $1 AND epoch <= $2 AND blockroot != '\x01' ORDER BY slot DESC", startEpoch, endEpoch)

	if err != nil {
		return nil, fmt.Errorf("error retrieving last blocks (%v-%v) from DB: %v", startEpoch, endEpoch, err)
	}

	return blocks, nil
}

// GetBlocks will return all blocks for a range of epochs from the database
func GetBlocks(startEpoch, endEpoch uint64) ([]*types.MinimalBlock, error) {
	var blocks []*types.MinimalBlock

	err := DB.Select(&blocks, "SELECT epoch, slot, blockroot, parentroot FROM blocks WHERE epoch >= $1 AND epoch <= $2 AND length(blockroot) = 32 ORDER BY slot DESC", startEpoch, endEpoch)

	if err != nil {
		return nil, fmt.Errorf("error retrieving blocks for epoch %v to %v from DB: %v", startEpoch, endEpoch, err)
	}

	return blocks, nil
}

// GetValidatorPublicKey will return the public key for a specific validator from the database
func GetValidatorPublicKey(index uint64) ([]byte, error) {
	var publicKey []byte
	err := DB.Get(&publicKey, "SELECT pubkey FROM validators WHERE validatorindex = $1", index)

	return publicKey, err
}

// GetValidatorIndex will return the validator-index for a public key from the database
func GetValidatorIndex(publicKey []byte) (uint64, error) {
	var index uint64
	err := DB.Get(&index, "SELECT validatorindex FROM validators WHERE pubkey = $1", publicKey)

	return index, err
}

// GetValidatorDeposits will return eth1- and eth2-deposits for a public key from the database
func GetValidatorDeposits(publicKey []byte) (*types.ValidatorDeposits, error) {
	deposits := &types.ValidatorDeposits{}
	err := DB.Select(&deposits.Eth1Deposits, `
		SELECT tx_hash, tx_input, tx_index, block_number, EXTRACT(epoch FROM block_ts)::INT as block_ts, from_address, publickey, withdrawal_credentials, amount, signature, merkletree_index, valid_signature
		FROM eth1_deposits WHERE publickey = $1 ORDER BY block_number ASC`, publicKey)
	if err != nil {
		return nil, err
	}
	err = DB.Select(&deposits.Eth2Deposits, "SELECT * FROM blocks_deposits WHERE publickey = $1", publicKey)
	if err != nil {
		return nil, err
	}
	return deposits, nil
}

// UpdateCanonicalBlocks will update the blocks for an epoch range in the database
func UpdateCanonicalBlocks(startEpoch, endEpoch uint64, blocks []*types.MinimalBlock) error {
	if len(blocks) == 0 {
		return nil
	}
	start := time.Now()
	defer func() {
		metrics.TaskDuration.WithLabelValues("db_update_canonical_blocks").Observe(time.Since(start).Seconds())
	}()

	tx, err := DB.Begin()
	if err != nil {
		return fmt.Errorf("error starting db transactions: %v", err)
	}
	defer tx.Rollback()

	_, err = tx.Exec("UPDATE blocks SET status = 1 WHERE epoch >= $1 AND epoch <= $2 AND (status = '1' OR status = '3')", startEpoch, endEpoch)
	if err != nil {
		return err
	}

	for _, block := range blocks {
		if block.Canonical {
			continue
		}
		logger.Printf("marking block %x at slot %v as orphaned", block.BlockRoot, block.Slot)
		_, err = tx.Exec("UPDATE blocks SET status = '3' WHERE blockroot = $1", block.BlockRoot)
		if err != nil {
			return err
		}
	}
	return tx.Commit()
}

func SetBlockStatus(blocks []*types.CanonBlock) error {
	if len(blocks) == 0 {
		return nil
	}

	tx, err := DB.Begin()
	if err != nil {
		return fmt.Errorf("error starting db transactions: %v", err)
	}
	defer tx.Rollback()

	canonBlocks := make(pq.ByteaArray, 0)
	orphanedBlocks := make(pq.ByteaArray, 0)
	for _, block := range blocks {
		if !block.Canonical {
			logger.Printf("marking block %x at slot %v as orphaned", block.BlockRoot, block.Slot)
			orphanedBlocks = append(orphanedBlocks, block.BlockRoot)
		} else {
			logger.Printf("marking block %x at slot %v as canonical", block.BlockRoot, block.Slot)
			canonBlocks = append(canonBlocks, block.BlockRoot)
		}

	}

	_, err = tx.Exec("UPDATE blocks SET status = '1' WHERE blockroot = ANY($1)", canonBlocks)
	if err != nil {
		return err
	}

	_, err = tx.Exec("UPDATE blocks SET status = '3' WHERE blockroot = ANY($1)", orphanedBlocks)
	if err != nil {
		return err
	}

	return tx.Commit()
}

// SaveValidatorQueue will save the validator queue into the database
func SaveValidatorQueue(validators *types.ValidatorQueue) error {
	enteringValidatorsCount := len(validators.ActivationPublicKeys)
	exitingValidatorsCount := len(validators.ExitPublicKeys)
	_, err := DB.Exec(`
		INSERT INTO queue (ts, entering_validators_count, exiting_validators_count)
		VALUES (date_trunc('hour', now()), $1, $2)
		ON CONFLICT (ts) DO UPDATE SET
			entering_validators_count = excluded.entering_validators_count, 
			exiting_validators_count = excluded.exiting_validators_count`,
		enteringValidatorsCount, exitingValidatorsCount)
	return err
}

func SaveBlock(block *types.Block) error {

	blocksMap := make(map[uint64]map[string]*types.Block)
	if blocksMap[block.Slot] == nil {
		blocksMap[block.Slot] = make(map[string]*types.Block)
	}
	blocksMap[block.Slot][fmt.Sprintf("%x", block.BlockRoot)] = block

	tx, err := DB.Begin()
	if err != nil {
		return fmt.Errorf("error starting db transactions: %v", err)
	}
	defer tx.Rollback()

	logger.Infof("exporting block data")
	err = saveBlocks(blocksMap, tx)
	if err != nil {
		logger.Fatalf("error saving blocks to db: %v", err)
		return fmt.Errorf("error saving blocks to db: %v", err)
	}

	err = tx.Commit()
	if err != nil {
		return fmt.Errorf("error committing db transaction: %v", err)
	}

	return nil
}

// SaveEpoch will stave the epoch data into the database
func SaveEpoch(data *types.EpochData) error {
	start := time.Now()
	defer func() {
		metrics.TaskDuration.WithLabelValues("db_save_epoch").Observe(time.Since(start).Seconds())
	}()

	tx, err := DB.Begin()
	if err != nil {
		return fmt.Errorf("error starting db transactions: %v", err)
	}
	defer tx.Rollback()

	logger.Infof("starting export of epoch %v", data.Epoch)

	logger.Infof("exporting block data")
	err = saveBlocks(data.Blocks, tx)
	if err != nil {
		logger.Fatalf("error saving blocks to db: %v", err)
		return fmt.Errorf("error saving blocks to db: %v", err)
	}

	logger.Infof("exporting validators data")
	err = saveValidators(data.Epoch, data.Validators, tx)
	if err != nil {
		return fmt.Errorf("error saving validators to db: %v", err)
	}

	logger.Infof("exporting proposal assignments data")
	err = saveValidatorProposalAssignments(data.Epoch, data.ValidatorAssignmentes.ProposerAssignments, tx)
	if err != nil {
		return fmt.Errorf("error saving validator assignments to db: %v", err)
	}

	logger.Infof("exporting attestation assignments data")
	err = saveValidatorAttestationAssignments(data.Epoch, data.ValidatorAssignmentes.AttestorAssignments, tx)
	if err != nil {
		return fmt.Errorf("error saving validator assignments to db: %v", err)
	}

	logger.Infof("exporting validator balance data")
	err = saveValidatorBalances(data.Epoch, data.Validators, tx)
	if err != nil {
		return fmt.Errorf("error saving validator balances to db: %v", err)
	}

	// only export recent validator balances if the epoch is within the threshold
	if uint64(utils.TimeToEpoch(time.Now())) > data.Epoch-5 {
		logger.Infof("exporting recent validator balance data")
		err = saveValidatorBalancesRecent(data.Epoch, data.Validators, tx)
		if err != nil {
			return fmt.Errorf("error saving recent validator balances to db: %v", err)
		}
	} else {
		logger.Infof("skipping export of recent validator balance data")
	}

	logger.Infof("exporting epoch statistics data")
	proposerSlashingsCount := 0
	attesterSlashingsCount := 0
	attestationsCount := 0
	depositCount := 0
	voluntaryExitCount := 0

	for _, slot := range data.Blocks {
		for _, b := range slot {
			proposerSlashingsCount += len(b.ProposerSlashings)
			attesterSlashingsCount += len(b.AttesterSlashings)
			attestationsCount += len(b.Attestations)
			depositCount += len(b.Deposits)
			voluntaryExitCount += len(b.VoluntaryExits)
		}
	}

	validatorBalanceSum := new(big.Int)
	validatorsCount := 0
	for _, v := range data.Validators {
		if v.ExitEpoch > data.Epoch && v.ActivationEpoch <= data.Epoch {
			validatorsCount++
			validatorBalanceSum = new(big.Int).Add(validatorBalanceSum, new(big.Int).SetUint64(v.Balance))
		}
	}

	validatorBalanceAverage := new(big.Int).Div(validatorBalanceSum, new(big.Int).SetInt64(int64(validatorsCount)))

	_, err = tx.Exec(`
		INSERT INTO epochs (
			epoch, 
			blockscount, 
			proposerslashingscount, 
			attesterslashingscount, 
			attestationscount, 
			depositscount, 
			voluntaryexitscount, 
			validatorscount, 
			averagevalidatorbalance, 
			totalvalidatorbalance,
			finalized, 
			eligibleether, 
			globalparticipationrate, 
			votedether
		)
		VALUES ($1, $2, $3, $4, $5, $6, $7, $8, $9, $10, $11, $12, $13, $14) 
		ON CONFLICT (epoch) DO UPDATE SET 
			blockscount             = excluded.blockscount, 
			proposerslashingscount  = excluded.proposerslashingscount,
			attesterslashingscount  = excluded.attesterslashingscount,
			attestationscount       = excluded.attestationscount,
			depositscount           = excluded.depositscount,
			voluntaryexitscount     = excluded.voluntaryexitscount,
			validatorscount         = excluded.validatorscount,
			averagevalidatorbalance = excluded.averagevalidatorbalance,
			totalvalidatorbalance   = excluded.totalvalidatorbalance,
			finalized               = excluded.finalized,
			eligibleether           = excluded.eligibleether,
			globalparticipationrate = excluded.globalparticipationrate,
			votedether              = excluded.votedether`,
		data.Epoch,
		len(data.Blocks),
		proposerSlashingsCount,
		attesterSlashingsCount,
		attestationsCount,
		depositCount,
		voluntaryExitCount,
		validatorsCount,
		validatorBalanceAverage.Uint64(),
		validatorBalanceSum.Uint64(),
		data.EpochParticipationStats.Finalized,
		data.EpochParticipationStats.EligibleEther,
		data.EpochParticipationStats.GlobalParticipationRate,
		data.EpochParticipationStats.VotedEther)

	if err != nil {
		return fmt.Errorf("error executing save epoch statement: %v", err)
	}

	err = saveGraffitiwall(data.Blocks, tx)
	if err != nil {
		return fmt.Errorf("error saving graffitiwall: %v", err)
	}
	err = tx.Commit()
	if err != nil {
		return fmt.Errorf("error committing db transaction: %v", err)
	}

	logger.Infof("export of epoch %v completed, took %v", data.Epoch, time.Since(start))
	return nil
}

func saveGraffitiwall(blocks map[uint64]map[string]*types.Block, tx *sql.Tx) error {
	start := time.Now()
	defer func() {
		metrics.TaskDuration.WithLabelValues("db_save_graffitiwall").Observe(time.Since(start).Seconds())
	}()

	stmtGraffitiwall, err := tx.Prepare(`
		INSERT INTO graffitiwall (
			x,
			y,
			color,
			slot,
			validator
		)
		VALUES ($1, $2, $3, $4, $5)
		ON CONFLICT (x, y) DO UPDATE SET
										 color         = EXCLUDED.color,
										 slot          = EXCLUDED.slot,
										 validator     = EXCLUDED.validator
		WHERE excluded.slot > graffitiwall.slot;
		`)
	if err != nil {
		return err
	}
	defer stmtGraffitiwall.Close()

	graffitiWallRegex := regexp.MustCompile("graffitiwall:([0-9]{1,3}):([0-9]{1,3}):#([0-9a-fA-F]{6})")

	for _, slot := range blocks {
		for _, block := range slot {
			matches := graffitiWallRegex.FindStringSubmatch(string(block.Graffiti))
			if len(matches) == 4 {
				x, err := strconv.Atoi(matches[1])
				if err != nil || x >= 1000 {
					return fmt.Errorf("error parsing x coordinate for graffiti %v of block %v", string(block.Graffiti), block.Slot)
				}

				y, err := strconv.Atoi(matches[2])
				if err != nil || y >= 1000 {
					return fmt.Errorf("error parsing y coordinate for graffiti %v of block %v", string(block.Graffiti), block.Slot)
				}
				color := matches[3]

				logger.Infof("set graffiti at %v - %v with color %v for slot %v by validator %v", x, y, color, block.Slot, block.Proposer)
				_, err = stmtGraffitiwall.Exec(x, y, color, block.Slot, block.Proposer)

				if err != nil {
					return fmt.Errorf("error executing graffitiwall statement: %v", err)
				}
			}
		}
	}
	return nil
}

func saveValidators(epoch uint64, validators []*types.Validator, tx *sql.Tx) error {
	start := time.Now()
	defer func() {
		metrics.TaskDuration.WithLabelValues("db_save_validators").Observe(time.Since(start).Seconds())
	}()

	batchSize := 4000
	var lenActivatedValidators int
	var lastActivatedValidatorIdx uint64

	for _, v := range validators {
		if !(v.ActivationEpoch <= epoch && epoch < v.ExitEpoch) {
			continue
		}
		lenActivatedValidators++
		if v.Index < lastActivatedValidatorIdx {
			continue
		}
		lastActivatedValidatorIdx = v.Index
	}

	for b := 0; b < len(validators); b += batchSize {
		start := b
		end := b + batchSize
		if len(validators) < end {
			end = len(validators)
		}

		valueStrings := make([]string, 0, batchSize)
		valueArgs := make([]interface{}, 0, batchSize*13)
		for i, v := range validators[start:end] {

			if v.WithdrawableEpoch == 18446744073709551615 {
				v.WithdrawableEpoch = 9223372036854775807
			}
			if v.ExitEpoch == 18446744073709551615 {
				v.ExitEpoch = 9223372036854775807
			}
			if v.ActivationEligibilityEpoch == 18446744073709551615 {
				v.ActivationEligibilityEpoch = 9223372036854775807
			}
			if v.ActivationEpoch == 18446744073709551615 {
				v.ActivationEpoch = 9223372036854775807
			}
			if v.ActivationEligibilityEpoch < 9223372036854775807 && v.ActivationEpoch == 9223372036854775807 {
				// see: https://github.com/ethereum/eth2.0-specs/blob/master/specs/phase0/beacon-chain.md#get_validator_churn_limit
				// validator_churn_limit = max(MIN_PER_EPOCH_CHURN_LIMIT, len(active_validator_indices) // CHURN_LIMIT_QUOTIENT)
				// validator_churn_limit = max(4, len(active_set) / 2**16)
				// validator.activationepoch = epoch + validator.positioninactivationqueue / validator_churn_limit
				// note: this is only an estimation
				positionInActivationQueue := v.Index - lastActivatedValidatorIdx
				churnLimit := float64(lenActivatedValidators) / 65536
				if churnLimit < 4 {
					churnLimit = 4
				}
				if v.ActivationEligibilityEpoch > epoch {
					v.ActivationEpoch = v.ActivationEligibilityEpoch + uint64(float64(positionInActivationQueue)/churnLimit)
				} else {
					v.ActivationEpoch = epoch + uint64(float64(positionInActivationQueue)/churnLimit)
				}
			}

			valueStrings = append(valueStrings, fmt.Sprintf("($%d, $%d, $%d, $%d, $%d, $%d, $%d, $%d, $%d, $%d, $%d, $%d, $%d, $%d)", i*14+1, i*14+2, i*14+3, i*14+4, i*14+5, i*14+6, i*14+7, i*14+8, i*14+9, i*14+10, i*14+11, i*14+12, i*14+13, i*14+14))
			valueArgs = append(valueArgs, v.Index)
			valueArgs = append(valueArgs, v.PublicKey)
			valueArgs = append(valueArgs, v.WithdrawableEpoch)
			valueArgs = append(valueArgs, v.WithdrawalCredentials)
			valueArgs = append(valueArgs, v.Balance)
			valueArgs = append(valueArgs, v.EffectiveBalance)
			valueArgs = append(valueArgs, v.Slashed)
			valueArgs = append(valueArgs, v.ActivationEligibilityEpoch)
			valueArgs = append(valueArgs, v.ActivationEpoch)
			valueArgs = append(valueArgs, v.ExitEpoch)
			valueArgs = append(valueArgs, v.Balance1d)
			valueArgs = append(valueArgs, v.Balance7d)
			valueArgs = append(valueArgs, v.Balance31d)
			valueArgs = append(valueArgs, fmt.Sprintf("%x", v.PublicKey))
		}
		stmt := fmt.Sprintf(`
		INSERT INTO validators (
			validatorindex,
			pubkey,
			withdrawableepoch,
			withdrawalcredentials,
			balance,
			effectivebalance,
			slashed,
			activationeligibilityepoch,
			activationepoch,
			exitepoch,
			balance1d,
			balance7d,
			balance31d,
			pubkeyhex
		) 
		VALUES %s
		ON CONFLICT (validatorindex) DO UPDATE SET 
			pubkey                     = EXCLUDED.pubkey,
			withdrawableepoch          = EXCLUDED.withdrawableepoch,
			withdrawalcredentials      = EXCLUDED.withdrawalcredentials,
			balance                    = EXCLUDED.balance,
			effectivebalance           = EXCLUDED.effectivebalance,
			slashed                    = EXCLUDED.slashed,
			activationeligibilityepoch = EXCLUDED.activationeligibilityepoch,
			activationepoch            = EXCLUDED.activationepoch,
			exitepoch                  = EXCLUDED.exitepoch,
			balance1d                  = EXCLUDED.balance1d,
			balance7d                  = EXCLUDED.balance7d,
			balance31d                 = EXCLUDED.balance31d,
			pubkeyhex                  = EXCLUDED.pubkeyhex`, strings.Join(valueStrings, ","))
		_, err := tx.Exec(stmt, valueArgs...)
		if err != nil {
			return err
		}

		logger.Infof("saving validator batch %v completed", b)
	}

	logger.Infof("saving validator status")
	var latestBlock uint64
	err := DB.Get(&latestBlock, "SELECT COALESCE(MAX(slot), 0) FROM blocks WHERE status = '1'")
	if err != nil {
		return err
	}

	thresholdSlot := latestBlock - 64
	if latestBlock < 64 {
		thresholdSlot = 0
	}

	s := time.Now()
	_, err = tx.Exec(`UPDATE validators SET status = CASE 
				WHEN exitepoch <= $1 and slashed then 'slashed'
				WHEN exitepoch <= $1 then 'exited'
				WHEN activationeligibilityepoch = 9223372036854775807 then 'deposited'
				WHEN activationepoch > $1 then 'pending'
				WHEN slashed and activationepoch < $1 and (lastattestationslot < $2 OR lastattestationslot is null) then 'slashing_offline'
				WHEN slashed then 'slashing_online'
				WHEN exitepoch < 9223372036854775807 and (lastattestationslot < $2 OR lastattestationslot is null) then 'exiting_offline'
				WHEN exitepoch < 9223372036854775807 then 'exiting_online'
				WHEN activationepoch < $1 and (lastattestationslot < $2 OR lastattestationslot is null) then 'active_offline' 
				ELSE 'active_online'
			END`, latestBlock/32, thresholdSlot)
	if err != nil {
		return err
	}
	metrics.TaskDuration.WithLabelValues("db_update_validator_status").Observe(time.Since(s).Seconds())
	logger.Infof("saving validator status completed, took %v", time.Since(s))

	s = time.Now()
	_, err = tx.Exec("update validators set balanceactivation = (select balance from validator_balances_p where validator_balances_p.week = validators.activationepoch / 1575 and validator_balances_p.epoch = validators.activationepoch and validator_balances_p.validatorindex = validators.validatorindex) WHERE balanceactivation IS NULL;")
	if err != nil {
		return err
	}
	logger.Infof("updating validator activation epoch balance completed, took %v", time.Since(s))

	return nil
}

func saveValidatorProposalAssignments(epoch uint64, assignments map[uint64]uint64, tx *sql.Tx) error {
	start := time.Now()
	defer func() {
		metrics.TaskDuration.WithLabelValues("db_save_proposal_assignments").Observe(time.Since(start).Seconds())
	}()

	stmt, err := tx.Prepare(`
		INSERT INTO proposal_assignments (epoch, validatorindex, proposerslot, status)
		VALUES ($1, $2, $3, $4)
		ON CONFLICT (epoch, validatorindex, proposerslot) DO NOTHING`)
	if err != nil {
		return err
	}
	defer stmt.Close()

	for slot, validator := range assignments {
		_, err := stmt.Exec(epoch, validator, slot, 0)
		if err != nil {
			return fmt.Errorf("error executing save validator proposal assignment statement: %v", err)
		}
	}

	return nil
}

func saveValidatorAttestationAssignments(epoch uint64, assignments map[string]uint64, tx *sql.Tx) error {
	start := time.Now()
	defer func() {
		metrics.TaskDuration.WithLabelValues("db_save_attestation_assignments").Observe(time.Since(start).Seconds())
	}()

	//args := make([][]interface{}, 0, len(assignments))
	argsWeek := make([][]interface{}, 0, len(assignments))
	for key, validator := range assignments {
		keySplit := strings.Split(key, "-")
		//args = append(args, []interface{}{epoch, validator, keySplit[0], keySplit[1], 0})
		argsWeek = append(argsWeek, []interface{}{epoch, validator, keySplit[0], keySplit[1], 0, epoch / 1575})
	}

	batchSize := 10000

	//for b := 0; b < len(args); b += batchSize {
	//	start := b
	//	end := b + batchSize
	//	if len(args) < end {
	//		end = len(args)
	//	}
	//
	//	valueStrings := make([]string, 0, batchSize)
	//	valueArgs := make([]interface{}, 0, batchSize*5)
	//	for i, v := range args[start:end] {
	//		valueStrings = append(valueStrings, fmt.Sprintf("($%d, $%d, $%d, $%d, $%d)", i*5+1, i*5+2, i*5+3, i*5+4, i*5+5))
	//		valueArgs = append(valueArgs, v...)
	//	}
	//	stmt := fmt.Sprintf(`
	//	INSERT INTO attestation_assignments (epoch, validatorindex, attesterslot, committeeindex, status)
	//	VALUES %s
	//	ON CONFLICT (epoch, validatorindex, attesterslot, committeeindex) DO NOTHING`, strings.Join(valueStrings, ","))
	//	_, err := tx.Exec(stmt, valueArgs...)
	//	if err != nil {
	//		return fmt.Errorf("error executing save validator attestation assignment statement: %v", err)
	//	}
	//}

	for b := 0; b < len(argsWeek); b += batchSize {
		start := b
		end := b + batchSize
		if len(argsWeek) < end {
			end = len(argsWeek)
		}

		valueStrings := make([]string, 0, batchSize)
		valueArgs := make([]interface{}, 0, batchSize*6)
		for i, v := range argsWeek[start:end] {
			valueStrings = append(valueStrings, fmt.Sprintf("($%d, $%d, $%d, $%d, $%d, $%d)", i*6+1, i*6+2, i*6+3, i*6+4, i*6+5, i*6+6))
			valueArgs = append(valueArgs, v...)
		}
		stmt := fmt.Sprintf(`
		INSERT INTO attestation_assignments_p (epoch, validatorindex, attesterslot, committeeindex, status, week)
		VALUES %s
		ON CONFLICT (validatorindex, week, epoch) DO UPDATE SET attesterslot = EXCLUDED.attesterslot, committeeindex = EXCLUDED.committeeindex`, strings.Join(valueStrings, ","))
		_, err := tx.Exec(stmt, valueArgs...)
		if err != nil {
			return fmt.Errorf("error executing save validator attestation assignment statement: %v", err)
		}
	}

	return nil
}

func saveValidatorBalances(epoch uint64, validators []*types.Validator, tx *sql.Tx) error {
	start := time.Now()
	defer func() {
		metrics.TaskDuration.WithLabelValues("db_save_validator_balances").Observe(time.Since(start).Seconds())
	}()

	batchSize := 10000

	//for b := 0; b < len(validators); b += batchSize {
	//	start := b
	//	end := b + batchSize
	//	if len(validators) < end {
	//		end = len(validators)
	//	}
	//
	//	valueStrings := make([]string, 0, batchSize)
	//	valueArgs := make([]interface{}, 0, batchSize*4)
	//	for i, v := range validators[start:end] {
	//		valueStrings = append(valueStrings, fmt.Sprintf("($%d, $%d, $%d, $%d)", i*4+1, i*4+2, i*4+3, i*4+4))
	//		valueArgs = append(valueArgs, epoch)
	//		valueArgs = append(valueArgs, v.Index)
	//		valueArgs = append(valueArgs, v.Balance)
	//		valueArgs = append(valueArgs, v.EffectiveBalance)
	//	}
	//	stmt := fmt.Sprintf(`
	//	INSERT INTO validator_balances (epoch, validatorindex, balance, effectivebalance)
	//	VALUES %s
	//	ON CONFLICT (epoch, validatorindex) DO UPDATE SET
	//		balance          = EXCLUDED.balance,
	//		effectivebalance = EXCLUDED.effectivebalance`, strings.Join(valueStrings, ","))
	//	_, err := tx.Exec(stmt, valueArgs...)
	//	if err != nil {
	//		return err
	//	}
	//}

	for b := 0; b < len(validators); b += batchSize {
		start := b
		end := b + batchSize
		if len(validators) < end {
			end = len(validators)
		}

		valueStrings := make([]string, 0, batchSize)
		valueArgs := make([]interface{}, 0, batchSize*5)
		for i, v := range validators[start:end] {
			valueStrings = append(valueStrings, fmt.Sprintf("($%d, $%d, $%d, $%d, $%d)", i*5+1, i*5+2, i*5+3, i*5+4, i*5+5))
			valueArgs = append(valueArgs, epoch)
			valueArgs = append(valueArgs, v.Index)
			valueArgs = append(valueArgs, v.Balance)
			valueArgs = append(valueArgs, v.EffectiveBalance)
			valueArgs = append(valueArgs, epoch/1575)
		}
		stmt := fmt.Sprintf(`
		INSERT INTO validator_balances_p (epoch, validatorindex, balance, effectivebalance, week)
		VALUES %s
		ON CONFLICT (epoch, validatorindex, week) DO UPDATE SET
			balance          = EXCLUDED.balance,
			effectivebalance = EXCLUDED.effectivebalance`, strings.Join(valueStrings, ","))
		_, err := tx.Exec(stmt, valueArgs...)
		if err != nil {
			return err
		}
	}

	return nil
}

func saveValidatorBalancesRecent(epoch uint64, validators []*types.Validator, tx *sql.Tx) error {
	start := time.Now()
	defer func() {
		metrics.TaskDuration.WithLabelValues("db_save_validator_balances_recent").Observe(time.Since(start).Seconds())
	}()

	batchSize := 10000

	for b := 0; b < len(validators); b += batchSize {
		start := b
		end := b + batchSize
		if len(validators) < end {
			end = len(validators)
		}

		valueStrings := make([]string, 0, batchSize)
		valueArgs := make([]interface{}, 0, batchSize*3)
		for i, v := range validators[start:end] {
			valueStrings = append(valueStrings, fmt.Sprintf("($%d, $%d, $%d)", i*3+1, i*3+2, i*3+3))
			valueArgs = append(valueArgs, epoch)
			valueArgs = append(valueArgs, v.Index)
			valueArgs = append(valueArgs, v.Balance)
		}
		stmt := fmt.Sprintf(`
			INSERT INTO validator_balances_recent (epoch, validatorindex, balance)
			VALUES %s
			ON CONFLICT (epoch, validatorindex) DO UPDATE SET
				balance = EXCLUDED.balance`, strings.Join(valueStrings, ","))

		_, err := tx.Exec(stmt, valueArgs...)
		if err != nil {
			return err
		}
	}

	if epoch > 10 {
		_, err := tx.Exec("DELETE FROM validator_balances_recent WHERE epoch < $1", epoch-10)
		if err != nil {
			return err
		}
	}

	return nil
}

func saveBlocks(blocks map[uint64]map[string]*types.Block, tx *sql.Tx) error {
	start := time.Now()
	defer func() {
		metrics.TaskDuration.WithLabelValues("db_save_blocks").Observe(time.Since(start).Seconds())
	}()

	stmtBlock, err := tx.Prepare(`
		INSERT INTO blocks (epoch, slot, blockroot, parentroot, stateroot, signature, randaoreveal, graffiti, eth1data_depositroot, eth1data_depositcount, eth1data_blockhash, proposerslashingscount, attesterslashingscount, attestationscount, depositscount, voluntaryexitscount, proposer, status)
		VALUES ($1, $2, $3, $4, $5, $6, $7, $8, $9, $10, $11, $12, $13, $14, $15, $16, $17, $18)
		ON CONFLICT (slot, blockroot) DO NOTHING`)
	if err != nil {
		return err
	}
	defer stmtBlock.Close()

	stmtProposerSlashing, err := tx.Prepare(`
		INSERT INTO blocks_proposerslashings (block_slot, block_index, block_root, proposerindex, header1_slot, header1_parentroot, header1_stateroot, header1_bodyroot, header1_signature, header2_slot, header2_parentroot, header2_stateroot, header2_bodyroot, header2_signature)
		VALUES ($1, $2, $3, $4, $5, $6, $7, $8, $9, $10, $11, $12, $13, $14)
		ON CONFLICT (block_slot, block_index) DO NOTHING`)
	if err != nil {
		return err
	}
	defer stmtProposerSlashing.Close()

	stmtAttesterSlashing, err := tx.Prepare(`
		INSERT INTO blocks_attesterslashings (block_slot, block_index, block_root, attestation1_indices, attestation1_signature, attestation1_slot, attestation1_index, attestation1_beaconblockroot, attestation1_source_epoch, attestation1_source_root, attestation1_target_epoch, attestation1_target_root, attestation2_indices, attestation2_signature, attestation2_slot, attestation2_index, attestation2_beaconblockroot, attestation2_source_epoch, attestation2_source_root, attestation2_target_epoch, attestation2_target_root)
		VALUES ($1, $2, $3, $4, $5, $6, $7, $8, $9, $10, $11, $12, $13, $14, $15, $16, $17, $18, $19, $20, $21)
		ON CONFLICT (block_slot, block_index) DO UPDATE SET attestation1_indices = excluded.attestation1_indices, attestation2_indices = excluded.attestation2_indices`)
	if err != nil {
		return err
	}
	defer stmtAttesterSlashing.Close()

	stmtAttestations, err := tx.Prepare(`
		INSERT INTO blocks_attestations (block_slot, block_index, block_root, aggregationbits, validators, signature, slot, committeeindex, beaconblockroot, source_epoch, source_root, target_epoch, target_root)
		VALUES ($1, $2, $3, $4, $5, $6, $7, $8, $9, $10, $11, $12, $13)
		ON CONFLICT (block_slot, block_index) DO NOTHING`)
	if err != nil {
		return err
	}
	defer stmtAttestations.Close()

	stmtDeposits, err := tx.Prepare(`
		INSERT INTO blocks_deposits (block_slot, block_index, block_root, proof, publickey, withdrawalcredentials, amount, signature)
		VALUES ($1, $2, $3, $4, $5, $6, $7, $8) 
		ON CONFLICT (block_slot, block_index) DO NOTHING`)
	if err != nil {
		return err
	}
	defer stmtDeposits.Close()

	stmtVoluntaryExits, err := tx.Prepare(`
		INSERT INTO blocks_voluntaryexits (block_slot, block_index, block_root, epoch, validatorindex, signature)
		VALUES ($1, $2, $3, $4, $5, $6)
		ON CONFLICT (block_slot, block_index) DO NOTHING`)
	if err != nil {
		return err
	}
	defer stmtVoluntaryExits.Close()

	stmtProposalAssignments, err := tx.Prepare(`
		INSERT INTO proposal_assignments (epoch, validatorindex, proposerslot, status)
		VALUES ($1, $2, $3, $4)
		ON CONFLICT (epoch, validatorindex, proposerslot) DO UPDATE SET status = excluded.status`)
	if err != nil {
		return err
	}
	defer stmtProposalAssignments.Close()

	stmtValidatorsLastAttestationSlot, err := tx.Prepare(`UPDATE validators SET lastattestationslot = $1 WHERE validatorindex = ANY($2::int[])`)
	if err != nil {
		return err
	}
	defer stmtValidatorsLastAttestationSlot.Close()

	slots := make([]uint64, 0, len(blocks))
	for slot := range blocks {
		slots = append(slots, slot)
	}
	sort.Slice(slots, func(i, j int) bool {
		return slots[i] < slots[j]
	})

	for _, slot := range slots {
		for _, b := range blocks[slot] {
			var dbBlockRootHash []byte
			err := DB.Get(&dbBlockRootHash, "SELECT blockroot FROM blocks WHERE slot = $1 and blockroot = $2", b.Slot, b.BlockRoot)

			if err == nil && bytes.Compare(dbBlockRootHash, b.BlockRoot) == 0 {
				logger.Printf("skipping export of block %x at slot %v as it is already present in the db", b.BlockRoot, b.Slot)
				continue
			}
			start := time.Now()
			logger.Infof("exporting block %x at slot %v", b.BlockRoot, b.Slot)

			logger.Infof("deleting placeholder block")
			_, err = tx.Exec("DELETE FROM blocks WHERE slot = $1 AND length(blockroot) = 1", b.Slot) // Delete placeholder block
			if err != nil {
				return fmt.Errorf("error deleting placeholder block: %v", err)
			}

			// Set proposer to MAX_SQL_INTEGER if it is the genesis-block (since we are using integers for validator-indices right now)
			if b.Slot == 0 {
				b.Proposer = 2147483647
			}

			n := time.Now()

			logger.Tracef("writing block data: %v", b.Eth1Data.DepositRoot)
			_, err = stmtBlock.Exec(b.Slot/utils.Config.Chain.SlotsPerEpoch,
				b.Slot,
				b.BlockRoot,
				b.ParentRoot,
				b.StateRoot,
				b.Signature,
				b.RandaoReveal,
				b.Graffiti,
				b.Eth1Data.DepositRoot,
				b.Eth1Data.DepositCount,
				b.Eth1Data.BlockHash,
				len(b.ProposerSlashings),
				len(b.AttesterSlashings),
				len(b.Attestations),
				len(b.Deposits),
				len(b.VoluntaryExits),
				b.Proposer,
				strconv.FormatUint(b.Status, 10))
			if err != nil {
				return fmt.Errorf("error executing stmtBlocks for block %v: %v", b.Slot, err)
			}

			logger.Tracef("done, took %v", time.Since(n))
			n = time.Now()
			logger.Tracef("writing proposer slashings data")
			for i, ps := range b.ProposerSlashings {
				_, err := stmtProposerSlashing.Exec(b.Slot, i, b.BlockRoot, ps.ProposerIndex, ps.Header1.Slot, ps.Header1.ParentRoot, ps.Header1.StateRoot, ps.Header1.BodyRoot, ps.Header1.Signature, ps.Header2.Slot, ps.Header2.ParentRoot, ps.Header2.StateRoot, ps.Header2.BodyRoot, ps.Header2.Signature)
				if err != nil {
					return fmt.Errorf("error executing stmtProposerSlashing for block %v: %v", b.Slot, err)
				}
			}
			logger.Tracef("done, took %v", time.Since(n))
			n = time.Now()

			logger.Tracef("writing attester slashings data")
			for i, as := range b.AttesterSlashings {
				_, err := stmtAttesterSlashing.Exec(b.Slot, i, b.BlockRoot, pq.Array(as.Attestation1.AttestingIndices), as.Attestation1.Signature, as.Attestation1.Data.Slot, as.Attestation1.Data.CommitteeIndex, as.Attestation1.Data.BeaconBlockRoot, as.Attestation1.Data.Source.Epoch, as.Attestation1.Data.Source.Root, as.Attestation1.Data.Target.Epoch, as.Attestation1.Data.Target.Root, pq.Array(as.Attestation2.AttestingIndices), as.Attestation2.Signature, as.Attestation2.Data.Slot, as.Attestation2.Data.CommitteeIndex, as.Attestation2.Data.BeaconBlockRoot, as.Attestation2.Data.Source.Epoch, as.Attestation2.Data.Source.Root, as.Attestation2.Data.Target.Epoch, as.Attestation2.Data.Target.Root)
				if err != nil {
					return fmt.Errorf("error executing stmtAttesterSlashing for block %v: %v", b.Slot, err)
				}
			}
			logger.Tracef("done, took %v", time.Since(n))
			n = time.Now()

			logger.Tracef("writing attestation data")

			for i, a := range b.Attestations {
				//attestationAssignmentsArgs := make([][]interface{}, 0, 20000)
				attestationAssignmentsArgsWeek := make([][]interface{}, 0, 20000)
				attestingValidators := make([]string, 0, 20000)

				for _, validator := range a.Attesters {
					//attestationAssignmentsArgs = append(attestationAssignmentsArgs, []interface{}{a.Data.Slot / utils.Config.Chain.SlotsPerEpoch, validator, a.Data.Slot, a.Data.CommitteeIndex, 1, b.Slot})
					attestationAssignmentsArgsWeek = append(attestationAssignmentsArgsWeek, []interface{}{a.Data.Slot / utils.Config.Chain.SlotsPerEpoch, validator, a.Data.Slot, a.Data.CommitteeIndex, 1, b.Slot, a.Data.Slot / utils.Config.Chain.SlotsPerEpoch / 1575})
					attestingValidators = append(attestingValidators, strconv.FormatUint(validator, 10))
				}

				batchSize := 10000

				//for batch := 0; batch < len(attestationAssignmentsArgs); batch += batchSize {
				//	start := batch
				//	end := batch + batchSize
				//	if len(attestationAssignmentsArgs) < end {
				//		end = len(attestationAssignmentsArgs)
				//	}
				//
				//	valueStrings := make([]string, 0, batchSize)
				//	valueArgs := make([]interface{}, 0, batchSize*6)
				//	for i, v := range attestationAssignmentsArgs[start:end] {
				//		valueStrings = append(valueStrings, fmt.Sprintf("($%d, $%d, $%d, $%d, $%d, $%d)", i*6+1, i*6+2, i*6+3, i*6+4, i*6+5, i*6+6))
				//		valueArgs = append(valueArgs, v...)
				//	}
				//	stmt := fmt.Sprintf(`
				//		INSERT INTO attestation_assignments (epoch, validatorindex, attesterslot, committeeindex, status, inclusionslot)
				//		VALUES %s
				//		ON CONFLICT (epoch, validatorindex, attesterslot, committeeindex) DO UPDATE SET status = excluded.status, inclusionslot = LEAST((CASE WHEN attestation_assignments.inclusionslot = 0 THEN null ELSE attestation_assignments.inclusionslot END), excluded.inclusionslot)`, strings.Join(valueStrings, ","))
				//	_, err := tx.Exec(stmt, valueArgs...)
				//	if err != nil {
				//		return fmt.Errorf("error executing stmtAttestationAssignments for block %v: %v", b.Slot, err)
				//	}
				//}

				for batch := 0; batch < len(attestationAssignmentsArgsWeek); batch += batchSize {
					start := batch
					end := batch + batchSize
					if len(attestationAssignmentsArgsWeek) < end {
						end = len(attestationAssignmentsArgsWeek)
					}

					valueStrings := make([]string, 0, batchSize)
					valueArgs := make([]interface{}, 0, batchSize*7)
					for i, v := range attestationAssignmentsArgsWeek[start:end] {
						valueStrings = append(valueStrings, fmt.Sprintf("($%d, $%d, $%d, $%d, $%d, $%d, $%d)", i*7+1, i*7+2, i*7+3, i*7+4, i*7+5, i*7+6, i*7+7))
						valueArgs = append(valueArgs, v...)
					}
					stmt := fmt.Sprintf(`
						INSERT INTO attestation_assignments_p (epoch, validatorindex, attesterslot, committeeindex, status, inclusionslot, week)
						VALUES %s
						ON CONFLICT (validatorindex, week, epoch) DO UPDATE SET status = excluded.status, inclusionslot = LEAST((CASE WHEN attestation_assignments_p.inclusionslot = 0 THEN null ELSE attestation_assignments_p.inclusionslot END), excluded.inclusionslot)`, strings.Join(valueStrings, ","))
					_, err := tx.Exec(stmt, valueArgs...)
					if err != nil {
						return fmt.Errorf("error executing stmtAttestationAssignments_p for block %v: %v", b.Slot, err)
					}
				}

				_, err = stmtValidatorsLastAttestationSlot.Exec(a.Data.Slot, "{"+strings.Join(attestingValidators, ",")+"}")
				if err != nil {
					return fmt.Errorf("error executing stmtValidatorsLastAttestationSlot for block %v: %v", b.Slot, err)
				}

				_, err = stmtAttestations.Exec(b.Slot, i, b.BlockRoot, bitfield.Bitlist(a.AggregationBits).Bytes(), pq.Array(a.Attesters), a.Signature, a.Data.Slot, a.Data.CommitteeIndex, a.Data.BeaconBlockRoot, a.Data.Source.Epoch, a.Data.Source.Root, a.Data.Target.Epoch, a.Data.Target.Root)
				if err != nil {
					return fmt.Errorf("error executing stmtAttestations for block %v: %v", b.Slot, err)
				}
			}

			logger.Tracef("done, took %v", time.Since(n))
			n = time.Now()

			logger.Tracef("writing deposits data")
			for i, d := range b.Deposits {
				_, err := stmtDeposits.Exec(b.Slot, i, b.BlockRoot, nil, d.PublicKey, d.WithdrawalCredentials, d.Amount, d.Signature)
				if err != nil {
					return fmt.Errorf("error executing stmtDeposits for block %v: %v", b.Slot, err)
				}
			}
			logger.Tracef("done, took %v", time.Since(n))
			n = time.Now()

			logger.Tracef("writing voluntary exits data")
			for i, ve := range b.VoluntaryExits {
				_, err := stmtVoluntaryExits.Exec(b.Slot, i, b.BlockRoot, ve.Epoch, ve.ValidatorIndex, ve.Signature)
				if err != nil {
					return fmt.Errorf("error executing stmtVoluntaryExits for block %v: %v", b.Slot, err)
				}
			}
			logger.Tracef("done, took %v", time.Since(n))
			n = time.Now()

			logger.Tracef("writing proposal assignments data")
			_, err = stmtProposalAssignments.Exec(b.Slot/utils.Config.Chain.SlotsPerEpoch, b.Proposer, b.Slot, b.Status)
			if err != nil {
				return fmt.Errorf("error executing stmtProposalAssignments for block %v: %v", b.Slot, err)
			}

			logger.Infof("export of block %x at slot %v completed, took %v", b.BlockRoot, b.Slot, time.Since(start))
		}
	}

	return nil
}

// UpdateEpochStatus will update the epoch status in the database
func UpdateEpochStatus(stats *types.ValidatorParticipation) error {
	start := time.Now()
	defer func() {
		metrics.TaskDuration.WithLabelValues("db_update_epochs_status").Observe(time.Since(start).Seconds())
	}()

	_, err := DB.Exec(`
		UPDATE epochs SET
			finalized = $1,
			eligibleether = $2,
			globalparticipationrate = $3,
			votedether = $4
		WHERE epoch = $5`,
		stats.Finalized, stats.EligibleEther, stats.GlobalParticipationRate, stats.VotedEther, stats.Epoch)

	return err
}

// GetTotalValidatorsCount will return the total-validator-count
func GetTotalValidatorsCount() (uint64, error) {
	var totalCount uint64
	err := DB.Get(&totalCount, "SELECT COUNT(*) FROM validators")
	return totalCount, err
}

// GetActiveValidatorCount will return the total-validator-count
func GetActiveValidatorCount() (uint64, error) {
	var count uint64
	err := DB.Get(&count, "select count(*) from validators where status in ('active_offline', 'active_online');")
	return count, err
}

func GetValidatorNames() (map[uint64]string, error) {
	rows, err := DB.Query(`
		SELECT validatorindex, validator_names.name 
		FROM validators 
		LEFT JOIN validator_names ON validators.pubkey = validator_names.publickey
		WHERE validator_names.name IS NOT NULL`)

	if err != nil {
		return nil, err
	}
	defer rows.Close()

	validatorIndexToNameMap := make(map[uint64]string, 30000)

	for rows.Next() {
		var index uint64
		var name string

		err := rows.Scan(&index, &name)

		if err != nil {
			return nil, err
		}
		validatorIndexToNameMap[index] = name
	}

	return validatorIndexToNameMap, nil
}

// GetPendingValidatorCount queries the pending validators currently in the queue
func GetPendingValidatorCount() (uint64, error) {
	count := uint64(0)
	err := DB.Get(&count, "SELECT entering_validators_count FROM queue ORDER BY ts DESC LIMIT 1")
	if err != nil && err != sql.ErrNoRows {
		return 0, fmt.Errorf("error retrieving validator queue count: %v", err)
	}
	return count, nil
}

func GetTotalEligibleEther() (uint64, error) {
	var total uint64

	err := DB.Get(&total, `
		SELECT eligibleether FROM epochs ORDER BY epoch desc LIMIT 1
	`)
	if err == sql.ErrNoRows {
		return 0, nil
	}
	if err != nil {
		return 0, err
	}
	return total / 1e9, nil
}

func GetDepositThresholdTime() (*time.Time, error) {
	var threshold *time.Time
	err := DB.Get(&threshold, `
	select min(block_ts) from (
		select block_ts, block_number, sum(amount) over (order by block_ts) as totalsum
			from (
				SELECT
					publickey,
					32e9 AS amount,
					MAX(block_ts) as block_ts,
					MAX(block_number) as block_number
				FROM eth1_deposits
				WHERE valid_signature = true
				GROUP BY publickey
				HAVING SUM(amount) >= 32e9
			) a
		) b
		where totalsum > $1;
		 `, utils.Config.Chain.MinGenesisActiveValidatorCount*32e9)
	if err != nil {
		return nil, err
	}
	return threshold, nil
<<<<<<< HEAD
}

func IsUserSubscribed(uid uint64, client string) bool {
	var dbResult []struct {
		UserID      uint64 `db:"user_id"`
		EventFilter string `db:"event_filter"`
	}

	err := DB.Select(&dbResult, `
		SELECT user_id, event_filter
		FROM users_subscriptions
		WHERE user_id=$1 AND event_filter=$2
		`,
		uid, strings.ToLower(client)) // was last notification sent 2 days ago for this client

	if err != nil {
		return false
	}

	if len(dbResult) > 0 {
		return true
	}

	return false
=======
>>>>>>> db2e8cf8
}<|MERGE_RESOLUTION|>--- conflicted
+++ resolved
@@ -1540,9 +1540,7 @@
 		return nil, err
 	}
 	return threshold, nil
-<<<<<<< HEAD
-}
-
+  
 func IsUserSubscribed(uid uint64, client string) bool {
 	var dbResult []struct {
 		UserID      uint64 `db:"user_id"`
@@ -1565,6 +1563,4 @@
 	}
 
 	return false
-=======
->>>>>>> db2e8cf8
 }