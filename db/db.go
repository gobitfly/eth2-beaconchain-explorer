--- conflicted
+++ resolved
@@ -48,21 +48,14 @@
 			logger.Fatal(err)
 		}
 
-<<<<<<< HEAD
 		RedisCache = cache.New(&cache.Options{
 			Redis: rdc,
 		})
 	} else {
 		RedisCache = cache.New(&cache.Options{
-			LocalCache: cache.NewTinyLFU(1000, time.Minute),
+			LocalCache: cache.NewTinyLFU(10000, time.Minute),
 		})
 	}
-=======
-	RedisCache = cache.New(&cache.Options{
-		Redis:      rdc,
-		LocalCache: cache.NewTinyLFU(10000, time.Minute),
-	})
->>>>>>> dedfca63
 }
 
 func mustInitDB(writer *types.DatabaseConfig, reader *types.DatabaseConfig) (*sqlx.DB, *sqlx.DB) {
