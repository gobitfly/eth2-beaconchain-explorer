--- conflicted
+++ resolved
@@ -247,32 +247,8 @@
 	}
 	logrus.Infof("retrieved mev / el rewards data for %v proposer", len(proposerRewards))
 
-<<<<<<< HEAD
-	numArgs = 4
-	valueStrings := make([]string, 0, len(proposerRewards))
-	valueArgs := make([]interface{}, 0, len(proposerRewards)*numArgs)
-	i := 0
-	for proposer, rewards := range proposerRewards {
-
-		valueStrings = append(valueStrings, fmt.Sprintf("($%d, $%d, $%d, $%d)", i*numArgs+1, i*numArgs+2, i*numArgs+3, i*numArgs+4))
-		valueArgs = append(valueArgs, proposer)
-		valueArgs = append(valueArgs, day)
-		valueArgs = append(valueArgs, rewards.TxFeeReward.String())
-		valueArgs = append(valueArgs, rewards.MevReward.String())
-
-		i++
-	}
-	stmt := fmt.Sprintf(`
-	insert into validator_stats (validatorindex, day, el_rewards_wei, mev_rewards_wei) VALUES
-	%s
-	on conflict (validatorindex, day) do update set el_rewards_wei = excluded.el_rewards_wei, mev_rewards_wei = excluded.mev_rewards_wei;`,
-		strings.Join(valueStrings, ","))
-	_, err = tx.Exec(stmt, valueArgs...)
-	if err != nil {
-		return err
-=======
 	if len(proposerRewards) > 0 {
-		numArgs := 4
+		numArgs = 4
 		valueStrings := make([]string, 0, len(proposerRewards))
 		valueArgs := make([]interface{}, 0, len(proposerRewards)*numArgs)
 		i := 0
@@ -295,7 +271,6 @@
 		if err != nil {
 			return err
 		}
->>>>>>> d8a40377
 	}
 
 	logger.Infof("exporting total income stats")
