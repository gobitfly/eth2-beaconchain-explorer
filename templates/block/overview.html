{{define "block_overview"}}
<div style="margin-bottom: -.25rem;" class="card-body px-0 py-1">
  <div class="row border-bottom p-3 mx-0">
    <div class="col-md-2"><span data-toggle="tooltip" data-placement="top" title="Represents the number of 32 slots">Epoch:</span></div>
    <div class="col-md-10"><a href="/epoch/{{.Epoch}}">{{formatAddCommas .Epoch}} </a><i class="fa fa-copy text-muted p-1" role="button" data-toggle="tooltip" title="Copy to clipboard" data-clipboard-text={{.Epoch}}></i></div>
  </div>
  <div class="row border-bottom p-3 mx-0">
    <div class="col-md-2"><span data-toggle="tooltip" data-placement="top" title="A slot is a chance for a block to be added to the Beacon Chain and shards">Slot:</span></div>
    <div class="col-md-10"><b>{{formatAddCommas .Slot}} </b><i class="fa fa-copy text-muted p-1" role="button" data-toggle="tooltip" title="Copy to clipboard" data-clipboard-text={{.Slot}}></i></div>
  </div>
  <div class="row border-bottom p-3 mx-0">
    <div class="col-md-2"><span data-toggle="tooltip" data-placement="top" title="Represents the current state of the block">Status:</span></div>
    <div class="col-md-10">
      {{if ne .Slot 0}}
        {{formatBlockStatus .Status}}
      {{else}}
        <span class="badge text-dark" style="background: rgba(179, 159, 70, 0.8) none repeat scroll 0% 0%;">Genesis</span>
      {{end}}
    </div>
  </div>
  <div class="row border-bottom p-3 mx-0">
    <div class="col-md-2">Time:</div>
<<<<<<< HEAD
    <div class="col-md-7"><span aria-ethereum-date="{{.Ts.Unix}}" aria-ethereum-date-format="FROMNOW">{{.Ts}}</span> (<span id="timestamp"
      aria-ethereum-date="{{.Ts.Unix}}" aria-ethereum-date-format="LOCAL">{{.Ts}}</span>) <i class="fa fa-copy text-muted p-1" role="button"
      data-toggle="tooltip" title="Copy to clipboard" onclick="copyTs()"></i>
    </div>
    <div class="col-md-3 text-right">
      <div id="unixTs" hidden>{{.Ts.Unix}}</div>
      <div class="btn-group btn-group-toggle" data-toggle="buttons">
        <label class="btn btn-light text-dark active btn-sm" onclick="setTs()">
          <input type="radio" name="options" id="optionTs"> Timestamp
        </label>
        <label class="btn btn-light text-dark active btn-sm pl-4 pr-4" onclick="setUtc()">
          <input type="radio" name="options" id="optionUtc"> UTC
        </label>
        <label class="btn btn-light text-dark btn-sm pl-4 pr-4" onclick="setLocal()">
=======
    <div class="col-md-10"><span aria-ethereum-date="{{.Ts.Unix}}" aria-ethereum-date-format="FROMNOW">{{.Ts}}</span> (<span id="timestamp"
      aria-ethereum-date="{{.Ts.Unix}}" aria-ethereum-date-format="LOCAL">{{.Ts}}</span> <i class="fa fa-copy text-muted p-1" role="button"
      data-toggle="tooltip" title="Copy to clipboard" onclick="copyTs()"></i>)
      
      <div class="btn-group btn-group-toggle" data-toggle="buttons">
        <label class="btn btn-light text-dark active btn-sm" onclick="setUtc()">
          <input type="radio" name="options" id="optionUtc"> UTC
        </label>
        <label class="btn btn-light text-dark btn-sm" onclick="setLocal()">
>>>>>>> 4d8ffad4
          <input type="radio" name="options" id="optionLocal" checked> Local
        </label>
      </div>
    </div>
  </div>
  {{if ne .Slot 0}}
  <div class="row border-bottom p-3 mx-0">
    <div class="col-md-2"><span data-toggle="tooltip" data-placement="top" title="A chosen validator by the beacon chain to propose the next block">Proposer:</span></div>
    <div class="col-md-10">{{formatValidatorWithName .Proposer .ProposerName}}</div>
  </div>
  {{end}}
  {{if (or (eq .Status 1) (eq .Status 3))}}
  <div class="row border-bottom p-3 mx-0">
    <div class="col-md-2"><span data-toggle="tooltip" data-placement="top" title="The hash-tree-root of the BeaconBlock">Block Root:</span></div>
    <div class="col-md-10 text-monospace text-break">0x{{printf "%x" .BlockRoot}} <i class="fa fa-copy text-muted p-1" role="button" data-toggle="tooltip" title="Copy to clipboard" data-clipboard-text=0x{{printf "%x" .BlockRoot}}></i></div>
  </div>
  {{if ne .Slot 0}}
  <div class="row border-bottom p-3 mx-0">
    <div class="col-md-2"><span data-toggle="tooltip" data-placement="top" title="The hash pointing to the previous block">Parent Root:</span></div>
    <div class="col-md-10 text-monospace text-break"><a href="/block/{{printf "%x" .ParentRoot}}">0x{{printf "%x" .ParentRoot}} </a><i style="padding: .25rem;" class="fa fa-copy text-muted" role="button" data-toggle="tooltip" title="Copy to clipboard" data-clipboard-text=0x{{printf "%x" .ParentRoot}}></i>
    </div>
  </div>
  {{end}}
  <div class="row border-bottom p-3 mx-0">
    <div class="col-md-2"><span data-toggle="tooltip" data-placement="top" title="The hash-tree-root of the BeaconState">State Root:</span></div>
    <div class="col-md-10 text-monospace text-break">0x{{printf "%x" .StateRoot}} <i class="fa fa-copy text-muted p-1" role="button" data-toggle="tooltip" title="Copy to clipboard" data-clipboard-text=0x{{printf "%x" .StateRoot}}></i></div>
  </div>
  {{if ne .Slot 0}}
  <div class="row border-bottom p-3 mx-0">
    <div class="col-md-2"><span data-toggle="tooltip" data-placement="top" title="The BLS signature obtained by using the BeaconState, BeaconBlock and private key">Signature:</span></div>
    <div class="col-md-10 text-monospace text-break">0x{{printf "%x" .Signature}} <i class="fa fa-copy text-muted p-1" role="button" data-toggle="tooltip" title="Copy to clipboard" data-clipboard-text=0x{{printf "%x" .Signature}}></i></div>
  </div>
  <div class="row border-bottom p-3 mx-0">
    <div class="col-md-2"><span data-toggle="tooltip" data-placement="top" title="Signature verifying the proposer">Randao Reveal:</span></div>
    <div class="col-md-10 text-monospace text-break">0x{{printf "%x" .RandaoReveal}} <i class="fa fa-copy text-muted p-1" role="button" data-toggle="tooltip" title="Copy to clipboard" data-clipboard-text=0x{{printf "%x" .RandaoReveal}}></i></div>
  </div>
  <div class="row border-bottom p-3 mx-0">
    <div class="col-md-2"><span data-toggle="tooltip" data-placement="top" title="32 byte long message included by the block proposer">Graffiti:</span></div>
    <div class="col-md-7 text-monospace text-break" id="graffiti" aria-graffiti="{{printf "%x" .Graffiti}}">0x{{printf "%x" .Graffiti}}</div>
    <div class="col-md-3 text-right">
      <div class="btn-group btn-group-toggle" data-toggle="buttons">
        <label class="btn btn-light text-dark active btn-sm pl-4 pr-4" onclick="viewGraffitiAs('hex')">
          <input type="radio" name="options" id="optionHex"> Hex
        </label>
        <label class="btn btn-light text-dark btn-sm pl-4 pr-4" onclick="viewGraffitiAs('utf-8')">
          <input type="radio" name="options" id="optionUTF8" checked> UTF-8
        </label>
      </div>
    </div>
  </div>
  <div class="row border-bottom p-3 mx-0">
    <div class="col-md-2"><span data-toggle="tooltip" data-placement="top" title="Received Eth1 Block headers and Deposit data">Eth 1 Data:</span></div>
    <div class="col-md-10">
      <div class="row p-1">
        <div class="col-md-2"><span data-toggle="tooltip" data-placement="top" title="The Hash of the received Eth1 Block">Block Hash:</span></div>
        <div class="col-md-10 text-monospace text-break">
          {{if .Mainnet}}
            <a href="https://etherchain.org/block/0x{{printf "%x" .Eth1dataBlockhash}}">0x{{printf "%x" .Eth1dataBlockhash}}</a> <i class="fa fa-copy text-muted p-1" role="button" data-toggle="tooltip" title="Copy to clipboard" data-clipboard-text=0x{{printf "%x" .Eth1dataBlockhash}}></i>
          {{else}}
            <a href="https://goerli.etherscan.io/block/0x{{printf "%x" .Eth1dataBlockhash}}">0x{{printf "%x" .Eth1dataBlockhash}}</a> <i class="fa fa-copy text-muted p-1" role="button" data-toggle="tooltip" title="Copy to clipboard" data-clipboard-text=0x{{printf "%x" .Eth1dataBlockhash}}></i>
          {{end}}
        </div>
      </div>
      <div class="row p-1">
        <div class="col-md-2"><span data-toggle="tooltip" data-placement="top" title="Amount of validator deposits to the deposit contract in this block">Deposit Count:</span></div>
        <div class="col-md-10 text-monospace text-break">{{formatAddCommas .Eth1dataDepositcount}}</div>
      </div>
      <div class="row p-1">
        <div class="col-md-2"><span data-toggle="tooltip" data-placement="top" title="The root of the merkle tree of deposits">Deposit Root:</span></div>
        <div class="col-md-10 text-monospace text-break">
          0x{{printf "%x" .Eth1dataDepositroot}} <i class="fa fa-copy text-muted p-1" role="button" data-toggle="tooltip" title="Copy to clipboard" data-clipboard-text=0x{{printf "%x" .Eth1dataDepositroot}}></i>
        </div>
      </div>
    </div>
  </div>
  {{if .SyncAggregateSignature}}
    <div class="row border-bottom p-3 mx-0">
      <div class="col-md-2"><span data-toggle="tooltip" data-placement="top" title="Sync Aggregate (Altair Light-Client support)">Sync Aggregate:</span></div>
      <div class="col-md-10">
        <div class="row p-1">
          <div class="col-md-2"><span data-toggle="tooltip" data-placement="top" title="Sync Aggregate Participation">Participation:</span></div>
          <div class="col-md-10 text-break">
              <span>{{formatParticipation .SyncAggParticipation}}</span>
          </div>
        </div>
        <div class="row p-1">
          <div class="col-md-2"><span data-toggle="tooltip" data-placement="top" title="Sync Committee Aggregation Bits">Bits:</span></div>
          <div class="col-md-10 text-monospace text-break">{{formatBitvectorValidators .SyncAggregateBits .SyncCommittee}}</div>
        </div>
        <div class="row p-1">
            <div class="col-md-2"><span data-toggle="tooltip" data-placement="top" title="Sync Committee Signature">Signature:</span></div>
            <div class="col-md-10 text-monospace text-break">
                <span>0x{{printf "%x" .SyncAggregateSignature}}</span>
            </div>
        </div>
      </div>
    </div>
  {{end}}
  <div class="row border-bottom p-3 mx-0">
    <div class="col-md-2"><span data-toggle="tooltip" data-placement="top" title="Amount of attestations included in this block by the block proposer">Attestations:</span></div>
    <div class="col-md-10"><b>{{formatAddCommas .AttestationsCount}}</b></div>
  </div>
  <div class="row border-bottom p-3 mx-0">
    <div class="col-md-2"><span data-toggle="tooltip" data-placement="top" title="Amount of votes included in this block">Votes:</span></div>
    <div class="col-md-10"><b>{{formatAddCommas .VotesCount}}</b></div>
  </div>
  <div class="row border-bottom p-3 mx-0">
    <div class="col-md-2"><span data-toggle="tooltip" data-placement="top" title="Amount of voting validators">Voting Validators:</span></div>
    <div class="col-md-10"><b>{{formatAddCommas .VotingValidatorsCount}}</b></div>
  </div>
  <div class="row border-bottom p-3 mx-0">
    <div class="col-md-2"><span data-toggle="tooltip" data-placement="top" title="Amount of voluntary Exits which have been included in this block by the block proposer">Voluntary Exits:</span></div>
    <div class="col-md-10"><b>{{formatAddCommas .VoluntaryExitscount}}</b></div>
  </div>
  <div class="row border-bottom p-3 mx-0">
    <div class="col-md-2"><span data-toggle="tooltip" data-placement="top" title="Amount of slashings which have been included in this block by the block proposer">Slashings:</span></div>
    <div class="col-md-10"><b>{{.AttesterSlashingsCount}}</b> attester &
      <b>{{.ProposerSlashingsCount}}</b> proposer slashings
    </div>
  </div>
  {{end}}
  <div class="row border-bottom p-3 mx-0">
    <div class="col-md-2"><span data-toggle="tooltip" data-placement="top" title="Amount of validator deposits which have been included in this block by the block proposer">Deposits:</span></div>
    <div class="col-md-10"><b>{{formatAddCommas .DepositsCount}}</b></div>
  </div>
  {{end}}
</div>
{{end}}<|MERGE_RESOLUTION|>--- conflicted
+++ resolved
@@ -20,7 +20,6 @@
   </div>
   <div class="row border-bottom p-3 mx-0">
     <div class="col-md-2">Time:</div>
-<<<<<<< HEAD
     <div class="col-md-7"><span aria-ethereum-date="{{.Ts.Unix}}" aria-ethereum-date-format="FROMNOW">{{.Ts}}</span> (<span id="timestamp"
       aria-ethereum-date="{{.Ts.Unix}}" aria-ethereum-date-format="LOCAL">{{.Ts}}</span>) <i class="fa fa-copy text-muted p-1" role="button"
       data-toggle="tooltip" title="Copy to clipboard" onclick="copyTs()"></i>
@@ -35,17 +34,6 @@
           <input type="radio" name="options" id="optionUtc"> UTC
         </label>
         <label class="btn btn-light text-dark btn-sm pl-4 pr-4" onclick="setLocal()">
-=======
-    <div class="col-md-10"><span aria-ethereum-date="{{.Ts.Unix}}" aria-ethereum-date-format="FROMNOW">{{.Ts}}</span> (<span id="timestamp"
-      aria-ethereum-date="{{.Ts.Unix}}" aria-ethereum-date-format="LOCAL">{{.Ts}}</span> <i class="fa fa-copy text-muted p-1" role="button"
-      data-toggle="tooltip" title="Copy to clipboard" onclick="copyTs()"></i>)
-      
-      <div class="btn-group btn-group-toggle" data-toggle="buttons">
-        <label class="btn btn-light text-dark active btn-sm" onclick="setUtc()">
-          <input type="radio" name="options" id="optionUtc"> UTC
-        </label>
-        <label class="btn btn-light text-dark btn-sm" onclick="setLocal()">
->>>>>>> 4d8ffad4
           <input type="radio" name="options" id="optionLocal" checked> Local
         </label>
       </div>
