--- conflicted
+++ resolved
@@ -332,7 +332,6 @@
 								<td data-column="Fee">10%</td>
 								<td data-column="Open Source"><a href="https://github.com/stereum-dev">Yes</a></td>
 								<td data-column="Social"><a href="https://discord.gg/8Znj8K6GjN" target="_blank"><i class="fab fa-discord ml-1 mr-1"></i></a><i class="fab fa-twitter ml-1 mr-1"></i></a><i class="fab fa-telegram ml-1 mr-1"></i></a><a href="mailto:stereum@stereum.net"><i class="fa fa-mail-bulk ml-1 mr-1"></i></a></td>
-<<<<<<< HEAD
 							  </tr>
 							<tr>
 								<td data-column="Service"><a href="https://guarda.com/">Guarda Wallet</a></td>
@@ -345,21 +344,6 @@
 								<td data-column="Open Source">No</td>
 								<td data-column="Social"><i class="fab fa-discord ml-1 mr-1"></i></a><a href="https://twitter.com/GuardaWallet" target="_blank"><i class="fab fa-twitter ml-1 mr-1"></i></a><a href="https://t.me/Guarda_community" target="_blank"><i class="fab fa-telegram ml-1 mr-1"></i></a><a href="mailto:hello@guarda.com"><i class="fa fa-mail-bulk ml-1 mr-1"></i></a></td>
 							</tr>
-		
-=======
-							</tr>
-							<tr>
-								<td data-column="Service"><a href="https://guarda.com/">Guarda Wallet</a></td>
-								<td data-column="Validator key owner">?</td>
-								<td data-column="Withdrawal key owner">?</td>
-								<td data-column="Pool token">?</td>
-								<td data-column="3rd Party Software">No</td>
-								<td data-column="Min. Stake">0.1</td>
-								<td data-column="Fee">10%</td>
-								<td data-column="Open Source">No</td>
-								<td data-column="Social"><i class="fab fa-discord ml-1 mr-1"></i></a><a href="https://twitter.com/GuardaWallet" target="_blank"><i class="fab fa-twitter ml-1 mr-1"></i></a><a href="https://t.me/Guarda_community" target="_blank"><i class="fab fa-telegram ml-1 mr-1"></i></a><a href="mailto:hello@guarda.com"><i class="fa fa-mail-bulk ml-1 mr-1"></i></a></td>
-							</tr>
->>>>>>> b7462618
 							</tbody>
 						</table>
 					</div>
