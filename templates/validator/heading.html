--- conflicted
+++ resolved
@@ -31,31 +31,17 @@
             </form>
           {{ else }}
             {{ if .User.Authenticated }}
-<<<<<<< HEAD
               <div class="dropdown-item px-3 style-link" role="button" id="follow-button" data-toggle="modal" data-target="#bookmark-validator-modal">
                 <span class="nav-icon"><i class="fas fa-bookmark"></i></span>
                 Follow for notifications
               </div>
             {{ else }}
-              <form class="dropdown-item px-3" action="{{ printf "%#x" .PublicKey }}/add" method="post">
-                <button style="all: unset; cursor: pointer" type="submit" id="follow-button">
+              <form class="dropdown-item px-3 disabled">
+                <button style="all: unset; cursor: pointer" id="follow-button">
                   <span class="nav-icon"><i class="fas fa-bookmark"></i></span>
                   <span class="style-link" >Follow for notifications</span>
                 </button>
               </form>
-=======
-              <span class="mx-1" data-toggle="tooltip" title="Follow this validator and receive email notifications">
-                <button class="btn btn-dark text-white btn-sm" id="follow-button" data-toggle="modal" data-target="#AddValidatorWatchlistModal">
-                  <i class="far fa-bookmark"></i>
-                </button>
-              </span>
-            {{ else }}
-              <span class="mx-1" data-toggle="tooltip" title="You need to login to follow a validator">
-                <button class="btn btn-dark text-white btn-sm disabled" id="follow-button">
-                  <i class="far fa-bookmark"></i>
-                </button>
-              </span>
->>>>>>> 0ad0bc16
             {{ end }}
           {{ end }}
           <a class="dropdown-item px-3 style-link" href="/validator/{{ .Index }}/stats">
