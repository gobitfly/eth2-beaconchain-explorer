--- conflicted
+++ resolved
@@ -25,21 +25,7 @@
 				$('#proposedChart').removeClass('d-none')
 			})
 		</script>
-<<<<<<< HEAD
-		<script>
-			$('.income-chart-btn').on('click', () => {
-				$('#incomeChart').removeClass('d-none')
-				$('#proposedChart').addClass('d-none')
-			})
-			$('.proposed-chart-btn').on('click', () => {
-				$('#incomeChart').addClass('d-none')
-				$('#proposedChart').removeClass('d-none')
-			})
-		</script>
-    {{end}}
-=======
   {{end}}
->>>>>>> 64f72c2f
 {{end}}
 
 {{define "css"}}
@@ -117,30 +103,6 @@
 						</div>
 					</div>
 				</div>
-<<<<<<< HEAD
-				<div class="row align-items-stretch">
-					<div class="col-lg-8 px-lg-2 my-2">
-						<div class="card h-100 px-0 py-0 card-body">
-							<ul style="margin-top: -1px;margin-left:-1px;" class="nav nav-tabs" id="chartTabs" role="tablist">
-								<li class="nav-item">
-									<a class="nav-link active" id="charts-tab" data-toggle="tab" href="#charts" role="tab" aria-controls="charts-tab-content" aria-selected="false">
-										<i class="tab-icon mr-md-2 fas fa-chart-bar"></i>
-										<span class="tab-text">Charts</span>
-									</a>
-								</li>
-								<li class="nav-item">
-									<a class="nav-link {{if eq .BlocksCount 0}}disabled{{end}}" id="blocks-tab" data-toggle="tab" href="#blocks" role="tab"
-									aria-controls="blocks" aria-selected="false"><i class="tab-icon mr-md-1 fas fa-cubes"></i><span class="tab-text">Blocks</span></a>
-								</li>
-								<li class="nav-item">
-									<a class="nav-link {{ if eq .AttestationsCount 0 }}disabled{{end}}" id="attestations-tab" data-toggle="tab" href="#attestations" role="tab"
-									aria-controls="attestations" aria-selected="false"><i class="tab-icon mr-md-1 fas fa-file-signature"></i><span class="tab-text">Attestations</span></a>
-								</li>
-								<li class="nav-item">
-									<a class="nav-link {{if eq .SlashingsCount 0}}disabled{{end}}" id="slashings-tab" data-toggle="tab" href="#slashings" role="tab"
-									aria-controls="slashings" aria-selected="false"><i class="tab-icon mr-md-1 fas fa-user-slash"></i><span class="tab-text">Slashings</span></a>
-								</li>
-=======
 				<div class="col-lg-4 px-lg-2 my-2">
 					<div class="card card-body py-2 px-0 h-100 d-flex align-items-center">
 						{{if $deposited}}
@@ -181,36 +143,12 @@
 								<a class="nav-link" id="deposits-tab" data-toggle="tab" href="#deposits" role="tab" aria-controls="deposits" aria-selected="false"><i class="tab-icon mr-md-1 fas fa-wallet"></i> <span class="tab-text">Deposits</span></a>
 							</li>
 							{{if .IsRocketpool}}
->>>>>>> 64f72c2f
 								<li class="nav-item">
 									<a class="nav-link" id="rocketpool-tab" data-toggle="tab" href="#rocketpool" role="tab" aria-controls="rocketpool" aria-selected="false">
 										<i class="tab-icon mr-md-1 fas fa-rocket"></i>
 										<span class="tab-text">Rocketpool</span>
 									</a>
 								</li>
-<<<<<<< HEAD
-								{{if .IsRocketpool}}
-									<li class="nav-item">
-										<a class="nav-link" id="rocketpool-tab" data-toggle="tab" href="#rocketpool" role="tab" aria-controls="rocketpool" aria-selected="false">
-											<i class="tab-icon mr-md-1 fas fa-rocket"></i>
-											<span class="tab-text">Rocketpool</span>
-										</a>
-									</li>
-								{{end}}
-							</ul>
-							<div class="tab-content h-100" id="myTabContent">
-								<div id="charts" class="tab-pane fade w-100 h-100 show active" role="tabpanel" aria-labelledby="charts-tab">
-									<div class="btn-group mt-2 ml-2 charts-btn-group" role="group" aria-label="Charts buttons group">
-										<button type="button" class="btn btn-outline-secondary btn-sm income-chart-btn">Income</button>
-										<button type="button" class="btn btn-outline-secondary btn-sm proposed-chart-btn">Proposals</button>
-									</div>
-									<div id="incomeChart" class="w-100 h-100" aria-labelledby="incomeChart-tab">
-										{{template "validatorIncomeChart" $}}
-									</div>
-									<div id="proposedChart" class="w-100 h-100 d-none" aria-labelledby="proposedChart-tab">
-										{{template "validatorProposedChart" .}}
-									</div>
-=======
 							{{end}}
 						</ul>
 						<div class="tab-content h-100" id="myTabContent">
@@ -221,7 +159,6 @@
 								</div>
 								<div id="incomeChart" class="w-100 h-100" aria-labelledby="incomeChart-tab">
 									{{template "validatorIncomeChart" $}}
->>>>>>> 64f72c2f
 								</div>
 								<div id="proposedChart" class="w-100 h-100 d-none" aria-labelledby="proposedChart-tab">
 									{{template "validatorProposedChart" .}}
@@ -300,57 +237,9 @@
 										<div>{{formatRPL .Rocketpool.NodeMaxRPLStake}}</div>
 									</div>
 								</div>
-<<<<<<< HEAD
-								{{if .IsRocketpool}}
-									<div class="tab-pane fade w-100 h-100" id="rocketpool" role="tabpanel" aria-labelledby="rocketpool-tab" aria-controls="rocketpool">
-										<table class="table table-borderless" width="100%">
-											<tbody>
-												<tr>
-													<th scope="row" class="border-0" style="width: 5rem; font-size: 1.05rem;">Address</th>
-													<td class="border-0">{{formatEth1Address .Rocketpool.MinipoolAddress}}</td>
-												</tr>
-												<tr>
-													<th scope="row" class="border-0" style="width: 5rem; font-size: 1.05rem;">Node Fee</th>
-													<td class="border-0">{{roundDecimals .Rocketpool.MinipoolNodeFee 2}}</td>
-												</tr>
-												<tr>
-													<th scope="row" class="border-0" style="width: 5rem; font-size: 1.05rem;">Deposit Type</th>
-													<td class="border-0"><span class="badge badge-pill badge-light font-weight-normal" style="font-size: .82rem;">{{.Rocketpool.MinipoolDepositType}}</span></td>
-												</tr>
-												<tr>
-													<th scope="row" class="border-0" style="width: 5rem; font-size: 1.05rem;">Status</th>
-													<td class="border-0"><span class="badge badge-pill badge-light font-weight-normal" style="font-size: .82rem;">{{.Rocketpool.MinipoolStatus}}</span></td>
-												</tr>
-												<tr>
-													<th scope="row" class="border-0" style="width: 5rem; font-size: 1.05rem;">Node Address</th>
-													<td class="border-0">{{formatEth1Address .Rocketpool.NodeAddress}}</td>
-												</tr>
-												<tr>
-													<th scope="row" class="border-0" style="width: 5rem; font-size: 1.05rem;">Node Timezone</th>
-													<td class="border-0">{{.Rocketpool.NodeTimezoneLocation}}</td>
-												</tr>
-												<tr>
-													<th scope="row" class="border-0" style="width: 5rem; font-size: 1.05rem;">Node RPL Stake</th>
-													<td class="border-0">{{formatWeiToEth .Rocketpool.NodeRPLStake}}</td>
-												</tr>
-												<tr>
-													<th scope="row" class="border-0" style="width: 5rem; font-size: 1.05rem;">Node Min RPL Stake</th>
-													<td class="border-0">{{formatWeiToEth .Rocketpool.NodeMinRPLStake}}</td>
-												</tr>
-												<tr>
-													<th scope="row" class="border-0" style="width: 5rem; font-size: 1.05rem;">Node Max RPL Stake</th>
-													<td class="border-0">{{formatWeiToEth .Rocketpool.NodeMaxRPLStake}}</td>
-												</tr>
-											</tbody>
-										</table>
-									</div>
-								{{end}}
-							</div>
-=======
-							{{end}}
-
-
->>>>>>> 64f72c2f
+							{{end}}
+
+
 						</div>
 					</div>
 				</div>
