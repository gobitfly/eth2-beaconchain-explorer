{{define "js"}}
	<script>
		window.addEventListener('popstate', function(event) {
			event.preventDefault()
			history.back()
		})
	</script>
	<script src="/js/validator.js"></script>
	<script>setValidatorStatus({{.Status}})</script>
  {{if and (ne .Status "deposited") (ne .Status "deposited_invalid") (ne .Status "deposited_valid")}}
		<!-- <script type="text/javascript" src="/js/datatables.min.js"></script> -->
		<script type="text/javascript" src="/js/datatablesNew.min.js"></script>
		<script type="text/javascript" src="/js/datatable_input.js"></script>
		<script src="/js/highcharts/highstock.min.js"></script>
		<script src="/js/highcharts/exporting.min.js"></script>
		<script src="/js/highcharts/offline-exporting.min.js"></script>
		<script src="/js/highcharts/highcharts-global-options.js"></script>
		<script>setupDashboardButtons({{.Index }} + '')</script>
		<script>
			$('.income-chart-btn').on('click', () => {
				$('#incomeChart').removeClass('d-none')
				$('#proposedChart').addClass('d-none')
			})
			$('.proposed-chart-btn').on('click', () => {
				$('#incomeChart').addClass('d-none')
				$('#proposedChart').removeClass('d-none')
			})
		</script>
  {{end}}
{{end}}

{{define "css"}}
	<link rel="stylesheet" href="/css/validator.css">
	<!-- <link rel="stylesheet" type="text/css" href="/css/datatables.min.css" /> -->
	<link rel="stylesheet" type="text/css" href="/css/datatablesNew.min.css" />
	<style>
		#chartTabs .nav-link {
			padding: .5rem .8rem;
		}
		#slashings-table td:first-child {
			white-space: break-spaces;
		}
		.badge-custom {
      font-size: 12px;
      font-weight: 500;
    }
		.validator-summary-div {
			border-right-color: rgba(50, 50, 50, .5);
			border-right-style: solid;
		}
		.validator-border-bottom {
			border-bottom-color: rgba(50, 50, 50, .5);
			border-bottom-style: solid;
		}
		.validator-charts-div {
			border-right-color: rgba(50, 50, 50, .5);
			border-right-style: solid;
			border-top-color: rgba(50, 50, 50, .5);
			border-top-style: solid;
			border-bottom-color: rgba(50, 50, 50, .5);
			border-bottom-style: solid;
		}
		.validator-content .nav-tabs .nav-item { 
			margin-top: 0 !important;
		}
		/* .overview-container {
			max-width: 600px;
		}
		.overview-container > div {
			flex: 0 1 100px;
		} */
		div.dataTables_info {
      padding-top: 2.15rem !important;
      font-size: .9rem;
      text-align: left !important;
      }
      div.dataTables_filter {
        padding-right: 0 !important;
      }
      .dataTables_filter input { 
        width: 265px !important;
      }
      div.dataTables_length {
        padding-left: 0 !important;
        font-size: .9rem;
        text-align: left !important;
      }
      table.dataTable.dtr-inline.collapsed>tbody>tr>td.dtr-control:before, 
      table.dataTable.dtr-inline.collapsed>tbody>tr>th.dtr-control:before {
        top: 1.15rem !important;
        background-color: transparent !important;
        box-shadow: none !important;
        line-height: 1.1rem !important;
        color: var(--dark) !important;
      }
	</style>
{{end}}

{{define "content"}}
	{{with .Data}}
	<!-- possible states: deposited, deposited_valid deposited_invalid pending slashing_offline slashing_online active_offline active_online slashed exited -->
	{{$deposited := or (or (eq .Status "deposited") (eq .Status "deposited_valid")) (eq .Status "deposited_invalid")}}
	{{$pending := eq .Status "pending"}}
	{{$validating := or (or (or (eq .Status "active_online") (eq .Status "active_offline")) (or (eq .Status "slashing_online") (eq .Status "slashing_offline"))) (or (eq .Status "exiting_online") (eq .Status "exiting_offline"))}}
	{{$exited := or (eq .Status "exited") (eq .Status "slashed")}}

	<div class="container mt-2 validator-content">
		{{template "flashMessage" .}}
		{{template "validatorHeading" .}}
			<div class="row align-items-stretch">
				<div class="col-lg-8 px-lg-2 my-2">
					<div class="card d-flex flex-column justify-content-center h-100 py-0 px-0 card-body">
						<div class="row">
							<div class="col">{{template "validatorLifeCycleDiagram" .}}</div>
						</div>
						<div class="d-flex flex-column justify-content-center">
							{{if $deposited}}
								{{template "validatorOverviewDeposited" .}}
							{{end}}
							{{if $pending}}
								{{template "validatorOverviewPending" .}}
							{{end}}
							{{if $validating}}
								{{template "validatorOverviewValidating" $}}
							{{end}}
							{{if $exited}}
								{{template "validatorOverviewExited" $}}
							{{end}}
						</div>
					</div>
				</div>
				<div class="col-lg-4 px-lg-2 my-2">
					<div class="card card-body py-2 px-0 h-100 d-flex align-items-center">
						{{if $deposited}}
							{{template "validatorNetworkStatsTable" .}}
						{{end}}
						{{if $pending}}
							{{template "validatorIncomeTable" $}}
						{{end}}
						{{if $validating}}
							{{template "validatorIncomeTable" $}}
						{{end}}
						{{if $exited}}
							{{template "validatorIncomeTable" $}}
						{{end}}
					</div>
				</div>					
			</div>
			<div class="row align-items-stretch">
				<div class="col-lg-8 px-lg-2 my-2">
					<div class="card h-100 px-0 py-0 card-body">
						<ul style="margin-top: -1px;margin-left:-1px;" class="nav nav-tabs" id="chartTabs" role="tablist">
							<li class="nav-item">
								<a class="nav-link active" id="charts-tab" data-toggle="tab" href="#charts" role="tab" aria-controls="charts-tab-content" aria-selected="false">
									<i class="tab-icon mr-md-2 fas fa-chart-bar"></i>
									<span class="tab-text">Charts</span>
								</a>
							</li>
							<li class="nav-item">
								<a class="nav-link {{if eq .BlocksCount 0}}disabled{{end}}" id="blocks-tab" data-toggle="tab" href="#blocks" role="tab" aria-controls="blocks" aria-selected="false"><i class="tab-icon mr-md-1 fas fa-cubes"></i><span class="tab-text">Blocks</span></a>
							</li>
							<li class="nav-item">
								<a class="nav-link {{ if eq .AttestationsCount 0 }}disabled{{end}}" id="attestations-tab" data-toggle="tab" href="#attestations" role="tab" aria-controls="attestations" aria-selected="false"><i class="tab-icon mr-md-1 fas fa-file-signature"></i><span class="tab-text">Attestations</span></a>
							</li>
							<li class="nav-item">
								<a class="nav-link {{if eq .SlashingsCount 0}}disabled{{end}}" id="slashings-tab" data-toggle="tab" href="#slashings" role="tab" aria-controls="slashings" aria-selected="false"><i class="tab-icon mr-md-1 fas fa-user-slash"></i><span class="tab-text">Slashings</span></a>
							</li>
							<li class="nav-item">
								<a class="nav-link" id="deposits-tab" data-toggle="tab" href="#deposits" role="tab" aria-controls="deposits" aria-selected="false"><i class="tab-icon mr-md-1 fas fa-wallet"></i> <span class="tab-text">Deposits</span></a>
							</li>
							{{if .IsRocketpool}}
								<li class="nav-item">
									<a class="nav-link" id="rocketpool-tab" data-toggle="tab" href="#rocketpool" role="tab" aria-controls="rocketpool" aria-selected="false">
										<i class="tab-icon mr-md-1 fas fa-rocket"></i>
										<span class="tab-text">Rocketpool</span>
									</a>
								</li>
							{{end}}
						</ul>
						<div class="tab-content h-100" id="myTabContent">
							<div id="charts" class="tab-pane fade w-100 h-100 show active" role="tabpanel" aria-labelledby="charts-tab">
								<div class="btn-group border rounded mt-2 ml-2 charts-btn-group" role="group" aria-label="Charts buttons group">
									<button type="button" class="btn btn-link btn-sm border-right income-chart-btn nav-link">Income</button>
									<button type="button" class="btn btn-link btn-sm proposed-chart-btn nav-link">Proposals</button>
								</div>
								<div id="incomeChart" class="w-100 mb-2" aria-labelledby="incomeChart-tab">
									{{template "validatorIncomeChart" $}}
								</div>
								<div id="proposedChart" class="w-100 mb-2 d-none" aria-labelledby="proposedChart-tab">
									{{template "validatorProposedChart" .}}
								</div>
							</div>
							{{if gt .BlocksCount 0}}
								<div class="tab-pane fade h-100" id="blocks" role="tabpanel" aria-labelledby="blocks-tab" aria-controls="blocks">
									{{template "validatorProposedTable"  .}}
								</div>
							{{end}}
							{{if gt .AttestationsCount 0}}
								 <div class="tab-pane fade h-100" id="attestations" role="tabpanel" aria-labelledby="attestations-tab" aria-controls="attestations">
									{{template "validatorAttestationsTable" .}}
								</div>
							{{end}}
							{{if gt .SlashingsCount 0}}
								<div class="tab-pane fade h-100" id="slashings" role="tabpanel" aria-labelledby="slashings-tab" aria-controls="slashings">
									{{template "validatorSlashingsTable" .}}
								</div>
							{{end}}
							<div class="tab-pane fade h-100" id="deposits" role="tabpanel" aria-labelledby="deposits-tab" aria-controls="deposits">
								<div class="px-3">{{template "validatorDepositsTable" $}}</div>
							</div>
							{{if .IsRocketpool}}
								<div class="tab-pane fade w-100" id="rocketpool" role="tabpanel" aria-labelledby="rocketpool-tab" aria-controls="rocketpool">
									<div class="w-75 border-bottom d-flex flex-column flex-sm-row align-items-start align-items-sm-center justify-content-sm-between ml-4 mx-lg-auto mt-3 mb-4">
										<div class="text-nowrap font-weight-bold" style="font-size: .9rem;">
										<i class="fas fa-male mr-3 text-muted"></i>Minipool Address</div>
										<div>{{formatEth1Address .Rocketpool.MinipoolAddress}}</div>
									</div>
									<div class="w-75 border-bottom d-flex flex-column flex-sm-row align-items-start align-items-sm-center justify-content-sm-between ml-4 mx-lg-auto mb-4">
										<div 
											class="text-nowrap font-weight-bold" 
											data-toggle="tooltip" 
											title="The fee that is taken from normal stakers and given to node operators. It can range from 5 - 20% with the ideal target of 10%."
											style="font-size: .9rem;"
										>
											<i class="fas fa-money-bill-wave mr-1 text-muted"></i>Minipool Commission</div>
										<div>{{formatFloatWithPrecision 2 (mul .Rocketpool.MinipoolNodeFee 100)}}%</div>
									</div>
									<div class="w-75 border-bottom d-flex flex-column flex-sm-row align-items-start align-items-sm-center justify-content-sm-between ml-4 mx-lg-auto mb-4">
										<div class="text-nowrap font-weight-bold" style="font-size: .9rem;"><i class="fas fa-wallet mr-2 text-muted"></i>Minipool Deposit Type</div>
										{{if eq (derefString .Rocketpool.MinipoolDepositType) "Empty"}}
											<span class="badge badge-pill badge-light badge-custom mb-1">{{.Rocketpool.MinipoolDepositType}}</span>
										{{else if eq (derefString .Rocketpool.MinipoolDepositType) "Half"}}
											<span class="badge badge-pill badge-warning badge-custom text-white mb-1">{{.Rocketpool.MinipoolDepositType}}</span>
										{{else}}
											<span class="badge badge-pill badge-success badge-custom text-white mb-1">{{.Rocketpool.MinipoolDepositType}}</span>
										{{end}}
									</div>
									<div class="w-75 border-bottom d-flex flex-column flex-sm-row align-items-start align-items-sm-center justify-content-sm-between ml-4 mx-lg-auto mb-4">
										<div class="text-nowrap font-weight-bold" style="font-size: .9rem;"><i class="fas fa-check mr-2 text-muted"></i>Minipool Status</div>
										{{if eq (derefString .Rocketpool.MinipoolStatus) "Initialized"}}
											<span class="badge badge-pill badge-success badge-custom text-white mb-1">{{.Rocketpool.MinipoolStatus}}</span>
										{{else if eq (derefString .Rocketpool.MinipoolStatus) "Dissolved"}}
<<<<<<< HEAD
											<span class="badge badge-pill badge-new-red badge-custom text-white mb-1">{{.Rocketpool.MinipoolStatus}}</span>
=======
											<span class="badge badge-pill badge-danger badge-custom text-white mb-1">{{.Rocketpool.MinipoolStatus}}</span>
>>>>>>> e4033b76
										{{else if eq (derefString .Rocketpool.MinipoolStatus) "Withdrawable"}}
											<span class="badge badge-pill badge-warning badge-custom text-white mb-1">{{.Rocketpool.MinipoolStatus}}</span>
										{{else}}
											<span class="badge badge-pill badge-info badge-custom text-white mb-1">{{.Rocketpool.MinipoolStatus}}</span>
										{{end}}
									</div>
									<div class="w-75 border-bottom d-flex flex-column flex-sm-row align-items-start align-items-sm-center justify-content-sm-between ml-4 mx-lg-auto mb-4">
										<div class="text-nowrap font-weight-bold" style="font-size: .9rem;"><i class="fas fa-male mr-2 text-muted"></i> Node Address</div>
										<div>{{formatEth1Address .Rocketpool.NodeAddress}}</div>
									</div>
									<div class="w-75 border-bottom d-flex flex-column flex-sm-row align-items-start align-items-sm-center justify-content-sm-between ml-4 mx-lg-auto mb-4">
										<div class="text-nowrap font-weight-bold" style="font-size: .9rem;"><i class="fas fa-globe mr-2 text-muted"></i>Node Timezone</div>
										<div>{{.Rocketpool.NodeTimezoneLocation}}</div>
									</div>
									<div class="w-75 border-bottom d-flex flex-column flex-sm-row align-items-start align-items-sm-center justify-content-sm-between ml-4 mx-lg-auto mb-4">
										<div class="text-nowrap font-weight-bold" style="font-size: .9rem;"><i class="fas fa-cubes mr-2 text-muted"></i>Node RPL Stake</div>
										<div>{{formatFloatWithPrecision 2 (formatRPL .Rocketpool.NodeRPLStake)}} RPL</div>
									</div>
									<div class="w-75 border-bottom d-flex flex-column flex-sm-row align-items-start align-items-sm-center justify-content-sm-between ml-4 mx-lg-auto mb-4">
										<div 
											class="text-nowrap font-weight-bold"
											data-toggle="tooltip" 
											title="How much RPL collateral node operators have staked against their minipools, capped at 150%"
											style="font-size: .9rem;"
										>
											<i class="fas fa-cubes mr-2 text-muted"></i>Node Effective RPL Stake</div>
										<div>{{formatFloatWithPrecision 2 (mul (div (formatRPL .Rocketpool.NodeRPLStake) (formatRPL .Rocketpool.NodeMinRPLStake)) 10)}}%</div>
									</div>
									<div class="w-75 border-bottom d-flex flex-column flex-sm-row align-items-start align-items-sm-center justify-content-sm-between ml-4 mx-lg-auto mb-4">
										<div 
											class="text-nowrap font-weight-bold"
											data-toggle="tooltip" 
											title="Node RPL Stake expressed as % of the Node Max RPL Stake"
											style="font-size: .9rem;"
										>
										<i class="fas fa-cubes mr-2 text-muted"></i>Node RPL Stake %</div>
										<div>{{formatFloatWithPrecision 2 (mul (div (formatRPL .Rocketpool.NodeRPLStake) (formatRPL .Rocketpool.NodeMaxRPLStake)) 100)}}%</div>
									</div>
									<div class="w-75 border-bottom d-flex flex-column flex-sm-row align-items-start align-items-sm-center justify-content-sm-between ml-4 mx-lg-auto mb-4">
										<div class="text-nowrap font-weight-bold" style="font-size: .9rem;"><i class="fas fa-cubes mr-2 text-muted"></i>Node Min RPL Stake</div>
										<div>{{formatFloatWithPrecision 2 (formatRPL .Rocketpool.NodeMinRPLStake)}} RPL</div>
									</div>
									<div class="w-75 d-flex flex-column flex-sm-row align-items-start align-items-sm-center justify-content-sm-between ml-4 mx-lg-auto mb-4">
										<div class="text-nowrap font-weight-bold" style="font-size: .9rem;"><i class="fas fa-cubes mr-2 text-muted"></i>Node Max RPL Stake</div>
										<div>{{formatFloatWithPrecision 2 (formatRPL .Rocketpool.NodeMaxRPLStake)}} RPL</div>
									</div>
								</div>
							{{end}}
						</div>
					</div>
				</div>
				<div class="col-lg-4 px-lg-2 d-flex align-items-center my-2">
					<div class="card h-100 px-0 pt-0 card-body">
						<div style="height: 42px;" class="d-flex justify-content-center align-items-center border-bottom">
							<span class="h4 ml-3 mr-auto mx-lg-0 mb-0">Validator History</span>
						</div>
						{{if or $validating $exited}}
							{{template "validatorHistoryTable" $}}
						{{else}}
							<div class="d-flex align-items-center justify-content-center p-5">
								<svg style="width: 100%; height: auto;" id="f795efda-d52b-464f-8ed0-c83c27181fc6" data-name="Layer 1" xmlns="http://www.w3.org/2000/svg" xmlns:xlink="http://www.w3.org/1999/xlink" viewBox="0 0 754 750.35999"><defs><linearGradient id="b13d5aa8-7d59-4aa5-8b0c-a1087af90b05" x1="632.9307" y1="457.00246" x2="719.74066" y2="457.00246" gradientUnits="userSpaceOnUse"><stop offset="0" stop-color="#fff"/><stop offset="1" stop-color="#fff" stop-opacity="0.3"/></linearGradient><linearGradient id="b216fe78-eea0-4fe3-b1f5-9d415c27bb0d" x1="578.9307" y1="243.00246" x2="665.74066" y2="243.00246" xlink:href="#b13d5aa8-7d59-4aa5-8b0c-a1087af90b05"/></defs><path d="M977,451.82A376.64732,376.64732,0,0,1,655.41,824.77H553.3c-.16.13995-5.82.41-5.82.41-.94995-.13-1.91-.27-2.86-.41q-10.905-1.605-21.61-3.83a372.65332,372.65332,0,0,1-81.03-26.75c-.27-.12-.53-.25-.8-.37a371.02329,371.02329,0,0,1-41.87-22.81c-.34-.21-.67-.42-1-.63-.57-.36-1.13-.71-1.69-1.08-.18-.11-.36-.22-.54-.34A376.057,376.057,0,0,1,361.41,743.72c-.54-.43-1.07995-.88-1.62-1.32q-3.255-2.7-6.45-5.46c-.02-.01-.03-.03-.05-.04A380.6518,380.6518,0,0,1,322.32,706.82c-.03-.04-.07-.07-.1-.11a376.23856,376.23856,0,0,1-88.33-164.6c-.12-.44-.22-.87-.33-1.31A378.13889,378.13889,0,0,1,223,451.82c0-208.21,168.79-377,377-377S977,243.61,977,451.82Z" transform="translate(-223 -74.82001)" fill="#3f3d56"/><path d="M634.85347,507.4362,667.824,468.83765l32.97058-38.59855L719.407,408.4496c1.02981-1.2056-.55938-3.08643-1.58915-1.88088l-32.97058,38.59855-32.97057,38.59855-18.61242,21.78951c-1.02981,1.2056.55938,3.08642,1.58915,1.88087Z" transform="translate(-223 -74.82001)" opacity="0.8" fill="url(#b13d5aa8-7d59-4aa5-8b0c-a1087af90b05)"/><rect x="386.81" y="336.40997" width="34.09998" height="413.54004" fill="#2f2e41"/><polygon points="409.95 488.23 409.88 500.61 409.05 650.87 408.95 668.78 408.73 709.14 408.51 749.95 406.31 749.95 406.53 709.14 406.74 671.44 406.85 650.5 407.68 500.64 407.75 488.22 409.95 488.23" fill="#ee7112"/><path d="M650.03085,416.72983h-46.204c-.67058-7.23824.99769-14.528,5.2942-21.87563l1.30636-8.927h31.90275l1.50484,8.814C648.30517,400.69674,650.037,408.21681,650.03085,416.72983Z" transform="translate(-223 -74.82001)" fill="#2f2e41"/><path d="M643.31814,387.02727H610.39625a2.20019,2.20019,0,0,1-2.13943-2.71366l5.54447-23.102a2.2002,2.2002,0,0,1,2.13944-1.68672h21.83293a2.2002,2.2002,0,0,1,2.13944,1.68672l5.54448,23.102A2.2002,2.2002,0,0,1,643.31814,387.02727Z" transform="translate(-223 -74.82001)" fill="#2f2e41"/><path d="M626.86,347.97a11.56351,11.56351,0,0,0-11.55,11.56v11.55h23.1V359.53A11.56351,11.56351,0,0,0,626.86,347.97Z" transform="translate(-223 -74.82001)" fill="#2f2e41"/><polygon points="391.051 622.109 312.765 723.714 323.592 726.213 384.388 647.927 391.051 647.927 391.051 622.109" fill="#2f2e41"/><polygon points="419.831 622.109 498.117 723.714 487.29 726.213 426.494 647.927 419.831 647.927 419.831 622.109" fill="#2f2e41"/><path d="M872.38,320.07v392.4a378.72351,378.72351,0,0,1-82.45,65.08V320.07Z" transform="translate(-223 -74.82001)" fill="#2f2e41"/><rect x="634.38665" y="295.22386" width="54.13388" height="54.13388" fill="#2f2e41"/><rect x="601.90632" y="114.5" width="12.49243" height="141.58091" fill="#2f2e41"/><g opacity="0.4"><path d="M796.93,320.07h-7V777.55q3.52736-2.06131,7-4.20514Z" transform="translate(-223 -74.82001)" fill="#e6e6e6"/><rect x="601.90631" y="114.5" width="7" height="130.75" fill="#e6e6e6"/></g><rect x="583.16767" y="309.79837" width="44.97276" height="24.98487" fill="#ee7112"/><circle cx="146.93326" cy="244.84668" r="66.1926" fill="#e6e6e6"/><circle cx="140.42251" cy="199.27145" r="7.59587" fill="#cbcbcb"/><circle cx="153.44401" cy="275.23017" r="7.59587" fill="#cbcbcb"/><circle cx="182.74237" cy="232.91031" r="5.42562" fill="#cbcbcb"/><circle cx="120.89027" cy="250.27231" r="17.36199" fill="#cbcbcb"/><circle cx="252.0149" cy="349.21276" r="3.57649" fill="#ee7112"/><polygon points="283.012 401.093 281.227 402.866 279.454 401.081 278.264 402.263 280.037 404.048 278.252 405.821 279.434 407.011 281.219 405.238 282.992 407.023 284.182 405.841 282.409 404.056 284.194 402.283 283.012 401.093" fill="#e6e6e6"/><polygon points="297.318 297.375 295.533 299.148 293.76 297.363 292.57 298.545 294.343 300.33 292.558 302.103 293.74 303.293 295.525 301.52 297.298 303.305 298.488 302.123 296.715 300.338 298.5 298.565 297.318 297.375" fill="#e6e6e6"/><path d="M565.279,175.37584c-3.862,2.5732-7.81471-3.55124-3.87846-6.01018C565.26232,166.79262,569.215,172.91706,565.279,175.37584Z" transform="translate(-223 -74.82001)" fill="#e6e6e6"/><polygon points="118.557 366.728 116.1 366.189 116.638 363.731 115 363.372 114.461 365.83 112.004 365.292 111.645 366.93 114.102 367.469 113.564 369.926 115.202 370.285 115.741 367.827 118.198 368.366 118.557 366.728" fill="#e6e6e6"/><polygon points="494.557 71.728 492.1 71.189 492.638 68.731 491 68.372 490.461 70.83 488.004 70.292 487.645 71.93 490.102 72.469 489.564 74.926 491.202 75.285 491.741 72.827 494.198 73.366 494.557 71.728" fill="#e6e6e6"/><polygon points="686.557 230.728 684.1 230.189 684.638 227.731 683 227.372 682.461 229.83 680.004 229.292 679.645 230.93 682.102 231.469 681.564 233.926 683.202 234.285 683.741 231.827 686.198 232.366 686.557 230.728" fill="#e6e6e6"/><polygon points="222.46 110.506 220.003 109.967 220.541 107.51 218.903 107.151 218.364 109.608 215.906 109.07 215.547 110.708 218.005 111.247 217.467 113.705 219.105 114.063 219.644 111.606 222.101 112.144 222.46 110.506" fill="#e6e6e6"/><circle cx="455.33966" cy="188.55082" r="3.57649" fill="#ee7112"/><polygon points="428.557 242.728 426.1 242.189 426.638 239.731 425 239.372 424.461 241.83 422.004 241.292 421.645 242.93 424.102 243.469 423.564 245.926 425.202 246.285 425.741 243.827 428.198 244.366 428.557 242.728" fill="#e6e6e6"/><polygon points="523.46 198.506 521.003 197.967 521.541 195.51 519.903 195.151 519.364 197.608 516.906 197.07 516.547 198.708 519.005 199.247 518.467 201.705 520.105 202.063 520.644 199.606 523.101 200.144 523.46 198.506" fill="#e6e6e6"/><path d="M580.85347,293.4362,613.824,254.83765l32.97058-38.59855L665.407,194.4496c1.02981-1.2056-.55938-3.08643-1.58915-1.88088l-32.97058,38.59855-32.97057,38.59855-18.61242,21.78951c-1.02981,1.2056.55938,3.08642,1.58915,1.88087Z" transform="translate(-223 -74.82001)" opacity="0.8" fill="url(#b216fe78-eea0-4fe3-b1f5-9d415c27bb0d)"/><rect x="385.49365" y="646.9693" width="6" height="102.02313" fill="#e6e6e6"/><path d="M628.54,347.42a11.57294,11.57294,0,0,0-8.55,11.15v.1a2.21112,2.21112,0,0,0-1.51,1.58l-5.54,23.11a2.18494,2.18494,0,0,0,2.01,2.69l-.04.27-.15,1-2.26,7c-4.29,7.34-4.66,14.21-3.99,21.45h5.98V696.28l-78.04,101.3L542.19,798.9l-.91,1.18006-10.83-2.5,78.04-101.3V415.77l-4.99-.45c-.67-7.24.71-13.66,5-21l.26-7,.15-1,.04-.27a2.18494,2.18494,0,0,1-2.01-2.69l5.54-23.11a2.21112,2.21112,0,0,1,1.51-1.58v-.1a11.56351,11.56351,0,0,1,11.55-11.56A11.4326,11.4326,0,0,1,628.54,347.42Z" transform="translate(-223 -74.82001)" fill="#e6e6e6"/><polygon points="431.177 646.969 425.594 646.969 425.594 647.506 485.974 725.255 491.062 724.081 431.177 646.969" fill="#e6e6e6"/><path d="M737.88,783.96v18.85a374.5016,374.5016,0,0,1-82.47,21.96h-123c-3.15-.57-6.29-1.18005-9.4-1.83V783.96Z" transform="translate(-223 -74.82001)" fill="#2f2e41"/><path d="M632.05,725.69c-.7-.12-1.44-.24-2.2-.37-4.47-.72-9.86-1.54-16.04-2.39q-.63-.09-1.29-.18c-5.1-.69-10.71-1.39-16.76-2.08-33.17-3.73-79.5-6.72-126.78-2.61,1.17-4.7,2.25-9.4,3.27-14.08l-45.28,7.01L475.83,686.14a692.68108,692.68108,0,0,0,9.48-77.18l-24.46,3.78,25.01-12.72c1.79-32.03.95-53.35.95-53.35S405,589.2,339.58,654.2c-2.4-8.46-5.03-16.81-7.83-25.01l-35.14,29.4,28.97-46.52A689.19984,689.19984,0,0,0,293.8,541.1l-18.98,15.88,14.84-23.82c-15.02-28.35-26.76-46.17-26.76-46.17s-13.39,21.94-29.34,55.81a376.3031,376.3031,0,0,0,88.76,166.02,380.10848,380.10848,0,0,0,31.02,30.12q3.19491,2.76,6.45,5.46A377.473,377.473,0,0,0,396.08,770.96c.74.48,1.48.95,2.23,1.42a375.11665,375.11665,0,0,0,124.7,50.56c3.11.65,6.25,1.26,9.4,1.83.77.13995,1.54.28,2.31.41h12.76s5.66-.27,5.82-.41c15.85-13.87006,30.22-27.89,42.61-40.81,2.82-2.93,5.53-5.81006,8.14-8.61l-21.38-12.47,27.44,5.88c1.26-1.39,2.5-2.76,3.7-4.1,6.16-6.88,11.5-13.11,15.93-18.4.76-.92,1.5-1.8,2.21-2.66,8.07-9.74,12.51-15.68,12.51-15.68S640,727.01,632.05,725.69Z" transform="translate(-223 -74.82001)" fill="#2f2e41"/><path d="M608.49,415.77h-5.98c-.67-7.24,1-14.53,5.29-21.87006l.96-6.57995.15-1h6l-.15,1L613.8,393.9c-4.29,7.34-5.96,14.63-5.29,21.87006h5.98" transform="translate(-223 -74.82001)" fill="#ee7112"/><rect x="385.48999" y="427.5" width="6" height="73" fill="#ee7112"/><circle cx="606.5" cy="114.5" r="11" fill="#ee7112"/></svg>
							</div>
						{{end}}
						</div>
					</div>	
				</div>

				{{template "validatorEditModal" .}}
				{{template "validatorBookmarkModal" .}}
			</div>
	{{end}}
{{end}}<|MERGE_RESOLUTION|>--- conflicted
+++ resolved
@@ -240,11 +240,7 @@
 										{{if eq (derefString .Rocketpool.MinipoolStatus) "Initialized"}}
 											<span class="badge badge-pill badge-success badge-custom text-white mb-1">{{.Rocketpool.MinipoolStatus}}</span>
 										{{else if eq (derefString .Rocketpool.MinipoolStatus) "Dissolved"}}
-<<<<<<< HEAD
-											<span class="badge badge-pill badge-new-red badge-custom text-white mb-1">{{.Rocketpool.MinipoolStatus}}</span>
-=======
 											<span class="badge badge-pill badge-danger badge-custom text-white mb-1">{{.Rocketpool.MinipoolStatus}}</span>
->>>>>>> e4033b76
 										{{else if eq (derefString .Rocketpool.MinipoolStatus) "Withdrawable"}}
 											<span class="badge badge-pill badge-warning badge-custom text-white mb-1">{{.Rocketpool.MinipoolStatus}}</span>
 										{{else}}
