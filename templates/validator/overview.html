{{ define "validatorLifeCycleDiagram"}}
    <div class="validator__lifecycle-container">
        <div class="validator__lifecycle-content">
            <div id="lifecycle-deposited" class="validator__lifecycle-node-container validator__lifecycle-deposited">
                <div class="validator__lifecycle-node-header"><a class="no-highlight"
                                                                 href="https://kb.beaconcha.in/ethereum-2.0-depositing#2-deposit-contract-status-deposited">Deposited</a>
                </div>
                <div class="validator__lifecycle-node" data-toggle="tooltip"
                     title="This will turn green when your deposit has been processed by the beacon chain">
                    <i class="fas fa-check deposit-success"></i>
                    <i class="fas fa-times fail deposit-fail"></i>
                    <div class="spinner">
                        <div class="double-bounce1"></div>
                        <div class="double-bounce2"></div>
                    </div>
                </div>
            </div>
            <div class="validator__lifecycle-progress validator__lifecycle-deposited text-white"></div>
            <div id="lifecycle-pending" class="validator__lifecycle-node-container validator__lifecycle-pending">
                <div class="validator__lifecycle-node-container">
                    <div class="validator__lifecycle-node-header"><a class="no-highlight"
                                                                     href="https://kb.beaconcha.in/ethereum-2.0-depositing#3-validator-queue-status-pending">Pending</a>
                    </div>
                    <div class="validator__lifecycle-node" data-toggle="tooltip"
                         title="After being proccessed your validator joins a queue to be activated">
                        <i class="fas fa-hourglass-half pending-waiting"></i>
                        <i class="fas fa-check"></i>
                        <div class="spinner">
                            <div class="double-bounce1"></div>
                            <div class="double-bounce2"></div>
                        </div>
                    </div>
                </div>
            </div>
            <div class="validator__lifecycle-progress validator__lifecycle-pending"></div>
            <div id="lifecycle-active" class="validator__lifecycle-node-container validator__lifecycle-active">
                <div class="validator__lifecycle-node-container">
                    <div class="validator__lifecycle-node-header"><a class="no-highlight"
                                                                     href="https://kb.beaconcha.in/ethereum-2.0-depositing#4-staking-status-active">Active</a>
                    </div>
                    <div class="validator__lifecycle-node" data-toggle="tooltip"
                         title="Once your validator reaches this state it can participate in attesting and proposing. Make sure it stays online!">
                        <i class="fas fa-power-off online"></i>
                        <i class="fas fa-power-off offline"></i>
                        <i class="fas fa-check"></i>
                        <div class="spinner">
                            <div class="double-bounce1"></div>
                            <div class="double-bounce2"></div>
                        </div>
                    </div>
                </div>
            </div>
            <div class="validator__lifecycle-progress validator__lifecycle-active"></div>
            <div id="lifecycle-exited" class="validator__lifecycle-node-container validator__lifecycle-exited">
                <div class="validator__lifecycle-node-container">
                    <div class="validator__lifecycle-node-header"><a class="no-highlight"
                                                                     href="https://kb.beaconcha.in/ethereum-2.0-depositing#4-staking-status-active">Exited</a>
                    </div>
                    <div class="validator__lifecycle-node" data-toggle="tooltip"
                         title="If your validator misbehaves or chooses to leave the network it will join a queue to leave.">
                        <i class="fas fa-door-open"></i>
                        <div class="spinner">
                            <div class="double-bounce1"></div>
                            <div class="double-bounce2"></div>
                        </div>
                    </div>
                </div>
            </div>
        </div>
    </div>
{{end}}




{{ define "validatorOverviewDeposited"}}
<<<<<<< HEAD
        <div class="text-justify row justify-content-center mb-2">
            <div class="col">
                <div class="px-2">
                    <div class="px-2" style="max-width: 50rem;">
                        <span>
                            {{if eq .InclusionDelay 0}} 
                                An ETH1 genesis deposit has been made, and your validator will be activated once genesis occurs. Please make sure your validator is up and running before genesis. 
                            {{else}} 
                                An ETH1 deposit has been made, it will take <a href="https://kb.beaconcha.in/ethereum-2.0-and-depositing-process">around {{.InclusionDelay}} hours</a>  until your deposit is processed by the beacon chain. If there is a deposit queue then it may take longer for the validator to be activated. 
                            {{end}}
                            This validator will be activated approximately on <span class="font-weight-bolder">{{.EstimatedActivationTs | formatTsWithoutTooltip}}</span> after being registered by the beacon chain.
                        </span>
                    </div>
                </div>
            </div>
=======
    <div class="p-2 text-justify row justify-content-center">
        <div style="max-width: 50rem;">
                <span>
                    {{if eq .InclusionDelay 0}}
                        An ETH1 genesis deposit has been made, and your validator will be activated once genesis occurs. Please make sure your validator is up and running before genesis.
                    {{else}}
                        An ETH1 deposit has been made, it will take <a
                                href="https://kb.beaconcha.in/ethereum-2.0-and-depositing-process">around {{.InclusionDelay}} hours</a>  until your deposit is processed by the beacon chain. If there is a deposit queue then it may take longer for the validator to be activated.
                    {{end}}
                    This validator will be activated approximately <span
                            class="font-weight-bolder">{{.EstimatedActivationTs | formatTsWithoutTooltip}}</span> after being registered by the beacon chain.
                </span>
>>>>>>> 7bcb5f25
        </div>
    </div>
{{end}}

{{ define "validatorOverviewPending" }}
<<<<<<< HEAD
        <div class="text-justify row justify-content-center mb-2">
            <div class="col">
                <div class="px-2">
                    <div class="p-2" style="max-width: 50rem;">
                        This validator has been processed by the beacon chain and is currently waiting to be activated. It will approximately be activated on <span class="font-weight-bolder" title="{{.ActivationTs}}" data-toggle="tooltip" aria-ethereum-date="{{.ActivationTs.Unix}}">{{.ActivationTs}}</span> during epoch <span class="font-weight-bolder">{{.ActivationEpoch}}</span>. Make sure your nodes and your client is up and running <em>before</em> the countdown reaches zero.
                    </div>
                    <div class="py-2" style="min-width:300px;">
                        {{ template "validatorCountdown" .}}
                    </div>
                </div>
            </div>
=======
    <div class="p-2 text-justify row justify-content-center">
        <div style="max-width: 50rem;">
            This validator has been processed by the beacon chain and is currently waiting to be activated. It will
            approximately be activated <span class="font-weight-bolder" title="{{.ActivationTs}}" data-toggle="tooltip"
                                             aria-ethereum-date="{{.ActivationTs.Unix}}">{{.ActivationTs}}</span> during
            epoch <span class="font-weight-bolder">{{.ActivationEpoch}}</span>.
        </div>
        <div class="py-2" style="min-width:300px;">
            {{ template "validatorCountdown" .}}
>>>>>>> 7bcb5f25
        </div>
    </div>
{{end}}

{{ define "validatorOverviewValidating"}}
    {{ with .Data }}
        <!-- Validator Lifecycle State Diagram -->
        <div class="overview-container d-flex flex-wrap justify-content-center">
            <div style="flex: 0 1 80px;" class="m-3 position-relative">
                <span style="top:-1.2rem;" class="text-muted font-weight-lighter position-absolute"><small>Rank</small></span>
                <a class="no-highlight" href="/validators/leaderboard">
                    <i class="fas fa-medal"></i>
                    <span id="validatorRank"
                          style="font-weight: bold; font-size:18px;">{{if gt .Rank7d 0}}{{.Rank7d}}{{else}}N/A{{end}}</span>
                </a>
            </div>
            <div class="m-3 position-relative">
                <span style="top:-1.2rem;"
                      class="text-muted font-weight-lighter position-absolute"><small>Balance</small></span>
                <div class="d-flex flex-column">
                    <span style="font-weight: bold; font-size:18px;">{{formatCurrentBalance .CurrentBalance $.Currency }}</span>
                    <span>{{formatEffectiveBalance .EffectiveBalance "ETH" }} <span data-toggle="tooltip"
                                                                                    title="The effective balance is used to calculate the base rewards of a validator"><a
                                    class="no-highlight" href="https://kb.beaconcha.in/attestation#rewards"><i
                                        class="far ml-1 fa-question-circle"></i></a></span></span>
                </div>
            </div>
            <div style="flex: 0 1 80px;" class="m-3 position-relative">
                <span style="top:-1.2rem;"
                      class="text-muted font-weight-lighter position-absolute"><small>Status</small></span>
                {{.Status | formatValidatorStatus}}
            </div>
            {{ if gtf .AttestationInclusionEffectiveness 0 }}
                <div class="m-3 position-relative">
                    <span style="top:-1.2rem;" class="text-muted font-weight-lighter position-absolute"><small>Effectiveness</small></span>
                    {{.AttestationInclusionEffectiveness | formatAttestationInclusionEffectiveness}}
                </div>
            {{end}}
        </div>
        <div class="d-flex flex-wrap justify-content-center p-2">
            <div class="mx-3">
                <span data-toggle="tooltip" title="Blocks proposed"><i
                            class="tab-icon fas fa-cubes"></i> {{ .ProposedBlocksCount }}</span>
            </div>
<<<<<<< HEAD
            {{ template "validatorOverviewCount" .}}
    <script>
        var index = {{.Index}}
        window.addEventListener('load', function () {
            $.ajax({
                url: "/validator/"+index+"/rank",
                data : { "index": index },
                success: (result) => {
                if (result.length && result[0].rank) {
                    $('#validatorRank').html(result[0].rank)
                } else {
                    $('#validatorRank').html('rank N/A')
                }
                }
            })
        })
    </script>
{{end}}
{{end}}

{{ define "validatorOverviewExited"}}
        <div class="p-2 text-justify row justify-content-center">
            <div class="col">
                <div class="px-2" style="max-width: 50rem;">
                    <div class="p-2 text-justify">Your validator has exited the system and is no longer validating. There is no need to keep the validator running anymore.</div>
                    {{if .Slashed}}<div class="p-2">Slashed by {{.SlashedBy | formatValidator}} at Slot {{.SlashedAt | formatBlockSlot}}, Reason: {{.SlashedFor}}</div>{{end}}
                </div>
            </div>
        </div>
        {{ template "validatorOverviewCount" .}}
{{end}}

{{define "validatorOverviewCount"}}
<div class="row flex-wrap justify-content-center p-3 mb-3">
    <div class="mx-3">
        <span data-toggle="tooltip" title="Blocks proposed"><i class="tab-icon fas fa-cubes"></i> {{ .ProposedBlocksCount }}</span>
    </div>
    <div class="mx-3">
        <span data-toggle="tooltip" title="Attestations published"><i class="tab-icon fas fa-file-signature"></i> <span>{{.AttestationsCount}}</span>
    </div>
    <div class="mx-3">
        <span data-toggle="tooltip" title="Other validators slashed"><i class="tab-icon fas fa-user-slash"></i> {{.SlashingsCount}}</span>
    </div>
    <div class="mx-3">
        <span data-toggle="tooltip" title="Deposits made to the deposit contract"><i class="tab-icon fas fa-wallet"></i> {{.DepositsCount}}</span>
    </div>
</div>
=======
            <div class="mx-3">
                <span data-toggle="tooltip" title="Attestations published"><i
                            class="tab-icon fas fa-file-signature"></i> <span>{{.AttestationsCount}}</span></span>
            </div>
            <div class="mx-3">
                <span data-toggle="tooltip" title="Other validators slashed"><i
                            class="tab-icon fas fa-user-slash"></i> {{.SlashingsCount}}</span>
            </div>
            <div class="mx-3">
                <span data-toggle="tooltip" title="Deposits made to the deposit contract"><i
                            class="tab-icon fas fa-wallet"></i> {{.DepositsCount}}</span>
            </div>
        </div>
    {{end}}
{{end}}

{{ define "validatorOverviewExited"}}
    <div class="p-2 text-justify row justify-content-center">
        <div style="max-width: 50rem;">
                <span>
                    {{if .Slashed}}(Slashed by {{.SlashedBy | formatValidator}} at Slot {{.SlashedAt | formatBlockSlot}}, Reason: {{.SlashedFor}}){{end}}
                    <div class="p-2 row justify-content-center"> your validator has exited the system and is no longer validating </div>
                </span>
        </div>
    </div>
    <div class="row flex-wrap justify-content-center p-3 mb-3">
        <div class="mx-3">
            <span data-toggle="tooltip" title="Blocks proposed"><i
                        class="tab-icon fas fa-cubes"></i> {{ .ProposedBlocksCount }}</span>
        </div>
        <div class="mx-3">
                <span data-toggle="tooltip" title="Attestations published"><i
                            class="tab-icon fas fa-file-signature"></i> <span>{{.AttestationsCount}}</span>
        </div>
        <div class="mx-3">
            <span data-toggle="tooltip" title="Other validators slashed"><i
                        class="tab-icon fas fa-user-slash"></i> {{.SlashingsCount}}</span>
        </div>
        <div class="mx-3">
            <span data-toggle="tooltip" title="Deposits made to the deposit contract"><i
                        class="tab-icon fas fa-wallet"></i> {{.DepositsCount}}</span>
        </div>
    </div>
>>>>>>> 7bcb5f25
{{end}}<|MERGE_RESOLUTION|>--- conflicted
+++ resolved
@@ -74,7 +74,6 @@
 
 
 {{ define "validatorOverviewDeposited"}}
-<<<<<<< HEAD
         <div class="text-justify row justify-content-center mb-2">
             <div class="col">
                 <div class="px-2">
@@ -90,26 +89,11 @@
                     </div>
                 </div>
             </div>
-=======
-    <div class="p-2 text-justify row justify-content-center">
-        <div style="max-width: 50rem;">
-                <span>
-                    {{if eq .InclusionDelay 0}}
-                        An ETH1 genesis deposit has been made, and your validator will be activated once genesis occurs. Please make sure your validator is up and running before genesis.
-                    {{else}}
-                        An ETH1 deposit has been made, it will take <a
-                                href="https://kb.beaconcha.in/ethereum-2.0-and-depositing-process">around {{.InclusionDelay}} hours</a>  until your deposit is processed by the beacon chain. If there is a deposit queue then it may take longer for the validator to be activated.
-                    {{end}}
-                    This validator will be activated approximately <span
-                            class="font-weight-bolder">{{.EstimatedActivationTs | formatTsWithoutTooltip}}</span> after being registered by the beacon chain.
-                </span>
->>>>>>> 7bcb5f25
         </div>
     </div>
 {{end}}
 
 {{ define "validatorOverviewPending" }}
-<<<<<<< HEAD
         <div class="text-justify row justify-content-center mb-2">
             <div class="col">
                 <div class="px-2">
@@ -121,17 +105,6 @@
                     </div>
                 </div>
             </div>
-=======
-    <div class="p-2 text-justify row justify-content-center">
-        <div style="max-width: 50rem;">
-            This validator has been processed by the beacon chain and is currently waiting to be activated. It will
-            approximately be activated <span class="font-weight-bolder" title="{{.ActivationTs}}" data-toggle="tooltip"
-                                             aria-ethereum-date="{{.ActivationTs.Unix}}">{{.ActivationTs}}</span> during
-            epoch <span class="font-weight-bolder">{{.ActivationEpoch}}</span>.
-        </div>
-        <div class="py-2" style="min-width:300px;">
-            {{ template "validatorCountdown" .}}
->>>>>>> 7bcb5f25
         </div>
     </div>
 {{end}}
@@ -176,24 +149,7 @@
                 <span data-toggle="tooltip" title="Blocks proposed"><i
                             class="tab-icon fas fa-cubes"></i> {{ .ProposedBlocksCount }}</span>
             </div>
-<<<<<<< HEAD
             {{ template "validatorOverviewCount" .}}
-    <script>
-        var index = {{.Index}}
-        window.addEventListener('load', function () {
-            $.ajax({
-                url: "/validator/"+index+"/rank",
-                data : { "index": index },
-                success: (result) => {
-                if (result.length && result[0].rank) {
-                    $('#validatorRank').html(result[0].rank)
-                } else {
-                    $('#validatorRank').html('rank N/A')
-                }
-                }
-            })
-        })
-    </script>
 {{end}}
 {{end}}
 
@@ -224,49 +180,4 @@
         <span data-toggle="tooltip" title="Deposits made to the deposit contract"><i class="tab-icon fas fa-wallet"></i> {{.DepositsCount}}</span>
     </div>
 </div>
-=======
-            <div class="mx-3">
-                <span data-toggle="tooltip" title="Attestations published"><i
-                            class="tab-icon fas fa-file-signature"></i> <span>{{.AttestationsCount}}</span></span>
-            </div>
-            <div class="mx-3">
-                <span data-toggle="tooltip" title="Other validators slashed"><i
-                            class="tab-icon fas fa-user-slash"></i> {{.SlashingsCount}}</span>
-            </div>
-            <div class="mx-3">
-                <span data-toggle="tooltip" title="Deposits made to the deposit contract"><i
-                            class="tab-icon fas fa-wallet"></i> {{.DepositsCount}}</span>
-            </div>
-        </div>
-    {{end}}
-{{end}}
-
-{{ define "validatorOverviewExited"}}
-    <div class="p-2 text-justify row justify-content-center">
-        <div style="max-width: 50rem;">
-                <span>
-                    {{if .Slashed}}(Slashed by {{.SlashedBy | formatValidator}} at Slot {{.SlashedAt | formatBlockSlot}}, Reason: {{.SlashedFor}}){{end}}
-                    <div class="p-2 row justify-content-center"> your validator has exited the system and is no longer validating </div>
-                </span>
-        </div>
-    </div>
-    <div class="row flex-wrap justify-content-center p-3 mb-3">
-        <div class="mx-3">
-            <span data-toggle="tooltip" title="Blocks proposed"><i
-                        class="tab-icon fas fa-cubes"></i> {{ .ProposedBlocksCount }}</span>
-        </div>
-        <div class="mx-3">
-                <span data-toggle="tooltip" title="Attestations published"><i
-                            class="tab-icon fas fa-file-signature"></i> <span>{{.AttestationsCount}}</span>
-        </div>
-        <div class="mx-3">
-            <span data-toggle="tooltip" title="Other validators slashed"><i
-                        class="tab-icon fas fa-user-slash"></i> {{.SlashingsCount}}</span>
-        </div>
-        <div class="mx-3">
-            <span data-toggle="tooltip" title="Deposits made to the deposit contract"><i
-                        class="tab-icon fas fa-wallet"></i> {{.DepositsCount}}</span>
-        </div>
-    </div>
->>>>>>> 7bcb5f25
 {{end}}