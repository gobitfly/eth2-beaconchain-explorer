--- conflicted
+++ resolved
@@ -134,7 +134,6 @@
 {{ define "validatorOverviewValidating" }}
   {{ with .Data }}
     <!-- Validator Lifecycle State Diagram -->
-<<<<<<< HEAD
     <div id="validating-overview">
       <div>
         <div class="style-validator-overview-header"> Rank </div>
@@ -166,35 +165,6 @@
       <div>
         <div class="style-validator-overview-header">Effectiveness</div>
         <div class="style-validator-overview-value">{{ .AttestationInclusionEffectiveness | formatAttestationInclusionEffectiveness }}</div>
-=======
-    <div class="overview-container d-flex flex-wrap justify-content-center">
-      <div class="m-3 position-relative" style="flex-basis: 4rem; white-space: nowrap;">
-        <span style="top:-1.2rem; white-space: nowrap;" class="text-muted font-weight-lighter position-absolute"><small>{{ if gtf .RankPercentage 0.0 }}{{ if gtf .RankPercentage 0.001 }}Rank {{ formatPercentageWithGPrecision .RankPercentage 3 }} %{{ else }}Top 0.1%{{ end }}{{ else }}Rank{{ end }}</small></span>
-        <a class="no-highlight" href="/validators/leaderboard">
-          <i style="font-size: 16px;" class="fas fa-medal"></i>
-          <span id="validatorRank" style="font-weight: bold; font-size:16px;">{{ if gt .Rank7d 0 }}{{ .Rank7d }}{{ else }}N/A{{ end }}</span>
-        </a>
-      </div>
-      <div class="m-3 position-relative" style="flex-basis: 4rem; white-space: nowrap;">
-        <span style="top:-1.2rem; white-space: nowrap;" class="text-muted font-weight-lighter position-absolute"><small>Status</small></span>
-        {{ .Status | formatValidatorStatus }}
-      </div>
-      <div class="m-3 position-relative" style="flex-basis: 4rem; white-space: nowrap;">
-        <span style="top:-1.2rem; white-space: nowrap;" class="text-muted font-weight-lighter position-absolute"><small>Balance</small></span>
-        <div class="d-flex flex-column">
-          <span style="font-weight: bold; font-size:18px;">{{ formatCurrentBalance .CurrentBalance $.Rates.Currency }}</span>
-          <span style="font-size: 0.8rem; color: gray"
-            >{{ formatEffectiveBalance .EffectiveBalance "ETH" }}
-            <span data-toggle="tooltip" title="The effective balance is used to calculate the base rewards of a validator"
-              ><a class="no-highlight" href="https://kb.beaconcha.in/glossary#current-balance-and-effective-balance"><i class="far ml-1 fa-question-circle"></i></a></span
-          ></span>
-        </div>
-      </div>
-
-      <div class="m-3 position-relative" style="flex-basis: 4rem; white-space: nowrap;">
-        <span style="top:-1.2rem; white-space: nowrap;" class="text-muted font-weight-lighter position-absolute"><small>Effectiveness</small></span>
-        {{ .AttestationInclusionEffectiveness | formatAttestationInclusionEffectiveness }}
->>>>>>> cf1b6044
       </div>
     </div>
     {{ template "validatorOverviewCount" . }}
@@ -265,15 +235,6 @@
     <div class="mx-3">
       <span id="syncCount" style="cursor: pointer;" data-toggle="tooltip" title="Sync Participations (Participated: {{ .ParticipatedSyncCount }}, Missed: {{ .MissedSyncCount }}, Orphaned: {{ .OrphanedSyncCount }}, Scheduled: {{ .ScheduledSyncCount }})"><i class="fas fa-sync poin"></i> {{ .SyncCount }}{{ if ne .SyncCount 0 }}({{ formatPercentageColoredEmoji .UnmissedSyncPercentage }}){{ end }}</span>
     </div>
-<<<<<<< HEAD
-=======
-    <div class="mx-3">
-      <span id="slashingsCount" style="cursor: pointer;" data-toggle="tooltip" title="Other validators slashed"><i class="fas fa-user-slash"></i> {{ .SlashingsCount }}</span>
-    </div>
-    <div class="mx-3">
-      <span id="depositCount" style="cursor: pointer;" data-toggle="tooltip" title="Deposits made to the deposit contract"><i class="fas fa-wallet"></i> {{ .DepositsCount }}</span>
-    </div>
-
     {{ if .CappellaHasHappened }}
       <div class="mx-3">
         <span id="withdrawalCount" style="cursor: pointer;" data-toggle="tooltip" {{ if .IsWithdrawableAddress }}title="Withdrawals processed for this validator"{{ else }}title="To receive payouts you need 0x01 withdrawal credentials"{{ end }}>
@@ -286,18 +247,6 @@
         </span>
       </div>
     {{ end }}
-
-
-    <!--
-    <div class="mx-3">
-        {{ if ne .CurrentAttestationStreak .LongestAttestationStreak }}
-      <span id="attestationStreak" style="cursor: default;" data-toggle="tooltip" title="Attestation Streaks (Current / Longest)"><i class="fas fa-fire"></i> {{ .CurrentAttestationStreak }} / {{ .LongestAttestationStreak }}</span>
-    {{ else }}
-      <span id="attestationStreak" style="cursor: default;" data-toggle="tooltip" title="Attestation Streak"><i class="fas fa-fire"></i> {{ .LongestAttestationStreak }}</span>
-    {{ end }}
-    </div>
-    -->
->>>>>>> cf1b6044
   </div>
 
   <script>
