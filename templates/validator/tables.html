{{ define "validatorProposedTable" }}
  <div class="table-responsive">
    <table class="table" style="margin-top: 0 !important;" id="blocks-table" width="100%">
      <thead class="style-table-header">
        <tr>
          <th>Epoch</th>
          <th>Slot</th>
          <th>Block</th>
          <th>Time</th>
          <th>Status</th>
          <th>Proposer Reward (EL)</th>
          <th>Root Hash</th>
          <th>Proposer Reward Recipient</th>
          <th>Graffiti</th>
        </tr>
      </thead>
      <tbody class="style-table-data"></tbody>
    </table>
  </div>
    <script>
        var index = {{.Index}}
        window.addEventListener('load', function() {
            $('#blocks-table').DataTable({
                processing: true,
                serverSide: true,
                stateSave: true,
                stateSaveCallback: function (settings, data) {
                  data.start = 0
                  localStorage.setItem("DataTables_" + settings.sInstance, JSON.stringify(data))
                },
                stateLoadCallback: function (settings) {
                  return JSON.parse(localStorage.getItem("DataTables_" + settings.sInstance))
                },
                ordering: true,
                order: [[0, 'desc']],
                lengthChange: false,
                searching: false,
                ajax: '/validator/' + index + '/proposedblocks',
                pagingType: 'input',
                pageLength: 10,
                language: {
                    searchPlaceholder: 'Search by Epoch Number',
                    search: '',
                    paginate: {
                        previous: '<i class="fas fa-chevron-left"></i>',
                        next: '<i class="fas fa-chevron-right"></i>'
                    }
                },
                columnDefs: [
                    {
                        targets: 1,
                        data: '1',
                        "orderable": false
                    },
                    {
                        targets: 2,
                        data: '2',
                        "orderable": false
                    },
                    {
                        targets: 3,
                        data: '3',
                        "orderable": false
                    },
                    {
                        targets: 5,
                        data: '5',
                        "orderable": false
                    },
                    {
                        targets: 6,
                        data: '6',
                        "orderable": false
                    },
                    {
                        targets: 7,
                        data: '7',
                        "orderable": false
                    },
                ],
                drawCallback: function(settings) {
                    formatTimestamps()
                }
            })
        })
    </script>
{{ end }}

{{ define "validatorAttestationsTable" }}
  <div class="table-responsive">
    <table class="table" style="margin-top: 0 !important;" id="attestations-table" width="100%">
      <thead class="style-table-header">
        <tr>
          <th>Epoch</th>
          <th>Slot</th>
          <th>Status</th>
          <th>Time</th>
          <th><span data-toggle="tooltip" title="Inclusion Slot">Incl. Slot</span></th>
          <th class="text-truncate" data-toggle="tooltip" data-html="true" title="The difference between the inclusion slot and its earliest possible slot. The ideal value is 0.">Opt. Incl. Dist.</th>
        </tr>
      </thead>
      <tbody class="style-table-data"></tbody>
    </table>
  </div>
    <script>
        var index = {{.Index}}
        window.addEventListener('load', function() {
            var activeTab = $('#chartTabs .active')
            var initializedAttestationTable = false

            if (activeTab.attr('id') === 'attestations-tab') {
                initializedAttestationTable = true
                createAttestationTable()
            }

            $('a[data-toggle="tab"]').on('shown.bs.tab', function(e) {
                if (e.target.id === 'attestations-tab' && !initializedAttestationTable) {
                    initializedAttestationTable = true
                    createAttestationTable()
                }
            });

            function createAttestationTable() {
                $('#attestations-table').DataTable({
                    processing: true,
                    serverSide: true,
                    stateSave: true,
                    stateSaveCallback: function (settings, data) {
                      data.start = 0
                      localStorage.setItem("DataTables_" + settings.sInstance, JSON.stringify(data))
                    },
                    stateLoadCallback: function (settings) {
                      return JSON.parse(localStorage.getItem("DataTables_" + settings.sInstance))
                    },
                    ordering: false,
                    order: [[0, 'desc']],
                    lengthChange: false,
                    searching: false,
                    ajax: '/validator/' + index + '/attestations',
                    pagingType: 'input',
                    pageLength: 10,
                    language: {
                        searchPlaceholder: 'Search by Epoch Number',
                        search: '',
                        paginate: {
                            previous: '<i class="fas fa-chevron-left"></i>',
                            next: '<i class="fas fa-chevron-right"></i>'
                        }
                    },
                    drawCallback: function(settings) {
                        formatTimestamps()
                    },
                })
            }
        })
    </script>
{{ end }}

{{ define "validatorWithdrawalTable" }}
  <div class="table-responsive">
    <table class="table" style="margin-top: 0 !important;" id="withdrawal-table" width="100%">
      <thead class="style-table-header">
        <tr>
          <th>Epoch</th>
          <th>Slot</th>
          <th>Time</th>
          <th>Recipient Address</th>
          <th>Amount</th>
        </tr>
      </thead>
      <tbody class="style-table-data"></tbody>
    </table>
  </div>
    <script>
        var index = {{.Index}}
        window.addEventListener('load', function() {
            var activeTab = $('#chartTabs .active')
            var initializedWithdrawalTable = false

            if (activeTab.attr('id') === 'withdrawal-tab') {
                initializedWithdrawalTable = true
                createWithdrawalTable()
            }

            $('a[data-toggle="tab"]').on('shown.bs.tab', function(e) {
                if (e.target.id === 'withdrawal-tab' && !initializedWithdrawalTable) {
                    initializedWithdrawalTable = true
                    createWithdrawalTable()
                }
            });

            function createWithdrawalTable() {
                $('#withdrawal-table').DataTable({
                    processing: true,
                    serverSide: true,
                    stateSave: true,
                    stateSaveCallback: function (settings, data) {
                      data.start = 0
                      localStorage.setItem("DataTables_" + settings.sInstance, JSON.stringify(data))
                    },
                    stateLoadCallback: function (settings) {
                      return JSON.parse(localStorage.getItem("DataTables_" + settings.sInstance))
                    },
                    ordering: true,
                    order: [[0, 'desc']],
                    lengthChange: false,
                    searching: false,
                    ajax: {
                      url: `/validator/${index}/withdrawals`,
                      dataSrc: function ( { data } ) {
                        // add the estimate row if it exists
                        {{ if .NextWithdrawalRow }}
                          let row = {{.NextWithdrawalRow}}
                          if (row && row.length) {
                            data = row.concat(data)
                          }
                        {{ end }}
                        return data
                      },
                    },
                    pagingType: 'input',
                    pageLength: 10,
                    language: {
                        // searchPlaceholder: 'Search by Epoch Number',
                        search: '',
                        paginate: {
                            previous: '<i class="fas fa-chevron-left"></i>',
                            next: '<i class="fas fa-chevron-right"></i>'
                        }
                    },
                    columnDefs: [
                    ],
                    drawCallback: function(settings) {
                         formatTimestamps()
                    },
                })
            }
        })
    </script>
{{ end }}

{{ define "validatorSyncTable" }}
  <div class="table-responsive">
    <table class="table" style="margin-top: 0 !important;" id="sync-table" width="100%">
      <thead class="style-table-header">
        <tr>
          <th>Period</th>
          <th>Epoch</th>
          <th>Slot</th>
          <th>Status</th>
        </tr>
      </thead>
      <tbody class="style-table-data"></tbody>
    </table>
  </div>
    <script>
        var index = {{.Index}}
        window.addEventListener('load', function() {
            var activeTab = $('#chartTabs .active')
            var initializedSyncTable = false

            if (activeTab.attr('id') === 'sync-tab') {
                initializedSyncTable = true
                createSyncTable()
            }

            $('a[data-toggle="tab"]').on('shown.bs.tab', function(e) {
                if (e.target.id === 'sync-tab' && !initializedSyncTable) {
                    initializedSyncTable = true
                    createSyncTable()
                }
            });

            function createSyncTable() {
                $('#sync-table').DataTable({
                    processing: true,
                    serverSide: true,
                    ordering: true,
                    order: [[0, 'desc']],
                    lengthChange: false,
                    stateSave: true,
                    stateSaveCallback: function (settings, data) {
                      data.start = 0
                      localStorage.setItem("DataTables_" + settings.sInstance, JSON.stringify(data))
                    },
                    stateLoadCallback: function (settings) {
                      return JSON.parse(localStorage.getItem("DataTables_" + settings.sInstance))
                    },
                    searching: false,
                    ajax: '/validator/' + index + '/sync',
                    pagingType: 'input',
                    pageLength: 10,
                    language: {
                        searchPlaceholder: 'Search by Epoch Number',
                        search: '',
                        paginate: {
                            previous: '<i class="fas fa-chevron-left"></i>',
                            next: '<i class="fas fa-chevron-right"></i>'
                        }
                    },
                    columnDefs: [
                        {
                            targets: 0,
                            data: '0',
                            "orderable": true
                        },
                        {
                            targets: 1,
                            data: '1',
                            "orderable": true
                        },
                        {
                            targets: 2,
                            data: '2',
                            "orderable": true
                        },
                        {
                            targets: 3,
                            data: '3',
                            "orderable": false
                        },
                    ],
                    drawCallback: function(settings) {
                        formatTimestamps()
                    },
                })
            }
        })
    </script>
{{ end }}

{{ define "validatorSlashingsTable" }}
  <div class="table-responsive">
    <table class="table" style="margin-top: 0 !important;" id="slashings-table" width="100%">
      <thead class="style-table-header">
        <tr>
          <th>Slashed Validators</th>
          <th>Time</th>
          <th>Reason</th>
          <th>Slot</th>
          <th>Epoch</th>
        </tr>
      </thead>
      <tbody class="style-table-data"></tbody>
    </table>
  </div>
    <script>
        var index = {{.Index}}
        window.addEventListener('load', function() {
            $('#slashings-table').DataTable({
                processing: true,
                serverSide: true,
                ordering: false,
                lengthChange: false,
                stateSave: true,
                stateSaveCallback: function (settings, data) {
                  data.start = 0
                  localStorage.setItem("DataTables_" + settings.sInstance, JSON.stringify(data))
                },
                stateLoadCallback: function (settings) {
                  return JSON.parse(localStorage.getItem("DataTables_" + settings.sInstance))
                },
                searching: false,
                ajax: '/validator/' + index + '/slashings',
                pagingType: 'input',
                pageLength: 10,
                language: {
                    searchPlaceholder: 'Search by Epoch Number',
                    search: '',
                    paginate: {
                        previous: '<i class="fas fa-chevron-left"></i>',
                        next: '<i class="fas fa-chevron-right"></i>'
                    }
                },
                drawCallback: function(settings) {
                    formatTimestamps()
                },
            })
        })
    </script>
{{ end }}

{{ define "validatorDepositsTable" }}
  {{ with .Data }}
    <div>
      {{ if .WithdrawCredentials }}
        <h4 class="my-3 style-table-title">Withdrawal Address</h4>
        <p>
          <span>Your current withdrawal credentials are: {{ formatWithdawalCredentials .WithdrawCredentials true }}</span>
        </p>
        {{ if .BLSChange }}
          <div class="my-3">
            {{ if gt (epochOfSlot .BLSChange.Slot) $.LatestFinalizedEpoch }}
              <p><b>Pending withdrawal credential: </b><span>{{ formatAddressToWithdrawalCredentials .BLSChange.Address true }}</span> waiting for epoch finality.</p>
              <span>A request to change your withdrawal credentials has been registered and is being finalized. You have requested to change your withdrawal credentials</span>
            {{ else }}
              <span>Your withdrawal credential were successfully changed</span>
            {{ end }}
            <span>during epoch <span>{{ epochOfSlot .BLSChange.Slot | formatEpoch }}</span><span> and slot </span><span class="mr-1">{{ formatBlockSlot .BLSChange.Slot }}</span>.</span>
            The signature included (<span class="mr-1">{{ formatHash .BLSChange.Signature true }} <i class="fa fa-copy text-muted p-1" role="button" data-toggle="tooltip" title="Copy to clipboard" data-clipboard-text="{{ formatHash .BLSChange.Signature false }}"></i></span>) was signed by your BLS private key and can be verified with your BLS public key (<span>{{ formatHash .BLSChange.BlsPubkey true }}</span><i class="fa fa-copy text-muted p-1" role="button" data-toggle="tooltip" title="Copy to clipboard" data-clipboard-text="{{ formatHash .BLSChange.BlsPubkey false }}"></i>). Payouts will be sent to <span> {{ formatEth1Address .BLSChange.Address }}</span>.
          </div>
        {{ end }}
      {{ end }}
      <h4 class="my-3 style-table-title">Execution Layer</h4>
      <h6 class="">This table displays the deposits made to the Ethereum staking deposit contract.</h6>
      <div class="table-responsive card card-body p-0">
        <table class="table" style="margin-top: 0 !important;" id="deposits-eth1-table" width="100%">
          <thead class="style-table-header">
            <tr>
              <th>From Address</th>
              <th>Tx Hash</th>
              <th>Block</th>
              <th>Time</th>
              <th><span data-toggle="tooltip" title="Withdrawal Credential">Withdrawal Cred.</span></th>
              <th>Amount</th>
              <th>Valid</th>
            </tr>
          </thead>
          <tbody class="style-table-data">
            {{ range $i, $deposit := .Deposits.Eth1Deposits }}
              <tr>
                <td>{{ formatEth1Address $deposit.FromAddress }}</td>
                <td>{{ formatEth1TxHash $deposit.TxHash }}</td>
                <td>{{ formatEth1Block $deposit.BlockNumber }}</td>
                <td>{{ formatTimestamp $deposit.BlockTs }}</td>
                <td>
                  {{ if $.Data.ShowMultipleWithdrawalCredentialsWarning }}
                    <span class="text-danger"><i class="fas fa-exclamation-triangle" data-toggle="tooltip" title="At least one deposit to your validator has different withdrawal credentials!"></i></span>
                  {{ end }}
                  {{ formatWithdawalCredentials $deposit.WithdrawalCredentials true }}
                </td>
                <td>{{ formatDepositAmount $deposit.Amount $.Rates.Currency }}</td>
                <td>
                  {{ if $deposit.ValidSignature }}
                    <span class="badge badge-pill bg-success text-white" style="font-size: 12px; font-weight: 500;">{{ $deposit.ValidSignature }}</span>
                  {{ else }}
                    <span class="badge badge-pill bg-danger text-white" style="font-size: 12px; font-weight: 500;">{{ $deposit.ValidSignature }}</span>
                  {{ end }}
                </td>
              </tr>
            {{ end }}
          </tbody>
        </table>
      </div>
    </div>
    <div class="text-center my-3">
      <i class="fas fa-arrow-down"></i>
    </div>
    <div class="table-eth2">
      <h4 class="my-3 style-table-title">Consensus Layer</h4>
      {{ if not .Deposits.Eth2Deposits }}
        <h6 class="">No beacon chain deposits found for this validator. It takes <a href="https://kb.beaconcha.in/ethereum-2.0-and-depositing-process">around {{ .InclusionDelay }} hours</a> for a deposit to be processed by the beacon chain.</h6>
        <div class="wip d-flex justify-content-center p-3">
          <svg style="width: 100%; height: auto; max-height: 200px;" id="a1bb6ffe-8d83-4899-8fa0-fcb3165ea164" data-name="Layer 1" xmlns="http://www.w3.org/2000/svg" viewBox="0 0 884.595 628.60077">
            <ellipse cx="75.17704" cy="619.60077" rx="75.13932" ry="9" fill="#e6e6e6" />
            <rect x="196.21663" y="0.39024" width="688.37838" height="440.86813" fill="#e6e6e6" />
            <rect x="215.90065" y="55.6861" width="649.01033" height="359.49048" fill="#fff" />
            <rect x="195.9227" width="688.37838" height="29.24483" fill="var(--banner-background)" />
            <circle cx="217.65511" cy="14.95151" r="5.4203" fill="#fff" />
            <circle cx="238.22923" cy="14.95151" r="5.4203" fill="#fff" />
            <circle cx="258.80335" cy="14.95151" r="5.4203" fill="#fff" />
            <path d="M742.44775,281.8936a5.23348,5.23348,0,0,0-.19223,1.234Z" transform="translate(-157.7025 -135.69961)" fill="#7f77ff" />
            <path d="M659.44564,319.87593c-.03816-.90346-.19957-1.281-.34635-1.32655C659.20546,319.38822,659.30477,320.07717,659.44564,319.87593Z" transform="translate(-157.7025 -135.69961)" fill="#7f77ff" />
            <path d="M657.76939,338.945c-.02932.39133-.0587.75333-.10761,1.19362A1.88,1.88,0,0,1,657.76939,338.945Z" transform="translate(-157.7025 -135.69961)" fill="#7f77ff" />
            <path d="M742.25552,283.12759l-.50879,3.17018C742.27457,286.51956,742.13859,284.673,742.25552,283.12759Z" transform="translate(-157.7025 -135.69961)" fill="#7f77ff" />
            <path d="M770.88052,253.58909l.96371-.00244a4.96237,4.96237,0,0,0,.80063-.658Z" transform="translate(-157.7025 -135.69961)" fill="#7f77ff" />
            <path d="M808.65038,255.25633a1.141,1.141,0,0,1,.86906-.94221,6.21493,6.21493,0,0,0-.864-.97351C808.18871,253.2809,808.68078,254.65558,808.65038,255.25633Z" transform="translate(-157.7025 -135.69961)" fill="#7f77ff" />
            <path d="M848.16881,228.32035c.12612-.01917.24615-.038.34187-.05715Z" transform="translate(-157.7025 -135.69961)" fill="#7f77ff" />
            <path d="M847.381,228.452l.78785-.13168C847.90772,228.35994,847.61075,228.40121,847.381,228.452Z" transform="translate(-157.7025 -135.69961)" fill="#7f77ff" />
            <path d="M740.64555,256.83715a.45758.45758,0,0,0-.49069.22459C740.32661,257.17347,740.49047,257.05882,740.64555,256.83715Z" transform="translate(-157.7025 -135.69961)" fill="#7f77ff" />
            <path d="M896.326,229.86313l.07387.64489a3.06818,3.06818,0,0,0,.77053.13955Z" transform="translate(-157.7025 -135.69961)" fill="#7f77ff" />
            <path d="M654.72658,362.1037c.0098,0,.0098.0098-.00979.02933,0,.00979-.00979.01958-.01953.02938,0,.01958-.14678.03911-.25439.0587a.8391.8391,0,0,0-.16637-.02938c.14678-.01953.29356-.04891.411-.0587C654.707,362.1135,654.71679,362.1037,654.72658,362.1037Z" transform="translate(-157.7025 -135.69961)" fill="#7f77ff" />
            <path d="M544.57257,513.61357c-3.85616-1.22885,6.27575-1.57766.47009-2.944C545.58327,511.20818,539.7659,512.81468,544.57257,513.61357Z" transform="translate(-157.7025 -135.69961)" fill="#7f77ff" />
            <path d="M575.3979,379.85189a2.40948,2.40948,0,0,1-.60661.87073C575.08486,380.07691,575.25117,379.88121,575.3979,379.85189Z" transform="translate(-157.7025 -135.69961)" fill="#7f77ff" />
            <path d="M632.48757,364.97041a9.63562,9.63562,0,0,1-1.57521-.17611Z" transform="translate(-157.7025 -135.69961)" fill="#7f77ff" />
            <path d="M554.96633,384.709a4.26668,4.26668,0,0,0-1.62638.00042,1.626,1.626,0,0,0,.35549.16726A2.46748,2.46748,0,0,1,554.96633,384.709Z" transform="translate(-157.7025 -135.69961)" fill="#7f77ff" />
            <path d="M554.96633,384.709c.2043.03577.41808.077.69027.11048A5.335,5.335,0,0,0,554.96633,384.709Z" transform="translate(-157.7025 -135.69961)" fill="#7f77ff" />
            <path d="M521.25925,384.82774c.18214.10522.42309.18392.63461.2769.34086-.02311.73894-.0501,1.09-.07387Z" transform="translate(-157.7025 -135.69961)" fill="#7f77ff" />
            <path d="M549.81278,385.75161a.13721.13721,0,0,1-.07829.10761C549.7736,385.80052,549.81278,385.75161,549.81278,385.75161Z" transform="translate(-157.7025 -135.69961)" fill="#7f77ff" />
            <path d="M890.71159,511.61819c-.22209-.01917-.44173-.0375-.685-.06365C890.28294,511.58756,890.50556,511.60613,890.71159,511.61819Z" transform="translate(-157.7025 -135.69961)" fill="#7f77ff" />
            <path d="M899.98519,480.04813c-.0083.00042-.01553.00574-.02389.00574C899.96948,480.09131,899.97736,480.08032,899.98519,480.04813Z" transform="translate(-157.7025 -135.69961)" fill="#7f77ff" />
            <path d="M629.55237,365.86073a5.38359,5.38359,0,0,0,1.02731-.3033C631.29389,365.74332,630.31549,365.73353,629.55237,365.86073Z" transform="translate(-157.7025 -135.69961)" fill="#7f77ff" />
            <path d="M898.98583,359.48626c.05279-.23194.10778-.4929.17317-.81114C899.09541,358.94916,899.043,359.21628,898.98583,359.48626Z" transform="translate(-157.7025 -135.69961)" fill="#7f77ff" />
            <path
              d="M900.75506,463.691a2.06329,2.06329,0,0,1,.44029-.62619l.13693.4892a8.84769,8.84769,0,0,0-.19563-3.0037,29.14317,29.14317,0,0,0,.37173-3.943c1.0371-.55769.5577-5.59642.6164-8.02283-1.36972.19563-1.15451-2.92547-2.2601-.07829.07829-.16631.12719.66531.1859,2.15249a6.59548,6.59548,0,0,0,.14678,1.0371c-.03911-.049-.07829-.10766-.1272-.16637.02932,1.5948.05871,3.6788.09782,6.04657a9.89108,9.89108,0,0,1-.52831-6.62379c-.88059-1.24259-1.79049-2.6221-2.2112-3.39508,1.91769-3.32652,2.95479-9.74482,4.12888-10.6352-.76318-7.426-.50879-17.4938-3.09178-22.17052-.33262-2.11337.7436-2.42641,1.15451-3.219.25439,1.223.21528,2.67107.58707,3.33638-.6653-4.2267-.25439-12.51372-2.06447-13.5215.81209-5.3225,1.6633,2.9939,1.36979-4.32451l.5479.98819c2.83738-14.13789-4.3441-23.08048-1.07622-38.52939-.12719.57722-.2446.9197-.45988,1.07622,1.634-18.17869-1.53609-37.47271,1.05669-55.41659.51852-5.09743-.62619-5.65512-1.50671-8.76643l1.47733-1.10559-1.7024-5.3225c-1.25232-7.54349,3.62009-13.06168,1.26217-22.6206l-.998,1.23279c.1957-3.43419-.587-10.87007.5577-10.29279a2.43966,2.43966,0,0,1-.50879-2.46558l.773-.10761-1.33067-8.43381c.55769-6.52591,3.07219,1.02731,3.219-8.51209-.29357-3.5418-2.25037-10.0873-2.76889-8.75669-.02938,1.42849-.4794,3.64947-1.25238,3.75708l-.40112-3.2385c-.14678-.03917-.28371-.07829-.43049-.1272v-.51858h-1.39911a2.3532,2.3532,0,0,0-1.8394,0H857.65655l.38153-.38153-1.1545.38153h-4.95071c.14679-.2935.6164-.5381,1.5948-.65551-3.6005-1.00772-3.18959.724-6.27152-.40112-.34247-.1761-.19569-.274.1272-.35226l-3.52228.6066c.69469-.43044-.57722-1.43822,1.57521-1.14471-6.30089-1.17409-10.16553,1.5263-12.543-.01953l.52831-.11746c-6.54549.50878-3.77661,1.08607-4.71589,2.084H824.616l-.82188-.68483-1.10559-.9197a7.79269,7.79269,0,0,0-1.223-.9197,11.583,11.583,0,0,0-.90012,1.48713c-1.01751-.04891-3.1113-.15652-3.01348-.76312-1.79043.51852-1.41864.6751-.98814.83162.46961.15657,1.0371.3033.313.7925a18.45938,18.45938,0,0,0-3.49284-.47941c-.12719,2.17208.02932,4.804-.01959,6.80969-.0489,2.09373-.2935,3.44392-1.25238,3.86469,1.135,1.55562.88059-4.1582,1.67309.47941-2.5634,1.30122.4305,5.42031-.74359,9.285-1.32082-1.11539-.6164-4.9507-1.80023-.95881a3.48217,3.48217,0,0,1,.80224,1.38931,4.35527,4.35527,0,0,1,.03917,1.5948,14.69191,14.69191,0,0,1-.7925,2.7493,4.82654,4.82654,0,0,0-1.7709-.10761c.587.89032-.724,1.07621-2.6906,1.11533-1.18389,0-2.54388.00979-3.93319.00979-1.4578.01959-2.95478.0587-4.36368.20549.35227-.59681-10.5765-.96861-15.80113-1.61439l.14673-.3033c-1.00772,1.80029-6.39872,1.45781-10.3319,1.82961.15658-1.07622.861-1.49692,2.9939-1.97633l-3.69832.00973c-.87079.57728-2.0155.88059-4.41259,1.08607l.92949-1.35019c-2.4558.03911-4.93112.44023-7.5826.71421-1.33061.137-2.6906.2348-4.12888.25439-.71421.0098-1.448-.00979-2.2014-.04891-.3718-.01958-.75333-.049-1.13492-.08808q-.64575-.07336-1.29149-.14678c-.137.31309.34241.69468.64577,1.08607a8.80637,8.80637,0,0,1,1.01752,1.23279.85294.85294,0,0,1,.088.84141h-3.4244c.00979-.3718.23487-.70448.95887-.88058a7.38655,7.38655,0,0,1-3.10157.20548c.78277-.3718,1.69267-.75339,2.72-1.135-3.71791-.49893-1.5263.94908-4.13861.84147-.53817-.95887-2.5047-.68489-2.72-1.44807.7338-.09782,2.84718.39138,3.7864.01959-1.947-.09782-4.24622-.32289-6.3596-.636a8.3257,8.3257,0,0,1-.84141,2.7004c.5479.04891,1.30129.9686,1.4187,3.4831.03911,3.219-.2544,3.73749-.6164,3.943-.17611.09782-.3718.10761-.5577.362a2.28648,2.28648,0,0,0-.26418.5577,3.932,3.932,0,0,0-.21522.812c.6653,1.19368-.02938,4.32457,1.41869,4.41259-.00979,1.43828-.68489,1.70241-1.07628,2.2601.636,2.54388.1859,11.87779,1.722,9.01109l.09781-.65551c.02938.12719.03918.26412.0685.4207a39.85871,39.85871,0,0,1,.46967,7.6413c-.0587,2.13291-.26419,4.1582-.45988,5.9389-1.43822-.1272-2.76889-.23481-4.01141-.29351-.62619-.01959-1.2328-.03918-1.8394-.01959l-1.17409.02932c-.41091.02938-.83162.049-1.24259.0685l.01959-.47941c-4.94091.5479-10.99721.32289-14.51942,1.36978-1.45787-.00979-3.444-.89037-2.8178-1.4578-3.77667.362-4.19738.90011-9.64707.10761,3.7864-.84141-1.311-.75339,3.88428-.6164-4.90179-.4207-6.01719-1.19368-11.281.1272,1.79049-1.24259-3.68853-1.55568-6.01713-1.19368l3.4342.89038a61.23355,61.23355,0,0,1-7.24019-.03918l1.25233-1.62412c-5.00941-.98819-9.5394-.14678-13.766.52832a39.94327,39.94327,0,0,1-6.13459.636l-.74359-.00979-.949-.04891c-.7338-.03911-1.47739-.09787-2.23078-.1859a45.24887,45.24887,0,0,1-4.90179-.861c-1.76111.56748.58707.76318,2.7493.98819,2.221.225,4.23649.47941,2.71019,1.14471a78.21973,78.21973,0,0,1-9.63722-1.24259,37.73365,37.73365,0,0,0-1.32088,6.526c-.1174,1.28171-.15651,2.446-.15651,3.47331,0,.50879.00979.998.03911,1.448.00979.20548.01959.50878.03912.6066.01958.1174.03917.2446.0587.362a10.96406,10.96406,0,0,0,.79256,2.45579,11.43282,11.43282,0,0,1,.98813,6.3694c.57728-.85121,2.13291-1.64371,2.67107,3.2972-.1174,2.73951-.95887,4.23649-1.7122,4.37348-.4207.088-.81208-.25439-1.0371-1.01757a3.13135,3.13135,0,0,1-.14678-.59681c-.04891-1.1056.137-1.63391.33268-1.5948-.21528-1.48719-.45988-3.444-1.08607-1.61432l.57728.59681a18.17241,18.17241,0,0,0-.37179,2.54381c-.26419,2.6319-.42071,5.6943-1.11539,4.60829.4794,2.9841.84141,1.9568,1.12518-.02938-.6164,5.28338.0685,8.57079-.45988,14.29446.32289-.96866,1.00778-1.86877.998-.90017-.724,8.94259,1.1056,3.943,1.36,9.99928-.89038,3.44393-2.11338-1.23279-1.37958,4.86262-.59681,3.7277-1.53609.7925-2.00571-.68489a21.70749,21.70749,0,0,1,.01959,7.67068c-.02938.16631-.04891.33268-.07829.4892-.01958.1174-.03911.2446-.0587.362l-.03911.20549c-.0098.0587-.01959.04891-.02938.06849l-.07829.09782a1.78726,1.78726,0,0,1-.29351.26419,2.917,2.917,0,0,0-.39133.27392,1.99115,1.99115,0,0,0-.35226-.42071.64863.64863,0,0,1,.15657.499,3.63058,3.63058,0,0,0,.3718.21522,3.758,3.758,0,0,0,.7925.3033c-.19569.28377-.20548.56749-.58707.21528a.64064.64064,0,0,1-.11741-.10761,6.96929,6.96929,0,0,0,1.21327,1.37952c.50873.51858,1.11533,1.07621.53811,1.59479a6.09822,6.09822,0,0,0-2.4558-.09781c-.20548.00973-.41091.00973-.6066,0a7.8201,7.8201,0,0,1-.9197-.10767,1.638,1.638,0,0,1-1.23279-.70442c.9099.06849,1.56541.088,2.05461.07829.26419,0,.362-.03918.4403-.10767.137-.11741.03917-.34242-.04891-.57723-.16631-.40117-.225-.8512.06849-1.07627a.5771.5771,0,0,1-.137.01959.83366.83366,0,0,1-.25439-.04891c-.3718-.02938-.75333-.0685-1.15451-.10761-.25439-.17611.2446-.32289.71422-.411-.52832-.10761-.99793-.1859-1.40884-.2446a6.87554,6.87554,0,0,0-2.45579,0c-1.7807.4207-1.39911,1.97638-6.44769,1.94706.90011-.861-1.66329-1.64376-2.82759-1.45786,2.88629.01958,1.37958,1.44807-1.26211,2.11337-4.5887-.67509-4.98008.499-7.38691.42071l2.73951.32289c-.92949.87073-3.21892.75333-6.40851,1.02731-.08808-.21528.15652-.33269.50873-.42071-3.2972.50873-7.24992-1.76111-11.58422-.9197a.57568.57568,0,0,0-.1272.01953c-2.28948-.587-.225-1.62412-2.24051-2.02524-5.53778,1.12513-5.9976-1.19367-11.82889-.26418,1.68288,1.17409,1.97639.89032-2.1329,2.02529l9.58831-.82188-6.15412,1.69267c2.896.01953,6.10521-.7338,7.837-.52837-2.9352.94908-2.6319.65551-1.24259,1.62418-3.96251-1.75138-7.84679,1.0273-12.4159-.15658l.137-2.896a27.20633,27.20633,0,0,0-8.77628.03912l-1.11533.14672-.55769.0685-.14679.01958-.225.01959-.45988.03912c-1.20341.08808-2.42641.18589-3.68853.28371-2.47538.16637-4.99967.28377-7.8859.26419-.00979,1.29149-.049,2.6319-.11746,4.031l.45988-3.68853.362.03912a.39668.39668,0,0,1-.1761.14672,18.35844,18.35844,0,0,1,.41091,5.53778c0,.16631-.0098.34241-.0098.51852v.00979c-.01952.9197-.0489,1.87857-.0587,2.83739q0,.85124.02938,1.67308c.0098.27392.02932.53811.03912.80224l.02938.38159.03911.26419c-.9686-.274-1.32081,1.53609-1.91768,2.76888.17616-.03917.26419.35221.32289.96861.0587.25439.08808.56743.15657.93923a5.1731,5.1731,0,0,0,1.37952,2.70039,2.42161,2.42161,0,0,1-.499.38159,17.13229,17.13229,0,0,1-1.76111-.77291,2.825,2.825,0,0,0-1.78069.20542c-.1272.0587-.2544.1272-.3816.19569a.98459.98459,0,0,1-.32282.10761c-.137.03918-.274.07829-.40118.11741-.53811.16637-1.0469.34247-1.54589.51858a17.20131,17.20131,0,0,1-7.47493,1.2817c2.084-1.0469-1.06648-1.73179,3.58092-2.48512-2.31881-.00979-4.393-.18589-4.43212.47941a1.99028,1.99028,0,0,0-.79251-.1174c-1.16429.00973-3.03307.45982-4.74527.6653a8.03771,8.03771,0,0,1-2.47532,0,2.08861,2.08861,0,0,1-.52838-.15658,2.96469,2.96469,0,0,0-.3033.15658A4.67734,4.67734,0,0,1,549.803,386.231a.25008.25008,0,0,1-.06849-.3718c-.51852.40118-3.81579.62619-1.7122,1.61439-3.082-1.30129-7.2206-1.43828-11.4375-1.37958-5.52793.0685-11.17331.47947-14.69559-.98813-2.52423.15651-5.30291.32283-8.03262.45-1.36.04891-2.71019.10767-4.00169.15658-.64571.01953-1.2817.03911-1.8883.0587-.68489.0098-1.3404.02932-1.96659.03912.19569-.14673.19569-.26419.3033-.33263a1.22958,1.22958,0,0,1,.75339-.049c-.17611-.01953-.29351-.04891-.50879-.05871-.21522-.01952-.4305-.02932-.63593-.0489-.411-.01959-.7925-.02932-1.14477-.03912a15.30767,15.30767,0,0,0-1.80022.09782,5.38684,5.38684,0,0,0-2.084.64578,5.77888,5.77888,0,0,1-3.5418,1.3306,17.04431,17.04431,0,0,1-.15658,3.15042c-.39132.85121-.63592,1.0469-.80223.76318a5.76562,5.76562,0,0,1-.28378-1.80028c-.088-1.55562-.0587-3.31673-.35221-2.00571-1.585-.70441-1.47739,3.033-1.20341,7.12278.13693,2.37751.3131,3.41461.34242,4.91153a10.80214,10.80214,0,0,1-.5577,4.02127l-.1859-1.17409c-1.086,3.69832,1.20348,9.03061.9784,15.07712,0,0-.28371-.29351-.4794-.03912,1.61438,4.13861,2.15249,11.96581,2.60252,17.77751-1.24253-1.81-.65552-2.64169-1.91763-1.53609.1761,2.61231,2.02529-.76312,2.3775,4.442-.67509,1.69261-1.2719,5.44964-2.6221,5.94863l-.07829-4.91153c-1.74152,2.51444.0685,6.34981-.23481,8.94253l-.76318-.33262c.2446,7.5239,2.16229,7.63151,2.0253,15.7131l.57728-.83168c1.90789,4.42239-1.06648,3.70818.35221,8.111l-1.93721,1.3404c.46961,2.91561,1.86872,10.20471,2.23072,15.43912-1.42843-2.96452-2.16223-9.07952-3.01343-12.86592-.00979,2.88629.14672,9.82311,1.0958,11.32989-.1859-1.1643-.65557-2.6319-.362-3.78647,1.51651,3.54187,2.2601,8.20879,2.23072,13.97158-1.223-.33268-1.75131,1.15451-2.00571,3.46352-.00979.14678-.02938.29357-.03911.45008-.0098.21522-.02938.4403-.03918.66531-.01952.45988-.03911.92949-.06849,1.41869-.01953.9784-.04891,2.0155-.07823,3.07219-.049,2.16223-.09788,4.43212-.14678,6.63352,4.47129.14678,8.58058.46961,10.96788,1.47739l.8023-.06849.49893-.0587.95887-.09782q.9539-.088,1.90783-.14678c1.272-.088,2.54388-.11741,3.82558-.1272,2.55361-.00979,5.1366.09788,7.7685.2446,5.2638.29351,10.733.7338,16.67191.6164-4.2071-2.90582,3.46358-.07829,2.73951-3.07219,2.73957-.1859,3.7962-.13693,4.05059.049l-.40112-.08809c.14673.03912.26413.0685.42071.10761v-.00979l8.3751,1.78069c1.98612.87079-2.6319.65558-2.3775,1.33061,6.05629.23487,2.54381,1.272,6.54549,2.06447-.82188-1.06648,2.10353-1.53609,5.55731-1.12518L558.2759,513.335c8.46318-1.5948,7.31847,2.5145,15.8403.92943l-2.70034.94908c4.38322-.55769,16.1436.01959,20.43873-2.3873.773.34242,1.80028,1.1643-.12719,1.37952,10.45909.36207,23.27617-2.55361,31.40667-1.07621l-.7925.7338c1.947-.21522,3.395-1.37952,5.841-.64572-.1272.3033-.7925.7338.1174.77291,1.02731-.2446,5.17577-1.2817,7.7685-.8512l-2.2112.82182c6.41831.60667,10.9581-.34241,15.57618-1.26211a61.39013,61.39013,0,0,1,8.62949-1.24259c-.01959,2.15249,8.0033,2.857,12.01472,3.19939l-.14678.3033a106.329,106.329,0,0,0,14.25529-.69469c3.62989-.40111,7.1521-.9099,10.8798-1.33061h.0098c.2348-.02932.46967-.0587.71427-.088.861-.09787,1.74152-.1859,2.6319-.274.27392-.02932.55763-.0587.84141-.088q.9099-.07346,1.84919-.14679a38.24031,38.24031,0,0,0,9.54913,1.3502c7.6511.3718,17.27858.0685,24.55788.93929-1.68288-.39139.27392-1.68288,2.22092-1.8981,2.41668.41091,6.56509-1.26218,6.7314.15652a.94917.94917,0,0,1-.01953.32288l-.87079-.03917h-.04891l.0098.00979c1.947,1.92748,7.23033,1.4187,11.35921,1.4676l.67509-2.583c10.81131,3.75709,28.32469-1.37951,34.22442,1.98618,2.61231-.64571,5.84107-.636,8.424-1.2817l-.13693,1.37952a184.91357,184.91357,0,0,0,19.76364.19569l-1.81981.998c5.03878.088,6.3596-4.00168,11.01679-4.07991l1.38931,2.06441c8.79581-.02938,17.68949,1.79049,26.37768-.08808-.137.3033-.40117.90017-1.81981.98819,4.00163.04891,15.2337,1.31108,14.60751-1.17409.95881,1.3991,9.21651-.1272,13.70739-.90011l-.7338,1.36c2.00571-.87079,3.033-1.42849,4.26581-1.81981a14.25085,14.25085,0,0,1,2.1427-.499c.45-.06849.88052-.137,1.49692-.19569.74359-.0587,1.585-.1174,2.53408-.1859,1.68282.16631,1.9666.9197-.00979.81209a12.65891,12.65891,0,0,0,4.41259-.19569,12.72009,12.72009,0,0,1,3.757-.59681,25.06637,25.06637,0,0,1,.15658-2.945c.29351,1.13491.587,2.33839.87079,3.61029a33.18583,33.18583,0,0,0-.26418-6.27157c-.23481-1.25232-.60661-2.18181-1.1056-3.9136-.03912-.23481-.0685-.4892-.088-.75333-.01959-.2446-.03918-.4892-.05877-.75339-.01952-.43049-.02932-.90011-.01952-1.36978a22.13718,22.13718,0,0,1,.28371-2.90582c.3033-1.8883.84141-3.49289,1.45781-3.82558-.75333-.61633-1.76111-3.10151-1.4089-5.78231.46967-.362.76318.6066.90017,1.10559.92943-7.60218-1.585-11.3103-.2446-16.535a1.149,1.149,0,0,0,.812-.88052c-.02932,5.53771-.09782,10.0775-.1859,10.43951,1.24259-.0685,1.4676-4.85289,3.18959-.998C902.22266,475.13822,900.168,468.446,900.75506,463.691Zm1.10559-10.12648c.19563,1.62418-.07829,2.16229-.362,2.3873-.01959-.76312-.0685-1.66329-.16637-2.83738-.04891-.03912-.10761-.13693-.16631-.18584A1.86326,1.86326,0,0,1,901.86065,453.56451Zm-56.0036-223.9166a2.15461,2.15461,0,0,1,.46961.21522h-2.0742C844.75145,229.7849,845.27977,229.71641,845.85705,229.64791Z"
              transform="translate(-157.7025 -135.69961)"
              fill="var(--banner-background)" />
            <path d="M655.35277,362.62223a.36337.36337,0,0,1-.2446.1174A.8131.8131,0,0,1,655.35277,362.62223Z" transform="translate(-157.7025 -135.69961)" fill="#7f77ff" />
            <path d="M629.32778,365.90408c.07619-.01188.1509-.03.22632-.045C629.47569,365.87237,629.39973,365.88742,629.32778,365.90408Z" transform="translate(-157.7025 -135.69961)" fill="#7f77ff" />
            <path d="M900.05326,450.65851a5.23178,5.23178,0,0,1-.10026-.66691c-.12182.33053-.22454.64488-.30915.96514l.431.57292Z" transform="translate(-157.7025 -135.69961)" fill="#7f77ff" />
            <path d="M742.44775,281.8936a1.38713,1.38713,0,0,1,.19569-.45247c-.06653.144-.10958.144-.1644.23653Z" transform="translate(-157.7025 -135.69961)" fill="#7f77ff" />
            <path d="M810.82718,228.21405c.4416.01069.94119.64805.84577,5.32949l.29452-5.7524,2.16091.10421c-1.74445-.5313-4.62471-1.24552-.63819-1.37319-1.37337-.16028-2.42128-.28264-3.16057-.36893C810.00207,228.91173,810.38557,228.22612,810.82718,228.21405Z" transform="translate(-157.7025 -135.69961)" fill="#7f77ff" />
            <path d="M810.90248,252.15625c-.12355-1.09616-.31638-1.12692-.51589-.99823-.19946.1395-.40554.4191-.55549.28252C810.31493,252.73914,810.43675,253.36856,810.90248,252.15625Z" transform="translate(-157.7025 -135.69961)" fill="#7f77ff" />
            <path d="M715.64685,293.75144l.3408-1.25142C713.37719,292.68007,715.96269,292.98486,715.64685,293.75144Z" transform="translate(-157.7025 -135.69961)" fill="#7f77ff" />
            <polygon points="512.774 155.795 512.991 155.778 513.393 155.743 515 155.606 516.14 155.427 513.963 155.654 512.874 155.767 511.096 155.881 512.437 155.812 512.774 155.795" fill="#7f77ff" />
            <path d="M527.37777,383.61208l.78886,1.54052C529.931,384.87664,530.30115,383.14492,527.37777,383.61208Z" transform="translate(-157.7025 -135.69961)" fill="#7f77ff" />
            <path d="M495.16641,462.51224a7.34652,7.34652,0,0,0-.50872,5.77037C494.7638,465.98059,495.36456,463.68454,495.16641,462.51224Z" transform="translate(-157.7025 -135.69961)" fill="#7f77ff" />
            <polygon points="600.654 378.825 604.535 378.395 602.713 378.309 600.654 378.825" fill="#7f77ff" />
            <path d="M777.38858,388.227a148.54113,148.54113,0,0,1-4.94091,35.14411c-11.8582,43.83231-44.302,75.72812-61.786,90.3161a38.24031,38.24031,0,0,1-9.54913-1.3502q-.93929.07336-1.84919.14679c-.28378.02932-.56749.0587-.84141.088-.89038.08808-1.7709.17611-2.6319.274-.2446.02932-.47947.0587-.71427.088h-.0098a222.09212,222.09212,0,0,1-12.1028-45.79889l-.00973-.0098v-.00973c-3.02329-20.07679-3.51249-43.63668,2.85691-67.177a146.41947,146.41947,0,0,1,11.26139-28.77471c22.738-44.12588,62.0599-70.41548,62.0599-70.41548S778.56267,340.65719,777.38858,388.227Z" transform="translate(-157.7025 -135.69961)" fill="#fff" />
            <path d="M657.76939,338.945c-.02932.39133-.0587.75333-.10761,1.19362A1.88,1.88,0,0,1,657.76939,338.945Z" transform="translate(-157.7025 -135.69961)" fill="#fff" />
            <path d="M629.55237,365.86073a5.38359,5.38359,0,0,0,1.02731-.3033C631.29389,365.74332,630.31549,365.73353,629.55237,365.86073Z" transform="translate(-157.7025 -135.69961)" fill="#fff" />
            <path d="M630.91236,364.7943l1.57521.17611A9.63562,9.63562,0,0,1,630.91236,364.7943Z" transform="translate(-157.7025 -135.69961)" fill="#fff" />
            <path d="M654.44287,362.22111a.8391.8391,0,0,0-.16637-.02938c.14678-.01953.29356-.04891.411-.0587.01953-.01953.02932-.02933.03911-.02933s.0098.0098-.00979.02933c0,.00979-.00979.01958-.01953.02938C654.69726,362.182,654.55048,362.20152,654.44287,362.22111Z" transform="translate(-157.7025 -135.69961)" fill="#fff" />
            <path d="M655.35277,362.62223a.36337.36337,0,0,1-.2446.1174A.8131.8131,0,0,1,655.35277,362.62223Z" transform="translate(-157.7025 -135.69961)" fill="#fff" />
            <path
              d="M711.21939,467.05663c0,.01958-.0098.03917-.0098.05876a221.77814,221.77814,0,0,1-11.94622,45.3684c-.28378.02932-.56749.0587-.84141.088-.89038.08808-1.7709.17611-2.6319.274-.2446.02932-.47947.0587-.71427.088h-.0098c-3.7277.42071-7.24991.9295-10.8798,1.33061-17.3079-14.31393-50.45609-46.474-62.461-90.89332a148.00177,148.00177,0,0,1-4.9507-35.1539,180.07086,180.07086,0,0,1,.96861-23.237c4.3343-.84141,8.287,1.42843,11.58422.9197-.35221.088-.59681.20543-.50873.42071,3.18959-.274,5.479-.15658,6.40851-1.02731l-2.73951-.32289c2.40683.07829,2.79821-1.0958,7.38691-.42071,2.64169-.6653,4.1484-2.09379,1.26211-2.11337,1.1643-.1859,3.7277.59687,2.82759,1.45786,5.04858.02932,4.667-1.52636,6.44769-1.94706h2.45579c.41091.0587.88052.137,1.40884.2446-.46962.08808-.96861.23486-.71422.411.40118.03911.78271.07823,1.15451.10761a.83366.83366,0,0,0,.25439.04891.5771.5771,0,0,0,.137-.01959c-.29351.22507-.2348.6751-.06849,1.07627.08808.23481.1859.45982.04891.57723-.07829.06849-.17611.10767-.4403.10767-.4892.00973-1.14471-.0098-2.05461-.07829a1.638,1.638,0,0,0,1.23279.70442,7.8201,7.8201,0,0,0,.9197.10767c.19569.00973.40112.00973.6066,0a6.09822,6.09822,0,0,1,2.4558.09781c.57722-.51858-.02938-1.07621-.53811-1.59479a6.96929,6.96929,0,0,1-1.21327-1.37952.64064.64064,0,0,0,.11741.10761c.38159.35221.39138.06849.58707-.21528a3.758,3.758,0,0,1-.7925-.3033h.71421v-1.56542c.02938-.15652.04891-.32289.07829-.4892a21.70749,21.70749,0,0,0-.01959-7.67068c.46962,1.47739,1.4089,4.41259,2.00571.68489-.7338-6.09541.4892-1.41869,1.37958-4.86262-.25439-6.0563-2.084-1.05669-1.36-9.99928.00979-.9686-.6751-.06849-.998.90017.52838-5.72367-.15652-9.01108.45988-14.29446-.28377,1.98618-.64578,3.01348-1.12518.02938.69468,1.086.8512-1.97639,1.11539-4.60829.225.21528.45982.44029.69468.66531.34242.33268.69463.67509,1.0371,1.01757,12.19083,11.96581,26.4853,28.716,37.1205,49.4092a.00953.00953,0,0,1,.00973.00973,145.50852,145.50852,0,0,1,11.27119,28.765C714.71228,423.45913,714.23287,446.9799,711.21939,467.05663Z"
              transform="translate(-157.7025 -135.69961)"
              fill="#fff" />
            <path d="M575.3979,379.85189a2.40948,2.40948,0,0,1-.60661.87073C575.08486,380.07691,575.25117,379.88121,575.3979,379.85189Z" transform="translate(-157.7025 -135.69961)" fill="var(--banner-text)" />
            <path d="M549.81278,385.75161a.13721.13721,0,0,1-.07829.10761C549.7736,385.80052,549.81278,385.75161,549.81278,385.75161Z" transform="translate(-157.7025 -135.69961)" fill="var(--banner-text)" />
            <path
              d="M695.79006,512.84579c-.2446.02932-.47947.0587-.71427.088h-.0098c-3.7277.42071-7.24991.9295-10.8798,1.33061a106.329,106.329,0,0,1-14.25529.69469l.14678-.3033c-4.01142-.34242-12.03431-1.0469-12.01472-3.19939a61.39013,61.39013,0,0,0-8.62949,1.24259c-21.1628-6.88792-45.8087-18.55049-65.97351-38.17719-28.42256-27.65932-41.24937-64.61351-46.87517-88.42779,4.2169-.0587,8.35551.07829,11.4375,1.37958-2.10359-.9882,1.19368-1.21321,1.7122-1.61439a.25008.25008,0,0,0,.06849.3718,4.67734,4.67734,0,0,0,3.59071-1.19362H561.446v-.6653a1.99028,1.99028,0,0,1,.79251.1174c.03911-.6653,2.11331-.4892,4.43212-.47941-4.6474.75333-1.49692,1.43822-3.58092,2.48512a17.20131,17.20131,0,0,0,7.47493-1.2817c.499-.17611,1.00778-.35221,1.54589-.51858.1272-.03912.26419-.07823.40118-.11741a.98459.98459,0,0,0,.32282-.10761c.1272-.06849.2544-.137.3816-.19569a2.825,2.825,0,0,1,1.78069-.20542,17.13229,17.13229,0,0,0,1.76111.77291,2.42161,2.42161,0,0,0,.499-.38159,5.1731,5.1731,0,0,1-1.37952-2.70039c-.06849-.3718-.09787-.68484-.15657-.93923-.0587-.6164-.14673-1.00778-.32289-.96861.59687-1.23279.94908-3.04287,1.91768-2.76888l-.03911-.26419-.02938-.38159c-.0098-.26413-.02932-.52832-.03912-.80224q-.02937-.82194-.02938-1.67308c.0098-.95882.03918-1.91769.0587-2.83739a192.809,192.809,0,0,1,39.53718,17.09268,148.6658,148.6658,0,0,1,29.2835,21.98462c17.65032,17.1807,29.28351,37.94238,36.89549,56.91357v.00973l.00973.0098A221.65671,221.65671,0,0,1,695.79006,512.84579Z"
              transform="translate(-157.7025 -135.69961)"
              fill="var(--banner-text)" />
            <path d="M743.23266,513.16862h.04891a.074.074,0,0,1-.03911.00979Z" transform="translate(-157.7025 -135.69961)" fill="var(--banner-text)" />
            <path d="M861.72667,362.2309s-5.55731,68.03791-51.01379,112.29092c-20.35071,19.8126-45.251,31.50449-66.541,38.36309-.16631-1.4187-4.31472.25439-6.7314-.15652-1.947.21522-3.9038,1.50671-2.22092,1.8981-7.2793-.87079-16.90678-.56749-24.55788-.93929a38.24031,38.24031,0,0,1-9.54913-1.3502q-.93929.07336-1.84919.14679c-.28378.02932-.56749.0587-.84141.088a222.34176,222.34176,0,0,1,12.79743-45.51518c7.6315-18.95161,19.26469-39.69364,36.88569-56.845a148.47045,148.47045,0,0,1,29.2835-21.98462C818.10958,364.60841,861.72667,362.2309,861.72667,362.2309Z" transform="translate(-157.7025 -135.69961)" fill="var(--banner-text)" />
            <path d="M222.12274,322.96377s-13.62736,27.25472-34.68782,33.449,50.79288,0,50.79288,0-3.71655-19.82161,1.23885-22.29931S222.12274,322.96377,222.12274,322.96377Z" transform="translate(-157.7025 -135.69961)" fill="#a0616a" />
            <path d="M200.10469,276.1401c-.74115-6.45751,2.79073-12.16674,7.88877-12.7518.05776-.00664.11469-.00341.17241-.00867a7.4433,7.4433,0,0,0-1.924-.03146c-5.098.58506-8.62992,6.29428-7.88877,12.7518.73277,6.38427,5.36876,11.10065,10.40038,10.64146C204.43782,286.11463,200.75142,281.77442,200.10469,276.1401Z" transform="translate(-157.7025 -135.69961)" fill="#2f2e41" />
            <path d="M204.67428,284.89568c-6.15653-2.08472-9.81324-7.7148-8.16736-12.5752.01863-.05506.04584-.10518.06571-.15962a7.4438,7.4438,0,0,0-.84929,1.72663c-1.64587,4.86039,2.01084,10.49048,8.16737,12.5752,6.0867,2.061,12.3302-.11967,14.06158-4.86629C215.54414,285.23221,210.046,286.71457,204.67428,284.89568Z" transform="translate(-157.7025 -135.69961)" fill="#2f2e41" />
            <path d="M162.07575,404.28776l1.821,52.47189,28.49357,66.89794s-7.43311,34.68783,7.4331,33.449,1.23885-34.68782,1.23885-34.68782l-13.62735-70.61449-2.47771-58.226Z" transform="translate(-157.7025 -135.69961)" fill="#a0616a" />
            <circle cx="84.24185" cy="178.5922" r="27.25472" fill="#a0616a" />
            <path d="M264.24366,361.36815l-26.85938-10.73037s-5.35074.81956-20.21695,2.05841-21.46714.07033-21.46714.07033-31.80344,11.07933-30.56459,17.27358,14.86621,104.06346,21.06047,99.10806,9.9108-6.19425,9.9108-6.19425l68.13679-6.19426Z" transform="translate(-157.7025 -135.69961)" fill="#cfcce0" />
            <path d="M170.091,367.5624h-4.03164s-4.64032,2.4777-4.64032,9.91081-3.71655,29.73241-3.71655,29.73241h19.82161Z" transform="translate(-157.7025 -135.69961)" fill="#cfcce0" />
            <path
              d="M206.6371,379.33148,191.674,355.16025a3.38152,3.38152,0,0,0-3.29464-1.57554l-3.90194.48774a3.38155,3.38155,0,0,0-2.84585,4.23455l7.66166,28.45759s12.11421,50.27251.48228,77.168l-.48228,12.02927s-11.14965,37.16552-8.672,65.65909,3.71655,53.27058,3.71655,53.27058-6.19425,18.58276-3.71655,24.777c.74331,1.85827.59465,4.60852.0223,7.54832-3.49351,17.94393-4.3954,36.29645-3.9015,54.57063l.16264,6.01784s-8.672,7.4331-1.23885,8.67195,30.97127,3.71656,30.97127,3.71656,4.95541-8.672,2.4777-9.91081l7.43311-40.88207s12.38851-17.34391,11.14966-28.49357c0,0,3.71655-18.58276,0-27.25472l1.23885-54.50943,4.9554,65.65909-7.4331,81.76415s-9.91081,7.4331-3.71656,9.9108,44.59863,14.86621,44.59863,8.672-2.4777-8.672-2.4777-8.672l16.10506-167.24485-8.672-69.37564s-58.226-4.9554-53.27058-70.61449c0,0,14.24513-29.586,28.30748-35.16872a.80881.80881,0,0,0-.05847-1.53576l-5.709-1.63114a.78364.78364,0,0,0-.47516.00881C238.61313,351.75431,217.13445,359.50316,206.6371,379.33148Z"
              transform="translate(-157.7025 -135.69961)"
              fill="#2f2e41" />
            <path d="M235.13067,695.23842l-.19789,1.781a81.99877,81.99877,0,0,1-10.83258,32.13387c-2.77387,4.76759-4.89761,10.1528-3.83574,14.40028,2.4777,9.91081,1.23885,13.62736,1.23885,13.62736h19.82161v-3.71655l11.0666,3.01816a12.25833,12.25833,0,0,0,7.51617-.23075c2.4777-.92913,4.9554-2.78741,4.9554-6.504,0-3.09713-2.36586-5.97918-5.126-8.28768a36.79668,36.79668,0,0,1-12.07914-18.45832l-.13874-.50872,7.4331-27.25472Z" transform="translate(-157.7025 -135.69961)" fill="#2f2e41" />
            <path d="M183.71836,695.85785l-.19789,1.781a81.9986,81.9986,0,0,1-10.83257,32.13387c-2.77387,4.76759-4.89762,10.1528-3.83575,14.40029,2.47771,9.91081,1.23886,13.62736,1.23886,13.62736h19.82161v-3.71655l11.0666,3.01816a12.25845,12.25845,0,0,0,7.51616-.23075c2.4777-.92914,4.9554-2.78741,4.9554-6.504,0-3.09712-2.36586-5.97917-5.126-8.28768a36.79671,36.79671,0,0,1-12.07914-18.45832l-.13874-.50871L203.54,695.85785Z" transform="translate(-157.7025 -135.69961)" fill="#2f2e41" />
            <path d="M247.44578,318.89036s19.5238-11.27924,27.08422-11.9629c0,0,2.20148-4.95595-.17248-9.72469,0,0-1.15187-15.29909-20.24881-14.70481,0,0-22.55557-12.21851-30.1277-7.22994s-24.4325,28.926-17.31064,43.23218c0,0-8.23285,4.14224-8.62461,1.91248s-6.50793,3.75975,1.567,8.919c0,0-11.30265,11.4419-.31578,18.60306,0,0-.50284-10.14785,5.8706-13.21588s.79522.15461.79522.15461-10.91088,13.67165,5.38524,18.9936c0,0-6.08107-6.92521.0351-12.91471,0,0-1.89451,13.98893,9.373,15.46175,0,0-5.8121-8.30865-2.754-11.3034,0,0,1.29807,10.30246,7.65981,11.53934l4.77131.92766,1.61384-8.3006s-4.53744,10.60363,6.06937,11.23013c0,0-5.128-16.07214,1.66064-25.52022S247.44578,318.89036,247.44578,318.89036Z" transform="translate(-157.7025 -135.69961)" fill="#2f2e41" />
            <ellipse cx="209.73423" cy="278.36514" rx="11.76908" ry="9.29138" transform="translate(-296.50068 141.79257) rotate(-52.86029)" fill="#2f2e41" />
            <path d="M219.84887,277.77131a13.75672,13.75672,0,0,0-6.1789,4.67353,14.01265,14.01265,0,0,0-2.7079,6.20359,13.75689,13.75689,0,0,0,6.17891-4.67353A14.01317,14.01317,0,0,0,219.84887,277.77131Z" transform="translate(-157.7025 -135.69961)" fill="var(--banner-background)" />
            <path d="M314.436,513.76152l-1.57358-2.09989L324.285,503.102a9.65214,9.65214,0,0,0,3.7821-8.88863l-5.6586-45.695a19.02,19.02,0,0,1,7.45317-17.51885l12.45024-9.32972a11.1361,11.1361,0,0,1,15.57176,2.23105l2.8835,3.84795-2.09989,1.57357-2.8835-3.848a8.50886,8.50886,0,0,0-11.89829-1.70472l-12.45025,9.32971a16.39036,16.39036,0,0,0-6.42275,15.09619l5.6583,45.69523a12.28027,12.28027,0,0,1-4.81221,11.31107Z" transform="translate(-157.7025 -135.69961)" fill="#cfcce0" />
            <polygon points="160.807 381.935 170.12 369.67 166.972 365.471 153.009 371.529 92.055 413.648 102.845 428.047 160.807 381.935" fill="#cfcce0" />
            <rect x="373.55241" y="414.99586" width="29.23953" height="105.5247" rx="7.2724" transform="translate(-360.66506 190.5132) rotate(-36.84643)" fill="#e6e6e6" />
            <path d="M427.1516,495.39556l-1.686-2.24989-.33719-.45a7.27077,7.27077,0,0,1-1.4583,10.1785l-11.762,8.814a7.2708,7.2708,0,0,1-10.17851-1.45834l.3372.45,1.686,2.24988A7.27081,7.27081,0,0,0,413.9313,514.388l11.762-8.814A7.27077,7.27077,0,0,0,427.1516,495.39556Z" transform="translate(-157.7025 -135.69961)" opacity="0.2" />
            <path d="M392.26276,447.33054c-.10241-.1004-.18847-.18146-.1911-.137C392.16944,447.31113,392.23414,447.34238,392.26276,447.33054Z" transform="translate(-157.7025 -135.69961)" fill="#7f77ff" />
            <path d="M390.41315,444.40958a.271.271,0,0,0-.103-.175Z" transform="translate(-157.7025 -135.69961)" fill="#7f77ff" />
            <path d="M403.71558,462.86148c-.10882.03467.10053.26776.238.49115Z" transform="translate(-157.7025 -135.69961)" fill="#7f77ff" />
            <path d="M409.47041,470.26712l.09808.13007a.89689.89689,0,0,0,.18878.02765Z" transform="translate(-157.7025 -135.69961)" fill="#7f77ff" />
            <path d="M413.10731,475.68882a.49163.49163,0,0,1,.35486.15234.35385.35385,0,0,0,.11785-.17456C413.49775,475.53647,413.24085,475.66226,413.10731,475.68882Z" transform="translate(-157.7025 -135.69961)" fill="#7f77ff" />
            <path d="M424.38837,491.36142l-.05462.0954a.74184.74184,0,0,0,.11151.11322Z" transform="translate(-157.7025 -135.69961)" fill="#7f77ff" />
            <path d="M386.84022,439.00357l.01233.02546C386.977,439.14176,386.91657,439.07041,386.84022,439.00357Z" transform="translate(-157.7025 -135.69961)" fill="#7f77ff" />
            <path d="M353.808,449.78183c-.18982-.67218.89417.6554.52924-.2973C354.3039,449.62369,353.45155,449.03385,353.808,449.78183Z" transform="translate(-157.7025 -135.69961)" fill="#7f77ff" />
            <path d="M378.04578,427.54947a.41264.41264,0,0,0-.01013.19159C378.05573,427.71982,378.06391,427.67209,378.04578,427.54947Z" transform="translate(-157.7025 -135.69961)" fill="#7f77ff" />
            <path d="M373.43317,424.23551a1.59675,1.59675,0,0,0-.41351.37268.2839.2839,0,0,0,.07544-.02594A.91646.91646,0,0,1,373.43317,424.23551Z" transform="translate(-157.7025 -135.69961)" fill="#7f77ff" />
            <path d="M368.85383,428.547a1.06506,1.06506,0,0,0,.11737-.02881l.12665-.133Z" transform="translate(-157.7025 -135.69961)" fill="#7f77ff" />
            <path
              d="M424.65913,491.5903c-.15516.188-.45874.4325-.5954.35065l.27-.48413c-.01947-.02258-.037-.04785-.0553-.072.017-.02277.03473-.04419.05176-.067l-3.88367-5.18261.1012.00622-.17853-.10943-.49237-.65711c.06256-.01361.14276.00592.25964.12158-.20013-.60986-.44116-.342-.571-.89752-.00592-.0675.02569-.05865.071-.02588l-.4555-.40106c.13977.04077.17578-.25525.34655.07288-.44745-.99726-1.28088-1.189-1.26941-1.69928l.07392.056c-.74738-.82215-.56238-.37714-.819-.38117l-.41474-.55346.1062-.71918-.33148.06659c-.08276-.12885-.24548-.38416-.11432-.41266-.50787-.32929-.04815.1571-.40381.0116-.218-.7547-1.31884-1.5431-1.029-1.96723-.34369-.072.2782.66956-.32129.13867.28455-.49273-.61541-.67187-.8258-1.35284.33966.003.6065.59759.39654-.08429-.608-.05042-.70367-1.106-1.113-1.50653-.30671.19659-.8595-.89417-1.52607-1.58173a21.04131,21.04131,0,0,0-1.33691-2.33624l.06445-.01569c-.39648.08332-.88769-.68786-1.34643-1.1734.19146-.1109.33246-.06732.62677.16138l-.37549-.49829a1.35057,1.35057,0,0,1-.62512-.46448l.31366-.039a11.93425,11.93425,0,0,1-1.75568-2.10962c-.16357.0716-.13953.54535-.35779.59869l-.33917-.45257a.25549.25549,0,0,1,.29437.07056c-.07269-.06653-.29913-.2074-.36883-.399l.457.2215c-.21-.45075-.30835-.08692-.52429-.41132.16265-.11224-.05994-.31494.09893-.3642.07483.068.13831.3205.28962.39325a2.60867,2.60867,0,0,1-.44458-1.09686c-.0669.098-.21277.15948-.42591-.08228-.50958-.65594.01959-.36993-.18963-.81848-.23035-.07867-.43439-.58789-.679-.422-.14453-.19538-.06128-.31391-.05371-.43689-.36188-.26593-1.23364-1.58435-1.1944-1.00837l.0495.10059-.05243-.04846c-1.07965-.95136-1.62115-2.4422-2.5606-3.48493l.0805-.05755a16.084,16.084,0,0,0-1.6944-1.79566c-.14776-.19769-.20507-.57415-.0476-.5603a3.66519,3.66519,0,0,1-.99567-1.29169c.52246.40992-.01056-.26849.49512.45026-.42884-.71429-.4148-.95935-1.16449-1.50958.384.09076-.1192-.69031-.416-.96027l.20349.57324a8.50948,8.50948,0,0,1-.72821-.98358l.39386-.02923c-.69311-1.6-2.38531-2.03467-2.61737-3.47412-.45526-.21949.42133.83538-.03711.67755a11.15594,11.15594,0,0,1-.68292-1.78418c-.49335-.96564-.98694-.50641-1.5567-1.47687-.009.18542-.18158.48358-.77222-.11817-.4331-.65118-.17712-1.06646.19464-.72912.12024.1438.14423.23877.10736.25647.18567.17609.42493.41034.34259.08581l-.15576-.00988c-.13537-.38257-.78961-1.2345-.4826-1.1493-.44422-.40435-.307-.0852-.09418.3014-.46289-.90442-.93408-1.255-1.45966-2.149.0459.17035.02491.37476-.072.24347-.78894-1.298-.57928-.39771-1.23523-1.18628-.20422-.57422.47071-.0921-.269-.82636-.27954-.57733.17206-.29553.39954-.15326a5.77723,5.77723,0,0,1-1.2204-1.9494l.37329.33857a3.83137,3.83137,0,0,1-.51452-.59546l-.02051.3684c-.141-.25732-.288-.45465-.20557-.50958-.304-.14636-.17847.42017-.70489.07215-.13575-.38227-.81092-.86634-.63916-1.1623.645,1.03907.17248-.29742.83148.49732a2.27415,2.27415,0,0,1-.43506-.58991c.00195-.05609.0769-.0061.139.04663-.47376-1.10168-.60639-.21521-1.325-1.1864.23406.01636.1015-.426-.04706-.561.28912.39178-.09729.36395-.474.08807-.35388-.70282-.5871-.61212-.81751-.94641l.22571.40942c-.23614-.0191-.44983-.34295-.81836-.74157.08289-.11988.37024.33532.30335.14465-.60926-.29273-.554-1.27789-1.22351-1.82086-.13617-.382.24438-.23.10559-.551-.7461-.61181-.41388-.95788-1.15668-1.632-.02069.37012.05572.37488-.54627-.04059l1.10529,1.195-.9007-.62347c.29029.39306.73829.73529.88141.99383-.45263-.27948-.37463-.27435-.39282.03156-.11456-.7497-.96179-.93573-1.23187-1.69922l.48681-.33527c-.486-1.08783-1.48053-1.4704-2.26647-2.76684l.20867.44952c-.30908-.02124-.58477-.72583-.954-1.05975.18531-.08209.05964-.36951.03284-.61005-.102.10809-.65155-.89178-1.04925-.765l-.19587-.695c-.6-.97827-1.40667-.93921-2.18957-2.09595.16473.04084.16071-.1123.19037-.20776.03363-.09015.10351-.11926.51391.30041-.372-.49969-.70739-1.00744-.73712-.81915a.8754.8754,0,0,0-.10052-.17486l-.06952-.08966c-.02515-.02625-.058.04888-.089.07293l-.422.51972a2.76769,2.76769,0,0,1-.792.79547c-.13885.257-.09381.50213-.50049.87658-.07.01252-.06018-.07733-.06018-.07733.01819.12238-.43756.60193-.01117.49872-1.29.38477-2.41339,2.33777-3.55206,2.63794-.58637.61639-1.31171,1.3407-1.88989,1.85028-.0011-.07709-.06226-.07623.06146-.15576-.92377.55286-.12457.86224-1.18976,1.48071-.6795.15009.38379-.5437.01-.38989-.54364-.39264-1.0625,1.0047-1.94086,1.2121l.12927-.15271c-.61724.21869-1.02893,1.13672-1.86547,1.71631,0,0,.00421-.07569-.05481-.08161a9.59391,9.59391,0,0,1-2.08655,2.20252c.10077-.383.28406-.36634-.01782-.46888-.33594.283.34716.26227-.32666.82874-.31281.05206-.89777.31732-1.12519.13354l.66571-.48358c-.545-.04455-.86645.617-1.26129.809l-.04162-.16c-1.0094.75073-.817,1.07672-1.97138,1.79334l.18128.02362c-.41974.72949-.64447.14312-1.12183.77935l-.39612-.22a19.168,19.168,0,0,1-2.00732,1.70191,12.3795,12.3795,0,0,1,1.55755-1.61377,5.53678,5.53678,0,0,0-1.52368,1.14746c.15076-.13.31409-.33838.51081-.3822a4.71669,4.71669,0,0,1-1.83863,1.54828c-.07086-.39277-.91192-.01239-1.93011.48541l-.38452.18835-.19611.09571c-.06317.03259-.16614.05609-.08228.12231.15674.22406.30744.44592.44.65765a3.07241,3.07241,0,0,1,.4942,1.10309c.21521.24457.4281.48657.64087.72833.14184.16242.277.33014.40771.50232.26142.34443.50476.70679.74756,1.08069.48553.74787.96863,1.542,1.58838,2.33112.0498-.92652.36475.45862.78009-.00653.30719.34533.40655.49365.40283.55273l-.03754-.0918.03785.09821.0014-.001.55621,1.35041c.05884.37536-.37439-.27484-.45843-.15815.576.84687.04993.499.326,1.13813.0918-.24219.464.09692.74689.61371l-.26685-.82636c1.11786.9491.33051,1.29681,1.4527,2.2569l-.42731-.24939c.53436.5238,1.633,2.18573,2.46082,2.47131.022.147-.00818.38562-.23877.15161,1.001,1.45868,2.77771,2.83515,3.35943,4.11591l-.2-.0177c.2323.23791.56909.29083.69623.71155-.06232.01995-.1991-.01679-.11456.11065a3.36645,3.36645,0,0,1,.92718.94586l-.35852-.198c.8772,1.49713,1.91455,1.8717,2.86359,2.96722-.35449.261.3446,1.43237.69354,2.017l-.064.01843a38.81443,38.81443,0,0,0,3.59009,3.89435c.30969,1.21,2.18427,3.24823,3.08191,4.89319-.106-.275.30219-.16876.53528.0686.1897.40173.96588.77973.60138.96662l-.08679-.12885c-.12024.49994.50061,1.15253.91064,1.718l.4917-.22449c.48084,1.92255,3.09625,3.66126,3.14362,4.87177.37.27343.69616.7116,1.0639.982l-.24078.15094a25.91469,25.91469,0,0,0,1.97137,2.69788l-.34662-.125c.49622.69238,1.29816.371,1.78253.98968l-.19641.44257c.89618,1.18493,1.501,2.611,2.68817,3.55591-.0639.01782-.188.05615-.34594-.1261.41064.56628,1.39331,2.33648,1.70526,1.78534-.29187.24041.88971,1.24884,1.50415,1.79113l-.29785.06714a3.09089,3.09089,0,0,1,1.428.98505c.1054.20117-.0608.291-.18226.01.33106.68518.56019.30743.98444,1.121l-.34479-.16327a1.49325,1.49325,0,0,0,.90314.73584c.37921.31958.81787,1.20862.68427,1.45056a1.11583,1.11583,0,0,1,.81518.61029c-.03955.106-.18567.00947-.25848-.03961.61871,1.14191,1.405,1.3346,1.71588,2.20581a.21383.21383,0,0,0-.04364.21918c-.60657-.821-1.0874-1.48785-1.025-1.43841-.20556.15405.25281.84088-.4245.52874a7.00628,7.00628,0,0,1,1.95258,1.78241.369.369,0,0,1-.00739.13837l-.07293-.04932a1.23376,1.23376,0,0,0,.33783.38166,4.06455,4.06455,0,0,0,.33722.579c-.11292.20349.47534.82531.71368,1.16046.20453-.19574.49115.26208.37457-.2807.02289.06445-.07354-.04193-.24682-.25373a.9057.9057,0,0,0-.12842-.1228l.03656.00763-.62787-.80652a1.41153,1.41153,0,0,1,.75647.83118c.27112.06055.559.135.70721.18738.02363.68536.5044,1.68029.40149,1.946.43946.455.90363,1.031,1.36988,1.53272a9.00478,9.00478,0,0,0,.7138.693,2.6172,2.6172,0,0,0,.81916.59393.90593.90593,0,0,1,.258.44538c.03961.14624.10266.13189.17566.17254a.95794.95794,0,0,1-.2265.10035l-.1488-.16315a.99328.99328,0,0,0-.2555-.22583c.198.13171.33228.61651.71784.31061l.99456-.40448a3.34126,3.34126,0,0,0,.65882-.333c.14331-.09961.23529-.199.2431-.3006.90515-.18091-.35681.50739.7876-.01282l-.11658.16785c2.55536-.384,3.30152-2.40973,6.01734-3.06744-.189.05084-.28229.07763-.34644.04235,2.91382-1.22705,5.21967-3.687,7.87927-5.26312.74243-.47955.64386-.73706.91925-1.22259l.34284.09613.43457-.86768c.73742-1.07092,2.12268-1.0354,2.891-2.56787l-.29413.01453c.43433-.39606,1.14124-1.46045,1.25671-1.22974a.36534.36534,0,0,1,.19886-.384l.13153.08978c.24774-.41956.47571-.853.71246-1.27631.79047-.79107.389.54456,1.42383-.72131C424.51856,492.59812,424.88337,491.47281,424.65913,491.5903Zm-5.37311-7.07721a.25651.25651,0,0,1,.00885.08527l-.19885-.26538C419.15821,484.39072,419.2187,484.44522,419.286,484.51309Zm-24.25574,20.168.04694.00519a.347.347,0,0,1-.17774-.00183c-.19574-.19488-.20654-.30127-.18292-.36584C394.79792,504.419,394.89606,504.53415,395.03028,504.68112Z"
              transform="translate(-157.7025 -135.69961)"
              fill="var(--banner-text)" />
            <path d="M395.48939,504.85678a.75118.75118,0,0,1,.084.07795,1.58872,1.58872,0,0,0-.04724-.16846l-.1286-.02466Z" transform="translate(-157.7025 -135.69961)" fill="#7f77ff" />
            <path d="M404.04725,463.54306a.21648.21648,0,0,1,.01385.08521.2392.2392,0,0,1,.00293-.05213Z" transform="translate(-157.7025 -135.69961)" fill="#7f77ff" />
            <path d="M416.77186,480.09262c-.5459-1.2688-.0282.36744-.83014-.77563l.57349.90124C416.49049,480.00412,416.46052,479.72068,416.77186,480.09262Z" transform="translate(-157.7025 -135.69961)" fill="#7f77ff" />
            <path d="M414.2765,476.467c-.29682-.2312-.36945-.28662-.1894.11243C414.47071,477.00711,414.2093,476.47953,414.2765,476.467Z" transform="translate(-157.7025 -135.69961)" fill="#7f77ff" />
            <path d="M399.77454,457.47806l.23926-.1073C399.71979,457.03977,399.93195,457.42685,399.77454,457.47806Z" transform="translate(-157.7025 -135.69961)" fill="#7f77ff" />
            <polygon points="238.265 315.803 237.749 315.269 238.12 315.67 238.265 315.803" fill="#7f77ff" />
            <path d="M369.44935,427.67514l.30963.143C369.93916,427.57566,369.74531,427.273,369.44935,427.67514Z" transform="translate(-157.7025 -135.69961)" fill="#7f77ff" />
            <path d="M355.22633,438.8422a6.01886,6.01886,0,0,0,.87439-.4231A1.06058,1.06058,0,0,0,355.22633,438.8422Z" transform="translate(-157.7025 -135.69961)" fill="#7f77ff" />
            <polygon points="217.624 343.108 218.087 343.58 217.917 343.324 217.624 343.108" fill="#7f77ff" />
            <path d="M247.55645,400.57121l1.821,52.47189L277.871,519.941s-7.4331,34.68782,7.43311,33.449,1.23885-34.68782,1.23885-34.68782L272.91562,448.0877l-2.4777-58.226Z" transform="translate(-157.7025 -135.69961)" fill="#a0616a" />
            <polygon points="100.347 228.146 101.028 223.466 106.541 225.669 123.885 252.923 87.958 271.506 100.347 228.146" fill="#cfcce0" />
          </svg>
        </div>
      {{ else }}
        <h6 class="">This table displays the deposits received and processed by the beacon chain.</h6>
        <div class="table-responsive p-0 card card-body my-3">
          <table class="table" style="margin-top: 0 !important" id="deposits-eth2-table" width="100%">
            <thead class="style-table-header">
              <tr>
                <th>Epoch</th>
                <th>Slot</th>
                <th>Time</th>
                <th>Withdrawal Credential</th>
                <th>Amount</th>
                <!-- <th>Proof</th> -->
                <th>Signature</th>
              </tr>
            </thead>
            <tbody class="style-table-data">
              {{ range $i, $deposit := .Deposits.Eth2Deposits }}
                <tr>
                  <td>{{ epochOfSlot $deposit.BlockSlot | formatEpoch }}</td>
                  <td>{{ formatBlockSlot $deposit.BlockSlot }}</td>
                  <td>{{ formatSlotToTimestamp $deposit.BlockSlot }}</td>
                  <td>
                    {{ if $.Data.ShowMultipleWithdrawalCredentialsWarning }}
                      <span class="text-danger"><i class="fas fa-exclamation-triangle" data-toggle="tooltip" title="At least one deposit to your validator has different withdrawal credentials!"></i></span>
                    {{ end }}
                    {{ formatWithdawalCredentials $deposit.Withdrawalcredentials true }}
                  </td>
                  <td>{{ formatDepositAmount $deposit.Amount $.Rates.Currency }}</td>
                  <!-- <td>{{ formatHash $deposit.Proof }}</td> -->
                  <td>
                    {{ formatHash $deposit.Signature }}
                    <i class="fa fa-copy text-muted p-1" role="button" data-toggle="tooltip" title="Copy to clipboard" data-clipboard-text="{{ formatHash $deposit.Signature false }}"></i>
                  </td>
                </tr>
              {{ end }}
            </tbody>
          </table>
        </div>
      {{ end }}
    </div>
  {{ end }}
{{ end }}

{{ define "validatorHistoryTable" }}
  {{ with .Data }}
    <div class="table-responsive">
      <table style="margin-top: 0px !important;" class="table" id="validator-history-table" width="100%">
        <thead class="style-table-header">
          <tr>
            <th>Epoch</th>
            <th>Rewards</th>
            <th data-toggle="tooltip" title="Events like attestations, sync duties, block proposals and withdrawals for a given epoch">Events</th>
          </tr>
        </thead>
        <tbody class="style-table-data"></tbody>
      </table>
    </div>

    <script>
        var index = {{.Index}}
        window.addEventListener('load', function() {
            $('#validator-history-table').DataTable({
                processing: true,
                details: false,
                serverSide: true,
                lengthChange: false,
                ordering: false,
                searching: false,
                stateSave: true,
                stateSaveCallback: function (settings, data) {
                  data.start = 0
                  localStorage.setItem("DataTables_" + settings.sInstance, JSON.stringify(data))
                },
                stateLoadCallback: function (settings) {
                  return JSON.parse(localStorage.getItem("DataTables_" + settings.sInstance))
                },
                ajax: '/validator/' + index + '/history',
                pagingType: 'input',
                pageLength: 10,
                language: {
                    searchPlaceholder: 'Search by Epoch Number',
                    search: '',
                    paginate: {
                        previous: '<i class="fas fa-chevron-left"></i>',
                        next: '<i class="fas fa-chevron-right"></i>'
                    }
                },
                drawCallback: function(settings) {
                    formatTimestamps()
                },
            })
            $('#validator-history-table_wrapper > div:nth-child(3) > div:nth-child(1)').removeClass('col-md-5').removeClass('col-sm-12')
            $('#validator-history-table_wrapper > div:nth-child(3) > div:nth-child(2)').removeClass('col-md-7').removeClass('col-sm-12')
            $('#validator-history-table_wrapper > div:nth-child(3)').addClass('justify-content-center')
            $("#validator-history-table_paginate").attr('style', 'padding-right: 0 !important')
            $("#validator-history-table_info").attr('style', 'padding-top: 0;')
        })
    </script>
  {{ end }}
{{ end }}

{{ define "validatorIncomeTable" }}
  {{ with .Data }}
    <span class="h4 style-table-title"> General </span>
    <table class="table" style="margin-top: 0 !important" width="100%">
      <tbody style="font-size: 0.875rem;">
        <tr>
          <th scope="style-table-header"  style="border-top: 0" scope="row">Total Rewards</th>
          <td class="style-table-data pl-0" style="border-top: 0">
            {{ .IncomeTotalFormatted }}
          </td>
        </tr>
        {{ if .IncomeProposerFormatted }}
          <tr>
            <th class="style-table-header" scope="row">Proposer Rewards</th>
            <td class="style-table-data pl-0">
              {{ .IncomeProposerFormatted }}
            </td>
          </tr>
        {{ end }}
        <tr class="">
          <th class="style-table-header" scope="row">Income Today</th>
          <td class="style-table-data pl-0">
            <span
              data-toggle="tooltip"
              data-html="true"
              title="
                CL: {{ formatIncome .IncomeToday.Cl $.Rates.Currency }} <br> 
                EL: {{ formatIncome .IncomeToday.El $.Rates.Currency }}">
              {{ formatIncome .IncomeToday.Total $.Rates.Currency }}
            </span>
          </td>
        </tr>
        <!-- shown in desktop -->
        <tr class="d-none d-sm-table-row">
          <th class="style-table-header" scope="row">Income 1d | 7d | 31d</th>
          <td class="style-table-data pl-0">
            <span
              data-toggle="tooltip"
              data-html="true"
              title="
                CL: {{ formatIncome .Income1d.Cl $.Rates.Currency }} | {{ formatIncome .Income7d.Cl $.Rates.Currency }} | {{ formatIncome .Income31d.Cl $.Rates.Currency }} <br> 
                EL: {{ formatIncome .Income1d.El $.Rates.Currency }} | {{ formatIncome .Income7d.El $.Rates.Currency }} | {{ formatIncome .Income31d.El $.Rates.Currency }}">
              {{ formatIncomeNoCurrency .Income1d.Total $.Rates.Currency }} | {{ formatIncomeNoCurrency .Income7d.Total $.Rates.Currency }} |
              {{ formatIncomeNoCurrency .Income31d.Total $.Rates.Currency }}
            </span>
          </td>
        </tr>
        <tr class="d-none d-sm-table-row">
          <th class="style-table-header" scope="row">APR 7d | 31d | 365d</th>
          <td class="style-table-data pl-0">
            <span
              data-toggle="tooltip"
              data-html="true"
              title="
                CL: {{ formatPercentageWithPrecision .Apr7d.Cl 2 }}% | {{ formatPercentageWithPrecision .Apr31d.Cl 2 }}% | {{ formatPercentageWithPrecision .Apr365d.Cl 2 }}% <br> 
                El: {{ formatPercentageWithPrecision .Apr7d.El 2 }}% | {{ formatPercentageWithPrecision .Apr31d.El 2 }}% | {{ formatPercentageWithPrecision .Apr365d.El 2 }}%">
              {{ formatPercentageWithPrecision .Apr7d.Total 2 }}% | {{ formatPercentageWithPrecision .Apr31d.Total 2 }}% | {{ formatPercentageWithPrecision .Apr365d.Total 2 }}%
            </span>
          </td>
        </tr>
        <!-- shown in mobile -->
        <tr class="d-sm-none">
          <th class="style-table-header" scope="row">Income 7d</th>
          <td class="style-table-data pl-0">
            <span
              data-toggle="tooltip"
              data-html="true"
              title="
                  CL: 1d: {{ formatIncomeNoCurrency .Income1d.Cl $.Rates.Currency }} | 7d: {{ formatIncomeNoCurrency .Income7d.Cl $.Rates.Currency }} | 31d: {{ formatIncome .Income31d.Cl $.Rates.Currency }} <br /> 
                  EL: 1d: {{ formatIncomeNoCurrency .Income1d.El $.Rates.Currency }} | 7d: {{ formatIncomeNoCurrency .Income7d.El $.Rates.Currency }} | 31d: {{ formatIncome .Income31d.El $.Rates.Currency }} <br /> 
                  All: 1d: {{ formatIncomeNoCurrency .Income1d.Total $.Rates.Currency }} | 7d: {{ formatIncomeNoCurrency .Income7d.Total $.Rates.Currency }} | 31d: {{ formatIncome .Income31d.Total $.Rates.Currency }}">
              {{ formatIncomeNoCurrency .Income7d.Total $.Rates.Currency }}
              <i class="far fa-question-circle"></i>
            </span>
          </td>
        </tr>
        <tr class="d-sm-none">
          <th class="style-table-header" scope="row">APR 7d</th>
          <td class="style-table-data pl-0">
            <span
              data-toggle="tooltip"
              data-html="true"
              title="
                CL: 7d: {{ formatPercentageWithPrecision .Apr7d.Cl 2 }}% | 31d: {{ formatPercentageWithPrecision .Apr31d.Cl 2 }}% | 365d: {{ formatPercentageWithPrecision .Apr365d.Cl 2 }}% <br> 
                El: 7d: {{ formatPercentageWithPrecision .Apr7d.El 2 }}% | 31d: {{ formatPercentageWithPrecision .Apr31d.El 2 }}% | 365d: {{ formatPercentageWithPrecision .Apr365d.El 2 }}% <br>
                All: 7d: {{ formatPercentageWithPrecision .Apr7d.Total 2 }}% | 31d: {{ formatPercentageWithPrecision .Apr31d.Total 2 }}% | 365d: {{ formatPercentageWithPrecision .Apr365d.Total 2 }}%">
              {{ formatPercentageWithPrecision .Apr7d.Total 2 }}%
              <i class="far fa-question-circle"></i>
            </span>
          </td>
        </tr>
        <!-- end -->
        <tr>
          <th class="style-table-header" scope="row">Luck</th>
          <td class="style-table-data pl-0">
            {{ $hasProposalLuck := nef .ProposalLuck 0 }}
            {{ $hasSyncLuck := nef .SyncLuck 0 }}
            <!-- prettier-ignore-attribute -->
            <span data-toggle="tooltip" data-html="true" data-tooltip-date="true" title="<span>Block Prop. {{ if $hasProposalLuck }}(exp. <span aria-ethereum-date='{{ .ProposalEstimate.Unix }}' aria-ethereum-date-format='FROMNOW'></span>) {{ formatPercentageWithPrecision .ProposalLuck 2 }}%{{ end }} (on avg. every <span aria-ethereum-duration='{{ .AvgSlotInterval.Milliseconds }}'></span>)<br>Sync Com. {{ if $hasSyncLuck }}(exp. <span aria-ethereum-date='{{ .SyncEstimate.Unix }}' aria-ethereum-date-format='FROMNOW'></span>) {{ formatPercentageWithPrecision .SyncLuck 2 }}%{{ end }} (on avg. every <span aria-ethereum-duration='{{ .AvgSyncInterval.Milliseconds }}'></span>)</span>">
              {{ if $hasProposalLuck }}
                {{ formatPercentageWithPrecision .ProposalLuck 1 }}% <i class="tab-icon mr-md-1 fas fa-cubes d-none d-sm-inline-block"></i>
              {{ else }}
                -
              {{ end }}
              |
              {{ if $hasSyncLuck }}
                {{ formatPercentageWithPrecision .SyncLuck 1 }}% <i class="tab-icon mr-md-1 fas fa-sync d-none d-sm-inline-block"></i>
              {{ else }}
                -
              {{ end }}
            </span>
          </td>
        </tr>
<<<<<<< HEAD
        {{ if not (eq .WithdrawableEpoch 9223372036854775807) }}
          <tr>
            <th class="style-table-header" scope="row">Withdrawable</th>
            <td class="style-table-data pl-0">
=======
        {{ if not (or (eq .ExitEpoch 9223372036854775807) (eq .ExitEpoch 0)) }}
          <tr>
            {{ if ge .Epoch .ExitEpoch }}
              <th scope="row">Exited since</th>
            {{ else }}
              <th scope="row">Exiting on</th>
            {{ end }}
            <td class="pl-0">
              <a href="/epoch/{{ .ExitEpoch }}">
                <span title="Epoch: {{ .ExitEpoch }}" data-toggle="tooltip" aria-ethereum-date="{{ .ExitTs.Unix }}"></span>
              </a>
            </td>
          </tr>
        {{ end }}
        {{ if not (eq .WithdrawableEpoch 9223372036854775807) }}
          <tr>
            <th scope="row">Withdrawable</th>
            <td class="pl-0">
>>>>>>> 63664a9b
              {{ if gt .NetworkStats.CurrentEpoch .WithdrawableEpoch }}
                <a href="/epoch/{{ .WithdrawableEpoch }}">
                  <span title="Epoch: {{ .WithdrawableEpoch }}" data-toggle="tooltip" aria-ethereum-date="{{ .WithdrawableTs.Unix }}"></span>
                </a>
              {{ else }}
                <span title="Epoch: {{ .WithdrawableEpoch }}" data-toggle="tooltip" aria-ethereum-date="{{ .WithdrawableTs.Unix }}"></span>
              {{ end }}
            </td>
          </tr>
        {{ end }}
      </tbody>
    </table>
  {{ end }}
{{ end }}

{{ define "validatorNetworkStatsTable" }}
  <span class="h4">{{ firstCharToUpper .NetworkStats.NetworkName }} Statistics</span>
  <table class="table" style="margin-top: 0 !important;" width="100%">
    <tbody>
      <tr>
        <th scope="row">Active Validators</th>
        <td>{{ .NetworkStats.ActiveValidators }}</td>
      </tr>
      <tr>
        <th scope="row">Pending Validators</th>
        <td><span data-toggle="tooltip" data-placement="top" title="Entering">{{ .NetworkStats.EnteringValidators }}</span>/<span data-toggle="tooltip" data-placement="top" title="Exiting">{{ .NetworkStats.ExitingValidators }}</span></td>
      </tr>
      <tr>
        <th scope="row">Staked Ether</th>
        <td>{{ .NetworkStats.StakedEther }}</td>
      </tr>
      <tr>
        <th scope="row">Average Balance</th>
        <td>{{ .NetworkStats.AverageBalance }}</td>
      </tr>
    </tbody>
  </table>
{{ end }}<|MERGE_RESOLUTION|>--- conflicted
+++ resolved
@@ -669,7 +669,7 @@
     <table class="table" style="margin-top: 0 !important" width="100%">
       <tbody style="font-size: 0.875rem;">
         <tr>
-          <th scope="style-table-header"  style="border-top: 0" scope="row">Total Rewards</th>
+          <th scope="style-table-header" style="border-top: 0" scope="row">Total Rewards</th>
           <td class="style-table-data pl-0" style="border-top: 0">
             {{ .IncomeTotalFormatted }}
           </td>
@@ -776,20 +776,16 @@
             </span>
           </td>
         </tr>
-<<<<<<< HEAD
-        {{ if not (eq .WithdrawableEpoch 9223372036854775807) }}
-          <tr>
-            <th class="style-table-header" scope="row">Withdrawable</th>
-            <td class="style-table-data pl-0">
-=======
         {{ if not (or (eq .ExitEpoch 9223372036854775807) (eq .ExitEpoch 0)) }}
           <tr>
-            {{ if ge .Epoch .ExitEpoch }}
-              <th scope="row">Exited since</th>
-            {{ else }}
-              <th scope="row">Exiting on</th>
-            {{ end }}
-            <td class="pl-0">
+            <th class="style-table-header" scope="row">
+              {{ if ge .Epoch .ExitEpoch }}
+                Exited since
+              {{ else }}
+                Exiting on
+              {{ end }}
+            </th>
+            <td class="style-table-data pl-0">
               <a href="/epoch/{{ .ExitEpoch }}">
                 <span title="Epoch: {{ .ExitEpoch }}" data-toggle="tooltip" aria-ethereum-date="{{ .ExitTs.Unix }}"></span>
               </a>
@@ -798,9 +794,8 @@
         {{ end }}
         {{ if not (eq .WithdrawableEpoch 9223372036854775807) }}
           <tr>
-            <th scope="row">Withdrawable</th>
-            <td class="pl-0">
->>>>>>> 63664a9b
+            <th class="style-table-header" scope="row">Withdrawable</th>
+            <td class="style-table-data pl-0">
               {{ if gt .NetworkStats.CurrentEpoch .WithdrawableEpoch }}
                 <a href="/epoch/{{ .WithdrawableEpoch }}">
                   <span title="Epoch: {{ .WithdrawableEpoch }}" data-toggle="tooltip" aria-ethereum-date="{{ .WithdrawableTs.Unix }}"></span>
