{{ define "js"}}
    <script type="text/javascript" src="/bundle/js/datatables.min.js"></script>
    <script src="/bundle/js/highcharts/highstock.min.js"></script>
    <script src="/bundle/js/highcharts/exporting.min.js"></script>
    <script src="/bundle/js/highcharts/offline-exporting.min.js"></script>
    <script src="/bundle/js/highcharts/highcharts-global-options.js"></script>
    <script src="/bundle/js/dashboard.js"></script>
{{end}}

{{ define "css"}}
    <link rel="stylesheet" type="text/css" href="/bundle/css/datatables.min.css"/>
    <link rel="stylesheet" type="text/css" href="/bundle/css/dashboard.css"/>
{{end}}

{{ define "content"}}
{{with .Data}}
<div class="container mt-2">
      <div class="dashboard-container">
            <div class="dashboard-header">
                  <div class="dashboard-title">
                        <style>
                              .cube {
                                    display: flex;
                                    justify-content: center;
                                    --disperse-factor: 0.5px;
                              }

                              .cube-unit {
                                    fill-opacity: .9;
                                    stroke-miterlimit: 0;
                              }


                              .blue-cube {
                                    /* --mainColor: #009CDE;
                                    --strokeColor: #0079ad;
                                    --lightColor: #00affa;
                                    --darkColor: #008bc7; */
                                    width: 89px;
                                    height: auto;
                              }

                              .blue-cube {
                                    --mainColor: rgba(75, 75, 75, .7);
                                    --strokeColor: rgba(55, 55, 55, 1);
                                    --lightColor: rgba(0, 0, 0, .5);
                                    --darkColor: rgba(100, 100, 100, .8);
                              }

                              [data-theme='dark'] .blue-cube {
                                    --mainColor: rgba(180, 180, 180, .7);
                                    --strokeColor: rgba(200, 200, 200, 1);
                                    --lightColor: rgba(255, 255, 255, .5);
                                    --darkColor: rgba(150, 150, 150, .8);
                              }

                              @keyframes moveX {
                                    to {
                                    transform: translateX(var(--translateX, 35px));
                                    }
                              }

                              @keyframes moveY {
                                    to {
                                    transform: translateY(var(--translateY, -35px));
                                    }
                              }

                              @keyframes moveXY {
                                    to {
                                    transform: translate(var(--translateX, 200px), var(--translateY, 200px));
                                    }
                              }

                              @keyframes moveBack {
                                    to {
                                    transform: translate(0, 0);
                                    }
                              }

                              .move {
                                    /* transform: translate(-50px, -20px);
                                    animation: 2s moveBack alternate infinite paused; */
                              }

                              .move > use {
                                    /* animation: 2s moveBack alternate infinite paused; */
                              }

                              .m-left, .m-right {
                                    animation: 2s moveX alternate infinite paused;
                              }

                              .m-up, .m-down {
                                    animation: 2s moveY alternate infinite paused;
                              }

                              .m-xy {
                                    animation: 2s moveXY forwards infinite paused;
                              }


                              .m-left {
                                    --translateX: -50px;
                              }

                              .m-right {
                                    --translateX: 500px;
                              }

                              .m-up {
                                    --translateY: -50px;
                              }

                              .m-down {
                                    --translateY: 200px;
                              }

                              .multiselect-border {
                                    z-index: 5;
                              }

                        </style>
                        <div id="dashboard-cube" class="cube">
                        <svg xmlns="http://www.w3.org/2000/svg" class="blue-cube" viewBox="20 -20 250 200">
                              <defs>
                              <g id="cube" class="cube-unit">
                                    <rect width="21" height="24" fill="var(--lightColor)"
                                          stroke="var(--strokeColor)" transform="skewY(30)"/>
                                    <rect width="21" height="24" fill="var(--darkColor)" stroke="var(--strokeColor)"
                                          transform="skewY(-30) translate(21 24.3)"/>
                                    <rect width="21" height="21" fill="var(--mainColor)" stroke="var(--strokeColor)"
                                          transform="scale(1.41,.81) rotate(45) translate(0 -21)"/>
                              </g>
                              <g id="cube" class="cube-unit">
                                    <rect width="21" height="24" fill="var(--lightColor)"
                                          stroke="var(--strokeColor)" transform="skewY(30)"/>
                                    <rect width="21" height="24" fill="var(--darkColor)" stroke="var(--strokeColor)"
                                          transform="skewY(-30) translate(21 24.3)"/>
                                    <rect width="21" height="21" fill="var(--mainColor)" stroke="var(--strokeColor)"
                                          transform="scale(1.41,.81) rotate(45) translate(0 -21)"/>
                              </g>

                              <g style="transform: scale(0.6)" id="cube-small" class="cube-unit">
                                    <rect width="21" height="24" fill="var(--lightColor)"
                                          stroke="var(--strokeColor)" transform="skewY(30)"/>
                                    <rect width="21" height="24" fill="var(--darkColor)" stroke="var(--strokeColor)"
                                          transform="skewY(-30) translate(21 24.3)"/>
                                    <rect width="21" height="21" fill="var(--mainColor)" stroke="var(--strokeColor)"
                                          transform="scale(1.41,.81) rotate(45) translate(0 -21)"/>
                              </g>
                              <g id="cube" class="cube-unit">
                                    <rect width="21" height="24" fill="var(--lightColor)"
                                          stroke="var(--strokeColor)" transform="skewY(30)"/>
                                    <rect width="21" height="24" fill="var(--darkColor)" stroke="var(--strokeColor)"
                                          transform="skewY(-30) translate(21 24.3)"/>
                                    <rect width="21" height="21" fill="var(--mainColor)" stroke="var(--strokeColor)"
                                          transform="scale(1.41,.81) rotate(45) translate(0 -21)"/>
                              </g>
                              </defs>
                              <g class="move">
                              <use href="#cube-small" x="129" y="56"/>
                              </g>

                              <g style="opacity: .2;">
                              <use href="#cube" x="121" y="48"/>
                              <use href="#cube" x="121" y="24"/>
                              <use href="#cube" x="121" y="0"/>
                              <use href="#cube" x="100" y="60"/>
                              <use href="#cube" x="100" y="36"/>
                              <use href="#cube" x="100" y="12"/>
                              <use href="#cube" x="142" y="60"/>
                              <use href="#cube" x="142" y="36"/>
                              <use href="#cube" x="142" y="12"/>
                              <use href="#cube" x="163" y="72"/>
                              <use href="#cube" x="163" y="48"/>
                              <use href="#cube" x="163" y="24"/>
                              <use href="#cube" x="79" y="72"/>
                              <use href="#cube" x="79" y="48"/>
                              <use href="#cube" x="79" y="24"/>
                              <use href="#cube" x="121" y="72"/>
                              <use href="#cube" x="121" y="48"/>
                              <use href="#cube" x="121" y="24"/>
                              <use href="#cube" x="100" y="84"/>
                              <use href="#cube" x="100" y="60"/>
                              <use href="#cube" x="100" y="36"/>
                              <use href="#cube" x="142" y="84"/>
                              <use href="#cube" x="142" y="60"/>
                              <use href="#cube" x="142" y="36"/>
                              <use href="#cube" x="121" y="96"/>
                              <use href="#cube" x="121" y="72"/>
                              <use href="#cube-small" x="129" y="56"/>
                              </g>
                        </svg>
                  </div>
                  <div class="brand">
                        <div class="dashboard-title-value title">
                              <div class="title">Dashboard</div>
                              <div style="font-size: 1.4rem;" class="stat">Validators</div>
                        </div>
                  </div>
            </div>           
      </div>
      <div class="row align-items-stretch">
            <div class="col-lg-8 px-lg-2 my-2">
                  <div class="card d-flex flex-column justify-content-center h-100 py-0 px-0 card-body">
                        <div class="multiselect-container" class="row border-bottom p-3">
                              <span style="display:flex;justify-content:flex-end; font-size:0.9rem; padding: .1rem 0;">
                                    <button data-toggle="tooltip" title="Save all to Watchlist" style="visibility:hidden;" id="bookmark-button"
                                          type="button" class="btn btn-primary btn-sm m-1">
                                          <i class="far fa-bookmark" style="width: 15px;"></i>
                                    </button>
                                    <button data-toggle="tooltip" data-original-title="Copy Link to Dashboard" style="visibility:hidden;"
                                          id="copy-button" data-clipboard-text="https://beaconcha.in/dashboard" type="button"
                                          class="btn btn-primary btn-sm m-1">
                                          <i class="fa fa-copy" style="width: 15px;"></i>
                                    </button>
                                    <button data-toggle="tooltip" title="Clear Dashboard" style="visibility:hidden;" id="clear-search"
                                          type="button" class="btn btn-primary btn-sm m-1">
                                          <i class="fa fa-trash-alt" style="width: 15px;"></i>
                                    </button>
                              </span>
                              <span class="multiselect-border">
                                    <ul id="selected-validators-input" class="multiselect">
                                          <li class="input">
                                          <input class="typeahead-dashboard" type="text"
                                                placeholder="Add a Validator via Validator index, Graffiti or Eth1 Address" aria-label="Search"/>
                                          </li>
                                    </ul>
                                    <div id="selected-validators-overview" class="d-none" style="position:absolute; overflow-y: auto; left: .5rem; right: calc(92px + .5rem); top: 100%; margin-top: .3rem; max-height: 280px;min-width: 240px; border-radius: 5px; box-shadow: 0 .5rem 1rem rgba(0,0,0,.175);" class="dropdown-selected-validators">
                                          <ul id="selected-validators" class="multiselect val-modal">
                                          </ul>
                                    </div>
                                    <div style="width:2.2rem;" class="position-relative shadow-sm">
                                    <button style="top:0; bottom:0; right:0; z-index: 999;" id="selected-validators-input-button" type="button" class="position-absolute flex-column justify-content-center align-items-center btn btn-sm hbtn d-none" 
                                                style="background-color: var(--bg-color-secondary); z-index: 998;" data-toggle="modal" data-target="#validatorModal">
                                                <i id="selected-validators-input-button-val" class="fas fa-male"></i>
                                                <span style="font-size: .8rem;"></span>
                                                <i id="selected-validators-input-button-box" class="fas fa-box-open text-primary" ></i>
                                          </button>
                                    </div>
                              </span>
                              <div style="font-weight:300;font-size:0.9rem;display:flex;justify-content:center" class="pb-2">
                                    <span id="dashboard-info">Found 0 pending, 0 active and 0 exited validators</span>
                              </div>          
                        </div>  
                  </div>
            </div>
            <div class="col-lg-4 px-lg-2 my-2">
                  <div class="card card-body py-2 px-0 h-100 d-flex align-items-center">
                        <span class="h4">Summary</span>
                        <table class="table" style="margin-top: 0 !important" width="100%">
                              <tbody>
                              <tr>
                                    <th scope="row"><div id="earnings-day-header" class="title">Last Day</div></th>
                                    <td><div id="earnings-day" class="stat">0.000</div></td>
                              </tr>
                              <tr>
                                    <th scope="row"><div id="earnings-week-header" class="title">Last Week</div></th>
                                    <td><div id="earnings-week" class="stat">0.000</div></td>
                              </tr>
                              <tr>
                                    <th scope="row"> <div id="earnings-month-header" class="title">Last Month</div></th>
                                    <td> <div id="earnings-month" class="stat">0.000</div></td>
                              </tr>
                              <tr>
                                    <th scope="row"><div id="earnings-total-header" class="title" data-toggle="tooltip" data-placement="top" title="Total Balance">Total <span class="d-none d-md-inline">Balance</span></div></th>
                                    <td><div id="earnings-total" class="stat">0.000</div></td>
                              </tr>
                              <tr>
                                    <th scope="row"><div id="validator-eff-header" class="title" data-toggle="tooltip" data-placement="top" title="Average Attestation Effectiveness">Avg. Eff<span class="d-xl-none d-inline">.</span><span class="d-none d-xl-inline">ectiveness</span></div></th>
                                    <td><div id="validator-eff-total" class="stat">0.000</div></td>
                              </tr>
                              </tbody>
                        </table>
                  </div>
            </div>
      </div>
      <div class="row align-items-stretch">
            <div class="col-lg-8 px-lg-2 my-2">
                  <div class="card h-100 px-0 py-0 card-body" style="min-height: 600px;">
                        <ul style="margin-top: -1px;margin-left:-1px;" class="nav nav-tabs" id="dashChartTabs" role="tablist">
                              <li class="nav-item">
                                    <a class="nav-link show active" id="validators-tab" data-toggle="tab" href="#validators-table" role="tab"
                                    aria-controls="validators" aria-selected="true"><i class="tab-icon mr-md-1 fas fa-male"></i><span class="tab-text">Validators</span></a>
                              </li>
                              <li class="nav-item">
                                    <a class="nav-link" id="balances-tab" data-toggle="tab" href="#balances" role="tab"
                                    aria-controls="balances" aria-selected="false"><i class="tab-icon mr-md-1 fas fa-cubes"></i><span class="tab-text">Income</span></a>
                              </li>
                              <li class="nav-item">
                                    <a class="nav-link" id="proposals-tab" data-toggle="tab" href="#proposals" role="tab"
                                    aria-controls="proposals" aria-selected="false"><i class="tab-icon mr-md-1 fas fa-file-signature"></i><span class="tab-text">Proposals</span></a>
                              </li>
                        </ul>
                        <div class="tab-content h-100" id="dashTabContent">
                              <div id="validators-table" class="tab-pane fade h-100 show active" role="tabpanel" aria-labelledby="validators-tab">
                                    <div id="validator-art" class="d-flex align-items-center justify-content-center p-5">
                                          <svg style="width:60%; height: auto;" id="5e1838a0-6e06-4e3f-aa75-de6d8e6cdfa0" data-name="Layer 1" xmlns="http://www.w3.org/2000/svg"
                                                xmlns:xlink="http://www.w3.org/1999/xlink" viewBox="0 0 1007.04 858">
                                                <defs>
                                                      <linearGradient id="cc082665-c41a-43d9-8451-73726d32e49c" x1="569.66" y1="824.63" x2="569.66" y2="70.6"
                                                            gradientUnits="userSpaceOnUse">
                                                            <stop offset="0" stop-color="gray" stop-opacity="0.25" />
                                                            <stop offset="0.54" stop-color="gray" stop-opacity="0.12" />
                                                            <stop offset="1" stop-color="gray" stop-opacity="0.1" />
                                                      </linearGradient>
                                                </defs>
                                                <title>reading list</title>
                                                <g opacity="0.1">
                                                      <path
                                                            d="M693.73,37.32c-9.33,7.66-13.5,19.8-17.14,31.31q-12.24,38.74-22.89,78C643.35,184.65,633.95,223.51,615,258.1s-46.56,63.26-73.87,91.59l-98.38,102c-30.4,31.53-62.83,67.92-62.25,111.72.5,38,27.06,71.71,59.56,91.33s70.48,27.65,107.65,35.37c18.87,3.92,38.9,7.77,57,1.25,21.74-7.82,35.91-28.77,55.78-40.56,35.65-21.17,80.82-9.26,120.76,1.84s87,19.52,119.39-6.34c47-37.53,26.74-113.14,47.73-169.5,19.92-53.49,75-84.25,111.15-128.41,80.76-98.63,45.45-235.63-66-290.93C957,39.39,921,40.32,881.39,37.47,832,33.93,736.3,2.35,693.73,37.32Z"
                                                            transform="translate(-96.48 -21)" fill="#2f2e42" />
                                                </g>
                                                <g opacity="0.5">
                                                      <path
                                                            d="M389.41,607.83s-165.2-83.6-94.6-270.33S109.8,86,109.8,86s-50.07,181.82,44,302.9S284.16,711,389.41,607.83Z"
                                                            transform="translate(-96.48 -21)" fill="#2f2e42" />
                                                      <path d="M109.8,86s69.7,120.77,104.87,277.87,92.43,286.74,173.89,241" transform="translate(-96.48 -21)"
                                                            fill="none" stroke="#fff" stroke-miterlimit="10" />
                                                </g>
                                                <g opacity="0.5">
                                                      <path
                                                            d="M353.92,638.37s-66.06-94.83,21.58-186.24-31.83-199.82-31.83-199.82S268.32,346.43,286.31,444,270.07,670.7,353.92,638.37Z"
                                                            transform="translate(-96.48 -21)" fill="#2f2e42" />
                                                      <path d="M343.68,252.31s5,90.72-18.1,193.52-27.13,195.38,28.67,190.57" transform="translate(-96.48 -21)"
                                                            fill="none" stroke="#fff" stroke-miterlimit="10" />
                                                </g>
                                                <g opacity="0.1">
                                                      <path
                                                            d="M159.19,787.86c1.16,7.13,5.29,12.56,9.21,17.54l46.65,59.14c3.75,4.76,7.78,9.71,12.82,11,10.53,2.79,19-10.73,28-18.64,32-28.12,75.73,14.69,111.9-1.68,14.47-6.55,26.19-22.11,40.94-27.38,39.05-14,72.14,47.85,112.46,51,13.24,1,26.23-4.44,38.88-9.85l84.38-36.12c5.86-2.51,11.82-5,18-5.15,10.38-.18,20.05,6.5,29.82,11.31,39.33,19.38,83,8.92,123.4-5.76s81.09-33.57,122.85-30.44c10.87.82,25.23.13,28.2-14.13,1.77-8.48-22.12.41-27.65-4.16s7.63-23.64,1.18-24.45c-37.53-4.7-75.77-4.83-112.45,7-19,6.12-37.69,15.44-57.2,17.35-20.34,2-40.57-4.16-60.54-9.76-50.57-14.18-102-25-153.63-22.8-91.76,4-182.14,49.26-273.44,36.14a232.69,232.69,0,0,1-77.4-25.92c-12.32-6.65-11.77,16.9-24.34,24.83-4.09,2.58-14.8-21.48-18-16.85A23.52,23.52,0,0,0,159.19,787.86Z"
                                                            transform="translate(-96.48 -21)" fill="#2f2e42" />
                                                </g>
                                                <path
                                                      d="M946.12,673.83l-145.85-191c-11.39-53.62-28.49-53.62-28.49-53.62-116.22-15.64-148.12-35.75-148.12-35.75l-26-10.18L595.49,382c-.1-.57-.21-1.14-.31-1.73s-.2-1.37-.28-2.06a125.45,125.45,0,0,0,57-76.8c.21-.84.4-1.7.6-2.55a32.84,32.84,0,0,0,13.59-12.11c11.17-18.31.56-41.49.8-62.82.15-13.48,4.8-26.69,4.27-40.16-.44-11.28-4.48-22.11-8.89-32.53-2.14-5.07-4.5-10.25-8.6-14-10.87-9.87-28.47-5.64-42.43-10.5-18.06-6.29-26.47-25.89-36.91-41.65-4-6.08-11.28-12.5-17.85-9.17-7.71,3.9-5.62,17.25-13.41,21-4.72,2.27-10.49-.59-13.86-4.55s-5.3-8.93-8.62-12.93A25.34,25.34,0,0,0,496,71.2a8.53,8.53,0,0,0-4.67,2.39c-2.49,2.9-.93,7.22-.76,11,.59,12.73-15,19.8-27.88,21.15s-28.06,1.51-35.77,11.76c-4.08,5.43-4.95,12.5-7.7,18.68-6.38,14.33-21.81,22.18-35.37,30.41s-27.52,20.23-27.4,35.87c.12,15,13.36,27.15,15.69,42,1.24,7.87-.69,16,.85,23.83,2.83,14.36,16.25,24,28.63,32.15.84.55,1.69,1.1,2.56,1.62.22.88.44,1.75.68,2.62a125.91,125.91,0,0,0,64.36,78c.2.84.39,1.69.58,2.56.59,2.68,1.14,5.47,1.63,8.33l-.38.1,0-.28L327,430.12a6.24,6.24,0,0,0-2.71-.34c-5.9-.48-24.35,5.88-45.88,92.13L186.13,685s-53.55,51.39-12.53,95c20.91,22.21,44.49,27.58,62.58,27.51A86.36,86.36,0,0,0,267,802.29s-.74-1.14-1.88-3.16l12.2,1.49c24,26.68,64.88,17.31,64.88,17.31s58.15-.66,60.29-31.07L507,818.92l.42,5.71h54.88l-.09-3.64,115.46-34.78c9,16.64,31,24.87,31,24.87s67.76,2.85,89.06-9.49a95.17,95.17,0,0,1,28.86-11.11l.59-.06-.14.14,130.46-14C1016.76,725.21,946.12,673.83,946.12,673.83ZM289.45,719.25l-2.87-1.66a106.09,106.09,0,0,1,15.77-4.66l25.38-31.33,4.39,30.9A57.72,57.72,0,0,0,289.45,719.25ZM780.32,719a53.22,53.22,0,0,0-32.85-10.75l1-76.06C758,638.28,766,645,768.37,651.48c6.84,19,39.88,49.15,39.88,49.15l-17.16,14.1h0l-2.67,2.19c-.72.17-1.44.34-2.16.53Z"
                                                      transform="translate(-96.48 -21)" fill="url(#cc082665-c41a-43d9-8451-73726d32e49c)" />
                                                <polygon points="166.28 782 192.91 785.33 208.44 708.77 178.48 691.01 139.65 733.18 166.28 782" fill="#efb7b9" />
                                                <polygon points="166.28 782 192.91 785.33 208.44 708.77 178.48 691.01 139.65 733.18 166.28 782" opacity="0.03" />
                                                <path
                                                      d="M620,426.86l-64.35,57.7s-124.27,27.74-93.2-11.1c17.6-22,15.26-55.39,9.92-80.21a208.09,208.09,0,0,0-9.92-33S622.25,263.76,600.06,337c-6.58,21.72-7.5,38.47-5.55,51.27C599.17,418.63,620,426.86,620,426.86Z"
                                                      transform="translate(-96.48 -21)" fill="#efb7b9" />
                                                <path
                                                      d="M600.06,337c-6.58,21.72-7.5,38.47-5.55,51.27a124.41,124.41,0,0,1-122.12,5,208.09,208.09,0,0,0-9.92-33S622.25,263.76,600.06,337Z"
                                                      transform="translate(-96.48 -21)" opacity="0.1" />
                                                <path d="M653.32,280.4A124.27,124.27,0,1,1,529,156.13,123.91,123.91,0,0,1,653.32,280.4Z"
                                                      transform="translate(-96.48 -21)" fill="#efb7b9" />
                                                <polygon points="347.13 420.29 347.13 647.74 565.71 629.99 529.1 398.1 432.57 455.79 347.13 420.29"
                                                      fill="#e1e7ef" />
                                                <path
                                                      d="M562.33,581.09,538,512.3H539c25.52-27.74,14.42-44.38,14.42-44.38H518c-22.55,16-6.9,36.73-1.59,42.7l-10.62,70.47Z"
                                                      transform="translate(-96.48 -21)" opacity="0.1" />
                                                <path
                                                      d="M562.33,578.87,538,510.08H539c25.52-27.74,14.42-44.38,14.42-44.38H518c-22.55,16-6.9,36.73-1.59,42.7l-10.62,70.47Z"
                                                      transform="translate(-96.48 -21)" fill="#444053" />
                                                <path d="M594.81,392.2s-7,32.44-55.77,75.71c0,0,15,5,17.2,44.94l18.31,25s14.42-52.15,39.94-69.9,0-64.35,0-64.35Z"
                                                      transform="translate(-96.48 -21)" opacity="0.1" />
                                                <path d="M594.81,390s-7,32.44-55.77,75.71c0,0,15,5,17.2,44.94l18.31,25s14.42-52.15,39.94-69.9,0-64.35,0-64.35Z"
                                                      transform="translate(-96.48 -21)" fill="#e1e7ef" />
                                                <path
                                                      d="M529,467.91S508,484.56,506.86,511.19s-12.2,26.63-12.2,26.63-27.74-85.43-36.61-93.2,16-40.54,16-40.54S488,450.16,529,467.91Z"
                                                      transform="translate(-96.48 -21)" opacity="0.1" />
                                                <path
                                                      d="M529,465.7S508,482.34,506.86,509s-12.2,26.63-12.2,26.63S466.91,450.16,458,442.4s16-40.54,16-40.54S488,447.94,529,465.7Z"
                                                      transform="translate(-96.48 -21)" fill="#e1e7ef" />
                                                <path
                                                      d="M593.4,390.25l27.74,11.1s31.07,20,144.24,35.51c0,0,16.64,0,27.74,53.26l142,189.73s68.79,51,11.1,102.08l-127,13.87s73.23-69.9-37.72-72.12L802,706.47s-32.18-30-38.83-48.82-61-39.94-61-39.94l6.66,159.77L608.93,793l-14.4-297.3a197.44,197.44,0,0,1,2.4-41.93C600.69,431.22,604.66,395.5,593.4,390.25Z"
                                                      transform="translate(-96.48 -21)" opacity="0.1" />
                                                <path
                                                      d="M594.51,390.25l27.74,11.1s31.07,20,144.24,35.51c0,0,16.64,0,27.74,53.26l142,189.73s68.79,51,11.1,102.08l-127,13.87s73.23-69.9-37.72-72.12l20.53-17.2s-32.18-30-38.83-48.82-61-39.94-61-39.94l6.66,159.77L610,793l-14.4-297.3a197.44,197.44,0,0,1,2.4-41.93C601.8,431.22,605.77,395.5,594.51,390.25Z"
                                                      transform="translate(-96.48 -21)" fill="#67647e" />
                                                <path
                                                      d="M474.68,401.34,333.77,438s-21.08-13.31-46.6,91l-89.87,162s-52.15,51-12.2,94.31S275,807.43,275,807.43s-45.49-71,34.4-88.76l30-37.72,135.36,15.53L471.35,501.2l3.79-22.76a226,226,0,0,0,0-74.31Z"
                                                      transform="translate(-96.48 -21)" opacity="0.1" />
                                                <path
                                                      d="M473.57,401.34,332.66,438s-21.08-13.31-46.6,91l-89.87,162S144,742,184,785.24s89.87,22.19,89.87,22.19-45.49-71,34.4-88.76l30-37.72,135.36,15.53L470.24,501.2,474,478.44a226,226,0,0,0,0-74.31Z"
                                                      transform="translate(-96.48 -21)" fill="#67647e" />
                                                <polygon points="238.4 489.08 225.08 499.06 425.91 550.1 425.91 530.13 238.4 489.08" fill="#e4e6ed" />
                                                <polygon points="626.74 485.75 640.05 495.74 425.91 550.1 425.91 530.13 626.74 485.75" fill="#e4e6ed" />
                                                <polygon points="212.88 489.08 399.28 532.35 412.59 803.08 249.49 752.04 212.88 489.08" fill="#2f2e42" />
                                                <polygon points="648.93 489.08 450.32 534.57 461.41 806.41 645.6 749.82 648.93 489.08" fill="#2f2e42" />
                                                <path d="M489.1,553.35s32.54,20,66.75,0l6.66,276.28H509.08Z" transform="translate(-96.48 -21)" fill="#2f2e42" />
                                                <path d="M489.1,553.35s32.54,20,66.75,0l6.66,276.28H509.08Z" transform="translate(-96.48 -21)" opacity="0.1" />
                                                <path d="M339.32,506.75v7.77l183.07,36.61S429.19,516.73,339.32,506.75Z" transform="translate(-96.48 -21)"
                                                      fill="#d8d9e5" />
                                                <path d="M719.89,502.31v7.77l-197.5,41.05S630,512.3,719.89,502.31Z" transform="translate(-96.48 -21)"
                                                      fill="#d8d9e5" />
                                                <path
                                                      d="M780.58,723.18l-5.79,1.56s-37.71-33-85.78,17,16,74.47,16,74.47,66,2.83,86.73-9.43a91.23,91.23,0,0,1,28.89-11.19,29.52,29.52,0,0,0,16.18-9.13h0a38.61,38.61,0,0,0,9.66-31.84h0A38.61,38.61,0,0,0,818.07,723h0A73.16,73.16,0,0,0,780.58,723.18Z"
                                                      transform="translate(-96.48 -21)" fill="#efb7b9" />
                                                <path
                                                      d="M291.61,728.66s44.38-39.94,98.75,26.63S348.19,823,348.19,823,296,835.17,276.07,791.9,291.61,728.66,291.61,728.66Z"
                                                      transform="translate(-96.48 -21)" fill="#efb7b9" />
                                                <path d="M785.28,720.47s51.59,15.06,40.53,74.59l31.18-3.4,6.58-30.27-13.31-42.16-25.52-10Z"
                                                      transform="translate(-96.48 -21)" opacity="0.1" />
                                                <path d="M786.39,720.47s51.59,15.06,40.53,74.59l31.18-3.4,6.58-30.27-13.31-42.16-25.52-10Z"
                                                      transform="translate(-96.48 -21)" fill="#67647e" />
                                                <path
                                                      d="M653.32,280.4a123.91,123.91,0,0,1-3.54,29.52,43.16,43.16,0,0,1-25.06,3.68c-14.7-2.25-27.68-11-38.43-21.27s-19.77-22.22-30.14-32.9c-9.4-9.68-21-18.73-34.48-19.12-12.24-.36-23.39,6.48-35.19,9.72-12.36,3.4-37.26-5.88-43.29,4.6-3.54,6.16-2.29,19.71-4.38,27a105.93,105.93,0,0,1-9.53,22.85c-3,5.27-7.41,10.86-13.46,10.81a13.61,13.61,0,0,1-6.64-2.12,124.28,124.28,0,1,1,244.15-32.8Z"
                                                      transform="translate(-96.48 -21)" opacity="0.1" />
                                                <path
                                                      d="M486.47,247.83c11.81-3.24,23-10.08,35.19-9.72,13.48.39,25.09,9.44,34.48,19.12,10.36,10.67,19.38,22.62,30.14,32.9s23.73,19,38.43,21.27,31.25-3.26,38.88-16c10.87-18.18.55-41.21.78-62.39.15-13.39,4.67-26.51,4.16-39.89-.43-11.2-4.36-22-8.65-32.31-2.09-5-4.38-10.18-8.38-13.89-10.59-9.8-27.72-5.6-41.32-10.43-17.58-6.25-25.78-25.72-35.94-41.37-3.92-6-11-12.41-17.38-9.11-7.51,3.88-5.47,17.14-13.06,20.86-4.6,2.25-10.22-.59-13.5-4.52s-5.17-8.87-8.39-12.84a24.4,24.4,0,0,0-24-8.19,8.25,8.25,0,0,0-4.55,2.37c-2.42,2.88-.91,7.17-.74,10.93.58,12.64-14.57,19.66-27.15,21s-27.33,1.5-34.83,11.69c-4,5.39-4.82,12.41-7.5,18.55-6.22,14.24-21.24,22-34.45,30.21s-26.8,20.1-26.68,35.63c.12,14.93,13,27,15.28,41.73,1.2,7.82-.67,15.9.83,23.67,2.75,14.26,15.82,23.83,27.88,31.93,3,2,6.2,4.09,9.8,4.12,6,.05,10.49-5.54,13.46-10.81a106,106,0,0,0,9.53-22.85c2.09-7.31.84-20.86,4.38-27C449.21,241.95,474.11,251.22,486.47,247.83Z"
                                                      transform="translate(-96.48 -21)" fill="#585268" />
                                          </svg>
                                    </div>
                                    <div class="dashboard-table px-0 mx-0" id="validators-table-holder">
                                          <div class="table-responsive pt-2 pb-2">
                                                <table class="table" id="validators" width="100%">
                                                      <thead>
                                                      <tr>
                                                            <th>Public Key</th>
                                                            <th>Index</th>
                                                            <th>Balance</th>
                                                            <th>State</th>
                                                            <th>Activation</th>
                                                            <th>Exit</th>
                                                            <th>Withdrawable</th>
                                                            <th>Last Attestation</th>
                                                            <th data-toggle="tooltip" data-placement="top" title="Proposals">P</th>
                                                            <th>Income 7 days</th>
                                                      </tr>
                                                      </thead>
                                                      <tbody></tbody>
                                                </table>
                                          </div>
                                    </div>
                              </div>                             
                              <div id="balances" class="tab-pane fade h-100" role="tabpanel" aria-labelledby="balances-tab">
						<div id="balance-chart">
                                          <div class="d-flex align-items-center justify-content-center p-5">
                                                <svg style="width:60%; height: auto;" id="e9a400c3-14c4-48e9-ac4d-1e6d0c39fdb5"
                                                      data-name="Layer 1" xmlns="http://www.w3.org/2000/svg" viewBox="0 0 893.61704 736.75">
                                                      <title>investing</title>
                                                      <path d="M321.94148,651.875s332.5-277.5,524,0" transform="translate(-153.44148 -81.375)"
                                                            fill="#f2f2f2"/>
                                                      <ellipse cx="714.11704" cy="712.75" rx="154" ry="24" fill="#f2f2f2"/>
                                                      <ellipse cx="739.11704" cy="703.75" rx="154" ry="24" fill="none" stroke="#3f3d56"
                                                                  stroke-miterlimit="10"/>
                                                      <path d="M958.04692,536.82505a15.5288,15.5288,0,1,0,2.068-29.78188l.38869,7.99268-3.78149-6.8498a15.47025,15.47025,0,0,0-7.97138,8.74657,15.227,15.227,0,0,0-.89321,4.2006A15.52584,15.52584,0,0,0,958.04692,536.82505Z"
                                                            transform="translate(-153.44148 -81.375)" fill="#57b894"/>
                                                      <path d="M976.75782,629.52653c-1.33486-6.79742,4.44939-12.82355,10.16291-16.74051s12.38944-7.76554,14.3389-14.41283c2.80172-9.55332-5.54375-18.30237-12.03925-25.84718a93.48988,93.48988,0,0,1-12.32871-18.32295,25.22231,25.22231,0,0,1-2.94886-8.33146c-.51215-4.23462.8483-8.44847,2.21891-12.48774q6.8489-20.184,14.64532-40.0298"
                                                            transform="translate(-153.44148 -81.375)" fill="none" stroke="#3f3d56"
                                                            stroke-miterlimit="10"/>
                                                      <path d="M958.68644,534.76727a15.5288,15.5288,0,1,0,2.068-29.78187l.38868,7.99267-3.78148-6.84979a15.4702,15.4702,0,0,0-7.97138,8.74656,15.22718,15.22718,0,0,0-.89321,4.2006A15.52583,15.52583,0,0,0,958.68644,534.76727Z"
                                                            transform="translate(-153.44148 -81.375)" fill="none" stroke="#3f3d56"
                                                            stroke-miterlimit="10"/>
                                                      <path d="M974.85982,490.59386a15.51068,15.51068,0,0,1,11.177-9.84713l1.27857,7.59841,2.37047-7.98034a15.52689,15.52689,0,1,1-14.826,10.22906Z"
                                                            transform="translate(-153.44148 -81.375)" fill="#57b894"/>
                                                      <path d="M975.71251,487.85016a15.5107,15.5107,0,0,1,11.177-9.84713l1.27857,7.59841,2.37047-7.98034a15.52689,15.52689,0,1,1-14.826,10.22906Z"
                                                            transform="translate(-153.44148 -81.375)" fill="none" stroke="#3f3d56"
                                                            stroke-miterlimit="10"/>
                                                      <path d="M986.49448,572.68a15.52693,15.52693,0,0,0,13.743-27.62365L998.416,551.189l-1.29158-7.688a.2711.2711,0,0,0-.03953-.015,15.52776,15.52776,0,1,0-10.59039,29.194Z"
                                                            transform="translate(-153.44148 -81.375)" fill="#57b894"/>
                                                      <path d="M987.23331,569.90092a15.52693,15.52693,0,0,0,13.743-27.62365l-1.82146,6.13262-1.29159-7.688a.27093.27093,0,0,0-.03952-.015,15.52776,15.52776,0,1,0-10.59039,29.194Z"
                                                            transform="translate(-153.44148 -81.375)" fill="none" stroke="#3f3d56"
                                                            stroke-miterlimit="10"/>
                                                      <path d="M970.32819,598.46815a15.52044,15.52044,0,1,0,2.99241-12.15992l6.91859,10.41337-9.4534-5.52709A15.38252,15.38252,0,0,0,970.32819,598.46815Z"
                                                            transform="translate(-153.44148 -81.375)" fill="#57b894"/>
                                                      <path d="M970.96771,596.41038a15.52043,15.52043,0,1,0,2.9924-12.15993l6.9186,10.41337-9.4534-5.52708A15.38252,15.38252,0,0,0,970.96771,596.41038Z"
                                                            transform="translate(-153.44148 -81.375)" fill="none" stroke="#3f3d56"
                                                            stroke-miterlimit="10"/>
                                                      <path d="M955.19813,638.73381s13.703-5.37011,17.83272-8.31084,21.07864-6.45212,22.10312-1.73584,20.593,23.45665,5.12244,23.58144-35.94679,2.53829-40.06857.02754S955.19813,638.73381,955.19813,638.73381Z"
                                                            transform="translate(-153.44148 -81.375)" fill="#656380"/>
                                                      <path d="M1000.5325,650.62681c-15.4706.12482-35.94678,2.53831-40.06857.02756-3.139-1.91207-4.38981-8.773-4.80833-11.9384-.28984.01246-.45746.01783-.45746.01783s.86792,11.05155,4.98971,13.5623,24.598.09727,40.06857-.02755c4.46575-.036,6.00829-1.62487,5.9236-3.97809C1005.55962,649.71222,1003.85642,650.6,1000.5325,650.62681Z"
                                                            transform="translate(-153.44148 -81.375)" opacity="0.2"/>
                                                      <rect x="159" y="413" width="60" height="158" rx="11.85052" fill="#ee7112"/>
                                                      <rect x="273" y="318" width="60" height="253" rx="11.85052" fill="#ee7112"/>
                                                      <rect x="387" y="252" width="60" height="319" rx="11.85052" fill="#ee7112"/>
                                                      <rect x="501" y="189" width="60" height="382" rx="11.85052" fill="#ee7112"/>
                                                      <rect x="615" y="79" width="60" height="492" rx="11.85052" fill="#ee7112"/>
                                                      <rect x="167" y="405" width="60" height="158" rx="11.85052" fill="none" stroke="#3f3d56"
                                                            stroke-miterlimit="10"/>
                                                      <rect x="281" y="310" width="60" height="253" rx="11.85052" fill="none" stroke="#3f3d56"
                                                            stroke-miterlimit="10"/>
                                                      <rect x="395" y="244" width="60" height="319" rx="11.85052" fill="none" stroke="#3f3d56"
                                                            stroke-miterlimit="10"/>
                                                      <rect x="509" y="181" width="60" height="382" rx="11.85052" fill="none" stroke="#3f3d56"
                                                            stroke-miterlimit="10"/>
                                                      <rect x="623" y="71" width="60" height="492" rx="11.85052" fill="none" stroke="#3f3d56"
                                                            stroke-miterlimit="10"/>
                                                      <line x1="861" y1="571.5" y2="571.5" fill="none" stroke="#3f3d56" stroke-miterlimit="10"/>
                                                      <path d="M960.14462,556.951s9.41086,33.87907-2.50956,38.89819-8.15607-37.64341-8.15607-37.64341Z"
                                                            transform="translate(-153.44148 -81.375)" fill="#a0616a"/>
                                                      <path d="M874.81957,774.028s-8.78346-.62739-11.92041,1.25478a7.57079,7.57079,0,0,1-6.2739.62739s-13.80259-1.25478-8.78346,5.64651S857.88,790.96751,857.88,794.10446s20.70387,3.13695,21.33126,0,1.25478-19.44909,0-20.07648S874.81957,774.028,874.81957,774.028Z"
                                                            transform="translate(-153.44148 -81.375)" fill="#575a89"/>
                                                      <path d="M898.033,774.028s8.78347-.62739,11.92042,1.25478a7.57079,7.57079,0,0,0,6.2739.62739s13.80258-1.25478,8.78346,5.64651-10.03824,9.41085-10.03824,12.5478-20.70388,3.13695-21.33127,0-1.25478-19.44909,0-20.07648S898.033,774.028,898.033,774.028Z"
                                                            transform="translate(-153.44148 -81.375)" fill="#575a89"/>
                                                      <path d="M849.09658,550.04971s-4.39174,99.12764-1.88217,104.14676,11.293,89.71678,10.03824,94.73591-7.52868,25.723,0,28.85994,23.84082,0,23.84082,0,4.39173-25.0956,2.50956-38.2708-2.50956-68.38552-2.50956-68.38552l12.5478-57.71989,4.39173,54.58294s1.25478,74.65942-7.52868,89.71679,3.13695,21.33126,3.13695,21.33126,23.84083,3.13695,26.35039,2.50956-1.88217-25.0956,0-35.76124,6.2739-70.26769,10.03824-84.69766,25.0956-94.73591,9.41085-111.048S849.09658,550.04971,849.09658,550.04971Z"
                                                            transform="translate(-153.44148 -81.375)" fill="#3f3d56"/>
                                                      <circle cx="741.45457" cy="246.57861" r="21.95865" fill="#a0616a"/>
                                                      <path d="M878.58391,337.99185s3.76434,30.11473,1.88217,30.74212,33.25168,0,33.25168,0-6.90129-18.19431,0-32.62429Z"
                                                            transform="translate(-153.44148 -81.375)" fill="#a0616a"/>
                                                      <path d="M878.58391,362.46007s15.29117-15.05736,33.36858,0l1.17041,4.48832-9.44338-.09659H878.58391Z"
                                                            transform="translate(-153.44148 -81.375)" fill="#f2f2f2"/>
                                                      <path d="M953.24333,555.06883c-1.4493.28858-5.00028.87832-9.6305,1.581-15.41486,2.32763-42.73145,5.85356-43.69766,3.43812-1.25478-3.13695-5.64651-14.43-8.78346-9.41085s-1.25478,9.41085-14.43,10.03824c-8.96543.42662-21.99633-.89092-29.21132-2.9613-3.38785-.97245-5.49594-2.108-5.29514-3.3126.62739-3.76434,7.52869-75.28681,7.52869-82.1881s2.50956-40.153,2.50956-40.153l-18.03119-35.4789-1.41791-2.7919s1.88217-6.90129,7.52868-8.15607S872.9374,368.734,872.9374,368.734s5.64651-8.78346,16.31214-8.15607,13.17519-3.76434,27.60517,8.15607c0,0,17.56692,7.52868,23.84082,11.293s13.17519,3.76434,13.80258,10.03824c.12545,1.26106-.55846,3.68906-1.7316,6.757-4.29753,11.24286-15.15769,31.13737-16.858,34.23668-.15057.26977-.23213.4141-.23213.4141s-.32625,11.28046.01884,24.487v.03136c.33882,12.667,1.29246,27.10326,3.7455,35.08368C944.45987,507.38718,959.51723,553.814,953.24333,555.06883Z"
                                                            transform="translate(-153.44148 -81.375)" fill="#575a89"/>
                                                      <path d="M923.40248,318.93963a14.95811,14.95811,0,0,0-2.48168-5.54561,29.96345,29.96345,0,0,0-4.47307-12.90477,13.53957,13.53957,0,0,0-4.00742-4.62543,11.83,11.83,0,0,0-6.30484-1.57192c-.40024-.00667-1.12038.11472-1.76852.14425-.41464-.1284-.83325-.243-1.25287-.35077-.245-.54483-.7304-2.13268-.86572-2.02515l-1.82956,1.45367c-.77351-.13437-1.55109-.23906-2.3315-.32208q-.4262-1.21571-.85247-2.43141a16.66052,16.66052,0,0,0-1.20875,2.27177q-1.16521-.05711-2.332-.04l-1.555-1.49373a2.193,2.193,0,0,1-1.71544,1.68029c-.71554.07341-1.42817.1693-2.13843.28356-.05782-.00038-.11648,0-.17316-.00142-3.82944-.0955-7.95-.2672-11.15226,1.83515a10.98929,10.98929,0,0,0-3.55,4.02929c-.392.26648-.78539.531-1.16633.81353a12.74754,12.74754,0,0,0-3.28468,3.25643,13.80875,13.80875,0,0,0-1.45344,3.52187,33.76072,33.76072,0,0,0-1.67317,11.5335A17.11735,17.11735,0,0,0,870.04,329.13341c1.64238,1.76462,3.73018,3.06768,5.37478,4.83023,3.38632,3.62916,4.02106,8.69067,6.91745,12.53068,3.06351,4.06153,8.65488,6.73418,13.5654,7.50023a22.65988,22.65988,0,0,0,16.88041-4.21,10.44317,10.44317,0,0,0,2.87411-3.01334c1.70434-2.948.982-6.65327,1.61473-9.99915C918.453,330.50058,924.43822,325.23765,923.40248,318.93963Z"
                                                            transform="translate(-153.44148 -81.375)" fill="#3f3d56"/>
                                                      <path d="M839.68572,558.83317s9.41086,33.87907-2.50956,38.89819-8.15607-37.64341-8.15607-37.64341Z"
                                                            transform="translate(-153.44148 -81.375)" fill="#a0616a"/>
                                                      <path d="M850.97247,481.95276s-4.11572,61.08273-3.48205,75.80128c-3.38785-.97245-5.49594-2.108-5.29514-3.3126.62739-3.76434,7.52869-75.28681,7.52869-82.1881s2.50956-40.153,2.50956-40.153l-18.03119-35.4789c.28858-1.75673.46426-2.7919.46426-2.7919l9.09716,19.1354,12.8615,3.45065Z"
                                                            transform="translate(-153.44148 -81.375)" opacity="0.1"/>
                                                      <path d="M837.17616,390.06523l-4.39173,3.76434s-5.64651,33.25168-5.01912,41.40775-13.17519,131.75192-2.50956,131.75192,22.58605-1.88217,20.70388-6.2739,3.13328-78.76242,3.13328-78.76242l5.65018-65.5373Z"
                                                            transform="translate(-153.44148 -81.375)" fill="#575a89"/>
                                                      <path d="M952.76651,396.8222c-4.29753,11.24286-15.15769,31.13737-16.858,34.23668.05017-8.0243.08157-13.70218.08157-13.70218l13.17519-26.97777,2.82325-2.19587S952.28969,391.50194,952.76651,396.8222Z"
                                                            transform="translate(-153.44148 -81.375)" opacity="0.1"/>
                                                      <path d="M953.24333,555.06883c-1.4493.28858-5.00028.87832-9.6305,1.581-2.4028-17.76766-8.82726-68.86231-8.41952-73.67442.20081-2.37151.37021-14.09115.50194-26.98405.33882,12.667,1.29246,27.10326,3.7455,35.08368C944.45987,507.38718,959.51723,553.814,953.24333,555.06883Z"
                                                            transform="translate(-153.44148 -81.375)" opacity="0.1"/>
                                                      <path d="M945.08726,385.6735l9.41085,2.50956s6.27391,69.6403,6.9013,81.56072,8.15607,85.32505,6.90129,88.462-20.70388,7.52868-21.33127,4.39173-9.74794-73.92136-9.2657-79.6232-2.65471-64.67652-2.65471-64.67652Z"
                                                            transform="translate(-153.44148 -81.375)" fill="#575a89"/>
                                                      <polyline points="196.5 344.5 310.5 249.5 425.5 184.5 539.5 121.5 653.5 11.5" fill="none"
                                                                  stroke="#3f3d56" stroke-miterlimit="10"/>
                                                      <circle cx="193.5" cy="349.5" r="11" fill="#f2f2f2"/>
                                                      <circle cx="307.5" cy="254.5" r="11" fill="#f2f2f2"/>
                                                      <circle cx="422.5" cy="189.5" r="11" fill="#f2f2f2"/>
                                                      <circle cx="536.5" cy="126.5" r="11" fill="#f2f2f2"/>
                                                      <circle cx="650.5" cy="16.5" r="11" fill="#f2f2f2"/>
                                                      <circle cx="196.5" cy="344.5" r="11" fill="none" stroke="#3f3d56" stroke-miterlimit="10"/>
                                                      <circle cx="310.5" cy="249.5" r="11" fill="none" stroke="#3f3d56" stroke-miterlimit="10"/>
                                                      <circle cx="425.5" cy="184.5" r="11" fill="none" stroke="#3f3d56" stroke-miterlimit="10"/>
                                                      <circle cx="539.5" cy="121.5" r="11" fill="none" stroke="#3f3d56" stroke-miterlimit="10"/>
                                                      <circle cx="653.5" cy="11.5" r="11" fill="none" stroke="#3f3d56" stroke-miterlimit="10"/>
                                                </svg>
                                          </div>
                                    </div>
                              </div>
                              <div id="proposals" class="tab-pane fade h-100" style="position: relative;" role="tabpanel" aria-labelledby="proposals-tab">
                                    <div class="proposal-switch m-2">
                                          <i class="fas fa-chart-line fa-sm switch-chart p-2 proposal-switch-selected"></i>
                                          <i class="fas fa-table fa-sm switch-table p-2"></i>
                                    </div>

                                    <div id="proposed-chart">
                                          <div class="d-flex align-items-center justify-content-center p-5">
                                                <svg style="width:60%; height: auto;" id="b8be6891-8c6c-471d-9cef-5646484caaf2"
                                                      data-name="Layer 1"
                                                      xmlns="http://www.w3.org/2000/svg"
                                                      viewBox="0 0 1044.13 832.56">
                                                      <defs>
                                                            <linearGradient id="d33503b9-d00b-4906-a77e-d13cea74428d" x1="-19.7" y1="839.45"
                                                                        x2="-19.7" y2="151.58" gradientTransform="translate(866.57)"
                                                                        gradientUnits="userSpaceOnUse">
                                                            <stop offset="0" stop-color="gray" stop-opacity="0.25"/>
                                                            <stop offset="0.54" stop-color="gray" stop-opacity="0.12"/>
                                                            <stop offset="1" stop-color="gray" stop-opacity="0.1"/>
                                                            </linearGradient>
                                                      </defs>
                                                      <title>business plan</title>
                                                      <ellipse cx="502.68" cy="802.68" rx="430.73" ry="29.88" fill="#2d7533" opacity="0.1"/>
                                                      <path d="M112,128.84c-26.84,31.42-33.63,71.25-34,109.44-.26,26.93,3.42,56.14,25.9,76,29.59,26.13,86.4,31.28,101.06,64.67,13,29.67-17.25,59.52-46.31,80.46s-62.43,46.58-57,77.76c3.44,19.91,22.31,35.54,41.13,48.66,35.78,25,76,46.87,121.34,57.51,82.26,19.28,171.11-.68,248.19-30.9,47.45-18.6,102.54-41.43,149.66-22.3,12.44,5.05,23,12.68,34.47,19,33.35,18.27,74.08,25,113.72,30.71,58.1,8.4,119.16,15.41,175.14.26s104.36-59.46,95.79-106.72c-8.08-44.52-59.52-73.54-100.51-103.95-14.46-10.73-29.18-24.95-25.58-40.56,2.86-12.38,16.32-21,28.32-29,63.16-42.34,109.58-100.79,130.92-164.88,10.08-30.24,13.72-65.08-8.77-90.58-18.14-20.57-49.23-30.45-78.8-38.58C971.8,50.75,915.56,38,857.85,34.56S740.52,37.68,689.29,59.45c-24.57,10.45-46.84,24.21-71.65,34.27-70.44,28.56-153.44,24.72-232,20.21-28.07-1.61-57.41-4.47-81.78-16.73-21-10.58-33-18.16-59-19.34C193.9,75.55,141.18,94.62,112,128.84Z"
                                                            transform="translate(-77.94 -33.72)" fill="#2d7533" opacity="0.1"/>
                                                      <polygon
                                                            points="414.46 310.36 413.36 312.63 406.23 327.28 331.44 480.85 204.53 791.81 186.39 791.95 313.37 480.85 399.9 303.15 406.23 306.28 413.36 309.81 414.46 310.36"
                                                            fill="#535461"/>
                                                      <polygon
                                                            points="637.12 791.95 622.19 791.81 495.27 480.85 422.45 331.31 413.36 312.63 412.25 310.36 413.36 309.81 422.45 305.31 426.82 303.15 512.05 480.85 637.12 791.95"
                                                            fill="#535461"/>
                                                      <rect x="406.23" y="261.38" width="16.23" height="530.57" fill="#535461"/>
                                                      <path d="M490.43,207.69a20.67,20.67,0,0,0-20.65,20.65v7.38a20.66,20.66,0,1,0,41.31,0v-7.38A20.68,20.68,0,0,0,490.43,207.69Zm15.49,28a15.49,15.49,0,0,1-31,0v-7.38a15.49,15.49,0,1,1,31,0Z"
                                                            transform="translate(-77.94 -33.72)" fill="#535461"/>
                                                      <polygon
                                                            points="512.05 480.85 495.27 480.85 422.45 331.31 422.45 480.85 406.23 480.85 406.23 327.28 331.44 480.85 313.37 480.85 399.9 303.15 406.23 306.28 406.23 261.38 422.45 261.38 422.45 305.31 426.82 303.15 512.05 480.85"
                                                            opacity="0.1"/>
                                                      <path d="M511.09,229.08v6.64a20.66,20.66,0,1,1-41.31,0v-6.64h5.16v6.64a15.49,15.49,0,0,0,31,0v-6.64Z"
                                                            transform="translate(-77.94 -33.72)" opacity="0.1"/>
                                                      <rect x="100.45" y="196.84" width="624.09" height="281.8" fill="#535461"/>
                                                      <rect x="111.52" y="205.69" width="600.48" height="256.72" fill="#fff"/>
                                                      <g opacity="0.2">
                                                            <rect x="170.82" y="233.6" width="28.39" height="12.93" fill="#2d7533"/>
                                                      </g>
                                                      <g opacity="0.2">
                                                            <rect x="170.82" y="258.61" width="28.39" height="12.93" fill="#2d7533"/>
                                                      </g>
                                                      <g opacity="0.2">
                                                            <rect x="170.82" y="283.61" width="28.39" height="12.93" fill="#2d7533"/>
                                                      </g>
                                                      <g opacity="0.2">
                                                            <rect x="170.82" y="308.61" width="28.39" height="12.93" fill="#2d7533"/>
                                                      </g>
                                                      <g opacity="0.2">
                                                            <rect x="170.82" y="333.62" width="28.39" height="12.93" fill="#2d7533"/>
                                                      </g>
                                                      <g opacity="0.2">
                                                            <rect x="170.82" y="358.62" width="28.39" height="12.93" fill="#2d7533"/>
                                                      </g>
                                                      <g opacity="0.2">
                                                            <rect x="170.82" y="383.62" width="28.39" height="12.93" fill="#2d7533"/>
                                                      </g>
                                                      <g opacity="0.2">
                                                            <rect x="170.82" y="408.62" width="28.39" height="12.93" fill="#2d7533"/>
                                                      </g>
                                                      <g opacity="0.2">
                                                            <rect x="224.27" y="421.56" width="28.39" height="12.93" fill="#2d7533"/>
                                                      </g>
                                                      <g opacity="0.2">
                                                            <rect x="274.28" y="421.56" width="28.39" height="12.93" fill="#2d7533"/>
                                                      </g>
                                                      <g opacity="0.2">
                                                            <rect x="324.28" y="421.56" width="28.39" height="12.93" fill="#2d7533"/>
                                                      </g>
                                                      <g opacity="0.2">
                                                            <rect x="374.29" y="421.56" width="28.39" height="12.93" fill="#2d7533"/>
                                                      </g>
                                                      <g opacity="0.2">
                                                            <rect x="424.29" y="421.56" width="28.39" height="12.93" fill="#2d7533"/>
                                                      </g>
                                                      <g opacity="0.2">
                                                            <rect x="474.3" y="421.56" width="28.39" height="12.93" fill="#2d7533"/>
                                                      </g>
                                                      <g opacity="0.2">
                                                            <rect x="524.3" y="421.56" width="28.39" height="12.93" fill="#2d7533"/>
                                                      </g>
                                                      <g opacity="0.2">
                                                            <rect x="574.31" y="421.56" width="28.39" height="12.93" fill="#2d7533"/>
                                                      </g>
                                                      <g opacity="0.2">
                                                            <rect x="624.31" y="421.56" width="28.39" height="12.93" fill="#2d7533"/>
                                                      </g>
                                                      <rect x="224.27" y="327.58" width="28.39" height="81.04" fill="#2d7533"/>
                                                      <rect x="274.28" y="290.08" width="28.39" height="118.55" fill="#2d7533"/>
                                                      <rect x="324.28" y="258.61" width="28.39" height="150.02" fill="#2d7533"/>
                                                      <rect x="374.29" y="274.92" width="28.39" height="133.7" fill="#2d7533"/>
                                                      <rect x="424.29" y="246.54" width="28.39" height="162.09" fill="#2d7533"/>
                                                      <g opacity="0.2">
                                                            <rect x="474.3" y="308.61" width="28.39" height="100.01" fill="#2d7533"/>
                                                      </g>
                                                      <g opacity="0.2">
                                                            <rect x="524.3" y="308.61" width="28.39" height="100.01" fill="#2d7533"/>
                                                      </g>
                                                      <g opacity="0.2">
                                                            <rect x="574.31" y="308.61" width="28.39" height="100.01" fill="#2d7533"/>
                                                      </g>
                                                      <g opacity="0.2">
                                                            <rect x="624.31" y="308.61" width="28.39" height="100.01" fill="#2d7533"/>
                                                      </g>
                                                      <polygon points="621.05 308.39 377.95 323.35 377.95 328.09 626.23 318.24 621.05 308.39"
                                                                  fill="#535461"/>
                                                      <path d="M986.81,440.87s12.72-20.92,9.34-53.74-15.61-85.94-15.61-85.94,5.31-29.76-23.49-33.94c0,0-17.9-3.33-30.7-11.38-4.76-3-8.81-6.63-11-11,0,0-.17.49-.5,1.39a15.87,15.87,0,0,1-.78-1.39s-.07.18-.18.5L909,237.75s-.67.71-1.8,1.88a50.88,50.88,0,0,1-5-9,26,26,0,0,0,3.57-1.14,7,7,0,0,0,2.91-1.86,7.38,7.38,0,0,0,1.32-3.29,40,40,0,0,0,.66-11.56c-.27-3-.88-6-.67-9.05.22-3.25,1.37-6.39,1.53-9.65.28-5.74-2.57-11.2-6.09-15.75-2.1-2.71-4.46-5.23-6.28-8.13-1.58-2.52-2.73-5.3-4.43-7.75-4-5.7-10.67-9.06-17.51-10.25s-13.88-.45-20.73.68c-6,1-12,2.45-18,2.8-5.24.3-9.51-1.47-14.31,2a13.84,13.84,0,0,0-5.58,10,5.29,5.29,0,0,0,.15,2,14.37,14.37,0,0,0,1,1.95c2.13,4.2-1.11,9.19-.69,13.88a9.27,9.27,0,0,0,8.2,8.08c-.19.4-.4.79-.58,1.2a41.48,41.48,0,0,0,33.87,58.07l1.86,1.43c4.2,3.25,8.92,7.14,13.47,11.37l-.09.07-.74-.42a39.84,39.84,0,0,1-4.36,3c-4.21,2.58-11,5.93-18.64,6.31,0,0-13.68,7.25-18.39,31.16-6.76,6.06-21.23,17-40.35,19.85-26.87,4-60,5.31-60,5.31s-.27.48-.65,1.36l-3.06-.56s0,.37-.13,1l-1.2-.54c-9.49-4.15-28.45-10.2-30.85,6.47-3.22,22.36,18.1,19.79,18.1,19.79a99.42,99.42,0,0,1,12.93-3.93l1.19-.23a6.62,6.62,0,0,0,.84,1.64h2.9a34.23,34.23,0,0,0,3.63,5.9l67.58-1.48s11.55-2.52,22.21-.92c-4.65,34.76-10.14,72.88-10.14,72.88S805.15,492.69,813.2,499a122.5,122.5,0,0,1,14.26-3.82,64.9,64.9,0,0,0,1.18,11.11L833.79,540s2,34.44,8.69,55l5.9,28.1,4.94,21.24,2.78,36.05a342.38,342.38,0,0,1,8.26,46.44c2.61,24.22,16.78,63.36,18.67,68.51-4.84,6.85-14.78,18.47-27.25,19.67-17.8,1.72-18.23,12.45-5.79,16.31s38.62,0,38.62,0l36.92-9.13c-1.11,6.81-1.69,12.19-.88,12.77,2.36,1.72,38.19,11,39.48-3.86q.15-1.84.27-3.57a75.59,75.59,0,0,0-3.75-28.1c-.29-.89-.55-1.79-.78-2.69a16.59,16.59,0,0,0,1.46-1.89s2.58-40.12,4.51-54.5c.15-1.15.25-2.55.3-4.13.89-17.24-5.4-62.59-5.4-62.59s-7.77-29.5-7.48-43.06a12.94,12.94,0,0,1,.57-3.32s0-.27-.1-.72c0-.19.09-.39.15-.57,0,0-3.94-27-3.39-43.06a33.31,33.31,0,0,1,1-7.1,46.65,46.65,0,0,0,.95-9.27c.5-11-.08-30-.88-47.82.09-.3.18-.6.25-.95a9.3,9.3,0,0,0-.49-4.2c-.06-1.15-.11-2.29-.17-3.42.33-1.13.6-2.33.84-3.57l.52,0,0,.07s33.62-1.61,41.35-10.62c0,0-7.81-24.27-12.14-44ZM841.93,365.38l-.53-.19c.85-3,1.86-6.49,3-10.15C843.43,359,842.59,362.6,841.93,365.38Zm34.12-99.49.15.14-.16-.09Zm42,520.52c-1.81-6.23-9-31.63-8.77-43.74a12.34,12.34,0,0,1,.55-3.1,23.16,23.16,0,0,0,1-6.77c.72-12.64-4.12-35.29-4.12-35.29s-10.83-30.55-10-54.81c0-.61.07-1.22.11-1.83.18-2.3.32-4.79.42-7.42v-.05c.41-9.37.32-20.65.05-31.17l-.06-.39c-.37-13.93-1.06-26.47-1.35-31.43,1,7.17,7.4,51.8,10.16,59.1,0,0,1.51,20.59,8.37,38l7.52,45.26s1.93,53.86,5.14,69.09c1.44,6.78,2.66,11.35,3.57,14.33-1.3,6.07-3.4,16.24-4.81,24.66C925,815.36,922.08,794.44,918.06,786.41Z"
                                                            transform="translate(-77.94 -33.72)"
                                                            fill="url(#d33503b9-d00b-4906-a77e-d13cea74428d)"/>
                                                      <path d="M885.9,787.8s-12.55,22.75-30.2,24.45-18.07,12.33-5.74,16.16,38.28,0,38.28,0l37-9.14s-4.47-36.58-10.42-38.49S885.9,787.8,885.9,787.8Z"
                                                            transform="translate(-77.94 -33.72)" fill="#4c4c78"/>
                                                      <path d="M931,788.22s-9.36,42.1-7,43.81,37.85,10.84,39.13-3.83q.15-1.85.27-3.54a75.06,75.06,0,0,0-3.72-27.85c-1-3-1.7-6.21-1.44-8.59C958.83,782.27,931,788.22,931,788.22Z"
                                                            transform="translate(-77.94 -33.72)" fill="#4c4c78"/>
                                                      <path d="M919.39,255.21s-28.71,70.52-23.6,47.87c3.38-15-18.47-34.93-33.58-46.64-7.69-6-13.63-9.81-13.63-9.81s53.9-62.84,50.08-35.73a40.83,40.83,0,0,0,2.94,21.88C907.55,246.92,919.39,255.21,919.39,255.21Z"
                                                            transform="translate(-77.94 -33.72)" fill="#ffb9b9"/>
                                                      <path d="M736,355.39c-1.52-.39-4-.14-6.57.41a98.72,98.72,0,0,0-12.81,3.89s-21.13,2.55-17.94-19.61c2.37-16.52,21.16-10.52,30.57-6.42,3.2,1.41,5.32,2.59,5.32,2.59Z"
                                                            transform="translate(-77.94 -33.72)" fill="#ffb9b9"/>
                                                      <path d="M736,355.39c-1.52-.39-4-.14-6.57.41-2.3-5.8-.55-19.55-.18-22.14,3.2,1.41,5.32,2.59,5.32,2.59Z"
                                                            transform="translate(-77.94 -33.72)" opacity="0.1"/>
                                                      <path d="M736.09,334.23l-5.53-1s-2.83,19,.87,24h6.36Z" transform="translate(-77.94 -33.72)"
                                                            fill="#cbcdda"/>
                                                      <path d="M847,368.9s-16.9-10.11-18.92,2.65-4.68,34.56-4.68,34.56l-4.68,27.75-6.06,55.6.85,9.46s18-6.06,22.22-3.93,7.66-23.39,7.66-23.39l7-26.37,1.06-55.92Z"
                                                            transform="translate(-77.94 -33.72)" fill="#4c4c78"/>
                                                      <path d="M847,368.9s-16.9-10.11-18.92,2.65-4.68,34.56-4.68,34.56l-4.68,27.75-6.06,55.6.85,9.46s18-6.06,22.22-3.93,7.66-23.39,7.66-23.39l7-26.37,1.06-55.92Z"
                                                            transform="translate(-77.94 -33.72)" opacity="0.1"/>
                                                      <path d="M837.89,303.4s-17.54,19.78-44.17,23.76-59.49,5.27-59.49,5.27-8.29,14.83,3.67,30.62l67-1.48s14.83-3.22,26.32,0Z"
                                                            transform="translate(-77.94 -33.72)" fill="#4c4c78"/>
                                                      <path d="M837.89,303.4s-17.54,19.78-44.17,23.76-59.49,5.27-59.49,5.27-8.29,14.83,3.67,30.62l67-1.48s14.83-3.22,26.32,0Z"
                                                            transform="translate(-77.94 -33.72)" opacity="0.05"/>
                                                      <path d="M692.29,384.58" transform="translate(-77.94 -33.72)" fill="none" stroke="blue"
                                                            stroke-miterlimit="10"/>
                                                      <path d="M898.76,232.17c-6.54,14-17.91,24.32-34.4,24.32-.73,0-1.44,0-2.15-.05-7.69-6-13.63-9.81-13.63-9.81s53.9-62.84,50.08-35.73C897.48,219.2,896.13,225.94,898.76,232.17Z"
                                                            transform="translate(-77.94 -33.72)" opacity="0.1"/>
                                                      <path d="M905.44,214.12A41.09,41.09,0,1,1,864.36,173,41,41,0,0,1,905.44,214.12Z"
                                                            transform="translate(-77.94 -33.72)" fill="#ffb9b9"/>
                                                      <path d="M930.55,465.22s-91.64,8.09-95-3.61,9.35-43.38,9.35-43.38L840.76,374l-.15-1.69s11.48-47.85,11.06-51.67c-.4-3.44,18.48-43.59,22.36-51.8.46-.95.7-1.47.7-1.47l.73.42.32.19,4.49,2.62L898,266.4l21.37-11.19,2,122.41Z"
                                                            transform="translate(-77.94 -33.72)" fill="#cbcdda"/>
                                                      <path d="M882.92,268.85s-6.27-1.7-8.72,4.57a65,65,0,0,1-3.4,7.87l-2.44,14.56-4.47,23-3.3,101.75,1.49,18.07,8.19-14.56L871.76,329V317.17a85.64,85.64,0,0,1,6.82-29.7l1.14-2.67,7.12-9.15Z"
                                                            transform="translate(-77.94 -33.72)" opacity="0.1"/>
                                                      <path d="M881.65,267.57s-6.28-1.7-8.72,4.57a64.48,64.48,0,0,1-3.41,7.87l-2.44,14.57-4.47,23-3.29,101.75,1.49,18.08L869,422.8l1.49-95.05V315.89a86.09,86.09,0,0,1,6.82-29.7l1.15-2.67,7.12-9.14Z"
                                                            transform="translate(-77.94 -33.72)" fill="#4c4c78"/>
                                                      <path d="M908.44,241.31s-21.69,23-29.35,25.73c0,0,3.83,17.44,7.66,20.84,0,0,22.76-23.21,26.79-25.09l3.38-8.27Z"
                                                            transform="translate(-77.94 -33.72)" opacity="0.1"/>
                                                      <path d="M908.44,240s-21.69,23-29.35,25.73c0,0,3.83,17.44,7.66,20.84,0,0,22.76-23.21,26.79-25.09l3.38-8.26Z"
                                                            transform="translate(-77.94 -33.72)" fill="#cbcdda"/>
                                                      <path d="M876,267.37l-.22.6-6.95,18.63L856.4,321.75s-.11.36-.33,1c-2.06,6.4-13.13,41.13-15.31,51.22l-.15-1.69s11.48-47.85,11.06-51.67c-.4-3.44,18.48-43.59,22.36-51.8.62-.42,1.1-.78,1.43-1.05Z"
                                                            transform="translate(-77.94 -33.72)" opacity="0.1"/>
                                                      <path d="M874.73,267.36l-7.18,19.24-12.43,35.15s-.11.36-.33,1c-2.18,6.82-14.61,45.75-15.61,52.87-1.13,7.82-16.76,50.09-16.76,50.09l-8.93,73.19c-8-6.21,3.36-66,3.36-66s12.76-88.67,15.78-118.17,19.31-38.12,19.31-38.12c7.52-.38,14.3-3.7,18.47-6.25A39,39,0,0,0,874.73,267.36Z"
                                                            transform="translate(-77.94 -33.72)" fill="#4c4c78"/>
                                                      <path d="M964.78,738.25c-1.91,14.25-4.46,54-4.46,54-8.93,13.39-28.71,6.16-28.71,6.16s-2.12-4-5.31-19.14-5.1-68.47-5.1-68.47L913.75,666c-6.8-17.23-8.29-37.64-8.29-37.64-3-7.87-10.21-59.54-10.21-59.54s3,46.35,1.07,70.81S906.09,697,906.09,697s6.6,30.84,3.19,40.41,8.51,49.11,8.51,49.11c-1,11.49-34.86,6.81-34.86,6.81S867,750.58,864.21,724.85a340,340,0,0,0-8.19-46l-2.76-35.73L848.36,622l-5.84-27.85c-6.6-20.41-8.61-54.54-8.61-54.54l-5.11-33.49c-3.34-16.56,1-36,3.88-46.17,1.25-4.41,2.25-7.1,2.25-7.1,2.93,2.08,19.71,4.52,28.39,6.5a49.76,49.76,0,0,0,14.5,1.16,323.1,323.1,0,0,0,64.79-11.88c1.43-.43,2.19-.68,2.19-.68l.45,3.83,1.06,9.12,1.89,16.19s5.74,86.33,2.34,98,2.34,51,2.34,51c-3.19,9.33,6.8,47.25,6.8,47.25S966.7,724,964.78,738.25Z"
                                                            transform="translate(-77.94 -33.72)" opacity="0.1"/>
                                                      <path d="M964.78,737c-1.91,14.25-4.46,54-4.46,54-8.93,13.4-28.71,6.16-28.71,6.16s-2.12-4-5.31-19.13-5.1-68.48-5.1-68.48l-7.45-44.86C907,647.46,905.46,627,905.46,627c-3-7.87-10.21-59.54-10.21-59.54s3,46.35,1.07,70.81,9.77,57.41,9.77,57.41,6.6,30.84,3.19,40.41,8.51,49.12,8.51,49.12c-1,11.48-34.86,6.8-34.86,6.8S867,749.31,864.21,723.57a340,340,0,0,0-8.19-46l-2.76-35.72-4.9-21.05-5.84-27.85c-6.6-20.42-8.61-54.55-8.61-54.55l-5.11-33.49c-3.34-16.56,1-36,3.88-46.17,1.25-4.4,2.25-7.09,2.25-7.09,2.93,2.08,19.71,4.51,28.39,6.49a49.42,49.42,0,0,0,14.5,1.16,323.1,323.1,0,0,0,64.79-11.88l2.19-.67.45,3.82,1.06,9.13,1.89,16.19s5.74,86.32,2.34,98,2.34,51,2.34,51c-3.19,9.32,6.8,47.24,6.8,47.24S966.7,722.73,964.78,737Z"
                                                            transform="translate(-77.94 -33.72)" fill="#474463"/>
                                                      <path d="M905.44,214.12A41,41,0,0,1,900,234.6c-6.4,1.13-13.21-.12-18-4.35-3.28-2.89-5.4-6.84-8.22-10.19a61.71,61.71,0,0,0-5.87-5.79,18.63,18.63,0,0,0-4.63-3.37,6.29,6.29,0,0,0-5.55-.06c-2.26,1.26-3,4.07-4.31,6.31a8.43,8.43,0,0,1-4.71,4.11,5,5,0,0,1-5.63-1.91c-1.39-2.39-.37-6.12-2.7-7.58a14.87,14.87,0,0,0-1.9-.78c-3-1.36-3.35-5.39-3.61-8.69-.13-1.62-.48-3.45-1.84-4.32s-3.15-.43-4.77-.4a6.19,6.19,0,0,1-1.43-.11,41.09,41.09,0,0,1,78.65,16.65Z"
                                                            transform="translate(-77.94 -33.72)" opacity="0.1"/>
                                                      <path d="M824.31,160.68a13.72,13.72,0,0,0-5.53,9.94,5.12,5.12,0,0,0,.15,1.95,13.18,13.18,0,0,0,1,1.94c2.1,4.17-1.11,9.11-.7,13.76a9.15,9.15,0,0,0,9,8c1.62,0,3.4-.48,4.77.4s1.71,2.7,1.84,4.32c.26,3.3.59,7.33,3.6,8.69a16.81,16.81,0,0,1,1.9.78c2.34,1.46,1.32,5.2,2.71,7.58a5,5,0,0,0,5.63,1.91,8.4,8.4,0,0,0,4.7-4.1c1.29-2.25,2.06-5,4.32-6.31a6.26,6.26,0,0,1,5.55.05,18.67,18.67,0,0,1,4.63,3.38,60.54,60.54,0,0,1,5.87,5.79c2.82,3.34,4.94,7.29,8.22,10.18,6.18,5.43,15.64,6,23.26,2.87a7.06,7.06,0,0,0,2.89-1.84,7.34,7.34,0,0,0,1.31-3.27,39.65,39.65,0,0,0,.66-11.45c-.27-3-.88-6-.67-9,.21-3.22,1.36-6.33,1.52-9.55.28-5.7-2.55-11.11-6-15.62-2.08-2.69-4.42-5.18-6.22-8.06-1.57-2.5-2.71-5.25-4.39-7.67-3.94-5.65-10.58-9-17.36-10.17s-13.75-.45-20.54.68c-5.92,1-11.88,2.42-17.88,2.77C833.3,159,829.07,157.23,824.31,160.68Z"
                                                            transform="translate(-77.94 -33.72)" fill="#472727"/>
                                                      <path d="M874.73,267.36l-7.18,19.24-12.43,35.15s-.11.36-.33,1l0,.05,15.64-52.46A39,39,0,0,0,874.73,267.36Z"
                                                            transform="translate(-77.94 -33.72)" opacity="0.1"/>
                                                      <path d="M952.35,487.55s.74,23.28-5.53,29.13l-16.69-31.47,14-6.81Z"
                                                            transform="translate(-77.94 -33.72)" fill="#ffb9b9"/>
                                                      <path d="M991.31,496.05c-7.66,8.93-41,10.53-41,10.53l-33-52s-7.81-5.42-22.48-29.83-14.19-43.21-13.37-57.25,10-54.39,10-54.39c1.43-9.08,22-66,22-66,2.16,4.31,6.18,7.91,10.88,10.88,12.7,8,30.43,11.28,30.43,11.28,28.56,4.15,23.29,33.65,23.29,33.65s.32,114.67-1.44,128.39S991.31,496.05,991.31,496.05Z"
                                                            transform="translate(-77.94 -33.72)" opacity="0.1"/>
                                                      <polygon
                                                            points="874.84 458.29 873.88 466.8 862.29 462.55 853.79 449.68 860.17 444.68 874.84 458.29"
                                                            fill="#cbcdda"/>
                                                      <path d="M952.37,459.05l-6.06.62-58.43,5.84a94.65,94.65,0,0,1-28.1-1.38l-27.1-5.42c1.25-4.4,2.25-7.09,2.25-7.09,2.93,2.08,19.71,4.51,28.39,6.49a49.42,49.42,0,0,0,14.5,1.16,323.1,323.1,0,0,0,64.79-11.88l2.64,3.15Z"
                                                            transform="translate(-77.94 -33.72)" opacity="0.1"/>
                                                      <g opacity="0.1">
                                                            <path d="M835.54,451.94a5.3,5.3,0,0,1-.56-.32s0,.06-.06.15Z"
                                                                  transform="translate(-77.94 -33.72)"/>
                                                            <path d="M959.73,672.12s-10-37.92-6.8-47.24c0,0-5.74-39.3-2.33-51s-2.35-98-2.35-98l-1.89-16.19-1.06-9.13-.44-3.82-2.2.67-1.36.4.17,1.48,1.06,9.12,1.89,16.19s5.74,86.33,2.35,98,2.33,51,2.33,51c-3.19,9.33,6.8,47.24,6.8,47.24s7,50.62,5.11,64.86-4.47,54-4.47,54c-6.52,9.79-18.83,8.57-25,7.2l.11.24s19.78,7.24,28.71-6.16c0,0,2.55-39.77,4.47-54S959.73,672.12,959.73,672.12Z"
                                                                  transform="translate(-77.94 -33.72)"/>
                                                            <path d="M909.34,736.13c3.4-9.57-3.19-40.41-3.19-40.41s-11.69-33-9.78-57.41c.8-10.19.75-24.17.41-37-2.71-16.55-5.31-35-5.31-35s3,46.35,1.08,70.8,9.77,57.42,9.77,57.42,6.6,30.83,3.19,40.4S914,784,914,784c-.85,9.2-22.7,8-31.37,7.2l.33.88s33.81,4.68,34.87-6.8C917.85,785.25,905.94,745.7,909.34,736.13Z"
                                                                  transform="translate(-77.94 -33.72)"/>
                                                      </g>
                                                      <path d="M992.58,496.05c-7.65,8.93-41,10.53-41,10.53l-33-52s-7.81-5.42-22.49-29.83-14.18-43.21-13.37-57.25,10-54.39,10-54.39c1.43-9.08,22-66,22-66,2.15,4.31,6.17,7.91,10.88,10.88,12.7,8,30.43,11.28,30.43,11.28,28.55,4.15,23.28,33.65,23.28,33.65s.32,114.67-1.44,128.39S992.58,496.05,992.58,496.05Z"
                                                            transform="translate(-77.94 -33.72)" fill="#4c4c78"/>
                                                      <path d="M920.83,275.33,913.65,278l4.78,3.35-35.7,86.12c.83-14,10-54.39,10-54.39,1.43-9.08,22-66,22-66,2.15,4.31,6.17,7.91,10.88,10.88Z"
                                                            transform="translate(-77.94 -33.72)" opacity="0.1"/>
                                                      <polygon points="851.5 395.03 888.02 385.62 892.81 400.45 855.49 409.55 851.5 395.03"
                                                                  opacity="0.1"/>
                                                      <path d="M950.33,281.39S933.74,297,940,331.79s16.27,72.56,16.27,72.56l-27,74.8s18.82,19.62,28.07,22l26.95-59.81s12.6-20.73,9.25-53.26-15.47-85.17-15.47-85.17S978.08,270.87,950.33,281.39Z"
                                                            transform="translate(-77.94 -33.72)" opacity="0.1"/>
                                                      <path d="M951.6,281.39S935,297,941.24,331.79s16.26,72.56,16.26,72.56l-27,74.8s18.82,19.62,28.07,22l27-59.81s12.6-20.73,9.25-53.26-15.47-85.17-15.47-85.17S979.35,270.87,951.6,281.39Z"
                                                            transform="translate(-77.94 -33.72)" fill="#4c4c78"/>
                                                      <path d="M931.4,480.74s21.05,29.14,19.46,36.9-7.76,3.61-7.76,3.61l-8.29-11.37-7.45-21.27S928.09,479.43,931.4,480.74Z"
                                                            transform="translate(-77.94 -33.72)" opacity="0.1"/>
                                                      <path d="M928.85,480.74s21,29.14,19.46,36.9-7.76,3.61-7.76,3.61l-8.3-11.37-7.44-21.27S925.54,479.43,928.85,480.74Z"
                                                            transform="translate(-77.94 -33.72)" opacity="0.1"/>
                                                      <path d="M930.13,480.74s21,29.14,19.45,36.9-7.76,3.61-7.76,3.61l-8.29-11.37-7.44-21.27S926.81,479.43,930.13,480.74Z"
                                                            transform="translate(-77.94 -33.72)" fill="#474463"/>
                                                </svg>
                                          </div>
                                    </div>
<<<<<<< HEAD
                              
=======
                                    
>>>>>>> 156eb635
                                    <div id="proposed-table-div" class="dashboard-table px-0 mx-0 d-none flex-column" id="proposals-table-holder">
                                          <!--<div class="d-flex justify-content-center align-items-center p-1 mt-2">
                                                      <span>Proposal History</span>
                                          </div>-->
                                          <div class="table-responsive pt-2 pb-2">
                                                <table class="table" id="proposals-table" width="100%">
                                                      <thead>
                                                      <tr>
                                                            <th>Validator</th>
                                                            <th>Date</th>
                                                            <th style="min-width: 100px;"><span data-toggle="tooltip" data-placement="top" title="Proposed/Missed/Orphaned">P / M / O</span></th>
                                                      </tr>
                                                      </thead>
                                                      <tbody></tbody>
                                                </table>
                                          </div>
                                    </div>
                              </div>     
                        </div>
                  </div>
            </div>
            <div class="col-lg-4 px-lg-2 d-flex align-items-center my-2">
                  <div class="card h-100 py-1 px-0 pt-0 card-body">
                        <div class="d-flex justify-content-center align-items-center border-bottom">
                              <span class="h4">History <i class="fas fa-male fa-sm mr-1"></i><span id="dash-validator-history-index" style="font-size: 24px;"></span></span>
                        </div>
                        <div id="dash-validator-history-index-div" class="justify-content-center align-items-center p-2 d-none" style="height: 53px;">
                              <div class="mx-2">
                                    <span id="blockCount" data-toggle="tooltip" title="Proposal Assignments"><i class="fas fa-cubes poin pr-1"></i><span></span></span>
                              </div>
                              <div class="mx-2">
                                    <span id="attestationCount" data-toggle="tooltip" title="Attestation Assignments"><i class="fas fa-file-signature pr-1"></i><span></span></span>
                              </div>
                              <div id="slashingsCountDiv" class="mx-2 d-none">
                                    <span id="slashingsCount" data-toggle="tooltip" title="Other validators slashed"><i class="fas fa-user-slash pr-1"></i><span></span></span>
                              </div>
                              <div id="effectiveness" class="mx-2">
                              </div>   
                        </div>
                        <div id="dash-validator-history-art" class="d-flex align-items-center justify-content-center flex-column pt-4">
                              <svg style="width: 80%; height: auto;" id="f795efda-d52b-464f-8ed0-c83c27181fc6" data-name="Layer 1"
                                    xmlns="http://www.w3.org/2000/svg" xmlns:xlink="http://www.w3.org/1999/xlink" viewBox="0 0 754 750.35999">
                                    <defs>
                                          <linearGradient id="b13d5aa8-7d59-4aa5-8b0c-a1087af90b05" x1="632.9307" y1="457.00246" x2="719.74066"
                                                y2="457.00246" gradientUnits="userSpaceOnUse">
                                                <stop offset="0" stop-color="#fff" />
                                                <stop offset="1" stop-color="#fff" stop-opacity="0.3" />
                                          </linearGradient>
                                          <linearGradient id="b216fe78-eea0-4fe3-b1f5-9d415c27bb0d" x1="578.9307" y1="243.00246" x2="665.74066"
                                                y2="243.00246" xlink:href="#b13d5aa8-7d59-4aa5-8b0c-a1087af90b05" />
                                    </defs>
                                    <path
                                          d="M977,451.82A376.64732,376.64732,0,0,1,655.41,824.77H553.3c-.16.13995-5.82.41-5.82.41-.94995-.13-1.91-.27-2.86-.41q-10.905-1.605-21.61-3.83a372.65332,372.65332,0,0,1-81.03-26.75c-.27-.12-.53-.25-.8-.37a371.02329,371.02329,0,0,1-41.87-22.81c-.34-.21-.67-.42-1-.63-.57-.36-1.13-.71-1.69-1.08-.18-.11-.36-.22-.54-.34A376.057,376.057,0,0,1,361.41,743.72c-.54-.43-1.07995-.88-1.62-1.32q-3.255-2.7-6.45-5.46c-.02-.01-.03-.03-.05-.04A380.6518,380.6518,0,0,1,322.32,706.82c-.03-.04-.07-.07-.1-.11a376.23856,376.23856,0,0,1-88.33-164.6c-.12-.44-.22-.87-.33-1.31A378.13889,378.13889,0,0,1,223,451.82c0-208.21,168.79-377,377-377S977,243.61,977,451.82Z"
                                          transform="translate(-223 -74.82001)" fill="#3f3d56" />
                                    <path
                                          d="M634.85347,507.4362,667.824,468.83765l32.97058-38.59855L719.407,408.4496c1.02981-1.2056-.55938-3.08643-1.58915-1.88088l-32.97058,38.59855-32.97057,38.59855-18.61242,21.78951c-1.02981,1.2056.55938,3.08642,1.58915,1.88087Z"
                                          transform="translate(-223 -74.82001)" opacity="0.8" fill="url(#b13d5aa8-7d59-4aa5-8b0c-a1087af90b05)" />
                                    <rect x="386.81" y="336.40997" width="34.09998" height="413.54004" fill="#2f2e41" />
                                    <polygon
                                          points="409.95 488.23 409.88 500.61 409.05 650.87 408.95 668.78 408.73 709.14 408.51 749.95 406.31 749.95 406.53 709.14 406.74 671.44 406.85 650.5 407.68 500.64 407.75 488.22 409.95 488.23"
                                          fill="#ee7112" />
                                    <path
                                          d="M650.03085,416.72983h-46.204c-.67058-7.23824.99769-14.528,5.2942-21.87563l1.30636-8.927h31.90275l1.50484,8.814C648.30517,400.69674,650.037,408.21681,650.03085,416.72983Z"
                                          transform="translate(-223 -74.82001)" fill="#2f2e41" />
                                    <path
                                          d="M643.31814,387.02727H610.39625a2.20019,2.20019,0,0,1-2.13943-2.71366l5.54447-23.102a2.2002,2.2002,0,0,1,2.13944-1.68672h21.83293a2.2002,2.2002,0,0,1,2.13944,1.68672l5.54448,23.102A2.2002,2.2002,0,0,1,643.31814,387.02727Z"
                                          transform="translate(-223 -74.82001)" fill="#2f2e41" />
                                    <path
                                          d="M626.86,347.97a11.56351,11.56351,0,0,0-11.55,11.56v11.55h23.1V359.53A11.56351,11.56351,0,0,0,626.86,347.97Z"
                                          transform="translate(-223 -74.82001)" fill="#2f2e41" />
                                    <polygon points="391.051 622.109 312.765 723.714 323.592 726.213 384.388 647.927 391.051 647.927 391.051 622.109"
                                          fill="#2f2e41" />
                                    <polygon points="419.831 622.109 498.117 723.714 487.29 726.213 426.494 647.927 419.831 647.927 419.831 622.109"
                                          fill="#2f2e41" />
                                    <path d="M872.38,320.07v392.4a378.72351,378.72351,0,0,1-82.45,65.08V320.07Z" transform="translate(-223 -74.82001)"
                                          fill="#2f2e41" />
                                    <rect x="634.38665" y="295.22386" width="54.13388" height="54.13388" fill="#2f2e41" />
                                    <rect x="601.90632" y="114.5" width="12.49243" height="141.58091" fill="#2f2e41" />
                                    <g opacity="0.4">
                                          <path d="M796.93,320.07h-7V777.55q3.52736-2.06131,7-4.20514Z" transform="translate(-223 -74.82001)"
                                                fill="#e6e6e6" />
                                          <rect x="601.90631" y="114.5" width="7" height="130.75" fill="#e6e6e6" />
                                    </g>
                                    <rect x="583.16767" y="309.79837" width="44.97276" height="24.98487" fill="#ee7112" />
                                    <circle cx="146.93326" cy="244.84668" r="66.1926" fill="#e6e6e6" />
                                    <circle cx="140.42251" cy="199.27145" r="7.59587" fill="#cbcbcb" />
                                    <circle cx="153.44401" cy="275.23017" r="7.59587" fill="#cbcbcb" />
                                    <circle cx="182.74237" cy="232.91031" r="5.42562" fill="#cbcbcb" />
                                    <circle cx="120.89027" cy="250.27231" r="17.36199" fill="#cbcbcb" />
                                    <circle cx="252.0149" cy="349.21276" r="3.57649" fill="#ee7112" />
                                    <polygon
                                          points="283.012 401.093 281.227 402.866 279.454 401.081 278.264 402.263 280.037 404.048 278.252 405.821 279.434 407.011 281.219 405.238 282.992 407.023 284.182 405.841 282.409 404.056 284.194 402.283 283.012 401.093"
                                          fill="#e6e6e6" />
                                    <polygon
                                          points="297.318 297.375 295.533 299.148 293.76 297.363 292.57 298.545 294.343 300.33 292.558 302.103 293.74 303.293 295.525 301.52 297.298 303.305 298.488 302.123 296.715 300.338 298.5 298.565 297.318 297.375"
                                          fill="#e6e6e6" />
                                    <path
                                          d="M565.279,175.37584c-3.862,2.5732-7.81471-3.55124-3.87846-6.01018C565.26232,166.79262,569.215,172.91706,565.279,175.37584Z"
                                          transform="translate(-223 -74.82001)" fill="#e6e6e6" />
                                    <polygon
                                          points="118.557 366.728 116.1 366.189 116.638 363.731 115 363.372 114.461 365.83 112.004 365.292 111.645 366.93 114.102 367.469 113.564 369.926 115.202 370.285 115.741 367.827 118.198 368.366 118.557 366.728"
                                          fill="#e6e6e6" />
                                    <polygon
                                          points="494.557 71.728 492.1 71.189 492.638 68.731 491 68.372 490.461 70.83 488.004 70.292 487.645 71.93 490.102 72.469 489.564 74.926 491.202 75.285 491.741 72.827 494.198 73.366 494.557 71.728"
                                          fill="#e6e6e6" />
                                    <polygon
                                          points="686.557 230.728 684.1 230.189 684.638 227.731 683 227.372 682.461 229.83 680.004 229.292 679.645 230.93 682.102 231.469 681.564 233.926 683.202 234.285 683.741 231.827 686.198 232.366 686.557 230.728"
                                          fill="#e6e6e6" />
                                    <polygon
                                          points="222.46 110.506 220.003 109.967 220.541 107.51 218.903 107.151 218.364 109.608 215.906 109.07 215.547 110.708 218.005 111.247 217.467 113.705 219.105 114.063 219.644 111.606 222.101 112.144 222.46 110.506"
                                          fill="#e6e6e6" />
                                    <circle cx="455.33966" cy="188.55082" r="3.57649" fill="#ee7112" />
                                    <polygon
                                          points="428.557 242.728 426.1 242.189 426.638 239.731 425 239.372 424.461 241.83 422.004 241.292 421.645 242.93 424.102 243.469 423.564 245.926 425.202 246.285 425.741 243.827 428.198 244.366 428.557 242.728"
                                          fill="#e6e6e6" />
                                    <polygon
                                          points="523.46 198.506 521.003 197.967 521.541 195.51 519.903 195.151 519.364 197.608 516.906 197.07 516.547 198.708 519.005 199.247 518.467 201.705 520.105 202.063 520.644 199.606 523.101 200.144 523.46 198.506"
                                          fill="#e6e6e6" />
                                    <path
                                          d="M580.85347,293.4362,613.824,254.83765l32.97058-38.59855L665.407,194.4496c1.02981-1.2056-.55938-3.08643-1.58915-1.88088l-32.97058,38.59855-32.97057,38.59855-18.61242,21.78951c-1.02981,1.2056.55938,3.08642,1.58915,1.88087Z"
                                          transform="translate(-223 -74.82001)" opacity="0.8" fill="url(#b216fe78-eea0-4fe3-b1f5-9d415c27bb0d)" />
                                    <rect x="385.49365" y="646.9693" width="6" height="102.02313" fill="#e6e6e6" />
                                    <path
                                          d="M628.54,347.42a11.57294,11.57294,0,0,0-8.55,11.15v.1a2.21112,2.21112,0,0,0-1.51,1.58l-5.54,23.11a2.18494,2.18494,0,0,0,2.01,2.69l-.04.27-.15,1-2.26,7c-4.29,7.34-4.66,14.21-3.99,21.45h5.98V696.28l-78.04,101.3L542.19,798.9l-.91,1.18006-10.83-2.5,78.04-101.3V415.77l-4.99-.45c-.67-7.24.71-13.66,5-21l.26-7,.15-1,.04-.27a2.18494,2.18494,0,0,1-2.01-2.69l5.54-23.11a2.21112,2.21112,0,0,1,1.51-1.58v-.1a11.56351,11.56351,0,0,1,11.55-11.56A11.4326,11.4326,0,0,1,628.54,347.42Z"
                                          transform="translate(-223 -74.82001)" fill="#e6e6e6" />
                                    <polygon points="431.177 646.969 425.594 646.969 425.594 647.506 485.974 725.255 491.062 724.081 431.177 646.969"
                                          fill="#e6e6e6" />
                                    <path d="M737.88,783.96v18.85a374.5016,374.5016,0,0,1-82.47,21.96h-123c-3.15-.57-6.29-1.18005-9.4-1.83V783.96Z"
                                          transform="translate(-223 -74.82001)" fill="#2f2e41" />
                                    <path
                                          d="M632.05,725.69c-.7-.12-1.44-.24-2.2-.37-4.47-.72-9.86-1.54-16.04-2.39q-.63-.09-1.29-.18c-5.1-.69-10.71-1.39-16.76-2.08-33.17-3.73-79.5-6.72-126.78-2.61,1.17-4.7,2.25-9.4,3.27-14.08l-45.28,7.01L475.83,686.14a692.68108,692.68108,0,0,0,9.48-77.18l-24.46,3.78,25.01-12.72c1.79-32.03.95-53.35.95-53.35S405,589.2,339.58,654.2c-2.4-8.46-5.03-16.81-7.83-25.01l-35.14,29.4,28.97-46.52A689.19984,689.19984,0,0,0,293.8,541.1l-18.98,15.88,14.84-23.82c-15.02-28.35-26.76-46.17-26.76-46.17s-13.39,21.94-29.34,55.81a376.3031,376.3031,0,0,0,88.76,166.02,380.10848,380.10848,0,0,0,31.02,30.12q3.19491,2.76,6.45,5.46A377.473,377.473,0,0,0,396.08,770.96c.74.48,1.48.95,2.23,1.42a375.11665,375.11665,0,0,0,124.7,50.56c3.11.65,6.25,1.26,9.4,1.83.77.13995,1.54.28,2.31.41h12.76s5.66-.27,5.82-.41c15.85-13.87006,30.22-27.89,42.61-40.81,2.82-2.93,5.53-5.81006,8.14-8.61l-21.38-12.47,27.44,5.88c1.26-1.39,2.5-2.76,3.7-4.1,6.16-6.88,11.5-13.11,15.93-18.4.76-.92,1.5-1.8,2.21-2.66,8.07-9.74,12.51-15.68,12.51-15.68S640,727.01,632.05,725.69Z"
                                          transform="translate(-223 -74.82001)" fill="#2f2e41" />
                                    <path
                                          d="M608.49,415.77h-5.98c-.67-7.24,1-14.53,5.29-21.87006l.96-6.57995.15-1h6l-.15,1L613.8,393.9c-4.29,7.34-5.96,14.63-5.29,21.87006h5.98"
                                          transform="translate(-223 -74.82001)" fill="#ee7112" />
                                    <rect x="385.48999" y="427.5" width="6" height="73" fill="#ee7112" />
                                    <circle cx="606.5" cy="114.5" r="11" fill="#ee7112" />
                                    </svg>
                              <span id="dash-validator-history-info" class="d-none p-3">Watch your <a class="text-primary" class="nav-link" id="validators-tab" data-toggle="tab" href="#validators-table" role="tab"
                                    aria-controls="validators" aria-selected="false" onclick='toggleFirstrow()'>validator</a> history right in the dashboard</span>
                        </div>
                        <div class="table-responsive px-0 py-0">
                              <table style="margin-top: 0px !important;" class="table d-none" id="dash-validator-history-table" width="100%">
                                    <thead>
                                          <tr>
                                                <th>Epoch</th>
                                                <!-- <th>Slot</th> -->
                                                <th>Balance Change</th>
                                                <th data-toggle="tooltip" title="Attestation and block proposal status for a given epoch">Att. & Prop.</th>
                                          </tr>
                                    </thead>
                                    <tbody></tbody>
                              </table>
                        </div>
                  </div>
            </div>
      </div>
</div>


{{end}}
{{end}}<|MERGE_RESOLUTION|>--- conflicted
+++ resolved
@@ -723,11 +723,7 @@
                                                 </svg>
                                           </div>
                                     </div>
-<<<<<<< HEAD
-                              
-=======
-                                    
->>>>>>> 156eb635
+
                                     <div id="proposed-table-div" class="dashboard-table px-0 mx-0 d-none flex-column" id="proposals-table-holder">
                                           <!--<div class="d-flex justify-content-center align-items-center p-1 mt-2">
                                                       <span>Proposal History</span>
