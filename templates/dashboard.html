{{ define "js"}}
<<<<<<< HEAD
    <script type="text/javascript" src="/js/datatables.min.js"></script>
    <script src="/js/highcharts/highstock.min.js"></script>
    <script src="/js/highcharts/exporting.min.js"></script>
    <script src="/js/highcharts/offline-exporting.min.js"></script>
    <script src="/js/highcharts/highcharts-global-options.js"></script>
    <script src="/js/dashboard.js"></script>

    <script>
          const temp = "{{ .ValidatorLimit }}";
          if(!isNaN(temp)) {
            VALLIMIT = parseInt(temp);
          }
    </script>
=======
  <script type="text/javascript" src="/js/datatables.min.js"></script>
  <script src="/js/highcharts/highstock.min.js"></script>
  <script src="/js/highcharts/exporting.min.js"></script>
  <script src="/js/highcharts/offline-exporting.min.js"></script>
  <script src="/js/highcharts/highcharts-global-options.js"></script>
  <script src="/js/dashboard.js"></script>
>>>>>>> 1aedc2ea
{{end}}

{{ define "css"}}
  <link rel="stylesheet" type="text/css" href="/css/datatables.min.css"/>
  <link rel="stylesheet" type="text/css" href="/css/dashboard.css"/>
{{end}}

{{ define "content"}}
{{with .Data}}
<div class="container mt-2 outer-container" style="min-width:300px;">
  <div class="dashboard-container">
    <div class="dashboard-header">
      <div class="dashboard-title">
        <style>
          .cube {
            display: flex;
            justify-content: center;
            --disperse-factor: 0.5px;
          }

          .cube-unit {
            fill-opacity: .9;
            stroke-miterlimit: 0;
          }

					.blue-cube {
            /* --mainColor: #009CDE;
            --strokeColor: #0079ad;
            --lightColor: #00affa;
            --darkColor: #008bc7; */
            width: 89px;
            height: auto;
          }

          .blue-cube {
            --mainColor: rgba(75, 75, 75, .7);
            --strokeColor: rgba(55, 55, 55, 1);
            --lightColor: rgba(0, 0, 0, .5);
            --darkColor: rgba(100, 100, 100, .8);
          }

          [data-theme='dark'] .blue-cube {
            --mainColor: rgba(180, 180, 180, .7);
            --strokeColor: rgba(200, 200, 200, 1);
            --lightColor: rgba(255, 255, 255, .5);
            --darkColor: rgba(150, 150, 150, .8);
          }

          @keyframes moveX {
            to {
              transform: translateX(var(--translateX, 35px));
            }
          }

          @keyframes moveY {
            to {
              transform: translateY(var(--translateY, -35px));
            }
          }

          @keyframes moveXY {
            to {
              transform: translate(var(--translateX, 200px), var(--translateY, 200px));
            }
          }

          @keyframes moveBack {
            to {
              transform: translate(0, 0);
            }
          }

          .move {
            /* transform: translate(-50px, -20px);
            animation: 2s moveBack alternate infinite paused; */
          }

          .move > use {
            /* animation: 2s moveBack alternate infinite paused; */
          }

          .m-left, .m-right {
            animation: 2s moveX alternate infinite paused;
          }

          .m-up, .m-down {
            animation: 2s moveY alternate infinite paused;
          }

          .m-xy {
            animation: 2s moveXY forwards infinite paused;
          }

					.m-left {
            --translateX: -50px;
          }

          .m-right {
            --translateX: 500px;
          }

          .m-up {
            --translateY: -50px;
          }

          .m-down {
            --translateY: 200px;
          }

          .multiselect-border {
            z-index: 5;
          }
				</style>
                        
				<div id="dashboard-cube" class="cube">
          <svg xmlns="http://www.w3.org/2000/svg" class="blue-cube" viewBox="20 -20 250 200">
            <defs>
              <g id="cube" class="cube-unit">
                <rect width="21" height="24" fill="var(--lightColor)" stroke="var(--strokeColor)" transform="skewY(30)" />
                <rect width="21" height="24" fill="var(--darkColor)" stroke="var(--strokeColor)" transform="skewY(-30) translate(21 24.3)" />
                <rect width="21" height="21" fill="var(--mainColor)" stroke="var(--strokeColor)" transform="scale(1.41,.81) rotate(45) translate(0 -21)" />
              </g>
              <g id="cube" class="cube-unit">
                <rect width="21" height="24" fill="var(--lightColor)" stroke="var(--strokeColor)" transform="skewY(30)" />
                <rect width="21" height="24" fill="var(--darkColor)" stroke="var(--strokeColor)" transform="skewY(-30) translate(21 24.3)" />
                <rect width="21" height="21" fill="var(--mainColor)" stroke="var(--strokeColor)" transform="scale(1.41,.81) rotate(45) translate(0 -21)" />
              </g>
							<g style="transform:scale(0.6)" id="cube-small" class="cube-unit">
                <rect width="21" height="24" fill="var(--lightColor)" stroke="var(--strokeColor)" transform="skewY(30)" />
                <rect width="21" height="24" fill="var(--darkColor)" stroke="var(--strokeColor)" transform="skewY(-30) translate(21 24.3)" />
                <rect width="21" height="21" fill="var(--mainColor)" stroke="var(--strokeColor)" transform="scale(1.41,.81) rotate(45) translate(0 -21)" />
              </g>
              <g id="cube" class="cube-unit">
                <rect width="21" height="24" fill="var(--lightColor)" stroke="var(--strokeColor)" transform="skewY(30)" />
                <rect width="21" height="24" fill="var(--darkColor)" stroke="var(--strokeColor)" transform="skewY(-30) translate(21 24.3)" />
                <rect width="21" height="21" fill="var(--mainColor)" stroke="var(--strokeColor)" transform="scale(1.41,.81) rotate(45) translate(0 -21)" />
              </g>
            </defs>
            <g class="move"><use href="#cube-small" x="129" y="56" /></g>
            <g style="opacity:.2;">
              <use href="#cube" x="121" y="48" />
              <use href="#cube" x="121" y="24" />
              <use href="#cube" x="121" y="0" />
              <use href="#cube" x="100" y="60" />
              <use href="#cube" x="100" y="36" />
              <use href="#cube" x="100" y="12" />
              <use href="#cube" x="142" y="60" />
            	<use href="#cube" x="142" y="36" />
              <use href="#cube" x="142" y="12" />
              <use href="#cube" x="163" y="72" />
              <use href="#cube" x="163" y="48" />
              <use href="#cube" x="163" y="24" />
              <use href="#cube" x="79" y="72" />
              <use href="#cube" x="79" y="48" />
              <use href="#cube" x="79" y="24" />
              <use href="#cube" x="121" y="72" />
            	<use href="#cube" x="121" y="48" />
              <use href="#cube" x="121" y="24" />
              <use href="#cube" x="100" y="84" />
              <use href="#cube" x="100" y="60" />
              <use href="#cube" x="100" y="36" />
              <use href="#cube" x="142" y="84" />
              <use href="#cube" x="142" y="60" />
              <use href="#cube" x="142" y="36" />
              <use href="#cube" x="121" y="96" />
              <use href="#cube" x="121" y="72" />
              <use href="#cube-small" x="129" y="56" />
            </g>
          </svg>
        </div>
        <div class="brand">
          <div class="dashboard-title-value title">
            <div class="title">Dashboard</div>
              <div style="font-size:1.5rem;" class="stat">Validators</div>
            </div>
        	</div>
        </div>           
      </div>
      <div class="row align-items-stretch">
        <div class="col-lg-8 px-lg-2 my-2">
          <div class="card d-flex flex-column justify-content-center h-100 py-3 px-3 card-body">
            <div class="multiselect-container" class="row border-bottom p-3">
              <span style="display:flex;justify-content:flex-end;font-size:.9rem;padding:.1rem 0;">
                <button data-toggle="tooltip" title="Open in reward history" style="visibility:hidden;" id="rewards-button" class="btn btn-primary btn-sm m-1">
                  <i class="far fa-money-bill-alt" style="width:18px;"></i>
                </button>
                <button data-toggle="tooltip" title="Save all to Watchlist" style="visibility:hidden;" id="bookmark-button" type="button" class="btn btn-primary btn-sm m-1">
                  <i class="far fa-bookmark" style="width:18px;"></i>
                </button>
                <button data-toggle="tooltip" data-original-title="Copy Link to Dashboard" style="visibility:hidden;" id="copy-button" data-clipboard-text="https://beaconcha.in/dashboard" type="button" class="btn btn-primary btn-sm m-1">
                  <i class="fa fa-copy" style="width:18px;"></i>
                </button>
                <button data-toggle="tooltip" title="Clear Dashboard" style="visibility:hidden;" id="clear-search" type="button" class="btn btn-primary btn-sm m-1">
                  <i class="fa fa-trash-alt" style="width:18px;"></i>
                </button>
              </span>
              <span class="multiselect-border" style="margin:1rem 0;">
                <ul id="selected-validators-input" class="multiselect">
                  <li class="input"><input class="typeahead-dashboard" type="text" placeholder="Add a Validator via Validator index, Graffiti or Eth1 Address" aria-label="Search" style="font-size:.9rem;" /></li>
                </ul>
                <div 
									id="selected-validators-overview" 
									class="d-none dropdown-selected-validators" 
                  style="position:absolute;overflow-y:auto;left:.5rem;right:calc(92px + .5rem);top:100%;margin-top:.3rem;max-height:280px;min-width:240px;border-radius:5px;box-shadow:0 .5rem 1rem rgba(0,0,0,.175);" 
                  
								>

                  <!-- class="dropdown-selected-validators" -->

                  <ul id="selected-validators" class="multiselect val-modal"></ul>
                </div>
                <div style="width:2.2rem;" class="position-relative shadow-sm">
                  <button 
										style="top:0;bottom:0;right:0;z-index:999;" 
										id="selected-validators-input-button" 
										type="button" 
                    class="position-absolute flex-column justify-content-center align-items-center btn btn-sm hbtn d-none" 
                    style="background-color:var(--bg-color-secondary);z-index:998;"
										data-toggle="modal" 
										data-target="#validatorModal"
									>
                    <i id="selected-validators-input-button-val" class="fas fa-male"></i>
                    <span style="font-size:.8rem;"></span>
                    <i id="selected-validators-input-button-box" class="fas fa-box-open fa-lg text-primary" ></i>
                  </button>
                </div>
              </span>
              <div style="font-weight:300;font-size:1rem;display:flex;justify-content:center" class="pb-2">
                <span id="dashboard-info">Found 0 pending, 0 active and 0 exited validators</span>
              </div>          
            </div>  
          </div>
        </div>
        <div class="col-lg-4 px-lg-2 my-2">
          <div class="card card-body py-3 px-1 h-100 d-flex align-items-center" style="width:100%;">
            <span class="h4">Summary</span>
            <table class="table summary-table" style="margin-top:0 !important;" width="100%">
              <tbody>
                <tr>
                  <th scope="row"><div id="earnings-day-header" class="title">Last Day</div></th>
                  <td><div id="earnings-day" class="stat">0.000</div></td>
                </tr>
                <tr>
                	<th scope="row"><div id="earnings-week-header" class="title">Last Week</div></th>
                	<td><div id="earnings-week" class="stat">0.000</div></td>
                </tr>
                <tr>
                  <th scope="row"> <div id="earnings-month-header" class="title">Last Month</div></th>
                  <td> <div id="earnings-month" class="stat">0.000</div></td>
                </tr>
                <tr>
                  <th scope="row"><div id="earnings-total-header" class="title" data-toggle="tooltip" data-placement="top" title="Total Balance">Total <span class="d-none d-md-inline">Balance</span></div></th>
                  <td><div id="earnings-total" class="stat">0.000</div></td>
                </tr>
                <tr>
                  <th scope="row"><div id="validator-eff-header" class="title" data-toggle="tooltip" data-placement="top" title="Average Attestation Effectiveness">Avg. Eff<span class="d-xl-none d-inline">.</span><span class="d-none d-xl-inline">ectiveness</span></div></th>
                  <td><div id="validator-eff-total" class="stat" style="font-weight:bold;">0.000</div></td>
                </tr>
              </tbody>
            </table>
          </div>
        </div>
      </div>
      <div class="row align-items-stretch">
        <div class="col-lg-8 px-lg-2 my-2">
          <div class="card h-100 px-0 py-0 card-body" style="min-height:600px;">
            <ul style="width:100%;margin-top:-1px;margin-bottom:1rem;display:flex;justify-content:space-between" class="nav nav-tabs" id="dashChartTabs" role="tablist">
              <li class="nav-item dashboard-table-nav" style="flex:1;">
                <a class="nav-link show active" id="validators-tab" data-toggle="tab" href="#validators-table" role="tab" aria-controls="validators" aria-selected="true" style="text-align:center;white-space:nowrap;">
                  <i class="tab-icon fas fa-male fa-lg"></i>
                  <span class="tab-text dashboard-table-nav-text"> Validators</span>
                </a>
              </li>
              <li class="nav-item dashboard-table-nav" style="flex:1;">
                <a class="nav-link" id="balances-tab" data-toggle="tab" href="#balances" role="tab" aria-controls="balances" aria-selected="false" style="text-align:center; white-space:nowrap;">
                  <i class="tab-icon fas fa-cubes fa-lg"></i>
                  <span class="tab-text dashboard-table-nav-text"> Income</span>
                </a>
              </li>
              <li class="nav-item dashboard-table-nav" style="flex:1;">
                <a class="nav-link" id="proposals-tab" data-toggle="tab" href="#proposals" role="tab" aria-controls="proposals" aria-selected="false" style="text-align:center;white-space:nowrap;">
                  <i class="tab-icon fas fa-file-signature fa-lg"></i>
                  <span class="tab-text dashboard-table-nav-text"> Proposals</span>
                </a>
              </li>
            </ul>
            <div class="tab-content h-100" id="dashTabContent">
              <div id="validators-table" class="tab-pane fade h-100 show active" role="tabpanel" aria-labelledby="validators-tab">
                <div id="validator-art" class="d-flex align-items-center justify-content-center p-5">
                  <svg style="width:60%;height:auto;" id="5e1838a0-6e06-4e3f-aa75-de6d8e6cdfa0" data-name="Layer 1" xmlns="http://www.w3.org/2000/svg" xmlns:xlink="http://www.w3.org/1999/xlink" viewBox="0 0 1007.04 858">
                    <defs>
                      <linearGradient id="cc082665-c41a-43d9-8451-73726d32e49c" x1="569.66" y1="824.63" x2="569.66" y2="70.6" gradientUnits="userSpaceOnUse">
                        <stop offset="0" stop-color="gray" stop-opacity="0.25" />
                        <stop offset="0.54" stop-color="gray" stop-opacity="0.12" />
                        <stop offset="1" stop-color="gray" stop-opacity="0.1" />
                      </linearGradient>
                    </defs>
                    <title>reading list</title>
                    <g opacity="0.1">
                      <path d="M693.73,37.32c-9.33,7.66-13.5,19.8-17.14,31.31q-12.24,38.74-22.89,78C643.35,184.65,633.95,223.51,615,258.1s-46.56,63.26-73.87,91.59l-98.38,102c-30.4,31.53-62.83,67.92-62.25,111.72.5,38,27.06,71.71,59.56,91.33s70.48,27.65,107.65,35.37c18.87,3.92,38.9,7.77,57,1.25,21.74-7.82,35.91-28.77,55.78-40.56,35.65-21.17,80.82-9.26,120.76,1.84s87,19.52,119.39-6.34c47-37.53,26.74-113.14,47.73-169.5,19.92-53.49,75-84.25,111.15-128.41,80.76-98.63,45.45-235.63-66-290.93C957,39.39,921,40.32,881.39,37.47,832,33.93,736.3,2.35,693.73,37.32Z" 
														transform="translate(-96.48 -21)" fill="#2f2e42" />
                    </g>
                    <g opacity="0.5">
                      <path d="M389.41,607.83s-165.2-83.6-94.6-270.33S109.8,86,109.8,86s-50.07,181.82,44,302.9S284.16,711,389.41,607.83Z" transform="translate(-96.48 -21)" fill="#2f2e42" />
                      <path d="M109.8,86s69.7,120.77,104.87,277.87,92.43,286.74,173.89,241" transform="translate(-96.48 -21)" fill="none" stroke="#fff" stroke-miterlimit="10" />
                    </g>
                    <g opacity="0.5">
                      <path d="M353.92,638.37s-66.06-94.83,21.58-186.24-31.83-199.82-31.83-199.82S268.32,346.43,286.31,444,270.07,670.7,353.92,638.37Z" transform="translate(-96.48 -21)" fill="#2f2e42" />
                      <path d="M343.68,252.31s5,90.72-18.1,193.52-27.13,195.38,28.67,190.57" transform="translate(-96.48 -21)" fill="none" stroke="#fff" stroke-miterlimit="10" />
                    </g>
                    <g opacity="0.1">
                      <path d="M159.19,787.86c1.16,7.13,5.29,12.56,9.21,17.54l46.65,59.14c3.75,4.76,7.78,9.71,12.82,11,10.53,2.79,19-10.73,28-18.64,32-28.12,75.73,14.69,111.9-1.68,14.47-6.55,26.19-22.11,40.94-27.38,39.05-14,72.14,47.85,112.46,51,13.24,1,26.23-4.44,38.88-9.85l84.38-36.12c5.86-2.51,11.82-5,18-5.15,10.38-.18,20.05,6.5,29.82,11.31,39.33,19.38,83,8.92,123.4-5.76s81.09-33.57,122.85-30.44c10.87.82,25.23.13,28.2-14.13,1.77-8.48-22.12.41-27.65-4.16s7.63-23.64,1.18-24.45c-37.53-4.7-75.77-4.83-112.45,7-19,6.12-37.69,15.44-57.2,17.35-20.34,2-40.57-4.16-60.54-9.76-50.57-14.18-102-25-153.63-22.8-91.76,4-182.14,49.26-273.44,36.14a232.69,232.69,0,0,1-77.4-25.92c-12.32-6.65-11.77,16.9-24.34,24.83-4.09,2.58-14.8-21.48-18-16.85A23.52,23.52,0,0,0,159.19,787.86Z" 
														transform="translate(-96.48 -21)" fill="#2f2e42" />
                    </g>
                    <path d="M946.12,673.83l-145.85-191c-11.39-53.62-28.49-53.62-28.49-53.62-116.22-15.64-148.12-35.75-148.12-35.75l-26-10.18L595.49,382c-.1-.57-.21-1.14-.31-1.73s-.2-1.37-.28-2.06a125.45,125.45,0,0,0,57-76.8c.21-.84.4-1.7.6-2.55a32.84,32.84,0,0,0,13.59-12.11c11.17-18.31.56-41.49.8-62.82.15-13.48,4.8-26.69,4.27-40.16-.44-11.28-4.48-22.11-8.89-32.53-2.14-5.07-4.5-10.25-8.6-14-10.87-9.87-28.47-5.64-42.43-10.5-18.06-6.29-26.47-25.89-36.91-41.65-4-6.08-11.28-12.5-17.85-9.17-7.71,3.9-5.62,17.25-13.41,21-4.72,2.27-10.49-.59-13.86-4.55s-5.3-8.93-8.62-12.93A25.34,25.34,0,0,0,496,71.2a8.53,8.53,0,0,0-4.67,2.39c-2.49,2.9-.93,7.22-.76,11,.59,12.73-15,19.8-27.88,21.15s-28.06,1.51-35.77,11.76c-4.08,5.43-4.95,12.5-7.7,18.68-6.38,14.33-21.81,22.18-35.37,30.41s-27.52,20.23-27.4,35.87c.12,15,13.36,27.15,15.69,42,1.24,7.87-.69,16,.85,23.83,2.83,14.36,16.25,24,28.63,32.15.84.55,1.69,1.1,2.56,1.62.22.88.44,1.75.68,2.62a125.91,125.91,0,0,0,64.36,78c.2.84.39,1.69.58,2.56.59,2.68,1.14,5.47,1.63,8.33l-.38.1,0-.28L327,430.12a6.24,6.24,0,0,0-2.71-.34c-5.9-.48-24.35,5.88-45.88,92.13L186.13,685s-53.55,51.39-12.53,95c20.91,22.21,44.49,27.58,62.58,27.51A86.36,86.36,0,0,0,267,802.29s-.74-1.14-1.88-3.16l12.2,1.49c24,26.68,64.88,17.31,64.88,17.31s58.15-.66,60.29-31.07L507,818.92l.42,5.71h54.88l-.09-3.64,115.46-34.78c9,16.64,31,24.87,31,24.87s67.76,2.85,89.06-9.49a95.17,95.17,0,0,1,28.86-11.11l.59-.06-.14.14,130.46-14C1016.76,725.21,946.12,673.83,946.12,673.83ZM289.45,719.25l-2.87-1.66a106.09,106.09,0,0,1,15.77-4.66l25.38-31.33,4.39,30.9A57.72,57.72,0,0,0,289.45,719.25ZM780.32,719a53.22,53.22,0,0,0-32.85-10.75l1-76.06C758,638.28,766,645,768.37,651.48c6.84,19,39.88,49.15,39.88,49.15l-17.16,14.1h0l-2.67,2.19c-.72.17-1.44.34-2.16.53Z" 
                          transform="translate(-96.48 -21)" fill="url(#cc082665-c41a-43d9-8451-73726d32e49c)" />
                    <polygon points="166.28 782 192.91 785.33 208.44 708.77 178.48 691.01 139.65 733.18 166.28 782" fill="#efb7b9" />
                    <polygon points="166.28 782 192.91 785.33 208.44 708.77 178.48 691.01 139.65 733.18 166.28 782" opacity="0.03" />
                    <path d="M620,426.86l-64.35,57.7s-124.27,27.74-93.2-11.1c17.6-22,15.26-55.39,9.92-80.21a208.09,208.09,0,0,0-9.92-33S622.25,263.76,600.06,337c-6.58,21.72-7.5,38.47-5.55,51.27C599.17,418.63,620,426.86,620,426.86Z" transform="translate(-96.48 -21)" fill="#efb7b9" />
                    <path d="M600.06,337c-6.58,21.72-7.5,38.47-5.55,51.27a124.41,124.41,0,0,1-122.12,5,208.09,208.09,0,0,0-9.92-33S622.25,263.76,600.06,337Z" transform="translate(-96.48 -21)" opacity="0.1" />
                    <path d="M653.32,280.4A124.27,124.27,0,1,1,529,156.13,123.91,123.91,0,0,1,653.32,280.4Z" transform="translate(-96.48 -21)" fill="#efb7b9" />
                    <polygon points="347.13 420.29 347.13 647.74 565.71 629.99 529.1 398.1 432.57 455.79 347.13 420.29" fill="#e1e7ef" />
                    <path d="M562.33,581.09,538,512.3H539c25.52-27.74,14.42-44.38,14.42-44.38H518c-22.55,16-6.9,36.73-1.59,42.7l-10.62,70.47Z" transform="translate(-96.48 -21)" opacity="0.1" />
                    <path d="M562.33,578.87,538,510.08H539c25.52-27.74,14.42-44.38,14.42-44.38H518c-22.55,16-6.9,36.73-1.59,42.7l-10.62,70.47Z" transform="translate(-96.48 -21)" fill="#444053" />
                    <path d="M594.81,392.2s-7,32.44-55.77,75.71c0,0,15,5,17.2,44.94l18.31,25s14.42-52.15,39.94-69.9,0-64.35,0-64.35Z" transform="translate(-96.48 -21)" opacity="0.1" />
                    <path d="M594.81,390s-7,32.44-55.77,75.71c0,0,15,5,17.2,44.94l18.31,25s14.42-52.15,39.94-69.9,0-64.35,0-64.35Z" transform="translate(-96.48 -21)" fill="#e1e7ef" />
                    <path d="M529,467.91S508,484.56,506.86,511.19s-12.2,26.63-12.2,26.63-27.74-85.43-36.61-93.2,16-40.54,16-40.54S488,450.16,529,467.91Z" transform="translate(-96.48 -21)" opacity="0.1" />
                    <path d="M529,465.7S508,482.34,506.86,509s-12.2,26.63-12.2,26.63S466.91,450.16,458,442.4s16-40.54,16-40.54S488,447.94,529,465.7Z" transform="translate(-96.48 -21)" fill="#e1e7ef" />
                    <path d="M593.4,390.25l27.74,11.1s31.07,20,144.24,35.51c0,0,16.64,0,27.74,53.26l142,189.73s68.79,51,11.1,102.08l-127,13.87s73.23-69.9-37.72-72.12L802,706.47s-32.18-30-38.83-48.82-61-39.94-61-39.94l6.66,159.77L608.93,793l-14.4-297.3a197.44,197.44,0,0,1,2.4-41.93C600.69,431.22,604.66,395.5,593.4,390.25Z" 
													transform="translate(-96.48 -21)" opacity="0.1" />
                    <path d="M594.51,390.25l27.74,11.1s31.07,20,144.24,35.51c0,0,16.64,0,27.74,53.26l142,189.73s68.79,51,11.1,102.08l-127,13.87s73.23-69.9-37.72-72.12l20.53-17.2s-32.18-30-38.83-48.82-61-39.94-61-39.94l6.66,159.77L610,793l-14.4-297.3a197.44,197.44,0,0,1,2.4-41.93C601.8,431.22,605.77,395.5,594.51,390.25Z" 
													transform="translate(-96.48 -21)" fill="#67647e" />
                    <path d="M474.68,401.34,333.77,438s-21.08-13.31-46.6,91l-89.87,162s-52.15,51-12.2,94.31S275,807.43,275,807.43s-45.49-71,34.4-88.76l30-37.72,135.36,15.53L471.35,501.2l3.79-22.76a226,226,0,0,0,0-74.31Z" 
													transform="translate(-96.48 -21)" opacity="0.1" />
                    <path d="M473.57,401.34,332.66,438s-21.08-13.31-46.6,91l-89.87,162S144,742,184,785.24s89.87,22.19,89.87,22.19-45.49-71,34.4-88.76l30-37.72,135.36,15.53L470.24,501.2,474,478.44a226,226,0,0,0,0-74.31Z" 
													transform="translate(-96.48 -21)" fill="#67647e" />
                    <polygon points="238.4 489.08 225.08 499.06 425.91 550.1 425.91 530.13 238.4 489.08" fill="#e4e6ed" />
                    <polygon points="626.74 485.75 640.05 495.74 425.91 550.1 425.91 530.13 626.74 485.75" fill="#e4e6ed" />
                    <polygon points="212.88 489.08 399.28 532.35 412.59 803.08 249.49 752.04 212.88 489.08" fill="#2f2e42" />
                    <polygon points="648.93 489.08 450.32 534.57 461.41 806.41 645.6 749.82 648.93 489.08" fill="#2f2e42" />
                    <path d="M489.1,553.35s32.54,20,66.75,0l6.66,276.28H509.08Z" transform="translate(-96.48 -21)" fill="#2f2e42" />
                    <path d="M489.1,553.35s32.54,20,66.75,0l6.66,276.28H509.08Z" transform="translate(-96.48 -21)" opacity="0.1" />
                    <path d="M339.32,506.75v7.77l183.07,36.61S429.19,516.73,339.32,506.75Z" transform="translate(-96.48 -21)" fill="#d8d9e5" />
                    <path d="M719.89,502.31v7.77l-197.5,41.05S630,512.3,719.89,502.31Z" transform="translate(-96.48 -21)" fill="#d8d9e5" />
                    <path d="M780.58,723.18l-5.79,1.56s-37.71-33-85.78,17,16,74.47,16,74.47,66,2.83,86.73-9.43a91.23,91.23,0,0,1,28.89-11.19,29.52,29.52,0,0,0,16.18-9.13h0a38.61,38.61,0,0,0,9.66-31.84h0A38.61,38.61,0,0,0,818.07,723h0A73.16,73.16,0,0,0,780.58,723.18Z" 
													transform="translate(-96.48 -21)" fill="#efb7b9" />
                    <path d="M291.61,728.66s44.38-39.94,98.75,26.63S348.19,823,348.19,823,296,835.17,276.07,791.9,291.61,728.66,291.61,728.66Z" 
													transform="translate(-96.48 -21)" fill="#efb7b9" />
                    <path d="M785.28,720.47s51.59,15.06,40.53,74.59l31.18-3.4,6.58-30.27-13.31-42.16-25.52-10Z" transform="translate(-96.48 -21)" opacity="0.1" />
                    <path d="M786.39,720.47s51.59,15.06,40.53,74.59l31.18-3.4,6.58-30.27-13.31-42.16-25.52-10Z" transform="translate(-96.48 -21)" fill="#67647e" />
                    <path d="M653.32,280.4a123.91,123.91,0,0,1-3.54,29.52,43.16,43.16,0,0,1-25.06,3.68c-14.7-2.25-27.68-11-38.43-21.27s-19.77-22.22-30.14-32.9c-9.4-9.68-21-18.73-34.48-19.12-12.24-.36-23.39,6.48-35.19,9.72-12.36,3.4-37.26-5.88-43.29,4.6-3.54,6.16-2.29,19.71-4.38,27a105.93,105.93,0,0,1-9.53,22.85c-3,5.27-7.41,10.86-13.46,10.81a13.61,13.61,0,0,1-6.64-2.12,124.28,124.28,0,1,1,244.15-32.8Z" 
													transform="translate(-96.48 -21)" opacity="0.1" />
                    <path d="M486.47,247.83c11.81-3.24,23-10.08,35.19-9.72,13.48.39,25.09,9.44,34.48,19.12,10.36,10.67,19.38,22.62,30.14,32.9s23.73,19,38.43,21.27,31.25-3.26,38.88-16c10.87-18.18.55-41.21.78-62.39.15-13.39,4.67-26.51,4.16-39.89-.43-11.2-4.36-22-8.65-32.31-2.09-5-4.38-10.18-8.38-13.89-10.59-9.8-27.72-5.6-41.32-10.43-17.58-6.25-25.78-25.72-35.94-41.37-3.92-6-11-12.41-17.38-9.11-7.51,3.88-5.47,17.14-13.06,20.86-4.6,2.25-10.22-.59-13.5-4.52s-5.17-8.87-8.39-12.84a24.4,24.4,0,0,0-24-8.19,8.25,8.25,0,0,0-4.55,2.37c-2.42,2.88-.91,7.17-.74,10.93.58,12.64-14.57,19.66-27.15,21s-27.33,1.5-34.83,11.69c-4,5.39-4.82,12.41-7.5,18.55-6.22,14.24-21.24,22-34.45,30.21s-26.8,20.1-26.68,35.63c.12,14.93,13,27,15.28,41.73,1.2,7.82-.67,15.9.83,23.67,2.75,14.26,15.82,23.83,27.88,31.93,3,2,6.2,4.09,9.8,4.12,6,.05,10.49-5.54,13.46-10.81a106,106,0,0,0,9.53-22.85c2.09-7.31.84-20.86,4.38-27C449.21,241.95,474.11,251.22,486.47,247.83Z" 
                          transform="translate(-96.48 -21)" fill="#585268" />
                  </svg>
                </div>
                <div class="dashboard-table px-0 mx-0" id="validators-table-holder" style="height:100%;">
                  <div class="table-responsive proposals-table py-2" style="height:100%;">
                		<table class="table" id="validators" width="100%" style="margin-top:.5rem !important;">
                    	<thead>
                        <tr>
                          <th>Public Key</th>
                          <th>Index</th>
                          <th>Balance</th>
                          <th>State</th>
                          <th>Activation</th>
                          <th>Exit</th>
                          <th>Withdrawable</th>
                          <th>Last Attestation</th>
                          <th data-toggle="tooltip" data-placement="top" title="Proposals">P</th>
                          <th>Income 7 days</th>
                        </tr>
                      </thead>
                      <tbody></tbody>
                    </table>
                  </div>
                </div>
              </div>                             
              <div id="balances" class="tab-pane fade h-100" role="tabpanel" aria-labelledby="balances-tab">
						    <div id="balance-chart">
              		<div class="d-flex align-items-center justify-content-center p-5">
                    <svg style="width:60%;height:auto;" id="e9a400c3-14c4-48e9-ac4d-1e6d0c39fdb5" data-name="Layer 1" xmlns="http://www.w3.org/2000/svg" viewBox="0 0 893.61704 736.75">
                      <title>investing</title>
                      <path d="M321.94148,651.875s332.5-277.5,524,0" transform="translate(-153.44148 -81.375)" fill="#f2f2f2" />
                    	<ellipse cx="714.11704" cy="712.75" rx="154" ry="24" fill="#f2f2f2" />
                  		<ellipse cx="739.11704" cy="703.75" rx="154" ry="24" fill="none" stroke="#3f3d56" stroke-miterlimit="10" />
                  		<path d="M958.04692,536.82505a15.5288,15.5288,0,1,0,2.068-29.78188l.38869,7.99268-3.78149-6.8498a15.47025,15.47025,0,0,0-7.97138,8.74657,15.227,15.227,0,0,0-.89321,4.2006A15.52584,15.52584,0,0,0,958.04692,536.82505Z" 
														transform="translate(-153.44148 -81.375)" fill="#57b894" />
                      <path d="M976.75782,629.52653c-1.33486-6.79742,4.44939-12.82355,10.16291-16.74051s12.38944-7.76554,14.3389-14.41283c2.80172-9.55332-5.54375-18.30237-12.03925-25.84718a93.48988,93.48988,0,0,1-12.32871-18.32295,25.22231,25.22231,0,0,1-2.94886-8.33146c-.51215-4.23462.8483-8.44847,2.21891-12.48774q6.8489-20.184,14.64532-40.0298"
                            transform="translate(-153.44148 -81.375)" fill="none" stroke="#3f3d56" stroke-miterlimit="10" />
                      <path d="M958.68644,534.76727a15.5288,15.5288,0,1,0,2.068-29.78187l.38868,7.99267-3.78148-6.84979a15.4702,15.4702,0,0,0-7.97138,8.74656,15.22718,15.22718,0,0,0-.89321,4.2006A15.52583,15.52583,0,0,0,958.68644,534.76727Z" 
														transform="translate(-153.44148 -81.375)" fill="none" stroke="#3f3d56"stroke-miterlimit="10" />
                      <path d="M974.85982,490.59386a15.51068,15.51068,0,0,1,11.177-9.84713l1.27857,7.59841,2.37047-7.98034a15.52689,15.52689,0,1,1-14.826,10.22906Z" transform="translate(-153.44148 -81.375)" fill="#57b894" />
                      <path d="M975.71251,487.85016a15.5107,15.5107,0,0,1,11.177-9.84713l1.27857,7.59841,2.37047-7.98034a15.52689,15.52689,0,1,1-14.826,10.22906Z" transform="translate(-153.44148 -81.375)" fill="none" stroke="#3f3d56" stroke-miterlimit="10" />
                      <path d="M986.49448,572.68a15.52693,15.52693,0,0,0,13.743-27.62365L998.416,551.189l-1.29158-7.688a.2711.2711,0,0,0-.03953-.015,15.52776,15.52776,0,1,0-10.59039,29.194Z" transform="translate(-153.44148 -81.375)" fill="#57b894" />
                      <path d="M987.23331,569.90092a15.52693,15.52693,0,0,0,13.743-27.62365l-1.82146,6.13262-1.29159-7.688a.27093.27093,0,0,0-.03952-.015,15.52776,15.52776,0,1,0-10.59039,29.194Z" transform="translate(-153.44148 -81.375)" fill="none" stroke="#3f3d56" stroke-miterlimit="10" />
                      <path d="M970.32819,598.46815a15.52044,15.52044,0,1,0,2.99241-12.15992l6.91859,10.41337-9.4534-5.52709A15.38252,15.38252,0,0,0,970.32819,598.46815Z" transform="translate(-153.44148 -81.375)" fill="#57b894" />
                      <path d="M970.96771,596.41038a15.52043,15.52043,0,1,0,2.9924-12.15993l6.9186,10.41337-9.4534-5.52708A15.38252,15.38252,0,0,0,970.96771,596.41038Z" transform="translate(-153.44148 -81.375)" fill="none" stroke="#3f3d56" stroke-miterlimit="10" />
                      <path d="M955.19813,638.73381s13.703-5.37011,17.83272-8.31084,21.07864-6.45212,22.10312-1.73584,20.593,23.45665,5.12244,23.58144-35.94679,2.53829-40.06857.02754S955.19813,638.73381,955.19813,638.73381Z" transform="translate(-153.44148 -81.375)" fill="#656380" />
                      <path d="M1000.5325,650.62681c-15.4706.12482-35.94678,2.53831-40.06857.02756-3.139-1.91207-4.38981-8.773-4.80833-11.9384-.28984.01246-.45746.01783-.45746.01783s.86792,11.05155,4.98971,13.5623,24.598.09727,40.06857-.02755c4.46575-.036,6.00829-1.62487,5.9236-3.97809C1005.55962,649.71222,1003.85642,650.6,1000.5325,650.62681Z" 
                            transform="translate(-153.44148 -81.375)" opacity="0.2" />
                      <rect x="159" y="413" width="60" height="158" rx="11.85052" fill="#ee7112" />
                  		<rect x="273" y="318" width="60" height="253" rx="11.85052" fill="#ee7112" />
                      <rect x="387" y="252" width="60" height="319" rx="11.85052" fill="#ee7112" />
                      <rect x="501" y="189" width="60" height="382" rx="11.85052" fill="#ee7112" />
                      <rect x="615" y="79" width="60" height="492" rx="11.85052" fill="#ee7112" />
                    	<rect x="167" y="405" width="60" height="158" rx="11.85052" fill="none" stroke="#3f3d56" stroke-miterlimit="10" />
                    	<rect x="281" y="310" width="60" height="253" rx="11.85052" fill="none" stroke="#3f3d56" stroke-miterlimit="10" />
                      <rect x="395" y="244" width="60" height="319" rx="11.85052" fill="none" stroke="#3f3d56" stroke-miterlimit="10" />
                      <rect x="509" y="181" width="60" height="382" rx="11.85052" fill="none" stroke="#3f3d56" stroke-miterlimit="10" />
                      <rect x="623" y="71" width="60" height="492" rx="11.85052" fill="none" stroke="#3f3d56" stroke-miterlimit="10" />
                      <line x1="861" y1="571.5" y2="571.5" fill="none" stroke="#3f3d56" stroke-miterlimit="10" />
                      <path d="M960.14462,556.951s9.41086,33.87907-2.50956,38.89819-8.15607-37.64341-8.15607-37.64341Z" transform="translate(-153.44148 -81.375)" fill="#a0616a" />
                      <path d="M874.81957,774.028s-8.78346-.62739-11.92041,1.25478a7.57079,7.57079,0,0,1-6.2739.62739s-13.80259-1.25478-8.78346,5.64651S857.88,790.96751,857.88,794.10446s20.70387,3.13695,21.33126,0,1.25478-19.44909,0-20.07648S874.81957,774.028,874.81957,774.028Z" transform="translate(-153.44148 -81.375)" fill="#575a89" />
                      <path d="M898.033,774.028s8.78347-.62739,11.92042,1.25478a7.57079,7.57079,0,0,0,6.2739.62739s13.80258-1.25478,8.78346,5.64651-10.03824,9.41085-10.03824,12.5478-20.70388,3.13695-21.33127,0-1.25478-19.44909,0-20.07648S898.033,774.028,898.033,774.028Z" transform="translate(-153.44148 -81.375)" fill="#575a89" />
                      <path d="M849.09658,550.04971s-4.39174,99.12764-1.88217,104.14676,11.293,89.71678,10.03824,94.73591-7.52868,25.723,0,28.85994,23.84082,0,23.84082,0,4.39173-25.0956,2.50956-38.2708-2.50956-68.38552-2.50956-68.38552l12.5478-57.71989,4.39173,54.58294s1.25478,74.65942-7.52868,89.71679,3.13695,21.33126,3.13695,21.33126,23.84083,3.13695,26.35039,2.50956-1.88217-25.0956,0-35.76124,6.2739-70.26769,10.03824-84.69766,25.0956-94.73591,9.41085-111.048S849.09658,550.04971,849.09658,550.04971Z" 
                            transform="translate(-153.44148 -81.375)" fill="#3f3d56" />
                      <circle cx="741.45457" cy="246.57861" r="21.95865" fill="#a0616a" />
                      <path d="M878.58391,337.99185s3.76434,30.11473,1.88217,30.74212,33.25168,0,33.25168,0-6.90129-18.19431,0-32.62429Z" transform="translate(-153.44148 -81.375)" fill="#a0616a" />
                      <path d="M878.58391,362.46007s15.29117-15.05736,33.36858,0l1.17041,4.48832-9.44338-.09659H878.58391Z" transform="translate(-153.44148 -81.375)" fill="#f2f2f2" />
                      <path d="M953.24333,555.06883c-1.4493.28858-5.00028.87832-9.6305,1.581-15.41486,2.32763-42.73145,5.85356-43.69766,3.43812-1.25478-3.13695-5.64651-14.43-8.78346-9.41085s-1.25478,9.41085-14.43,10.03824c-8.96543.42662-21.99633-.89092-29.21132-2.9613-3.38785-.97245-5.49594-2.108-5.29514-3.3126.62739-3.76434,7.52869-75.28681,7.52869-82.1881s2.50956-40.153,2.50956-40.153l-18.03119-35.4789-1.41791-2.7919s1.88217-6.90129,7.52868-8.15607S872.9374,368.734,872.9374,368.734s5.64651-8.78346,16.31214-8.15607,13.17519-3.76434,27.60517,8.15607c0,0,17.56692,7.52868,23.84082,11.293s13.17519,3.76434,13.80258,10.03824c.12545,1.26106-.55846,3.68906-1.7316,6.757-4.29753,11.24286-15.15769,31.13737-16.858,34.23668-.15057.26977-.23213.4141-.23213.4141s-.32625,11.28046.01884,24.487v.03136c.33882,12.667,1.29246,27.10326,3.7455,35.08368C944.45987,507.38718,959.51723,553.814,953.24333,555.06883Z" 
                            transform="translate(-153.44148 -81.375)" fill="#575a89" />
                      <path d="M923.40248,318.93963a14.95811,14.95811,0,0,0-2.48168-5.54561,29.96345,29.96345,0,0,0-4.47307-12.90477,13.53957,13.53957,0,0,0-4.00742-4.62543,11.83,11.83,0,0,0-6.30484-1.57192c-.40024-.00667-1.12038.11472-1.76852.14425-.41464-.1284-.83325-.243-1.25287-.35077-.245-.54483-.7304-2.13268-.86572-2.02515l-1.82956,1.45367c-.77351-.13437-1.55109-.23906-2.3315-.32208q-.4262-1.21571-.85247-2.43141a16.66052,16.66052,0,0,0-1.20875,2.27177q-1.16521-.05711-2.332-.04l-1.555-1.49373a2.193,2.193,0,0,1-1.71544,1.68029c-.71554.07341-1.42817.1693-2.13843.28356-.05782-.00038-.11648,0-.17316-.00142-3.82944-.0955-7.95-.2672-11.15226,1.83515a10.98929,10.98929,0,0,0-3.55,4.02929c-.392.26648-.78539.531-1.16633.81353a12.74754,12.74754,0,0,0-3.28468,3.25643,13.80875,13.80875,0,0,0-1.45344,3.52187,33.76072,33.76072,0,0,0-1.67317,11.5335A17.11735,17.11735,0,0,0,870.04,329.13341c1.64238,1.76462,3.73018,3.06768,5.37478,4.83023,3.38632,3.62916,4.02106,8.69067,6.91745,12.53068,3.06351,4.06153,8.65488,6.73418,13.5654,7.50023a22.65988,22.65988,0,0,0,16.88041-4.21,10.44317,10.44317,0,0,0,2.87411-3.01334c1.70434-2.948.982-6.65327,1.61473-9.99915C918.453,330.50058,924.43822,325.23765,923.40248,318.93963Z"
                            transform="translate(-153.44148 -81.375)" fill="#3f3d56" />
                      <path d="M839.68572,558.83317s9.41086,33.87907-2.50956,38.89819-8.15607-37.64341-8.15607-37.64341Z" transform="translate(-153.44148 -81.375)" fill="#a0616a" />
                      <path d="M850.97247,481.95276s-4.11572,61.08273-3.48205,75.80128c-3.38785-.97245-5.49594-2.108-5.29514-3.3126.62739-3.76434,7.52869-75.28681,7.52869-82.1881s2.50956-40.153,2.50956-40.153l-18.03119-35.4789c.28858-1.75673.46426-2.7919.46426-2.7919l9.09716,19.1354,12.8615,3.45065Z" 
														transform="translate(-153.44148 -81.375)" opacity="0.1" />
                      <path d="M837.17616,390.06523l-4.39173,3.76434s-5.64651,33.25168-5.01912,41.40775-13.17519,131.75192-2.50956,131.75192,22.58605-1.88217,20.70388-6.2739,3.13328-78.76242,3.13328-78.76242l5.65018-65.5373Z" 
														transform="translate(-153.44148 -81.375)" fill="#575a89" />
                      <path d="M952.76651,396.8222c-4.29753,11.24286-15.15769,31.13737-16.858,34.23668.05017-8.0243.08157-13.70218.08157-13.70218l13.17519-26.97777,2.82325-2.19587S952.28969,391.50194,952.76651,396.8222Z" transform="translate(-153.44148 -81.375)" opacity="0.1" />
                      <path d="M953.24333,555.06883c-1.4493.28858-5.00028.87832-9.6305,1.581-2.4028-17.76766-8.82726-68.86231-8.41952-73.67442.20081-2.37151.37021-14.09115.50194-26.98405.33882,12.667,1.29246,27.10326,3.7455,35.08368C944.45987,507.38718,959.51723,553.814,953.24333,555.06883Z" 
														transform="translate(-153.44148 -81.375)" opacity="0.1" />
                      <path d="M945.08726,385.6735l9.41085,2.50956s6.27391,69.6403,6.9013,81.56072,8.15607,85.32505,6.90129,88.462-20.70388,7.52868-21.33127,4.39173-9.74794-73.92136-9.2657-79.6232-2.65471-64.67652-2.65471-64.67652Z" 
														transform="translate(-153.44148 -81.375)" fill="#575a89" />
                      <polyline points="196.5 344.5 310.5 249.5 425.5 184.5 539.5 121.5 653.5 11.5" fill="none" stroke="#3f3d56" stroke-miterlimit="10" />
                      <circle cx="193.5" cy="349.5" r="11" fill="#f2f2f2" />
                    	<circle cx="307.5" cy="254.5" r="11" fill="#f2f2f2" />
                      <circle cx="422.5" cy="189.5" r="11" fill="#f2f2f2" />
                      <circle cx="536.5" cy="126.5" r="11" fill="#f2f2f2" />
                  		<circle cx="650.5" cy="16.5" r="11" fill="#f2f2f2" />
                      <circle cx="196.5" cy="344.5" r="11" fill="none" stroke="#3f3d56" stroke-miterlimit="10" />
                      <circle cx="310.5" cy="249.5" r="11" fill="none" stroke="#3f3d56" stroke-miterlimit="10" />
                      <circle cx="425.5" cy="184.5" r="11" fill="none" stroke="#3f3d56" stroke-miterlimit="10" />
                      <circle cx="539.5" cy="121.5" r="11" fill="none" stroke="#3f3d56" stroke-miterlimit="10" />
                      <circle cx="653.5" cy="11.5" r="11" fill="none" stroke="#3f3d56" stroke-miterlimit="10" />
                    </svg>
                  </div>
                </div>
              </div>
              <div id="proposals" class="tab-pane fade h-100" style="position:relative;" role="tabpanel" aria-labelledby="proposals-tab">
                <div class="proposal-switch m-2">
                  <i class="fas fa-chart-line fa-sm switch-chart p-2 proposal-switch-selected"></i>
                  <i class="fas fa-table fa-sm switch-table p-2"></i>
                </div>
                <div id="proposed-chart">
                  <div class="d-flex align-items-center justify-content-center p-5">
                    <svg style="width:60%;height:auto;" id="b8be6891-8c6c-471d-9cef-5646484caaf2" data-name="Layer 1" xmlns="http://www.w3.org/2000/svg" viewBox="0 0 1044.13 832.56">
                      <defs>
                      	<linearGradient id="d33503b9-d00b-4906-a77e-d13cea74428d" x1="-19.7" y1="839.45" x2="-19.7" y2="151.58" gradientTransform="translate(866.57)" gradientUnits="userSpaceOnUse">
                          <stop offset="0" stop-color="gray" stop-opacity="0.25" />
                          <stop offset="0.54" stop-color="gray" stop-opacity="0.12" />
                          <stop offset="1" stop-color="gray" stop-opacity="0.1" />
                      	</linearGradient>
                      </defs>
                      <title>business plan</title>
                      <ellipse cx="502.68" cy="802.68" rx="430.73" ry="29.88" fill="#2d7533" opacity="0.1" />
                      <path d="M112,128.84c-26.84,31.42-33.63,71.25-34,109.44-.26,26.93,3.42,56.14,25.9,76,29.59,26.13,86.4,31.28,101.06,64.67,13,29.67-17.25,59.52-46.31,80.46s-62.43,46.58-57,77.76c3.44,19.91,22.31,35.54,41.13,48.66,35.78,25,76,46.87,121.34,57.51,82.26,19.28,171.11-.68,248.19-30.9,47.45-18.6,102.54-41.43,149.66-22.3,12.44,5.05,23,12.68,34.47,19,33.35,18.27,74.08,25,113.72,30.71,58.1,8.4,119.16,15.41,175.14.26s104.36-59.46,95.79-106.72c-8.08-44.52-59.52-73.54-100.51-103.95-14.46-10.73-29.18-24.95-25.58-40.56,2.86-12.38,16.32-21,28.32-29,63.16-42.34,109.58-100.79,130.92-164.88,10.08-30.24,13.72-65.08-8.77-90.58-18.14-20.57-49.23-30.45-78.8-38.58C971.8,50.75,915.56,38,857.85,34.56S740.52,37.68,689.29,59.45c-24.57,10.45-46.84,24.21-71.65,34.27-70.44,28.56-153.44,24.72-232,20.21-28.07-1.61-57.41-4.47-81.78-16.73-21-10.58-33-18.16-59-19.34C193.9,75.55,141.18,94.62,112,128.84Z" 
                            transform="translate(-77.94 -33.72)" fill="#2d7533" opacity="0.1" />
                      <polygon points="414.46 310.36 413.36 312.63 406.23 327.28 331.44 480.85 204.53 791.81 186.39 791.95 313.37 480.85 399.9 303.15 406.23 306.28 413.36 309.81 414.46 310.36" fill="#535461" />
                      <polygon points="637.12 791.95 622.19 791.81 495.27 480.85 422.45 331.31 413.36 312.63 412.25 310.36 413.36 309.81 422.45 305.31 426.82 303.15 512.05 480.85 637.12 791.95" fill="#535461" />
                      <rect x="406.23" y="261.38" width="16.23" height="530.57" fill="#535461" />
                      <path d="M490.43,207.69a20.67,20.67,0,0,0-20.65,20.65v7.38a20.66,20.66,0,1,0,41.31,0v-7.38A20.68,20.68,0,0,0,490.43,207.69Zm15.49,28a15.49,15.49,0,0,1-31,0v-7.38a15.49,15.49,0,1,1,31,0Z" 
														transform="translate(-77.94 -33.72)" fill="#535461" />
                      <polygon points="512.05 480.85 495.27 480.85 422.45 331.31 422.45 480.85 406.23 480.85 406.23 327.28 331.44 480.85 313.37 480.85 399.9 303.15 406.23 306.28 406.23 261.38 422.45 261.38 422.45 305.31 426.82 303.15 512.05 480.85" 
															 opacity="0.1" />
                      <path d="M511.09,229.08v6.64a20.66,20.66,0,1,1-41.31,0v-6.64h5.16v6.64a15.49,15.49,0,0,0,31,0v-6.64Z" transform="translate(-77.94 -33.72)" opacity="0.1" />
                      <rect x="100.45" y="196.84" width="624.09" height="281.8" fill="#535461" />
                      <rect x="111.52" y="205.69" width="600.48" height="256.72" fill="#fff" />
                      <g opacity="0.2"><rect x="170.82" y="233.6" width="28.39" height="12.93" fill="#2d7533" /></g>
                      <g opacity="0.2"><rect x="170.82" y="258.61" width="28.39" height="12.93" fill="#2d7533" /></g>
                			<g opacity="0.2"><rect x="170.82" y="283.61" width="28.39" height="12.93" fill="#2d7533" /></g>
                      <g opacity="0.2"><rect x="170.82" y="308.61" width="28.39" height="12.93" fill="#2d7533" /></g>
                  		<g opacity="0.2"><rect x="170.82" y="333.62" width="28.39" height="12.93" fill="#2d7533" /></g>
                      <g opacity="0.2"><rect x="170.82" y="358.62" width="28.39" height="12.93" fill="#2d7533" /></g>
                      <g opacity="0.2"><rect x="170.82" y="383.62" width="28.39" height="12.93" fill="#2d7533" /></g>
                      <g opacity="0.2"><rect x="170.82" y="408.62" width="28.39" height="12.93" fill="#2d7533" /></g>
                    	<g opacity="0.2"><rect x="224.27" y="421.56" width="28.39" height="12.93" fill="#2d7533" /></g>
                      <g opacity="0.2"><rect x="274.28" y="421.56" width="28.39" height="12.93" fill="#2d7533" /></g>
                      <g opacity="0.2"><rect x="324.28" y="421.56" width="28.39" height="12.93" fill="#2d7533" /></g>
                      <g opacity="0.2"><rect x="374.29" y="421.56" width="28.39" height="12.93" fill="#2d7533" /></g>
                      <g opacity="0.2"><rect x="424.29" y="421.56" width="28.39" height="12.93" fill="#2d7533" /></g>
                      <g opacity="0.2"><rect x="474.3" y="421.56" width="28.39" height="12.93" fill="#2d7533" /></g>
                      <g opacity="0.2"><rect x="524.3" y="421.56" width="28.39" height="12.93" fill="#2d7533" /></g>
                      <g opacity="0.2"><rect x="574.31" y="421.56" width="28.39" height="12.93" fill="#2d7533" /></g>
                      <g opacity="0.2"><rect x="624.31" y="421.56" width="28.39" height="12.93" fill="#2d7533" /></g>
                      <rect x="224.27" y="327.58" width="28.39" height="81.04" fill="#2d7533" />
                      <rect x="274.28" y="290.08" width="28.39" height="118.55" fill="#2d7533" />
                      <rect x="324.28" y="258.61" width="28.39" height="150.02" fill="#2d7533" />
                      <rect x="374.29" y="274.92" width="28.39" height="133.7" fill="#2d7533" />
                  		<rect x="424.29" y="246.54" width="28.39" height="162.09" fill="#2d7533" />
                      <g opacity="0.2"><rect x="474.3" y="308.61" width="28.39" height="100.01" fill="#2d7533" /></g>
                  		<g opacity="0.2"><rect x="524.3" y="308.61" width="28.39" height="100.01" fill="#2d7533" /></g>
                      <g opacity="0.2"><rect x="574.31" y="308.61" width="28.39" height="100.01" fill="#2d7533" /></g>
                      <g opacity="0.2"><rect x="624.31" y="308.61" width="28.39" height="100.01" fill="#2d7533" /></g>
                      <polygon points="621.05 308.39 377.95 323.35 377.95 328.09 626.23 318.24 621.05 308.39" fill="#535461" />
                      <path d="M986.81,440.87s12.72-20.92,9.34-53.74-15.61-85.94-15.61-85.94,5.31-29.76-23.49-33.94c0,0-17.9-3.33-30.7-11.38-4.76-3-8.81-6.63-11-11,0,0-.17.49-.5,1.39a15.87,15.87,0,0,1-.78-1.39s-.07.18-.18.5L909,237.75s-.67.71-1.8,1.88a50.88,50.88,0,0,1-5-9,26,26,0,0,0,3.57-1.14,7,7,0,0,0,2.91-1.86,7.38,7.38,0,0,0,1.32-3.29,40,40,0,0,0,.66-11.56c-.27-3-.88-6-.67-9.05.22-3.25,1.37-6.39,1.53-9.65.28-5.74-2.57-11.2-6.09-15.75-2.1-2.71-4.46-5.23-6.28-8.13-1.58-2.52-2.73-5.3-4.43-7.75-4-5.7-10.67-9.06-17.51-10.25s-13.88-.45-20.73.68c-6,1-12,2.45-18,2.8-5.24.3-9.51-1.47-14.31,2a13.84,13.84,0,0,0-5.58,10,5.29,5.29,0,0,0,.15,2,14.37,14.37,0,0,0,1,1.95c2.13,4.2-1.11,9.19-.69,13.88a9.27,9.27,0,0,0,8.2,8.08c-.19.4-.4.79-.58,1.2a41.48,41.48,0,0,0,33.87,58.07l1.86,1.43c4.2,3.25,8.92,7.14,13.47,11.37l-.09.07-.74-.42a39.84,39.84,0,0,1-4.36,3c-4.21,2.58-11,5.93-18.64,6.31,0,0-13.68,7.25-18.39,31.16-6.76,6.06-21.23,17-40.35,19.85-26.87,4-60,5.31-60,5.31s-.27.48-.65,1.36l-3.06-.56s0,.37-.13,1l-1.2-.54c-9.49-4.15-28.45-10.2-30.85,6.47-3.22,22.36,18.1,19.79,18.1,19.79a99.42,99.42,0,0,1,12.93-3.93l1.19-.23a6.62,6.62,0,0,0,.84,1.64h2.9a34.23,34.23,0,0,0,3.63,5.9l67.58-1.48s11.55-2.52,22.21-.92c-4.65,34.76-10.14,72.88-10.14,72.88S805.15,492.69,813.2,499a122.5,122.5,0,0,1,14.26-3.82,64.9,64.9,0,0,0,1.18,11.11L833.79,540s2,34.44,8.69,55l5.9,28.1,4.94,21.24,2.78,36.05a342.38,342.38,0,0,1,8.26,46.44c2.61,24.22,16.78,63.36,18.67,68.51-4.84,6.85-14.78,18.47-27.25,19.67-17.8,1.72-18.23,12.45-5.79,16.31s38.62,0,38.62,0l36.92-9.13c-1.11,6.81-1.69,12.19-.88,12.77,2.36,1.72,38.19,11,39.48-3.86q.15-1.84.27-3.57a75.59,75.59,0,0,0-3.75-28.1c-.29-.89-.55-1.79-.78-2.69a16.59,16.59,0,0,0,1.46-1.89s2.58-40.12,4.51-54.5c.15-1.15.25-2.55.3-4.13.89-17.24-5.4-62.59-5.4-62.59s-7.77-29.5-7.48-43.06a12.94,12.94,0,0,1,.57-3.32s0-.27-.1-.72c0-.19.09-.39.15-.57,0,0-3.94-27-3.39-43.06a33.31,33.31,0,0,1,1-7.1,46.65,46.65,0,0,0,.95-9.27c.5-11-.08-30-.88-47.82.09-.3.18-.6.25-.95a9.3,9.3,0,0,0-.49-4.2c-.06-1.15-.11-2.29-.17-3.42.33-1.13.6-2.33.84-3.57l.52,0,0,.07s33.62-1.61,41.35-10.62c0,0-7.81-24.27-12.14-44ZM841.93,365.38l-.53-.19c.85-3,1.86-6.49,3-10.15C843.43,359,842.59,362.6,841.93,365.38Zm34.12-99.49.15.14-.16-.09Zm42,520.52c-1.81-6.23-9-31.63-8.77-43.74a12.34,12.34,0,0,1,.55-3.1,23.16,23.16,0,0,0,1-6.77c.72-12.64-4.12-35.29-4.12-35.29s-10.83-30.55-10-54.81c0-.61.07-1.22.11-1.83.18-2.3.32-4.79.42-7.42v-.05c.41-9.37.32-20.65.05-31.17l-.06-.39c-.37-13.93-1.06-26.47-1.35-31.43,1,7.17,7.4,51.8,10.16,59.1,0,0,1.51,20.59,8.37,38l7.52,45.26s1.93,53.86,5.14,69.09c1.44,6.78,2.66,11.35,3.57,14.33-1.3,6.07-3.4,16.24-4.81,24.66C925,815.36,922.08,794.44,918.06,786.41Z"
                            transform="translate(-77.94 -33.72)" fill="url(#d33503b9-d00b-4906-a77e-d13cea74428d)" />
                      <path d="M885.9,787.8s-12.55,22.75-30.2,24.45-18.07,12.33-5.74,16.16,38.28,0,38.28,0l37-9.14s-4.47-36.58-10.42-38.49S885.9,787.8,885.9,787.8Z"
                            transform="translate(-77.94 -33.72)" fill="#4c4c78" />
                      <path d="M931,788.22s-9.36,42.1-7,43.81,37.85,10.84,39.13-3.83q.15-1.85.27-3.54a75.06,75.06,0,0,0-3.72-27.85c-1-3-1.7-6.21-1.44-8.59C958.83,782.27,931,788.22,931,788.22Z"
                            transform="translate(-77.94 -33.72)" fill="#4c4c78" />
                      <path d="M919.39,255.21s-28.71,70.52-23.6,47.87c3.38-15-18.47-34.93-33.58-46.64-7.69-6-13.63-9.81-13.63-9.81s53.9-62.84,50.08-35.73a40.83,40.83,0,0,0,2.94,21.88C907.55,246.92,919.39,255.21,919.39,255.21Z"
                            transform="translate(-77.94 -33.72)" fill="#ffb9b9" />
                      <path d="M736,355.39c-1.52-.39-4-.14-6.57.41a98.72,98.72,0,0,0-12.81,3.89s-21.13,2.55-17.94-19.61c2.37-16.52,21.16-10.52,30.57-6.42,3.2,1.41,5.32,2.59,5.32,2.59Z"
                      			transform="translate(-77.94 -33.72)" fill="#ffb9b9" />
                      <path d="M736,355.39c-1.52-.39-4-.14-6.57.41-2.3-5.8-.55-19.55-.18-22.14,3.2,1.41,5.32,2.59,5.32,2.59Z"
                            transform="translate(-77.94 -33.72)" opacity="0.1" />
                      <path d="M736.09,334.23l-5.53-1s-2.83,19,.87,24h6.36Z" transform="translate(-77.94 -33.72)" fill="#cbcdda" />
                      <path d="M847,368.9s-16.9-10.11-18.92,2.65-4.68,34.56-4.68,34.56l-4.68,27.75-6.06,55.6.85,9.46s18-6.06,22.22-3.93,7.66-23.39,7.66-23.39l7-26.37,1.06-55.92Z"
                            transform="translate(-77.94 -33.72)" fill="#4c4c78" />
                      <path d="M847,368.9s-16.9-10.11-18.92,2.65-4.68,34.56-4.68,34.56l-4.68,27.75-6.06,55.6.85,9.46s18-6.06,22.22-3.93,7.66-23.39,7.66-23.39l7-26.37,1.06-55.92Z"
                            transform="translate(-77.94 -33.72)" opacity="0.1" />
                      <path d="M837.89,303.4s-17.54,19.78-44.17,23.76-59.49,5.27-59.49,5.27-8.29,14.83,3.67,30.62l67-1.48s14.83-3.22,26.32,0Z"
                            transform="translate(-77.94 -33.72)" fill="#4c4c78" />
                      <path d="M837.89,303.4s-17.54,19.78-44.17,23.76-59.49,5.27-59.49,5.27-8.29,14.83,3.67,30.62l67-1.48s14.83-3.22,26.32,0Z"
                            transform="translate(-77.94 -33.72)" opacity="0.05" />
                      <path d="M692.29,384.58" transform="translate(-77.94 -33.72)" fill="none" stroke="blue" stroke-miterlimit="10" />
                      <path d="M898.76,232.17c-6.54,14-17.91,24.32-34.4,24.32-.73,0-1.44,0-2.15-.05-7.69-6-13.63-9.81-13.63-9.81s53.9-62.84,50.08-35.73C897.48,219.2,896.13,225.94,898.76,232.17Z"
                            transform="translate(-77.94 -33.72)" opacity="0.1" />
                      <path d="M905.44,214.12A41.09,41.09,0,1,1,864.36,173,41,41,0,0,1,905.44,214.12Z"
                            transform="translate(-77.94 -33.72)" fill="#ffb9b9" />
                      <path d="M930.55,465.22s-91.64,8.09-95-3.61,9.35-43.38,9.35-43.38L840.76,374l-.15-1.69s11.48-47.85,11.06-51.67c-.4-3.44,18.48-43.59,22.36-51.8.46-.95.7-1.47.7-1.47l.73.42.32.19,4.49,2.62L898,266.4l21.37-11.19,2,122.41Z"
                            transform="translate(-77.94 -33.72)" fill="#cbcdda" />
                      <path d="M882.92,268.85s-6.27-1.7-8.72,4.57a65,65,0,0,1-3.4,7.87l-2.44,14.56-4.47,23-3.3,101.75,1.49,18.07,8.19-14.56L871.76,329V317.17a85.64,85.64,0,0,1,6.82-29.7l1.14-2.67,7.12-9.15Z"
                            transform="translate(-77.94 -33.72)" opacity="0.1" />
                      <path d="M881.65,267.57s-6.28-1.7-8.72,4.57a64.48,64.48,0,0,1-3.41,7.87l-2.44,14.57-4.47,23-3.29,101.75,1.49,18.08L869,422.8l1.49-95.05V315.89a86.09,86.09,0,0,1,6.82-29.7l1.15-2.67,7.12-9.14Z"
                        		transform="translate(-77.94 -33.72)" fill="#4c4c78" />
                      <path d="M908.44,241.31s-21.69,23-29.35,25.73c0,0,3.83,17.44,7.66,20.84,0,0,22.76-23.21,26.79-25.09l3.38-8.27Z"
                            transform="translate(-77.94 -33.72)" opacity="0.1" />
                      <path d="M908.44,240s-21.69,23-29.35,25.73c0,0,3.83,17.44,7.66,20.84,0,0,22.76-23.21,26.79-25.09l3.38-8.26Z"
                            transform="translate(-77.94 -33.72)" fill="#cbcdda" />
                      <path d="M876,267.37l-.22.6-6.95,18.63L856.4,321.75s-.11.36-.33,1c-2.06,6.4-13.13,41.13-15.31,51.22l-.15-1.69s11.48-47.85,11.06-51.67c-.4-3.44,18.48-43.59,22.36-51.8.62-.42,1.1-.78,1.43-1.05Z"
                            transform="translate(-77.94 -33.72)" opacity="0.1" />
                      <path d="M874.73,267.36l-7.18,19.24-12.43,35.15s-.11.36-.33,1c-2.18,6.82-14.61,45.75-15.61,52.87-1.13,7.82-16.76,50.09-16.76,50.09l-8.93,73.19c-8-6.21,3.36-66,3.36-66s12.76-88.67,15.78-118.17,19.31-38.12,19.31-38.12c7.52-.38,14.3-3.7,18.47-6.25A39,39,0,0,0,874.73,267.36Z"
                            transform="translate(-77.94 -33.72)" fill="#4c4c78" />
                      <path d="M964.78,738.25c-1.91,14.25-4.46,54-4.46,54-8.93,13.39-28.71,6.16-28.71,6.16s-2.12-4-5.31-19.14-5.1-68.47-5.1-68.47L913.75,666c-6.8-17.23-8.29-37.64-8.29-37.64-3-7.87-10.21-59.54-10.21-59.54s3,46.35,1.07,70.81S906.09,697,906.09,697s6.6,30.84,3.19,40.41,8.51,49.11,8.51,49.11c-1,11.49-34.86,6.81-34.86,6.81S867,750.58,864.21,724.85a340,340,0,0,0-8.19-46l-2.76-35.73L848.36,622l-5.84-27.85c-6.6-20.41-8.61-54.54-8.61-54.54l-5.11-33.49c-3.34-16.56,1-36,3.88-46.17,1.25-4.41,2.25-7.1,2.25-7.1,2.93,2.08,19.71,4.52,28.39,6.5a49.76,49.76,0,0,0,14.5,1.16,323.1,323.1,0,0,0,64.79-11.88c1.43-.43,2.19-.68,2.19-.68l.45,3.83,1.06,9.12,1.89,16.19s5.74,86.33,2.34,98,2.34,51,2.34,51c-3.19,9.33,6.8,47.25,6.8,47.25S966.7,724,964.78,738.25Z"
                            transform="translate(-77.94 -33.72)" opacity="0.1" />
                      <path d="M964.78,737c-1.91,14.25-4.46,54-4.46,54-8.93,13.4-28.71,6.16-28.71,6.16s-2.12-4-5.31-19.13-5.1-68.48-5.1-68.48l-7.45-44.86C907,647.46,905.46,627,905.46,627c-3-7.87-10.21-59.54-10.21-59.54s3,46.35,1.07,70.81,9.77,57.41,9.77,57.41,6.6,30.84,3.19,40.41,8.51,49.12,8.51,49.12c-1,11.48-34.86,6.8-34.86,6.8S867,749.31,864.21,723.57a340,340,0,0,0-8.19-46l-2.76-35.72-4.9-21.05-5.84-27.85c-6.6-20.42-8.61-54.55-8.61-54.55l-5.11-33.49c-3.34-16.56,1-36,3.88-46.17,1.25-4.4,2.25-7.09,2.25-7.09,2.93,2.08,19.71,4.51,28.39,6.49a49.42,49.42,0,0,0,14.5,1.16,323.1,323.1,0,0,0,64.79-11.88l2.19-.67.45,3.82,1.06,9.13,1.89,16.19s5.74,86.32,2.34,98,2.34,51,2.34,51c-3.19,9.32,6.8,47.24,6.8,47.24S966.7,722.73,964.78,737Z"
                            transform="translate(-77.94 -33.72)" fill="#474463" />
                      <path d="M905.44,214.12A41,41,0,0,1,900,234.6c-6.4,1.13-13.21-.12-18-4.35-3.28-2.89-5.4-6.84-8.22-10.19a61.71,61.71,0,0,0-5.87-5.79,18.63,18.63,0,0,0-4.63-3.37,6.29,6.29,0,0,0-5.55-.06c-2.26,1.26-3,4.07-4.31,6.31a8.43,8.43,0,0,1-4.71,4.11,5,5,0,0,1-5.63-1.91c-1.39-2.39-.37-6.12-2.7-7.58a14.87,14.87,0,0,0-1.9-.78c-3-1.36-3.35-5.39-3.61-8.69-.13-1.62-.48-3.45-1.84-4.32s-3.15-.43-4.77-.4a6.19,6.19,0,0,1-1.43-.11,41.09,41.09,0,0,1,78.65,16.65Z"
                            transform="translate(-77.94 -33.72)" opacity="0.1" />
                      <path d="M824.31,160.68a13.72,13.72,0,0,0-5.53,9.94,5.12,5.12,0,0,0,.15,1.95,13.18,13.18,0,0,0,1,1.94c2.1,4.17-1.11,9.11-.7,13.76a9.15,9.15,0,0,0,9,8c1.62,0,3.4-.48,4.77.4s1.71,2.7,1.84,4.32c.26,3.3.59,7.33,3.6,8.69a16.81,16.81,0,0,1,1.9.78c2.34,1.46,1.32,5.2,2.71,7.58a5,5,0,0,0,5.63,1.91,8.4,8.4,0,0,0,4.7-4.1c1.29-2.25,2.06-5,4.32-6.31a6.26,6.26,0,0,1,5.55.05,18.67,18.67,0,0,1,4.63,3.38,60.54,60.54,0,0,1,5.87,5.79c2.82,3.34,4.94,7.29,8.22,10.18,6.18,5.43,15.64,6,23.26,2.87a7.06,7.06,0,0,0,2.89-1.84,7.34,7.34,0,0,0,1.31-3.27,39.65,39.65,0,0,0,.66-11.45c-.27-3-.88-6-.67-9,.21-3.22,1.36-6.33,1.52-9.55.28-5.7-2.55-11.11-6-15.62-2.08-2.69-4.42-5.18-6.22-8.06-1.57-2.5-2.71-5.25-4.39-7.67-3.94-5.65-10.58-9-17.36-10.17s-13.75-.45-20.54.68c-5.92,1-11.88,2.42-17.88,2.77C833.3,159,829.07,157.23,824.31,160.68Z"
                            transform="translate(-77.94 -33.72)" fill="#472727" />
                      <path d="M874.73,267.36l-7.18,19.24-12.43,35.15s-.11.36-.33,1l0,.05,15.64-52.46A39,39,0,0,0,874.73,267.36Z"
                            transform="translate(-77.94 -33.72)" opacity="0.1" />
                      <path d="M952.35,487.55s.74,23.28-5.53,29.13l-16.69-31.47,14-6.81Z"
                            transform="translate(-77.94 -33.72)" fill="#ffb9b9" />
                      <path d="M991.31,496.05c-7.66,8.93-41,10.53-41,10.53l-33-52s-7.81-5.42-22.48-29.83-14.19-43.21-13.37-57.25,10-54.39,10-54.39c1.43-9.08,22-66,22-66,2.16,4.31,6.18,7.91,10.88,10.88,12.7,8,30.43,11.28,30.43,11.28,28.56,4.15,23.29,33.65,23.29,33.65s.32,114.67-1.44,128.39S991.31,496.05,991.31,496.05Z"
                            transform="translate(-77.94 -33.72)" opacity="0.1" />
                      <polygon points="874.84 458.29 873.88 466.8 862.29 462.55 853.79 449.68 860.17 444.68 874.84 458.29" fill="#cbcdda" />
                      <path d="M952.37,459.05l-6.06.62-58.43,5.84a94.65,94.65,0,0,1-28.1-1.38l-27.1-5.42c1.25-4.4,2.25-7.09,2.25-7.09,2.93,2.08,19.71,4.51,28.39,6.49a49.42,49.42,0,0,0,14.5,1.16,323.1,323.1,0,0,0,64.79-11.88l2.64,3.15Z"
                            transform="translate(-77.94 -33.72)" opacity="0.1" />
                      <g opacity="0.1">
                        <path d="M835.54,451.94a5.3,5.3,0,0,1-.56-.32s0,.06-.06.15Z" transform="translate(-77.94 -33.72)" />
                        <path d="M959.73,672.12s-10-37.92-6.8-47.24c0,0-5.74-39.3-2.33-51s-2.35-98-2.35-98l-1.89-16.19-1.06-9.13-.44-3.82-2.2.67-1.36.4.17,1.48,1.06,9.12,1.89,16.19s5.74,86.33,2.35,98,2.33,51,2.33,51c-3.19,9.33,6.8,47.24,6.8,47.24s7,50.62,5.11,64.86-4.47,54-4.47,54c-6.52,9.79-18.83,8.57-25,7.2l.11.24s19.78,7.24,28.71-6.16c0,0,2.55-39.77,4.47-54S959.73,672.12,959.73,672.12Z"
                              transform="translate(-77.94 -33.72)" />
                        <path d="M909.34,736.13c3.4-9.57-3.19-40.41-3.19-40.41s-11.69-33-9.78-57.41c.8-10.19.75-24.17.41-37-2.71-16.55-5.31-35-5.31-35s3,46.35,1.08,70.8,9.77,57.42,9.77,57.42,6.6,30.83,3.19,40.4S914,784,914,784c-.85,9.2-22.7,8-31.37,7.2l.33.88s33.81,4.68,34.87-6.8C917.85,785.25,905.94,745.7,909.34,736.13Z"
                              transform="translate(-77.94 -33.72)" />
                      </g>
                      <path d="M992.58,496.05c-7.65,8.93-41,10.53-41,10.53l-33-52s-7.81-5.42-22.49-29.83-14.18-43.21-13.37-57.25,10-54.39,10-54.39c1.43-9.08,22-66,22-66,2.15,4.31,6.17,7.91,10.88,10.88,12.7,8,30.43,11.28,30.43,11.28,28.55,4.15,23.28,33.65,23.28,33.65s.32,114.67-1.44,128.39S992.58,496.05,992.58,496.05Z"
                            transform="translate(-77.94 -33.72)" fill="#4c4c78" />
                      <path d="M920.83,275.33,913.65,278l4.78,3.35-35.7,86.12c.83-14,10-54.39,10-54.39,1.43-9.08,22-66,22-66,2.15,4.31,6.17,7.91,10.88,10.88Z"
                            transform="translate(-77.94 -33.72)" opacity="0.1" />
                      <polygon points="851.5 395.03 888.02 385.62 892.81 400.45 855.49 409.55 851.5 395.03" opacity="0.1" />
                      <path d="M950.33,281.39S933.74,297,940,331.79s16.27,72.56,16.27,72.56l-27,74.8s18.82,19.62,28.07,22l26.95-59.81s12.6-20.73,9.25-53.26-15.47-85.17-15.47-85.17S978.08,270.87,950.33,281.39Z"
                            transform="translate(-77.94 -33.72)" opacity="0.1" />
                      <path d="M951.6,281.39S935,297,941.24,331.79s16.26,72.56,16.26,72.56l-27,74.8s18.82,19.62,28.07,22l27-59.81s12.6-20.73,9.25-53.26-15.47-85.17-15.47-85.17S979.35,270.87,951.6,281.39Z"
                            transform="translate(-77.94 -33.72)" fill="#4c4c78" />
                      <path d="M931.4,480.74s21.05,29.14,19.46,36.9-7.76,3.61-7.76,3.61l-8.29-11.37-7.45-21.27S928.09,479.43,931.4,480.74Z"
                            transform="translate(-77.94 -33.72)" opacity="0.1" />
                      <path d="M928.85,480.74s21,29.14,19.46,36.9-7.76,3.61-7.76,3.61l-8.3-11.37-7.44-21.27S925.54,479.43,928.85,480.74Z"
                          	transform="translate(-77.94 -33.72)" opacity="0.1" />
                      <path d="M930.13,480.74s21,29.14,19.45,36.9-7.76,3.61-7.76,3.61l-8.29-11.37-7.44-21.27S926.81,479.43,930.13,480.74Z"
                            transform="translate(-77.94 -33.72)" fill="#474463" />
                    </svg>
                  </div>
                </div>
                <div id="proposed-table-div" class="dashboard-table px-0 mx-0 d-none flex-column" id="proposals-table-holder">
                  <!--<div class="d-flex justify-content-center align-items-center p-1 mt-2">
                    <span>Proposal History</span>
                  </div>-->
                  <div class="table-responsive pt-2 pb-2">
                    <table class="table" id="proposals-table" width="100%">
                      <thead>
                        <tr>
                          <th>Validator</th>
                          <th>Date</th>
                          <th style="min-width:100px;"><span data-toggle="tooltip" data-placement="top" title="Proposed/Missed/Orphaned">P / M / O</span></th>
                        </tr>
                      </thead>
                    	<tbody></tbody>
                    </table>
                  </div>
                </div>
              </div>     
            </div>
          </div>
        </div>
        <div class="col-lg-4 px-lg-2 d-flex align-items-center my-2">
          <div class="card h-100 py-3 px-0 card-body">
            <div class="d-flex justify-content-center align-items-center border-bottom">
              <span class="h4">History <i class="fas fa-male fa-sm mr-1"></i><span id="dash-validator-history-index" style="font-size:24px;"></span></span>
            </div>
            <div id="dash-validator-history-index-div" class="justify-content-around align-items-center p-2 d-none validator-history-index" style="height:53px;">
            <div class="mx-2">
              <span id="blockCount" data-toggle="tooltip" title="Proposal Assignments"><i class="fas fa-cubes poin pr-1"></i><span></span></span>
            </div>
            <div class="mx-2">
              <span id="attestationCount" data-toggle="tooltip" title="Attestation Assignments"><i class="fas fa-file-signature pr-1"></i><span></span></span>
            </div>
            <div id="slashingsCountDiv" class="mx-2 d-none">
              <span id="slashingsCount" data-toggle="tooltip" title="Other validators slashed"><i class="fas fa-user-slash pr-1"></i><span></span></span>
            </div>
            <div id="effectiveness" class="mx-2"></div>   
          </div>
          <div id="dash-validator-history-art" class="d-flex align-items-center justify-content-center flex-column pt-4">
            <svg style="width:80%;height:auto;" id="f795efda-d52b-464f-8ed0-c83c27181fc6" data-name="Layer 1" xmlns="http://www.w3.org/2000/svg" xmlns:xlink="http://www.w3.org/1999/xlink" viewBox="0 0 754 750.35999">
              <defs>
                <linearGradient id="b13d5aa8-7d59-4aa5-8b0c-a1087af90b05" x1="632.9307" y1="457.00246" x2="719.74066" y2="457.00246" gradientUnits="userSpaceOnUse">
                  <stop offset="0" stop-color="#fff" />
                  <stop offset="1" stop-color="#fff" stop-opacity="0.3" />
                </linearGradient>
                <linearGradient id="b216fe78-eea0-4fe3-b1f5-9d415c27bb0d" x1="578.9307" y1="243.00246" x2="665.74066" y2="243.00246" xlink:href="#b13d5aa8-7d59-4aa5-8b0c-a1087af90b05" />
              </defs>
              <path d="M977,451.82A376.64732,376.64732,0,0,1,655.41,824.77H553.3c-.16.13995-5.82.41-5.82.41-.94995-.13-1.91-.27-2.86-.41q-10.905-1.605-21.61-3.83a372.65332,372.65332,0,0,1-81.03-26.75c-.27-.12-.53-.25-.8-.37a371.02329,371.02329,0,0,1-41.87-22.81c-.34-.21-.67-.42-1-.63-.57-.36-1.13-.71-1.69-1.08-.18-.11-.36-.22-.54-.34A376.057,376.057,0,0,1,361.41,743.72c-.54-.43-1.07995-.88-1.62-1.32q-3.255-2.7-6.45-5.46c-.02-.01-.03-.03-.05-.04A380.6518,380.6518,0,0,1,322.32,706.82c-.03-.04-.07-.07-.1-.11a376.23856,376.23856,0,0,1-88.33-164.6c-.12-.44-.22-.87-.33-1.31A378.13889,378.13889,0,0,1,223,451.82c0-208.21,168.79-377,377-377S977,243.61,977,451.82Z"
                    transform="translate(-223 -74.82001)" fill="#3f3d56" />
              <path d="M634.85347,507.4362,667.824,468.83765l32.97058-38.59855L719.407,408.4496c1.02981-1.2056-.55938-3.08643-1.58915-1.88088l-32.97058,38.59855-32.97057,38.59855-18.61242,21.78951c-1.02981,1.2056.55938,3.08642,1.58915,1.88087Z"
                    transform="translate(-223 -74.82001)" opacity="0.8" fill="url(#b13d5aa8-7d59-4aa5-8b0c-a1087af90b05)" />
              <rect x="386.81" y="336.40997" width="34.09998" height="413.54004" fill="#2f2e41" />
              <polygon points="409.95 488.23 409.88 500.61 409.05 650.87 408.95 668.78 408.73 709.14 408.51 749.95 406.31 749.95 406.53 709.14 406.74 671.44 406.85 650.5 407.68 500.64 407.75 488.22 409.95 488.23" 
											 fill="#ee7112" />
              <path d="M650.03085,416.72983h-46.204c-.67058-7.23824.99769-14.528,5.2942-21.87563l1.30636-8.927h31.90275l1.50484,8.814C648.30517,400.69674,650.037,408.21681,650.03085,416.72983Z"
                    transform="translate(-223 -74.82001)" fill="#2f2e41" />
              <path d="M643.31814,387.02727H610.39625a2.20019,2.20019,0,0,1-2.13943-2.71366l5.54447-23.102a2.2002,2.2002,0,0,1,2.13944-1.68672h21.83293a2.2002,2.2002,0,0,1,2.13944,1.68672l5.54448,23.102A2.2002,2.2002,0,0,1,643.31814,387.02727Z"
                    transform="translate(-223 -74.82001)" fill="#2f2e41" />
              <path d="M626.86,347.97a11.56351,11.56351,0,0,0-11.55,11.56v11.55h23.1V359.53A11.56351,11.56351,0,0,0,626.86,347.97Z" transform="translate(-223 -74.82001)" fill="#2f2e41" />
              <polygon points="391.051 622.109 312.765 723.714 323.592 726.213 384.388 647.927 391.051 647.927 391.051 622.109" fill="#2f2e41" />
              <polygon points="419.831 622.109 498.117 723.714 487.29 726.213 426.494 647.927 419.831 647.927 419.831 622.109" fill="#2f2e41" />
              <path d="M872.38,320.07v392.4a378.72351,378.72351,0,0,1-82.45,65.08V320.07Z" transform="translate(-223 -74.82001)" fill="#2f2e41" />
            	<rect x="634.38665" y="295.22386" width="54.13388" height="54.13388" fill="#2f2e41" />
              <rect x="601.90632" y="114.5" width="12.49243" height="141.58091" fill="#2f2e41" />
              <g opacity="0.4">
                <path d="M796.93,320.07h-7V777.55q3.52736-2.06131,7-4.20514Z" transform="translate(-223 -74.82001)" fill="#e6e6e6" />
                <rect x="601.90631" y="114.5" width="7" height="130.75" fill="#e6e6e6" />
              </g>
              <rect x="583.16767" y="309.79837" width="44.97276" height="24.98487" fill="#ee7112" />
              <circle cx="146.93326" cy="244.84668" r="66.1926" fill="#e6e6e6" />
              <circle cx="140.42251" cy="199.27145" r="7.59587" fill="#cbcbcb" />
              <circle cx="153.44401" cy="275.23017" r="7.59587" fill="#cbcbcb" />
              <circle cx="182.74237" cy="232.91031" r="5.42562" fill="#cbcbcb" />
              <circle cx="120.89027" cy="250.27231" r="17.36199" fill="#cbcbcb" />
              <circle cx="252.0149" cy="349.21276" r="3.57649" fill="#ee7112" />
              <polygon points="283.012 401.093 281.227 402.866 279.454 401.081 278.264 402.263 280.037 404.048 278.252 405.821 279.434 407.011 281.219 405.238 282.992 407.023 284.182 405.841 282.409 404.056 284.194 402.283 283.012 401.093" 
											 fill="#e6e6e6" />
              <polygon points="297.318 297.375 295.533 299.148 293.76 297.363 292.57 298.545 294.343 300.33 292.558 302.103 293.74 303.293 295.525 301.52 297.298 303.305 298.488 302.123 296.715 300.338 298.5 298.565 297.318 297.375" fill="#e6e6e6" />
              <path d="M565.279,175.37584c-3.862,2.5732-7.81471-3.55124-3.87846-6.01018C565.26232,166.79262,569.215,172.91706,565.279,175.37584Z" transform="translate(-223 -74.82001)" fill="#e6e6e6" />
              <polygon points="118.557 366.728 116.1 366.189 116.638 363.731 115 363.372 114.461 365.83 112.004 365.292 111.645 366.93 114.102 367.469 113.564 369.926 115.202 370.285 115.741 367.827 118.198 368.366 118.557 366.728" fill="#e6e6e6" />
              <polygon points="494.557 71.728 492.1 71.189 492.638 68.731 491 68.372 490.461 70.83 488.004 70.292 487.645 71.93 490.102 72.469 489.564 74.926 491.202 75.285 491.741 72.827 494.198 73.366 494.557 71.728" fill="#e6e6e6" />
              <polygon points="686.557 230.728 684.1 230.189 684.638 227.731 683 227.372 682.461 229.83 680.004 229.292 679.645 230.93 682.102 231.469 681.564 233.926 683.202 234.285 683.741 231.827 686.198 232.366 686.557 230.728" 
											 fill="#e6e6e6" />
              <polygon points="222.46 110.506 220.003 109.967 220.541 107.51 218.903 107.151 218.364 109.608 215.906 109.07 215.547 110.708 218.005 111.247 217.467 113.705 219.105 114.063 219.644 111.606 222.101 112.144 222.46 110.506" 
										   fill="#e6e6e6" />
              <circle cx="455.33966" cy="188.55082" r="3.57649" fill="#ee7112" />
              <polygon points="428.557 242.728 426.1 242.189 426.638 239.731 425 239.372 424.461 241.83 422.004 241.292 421.645 242.93 424.102 243.469 423.564 245.926 425.202 246.285 425.741 243.827 428.198 244.366 428.557 242.728" 
											 fill="#e6e6e6" />
              <polygon points="523.46 198.506 521.003 197.967 521.541 195.51 519.903 195.151 519.364 197.608 516.906 197.07 516.547 198.708 519.005 199.247 518.467 201.705 520.105 202.063 520.644 199.606 523.101 200.144 523.46 198.506" 
									     fill="#e6e6e6" />
              <path d="M580.85347,293.4362,613.824,254.83765l32.97058-38.59855L665.407,194.4496c1.02981-1.2056-.55938-3.08643-1.58915-1.88088l-32.97058,38.59855-32.97057,38.59855-18.61242,21.78951c-1.02981,1.2056.55938,3.08642,1.58915,1.88087Z"
                    transform="translate(-223 -74.82001)" opacity="0.8" fill="url(#b216fe78-eea0-4fe3-b1f5-9d415c27bb0d)" />
              <rect x="385.49365" y="646.9693" width="6" height="102.02313" fill="#e6e6e6" />
              <path d="M628.54,347.42a11.57294,11.57294,0,0,0-8.55,11.15v.1a2.21112,2.21112,0,0,0-1.51,1.58l-5.54,23.11a2.18494,2.18494,0,0,0,2.01,2.69l-.04.27-.15,1-2.26,7c-4.29,7.34-4.66,14.21-3.99,21.45h5.98V696.28l-78.04,101.3L542.19,798.9l-.91,1.18006-10.83-2.5,78.04-101.3V415.77l-4.99-.45c-.67-7.24.71-13.66,5-21l.26-7,.15-1,.04-.27a2.18494,2.18494,0,0,1-2.01-2.69l5.54-23.11a2.21112,2.21112,0,0,1,1.51-1.58v-.1a11.56351,11.56351,0,0,1,11.55-11.56A11.4326,11.4326,0,0,1,628.54,347.42Z"
                    transform="translate(-223 -74.82001)" fill="#e6e6e6" />
              <polygon points="431.177 646.969 425.594 646.969 425.594 647.506 485.974 725.255 491.062 724.081 431.177 646.969" fill="#e6e6e6" />
              <path d="M737.88,783.96v18.85a374.5016,374.5016,0,0,1-82.47,21.96h-123c-3.15-.57-6.29-1.18005-9.4-1.83V783.96Z" transform="translate(-223 -74.82001)" fill="#2f2e41" />
              <path d="M632.05,725.69c-.7-.12-1.44-.24-2.2-.37-4.47-.72-9.86-1.54-16.04-2.39q-.63-.09-1.29-.18c-5.1-.69-10.71-1.39-16.76-2.08-33.17-3.73-79.5-6.72-126.78-2.61,1.17-4.7,2.25-9.4,3.27-14.08l-45.28,7.01L475.83,686.14a692.68108,692.68108,0,0,0,9.48-77.18l-24.46,3.78,25.01-12.72c1.79-32.03.95-53.35.95-53.35S405,589.2,339.58,654.2c-2.4-8.46-5.03-16.81-7.83-25.01l-35.14,29.4,28.97-46.52A689.19984,689.19984,0,0,0,293.8,541.1l-18.98,15.88,14.84-23.82c-15.02-28.35-26.76-46.17-26.76-46.17s-13.39,21.94-29.34,55.81a376.3031,376.3031,0,0,0,88.76,166.02,380.10848,380.10848,0,0,0,31.02,30.12q3.19491,2.76,6.45,5.46A377.473,377.473,0,0,0,396.08,770.96c.74.48,1.48.95,2.23,1.42a375.11665,375.11665,0,0,0,124.7,50.56c3.11.65,6.25,1.26,9.4,1.83.77.13995,1.54.28,2.31.41h12.76s5.66-.27,5.82-.41c15.85-13.87006,30.22-27.89,42.61-40.81,2.82-2.93,5.53-5.81006,8.14-8.61l-21.38-12.47,27.44,5.88c1.26-1.39,2.5-2.76,3.7-4.1,6.16-6.88,11.5-13.11,15.93-18.4.76-.92,1.5-1.8,2.21-2.66,8.07-9.74,12.51-15.68,12.51-15.68S640,727.01,632.05,725.69Z"
                    transform="translate(-223 -74.82001)" fill="#2f2e41" />
              <path d="M608.49,415.77h-5.98c-.67-7.24,1-14.53,5.29-21.87006l.96-6.57995.15-1h6l-.15,1L613.8,393.9c-4.29,7.34-5.96,14.63-5.29,21.87006h5.98" transform="translate(-223 -74.82001)" fill="#ee7112" />
              <rect x="385.48999" y="427.5" width="6" height="73" fill="#ee7112" />
              <circle cx="606.5" cy="114.5" r="11" fill="#ee7112" />
            </svg>
            <span id="dash-validator-history-info" class="d-none p-3">
              Watch your <a class="text-primary" class="nav-link" id="validators-tab" data-toggle="tab" href="#validators-table" role="tab" aria-controls="validators" aria-selected="false" onclick='toggleFirstrow()'>validator</a> history right in the dashboard
            </span>
          </div>
          <div class="table-responsive px-0 py-0 history-table">
            <table style="margin-top:0px !important;" class="table d-none" id="dash-validator-history-table" width="100%">
              <thead>
                <tr>
                  <th>Epoch</th>
                  <!-- <th>Slot</th> -->
                  <th>Balance Change</th>
                  <th data-toggle="tooltip" title="Attestation and block proposal status for a given epoch">Att. & Prop.</th>
                </tr>
              </thead>
              <tbody></tbody>
            </table>
          </div>
        </div>
      </div>
    </div>
  </div>
{{end}}
{{end}}<|MERGE_RESOLUTION|>--- conflicted
+++ resolved
@@ -1,26 +1,18 @@
 {{ define "js"}}
-<<<<<<< HEAD
-    <script type="text/javascript" src="/js/datatables.min.js"></script>
-    <script src="/js/highcharts/highstock.min.js"></script>
-    <script src="/js/highcharts/exporting.min.js"></script>
-    <script src="/js/highcharts/offline-exporting.min.js"></script>
-    <script src="/js/highcharts/highcharts-global-options.js"></script>
-    <script src="/js/dashboard.js"></script>
-
-    <script>
-          const temp = "{{ .ValidatorLimit }}";
-          if(!isNaN(temp)) {
+
+<script type="text/javascript" src="/js/datatables.min.js"></script>
+<script src="/js/highcharts/highstock.min.js"></script>
+<script src="/js/highcharts/exporting.min.js"></script>
+<script src="/js/highcharts/offline-exporting.min.js"></script>
+<script src="/js/highcharts/highcharts-global-options.js"></script>
+<script src="/js/dashboard.js"></script>
+
+<script>
+      const temp = "{{ .ValidatorLimit }}";
+      if(!isNaN(temp)) {
             VALLIMIT = parseInt(temp);
-          }
-    </script>
-=======
-  <script type="text/javascript" src="/js/datatables.min.js"></script>
-  <script src="/js/highcharts/highstock.min.js"></script>
-  <script src="/js/highcharts/exporting.min.js"></script>
-  <script src="/js/highcharts/offline-exporting.min.js"></script>
-  <script src="/js/highcharts/highcharts-global-options.js"></script>
-  <script src="/js/dashboard.js"></script>
->>>>>>> 1aedc2ea
+      }
+</script>
 {{end}}
 
 {{ define "css"}}
