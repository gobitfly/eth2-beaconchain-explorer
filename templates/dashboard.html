{{ define "js"}}
  <script type="text/javascript" src="/js/datatables.min.js"></script>
  <script src="/js/highcharts/highstock.min.js"></script>
  <script src="/js/highcharts/exporting.min.js"></script>
  <script src="/js/highcharts/offline-exporting.min.js"></script>
  <script src="/js/highcharts/highcharts-global-options.js"></script>
  <script src="/js/dashboard.js"></script>
{{end}}

{{ define "css"}}
  <link rel="stylesheet" type="text/css" href="/css/datatables.min.css"/>
  <link rel="stylesheet" type="text/css" href="/css/dashboard.css"/>
{{end}}

{{ define "content"}}
{{with .Data}}
<div class="container mt-2 outer-container" style="min-width:300px;">
  <div class="dashboard-container">
    <div class="dashboard-header">
      <div class="dashboard-title">
        <style>
          .cube {
            display: flex;
            justify-content: center;
            --disperse-factor: 0.5px;
          }

          .cube-unit {
            fill-opacity: .9;
            stroke-miterlimit: 0;
          }

					.blue-cube {
            /* --mainColor: #009CDE;
            --strokeColor: #0079ad;
            --lightColor: #00affa;
            --darkColor: #008bc7; */
            width: 89px;
            height: auto;
          }

          .blue-cube {
            --mainColor: rgba(75, 75, 75, .7);
            --strokeColor: rgba(55, 55, 55, 1);
            --lightColor: rgba(0, 0, 0, .5);
            --darkColor: rgba(100, 100, 100, .8);
          }

          [data-theme='dark'] .blue-cube {
            --mainColor: rgba(180, 180, 180, .7);
            --strokeColor: rgba(200, 200, 200, 1);
            --lightColor: rgba(255, 255, 255, .5);
            --darkColor: rgba(150, 150, 150, .8);
          }

          @keyframes moveX {
            to {
              transform: translateX(var(--translateX, 35px));
            }
          }

          @keyframes moveY {
            to {
              transform: translateY(var(--translateY, -35px));
            }
          }

          @keyframes moveXY {
            to {
              transform: translate(var(--translateX, 200px), var(--translateY, 200px));
            }
          }

          @keyframes moveBack {
            to {
              transform: translate(0, 0);
            }
          }

          .move {
            /* transform: translate(-50px, -20px);
            animation: 2s moveBack alternate infinite paused; */
          }

          .move > use {
            /* animation: 2s moveBack alternate infinite paused; */
          }

          .m-left, .m-right {
            animation: 2s moveX alternate infinite paused;
          }

          .m-up, .m-down {
            animation: 2s moveY alternate infinite paused;
          }

          .m-xy {
            animation: 2s moveXY forwards infinite paused;
          }

					.m-left {
            --translateX: -50px;
          }

          .m-right {
            --translateX: 500px;
          }

          .m-up {
            --translateY: -50px;
          }

          .m-down {
            --translateY: 200px;
          }

          .multiselect-border {
            z-index: 5;
          }
				</style>
                        
				<div id="dashboard-cube" class="cube">
          <svg xmlns="http://www.w3.org/2000/svg" class="blue-cube" viewBox="20 -20 250 200">
            <defs>
              <g id="cube" class="cube-unit">
                <rect width="21" height="24" fill="var(--lightColor)" stroke="var(--strokeColor)" transform="skewY(30)" />
                <rect width="21" height="24" fill="var(--darkColor)" stroke="var(--strokeColor)" transform="skewY(-30) translate(21 24.3)" />
                <rect width="21" height="21" fill="var(--mainColor)" stroke="var(--strokeColor)" transform="scale(1.41,.81) rotate(45) translate(0 -21)" />
              </g>
              <g id="cube" class="cube-unit">
                <rect width="21" height="24" fill="var(--lightColor)" stroke="var(--strokeColor)" transform="skewY(30)" />
                <rect width="21" height="24" fill="var(--darkColor)" stroke="var(--strokeColor)" transform="skewY(-30) translate(21 24.3)" />
                <rect width="21" height="21" fill="var(--mainColor)" stroke="var(--strokeColor)" transform="scale(1.41,.81) rotate(45) translate(0 -21)" />
              </g>
							<g style="transform:scale(0.6)" id="cube-small" class="cube-unit">
                <rect width="21" height="24" fill="var(--lightColor)" stroke="var(--strokeColor)" transform="skewY(30)" />
                <rect width="21" height="24" fill="var(--darkColor)" stroke="var(--strokeColor)" transform="skewY(-30) translate(21 24.3)" />
                <rect width="21" height="21" fill="var(--mainColor)" stroke="var(--strokeColor)" transform="scale(1.41,.81) rotate(45) translate(0 -21)" />
              </g>
              <g id="cube" class="cube-unit">
                <rect width="21" height="24" fill="var(--lightColor)" stroke="var(--strokeColor)" transform="skewY(30)" />
                <rect width="21" height="24" fill="var(--darkColor)" stroke="var(--strokeColor)" transform="skewY(-30) translate(21 24.3)" />
                <rect width="21" height="21" fill="var(--mainColor)" stroke="var(--strokeColor)" transform="scale(1.41,.81) rotate(45) translate(0 -21)" />
              </g>
            </defs>
            <g class="move"><use href="#cube-small" x="129" y="56" /></g>
            <g style="opacity:.2;">
              <use href="#cube" x="121" y="48" />
              <use href="#cube" x="121" y="24" />
              <use href="#cube" x="121" y="0" />
              <use href="#cube" x="100" y="60" />
              <use href="#cube" x="100" y="36" />
              <use href="#cube" x="100" y="12" />
              <use href="#cube" x="142" y="60" />
            	<use href="#cube" x="142" y="36" />
              <use href="#cube" x="142" y="12" />
              <use href="#cube" x="163" y="72" />
              <use href="#cube" x="163" y="48" />
              <use href="#cube" x="163" y="24" />
              <use href="#cube" x="79" y="72" />
              <use href="#cube" x="79" y="48" />
              <use href="#cube" x="79" y="24" />
              <use href="#cube" x="121" y="72" />
            	<use href="#cube" x="121" y="48" />
              <use href="#cube" x="121" y="24" />
              <use href="#cube" x="100" y="84" />
              <use href="#cube" x="100" y="60" />
              <use href="#cube" x="100" y="36" />
              <use href="#cube" x="142" y="84" />
              <use href="#cube" x="142" y="60" />
              <use href="#cube" x="142" y="36" />
              <use href="#cube" x="121" y="96" />
              <use href="#cube" x="121" y="72" />
              <use href="#cube-small" x="129" y="56" />
            </g>
          </svg>
        </div>
        <div class="brand">
          <div class="dashboard-title-value title">
            <div class="title">Dashboard</div>
              <div style="font-size:1.5rem;" class="stat">Validators</div>
            </div>
        	</div>
        </div>           
      </div>
      <div class="row align-items-stretch">
        <div class="col-lg-8 px-lg-2 my-2">
          <div class="card d-flex flex-column justify-content-center h-100 py-3 px-3 card-body">
            <div class="multiselect-container" class="row border-bottom p-3">
              <span style="display:flex;justify-content:flex-end;font-size:.9rem;padding:.1rem 0;">
<<<<<<< HEAD
                <a href="/rewards" data-toggle="tooltip" title="Open in reward history" style="visibility:hidden;" id="rewards-button" class="btn btn-primary btn-sm m-1">
                  <i class="far fa-money-bill-alt" style="width:18px;"></i>
                </a>
=======
                <button data-toggle="tooltip" title="Open in reward history" style="visibility:hidden;" id="rewards-button" class="btn btn-primary btn-sm m-1">
                  <i class="far fa-money-bill-alt" style="width:18px;"></i>
                </button>
>>>>>>> 1aedc2ea
                <button data-toggle="tooltip" title="Save all to Watchlist" style="visibility:hidden;" id="bookmark-button" type="button" class="btn btn-primary btn-sm m-1">
                  <i class="far fa-bookmark" style="width:18px;"></i>
                </button>
                <button data-toggle="tooltip" data-original-title="Copy Link to Dashboard" style="visibility:hidden;" id="copy-button" data-clipboard-text="https://beaconcha.in/dashboard" type="button" class="btn btn-primary btn-sm m-1">
                  <i class="fa fa-copy" style="width:18px;"></i>
                </button>
                <button data-toggle="tooltip" title="Clear Dashboard" style="visibility:hidden;" id="clear-search" type="button" class="btn btn-primary btn-sm m-1">
                  <i class="fa fa-trash-alt" style="width:18px;"></i>
                </button>
              </span>
              <span class="multiselect-border" style="margin:1rem 0;">
                <ul id="selected-validators-input" class="multiselect">
                  <li class="input"><input class="typeahead-dashboard" type="text" placeholder="Add a Validator via Validator index, Graffiti or Eth1 Address" aria-label="Search" style="font-size:.9rem;" /></li>
                </ul>
                <div 
									id="selected-validators-overview" 
									class="d-none dropdown-selected-validators" 
                  style="position:absolute;overflow-y:auto;left:.5rem;right:calc(92px + .5rem);top:100%;margin-top:.3rem;max-height:280px;min-width:240px;border-radius:5px;box-shadow:0 .5rem 1rem rgba(0,0,0,.175);" 
                  
								>

                  <!-- class="dropdown-selected-validators" -->

                  <ul id="selected-validators" class="multiselect val-modal"></ul>
                </div>
                <div style="width:2.2rem;" class="position-relative shadow-sm">
                  <button 
										style="top:0;bottom:0;right:0;z-index:999;" 
										id="selected-validators-input-button" 
										type="button" 
                    class="position-absolute flex-column justify-content-center align-items-center btn btn-sm hbtn d-none" 
                    style="background-color:var(--bg-color-secondary);z-index:998;"
										data-toggle="modal" 
										data-target="#validatorModal"
									>
                    <i id="selected-validators-input-button-val" class="fas fa-male"></i>
                    <span style="font-size:.8rem;"></span>
                    <i id="selected-validators-input-button-box" class="fas fa-box-open fa-lg text-primary" ></i>
                  </button>
                </div>
              </span>
              <div style="font-weight:300;font-size:1rem;display:flex;justify-content:center" class="pb-2">
                <span id="dashboard-info">Found 0 pending, 0 active and 0 exited validators</span>
              </div>          
            </div>  
          </div>
        </div>
        <div class="col-lg-4 px-lg-2 my-2">
          <div class="card card-body py-3 px-1 h-100 d-flex align-items-center" style="width:100%;">
            <span class="h4">Summary</span>
            <table class="table summary-table" style="margin-top:0 !important;" width="100%">
              <tbody>
                <tr>
                  <th scope="row"><div id="earnings-day-header" class="title">Last Day</div></th>
                  <td><div id="earnings-day" class="stat">0.000</div></td>
                </tr>
                <tr>
                	<th scope="row"><div id="earnings-week-header" class="title">Last Week</div></th>
                	<td><div id="earnings-week" class="stat">0.000</div></td>
                </tr>
                <tr>
                  <th scope="row"> <div id="earnings-month-header" class="title">Last Month</div></th>
                  <td> <div id="earnings-month" class="stat">0.000</div></td>
                </tr>
                <tr>
                  <th scope="row"><div id="earnings-total-header" class="title" data-toggle="tooltip" data-placement="top" title="Total Balance">Total <span class="d-none d-md-inline">Balance</span></div></th>
                  <td><div id="earnings-total" class="stat">0.000</div></td>
                </tr>
                <tr>
                  <th scope="row"><div id="validator-eff-header" class="title" data-toggle="tooltip" data-placement="top" title="Average Attestation Effectiveness">Avg. Eff<span class="d-xl-none d-inline">.</span><span class="d-none d-xl-inline">ectiveness</span></div></th>
                  <td><div id="validator-eff-total" class="stat" style="font-weight:bold;">0.000</div></td>
                </tr>
              </tbody>
            </table>
          </div>
        </div>
      </div>
      <div class="row align-items-stretch">
        <div class="col-lg-8 px-lg-2 my-2">
          <div class="card h-100 px-0 py-0 card-body" style="min-height:600px;">
            <ul style="width:100%;margin-top:-1px;margin-bottom:1rem;display:flex;justify-content:space-between" class="nav nav-tabs" id="dashChartTabs" role="tablist">
              <li class="nav-item dashboard-table-nav" style="flex:1;">
                <a class="nav-link show active" id="validators-tab" data-toggle="tab" href="#validators-table" role="tab" aria-controls="validators" aria-selected="true" style="text-align:center;white-space:nowrap;">
                  <i class="tab-icon fas fa-male fa-lg"></i>
                  <span class="tab-text dashboard-table-nav-text"> Validators</span>
                </a>
              </li>
              <li class="nav-item dashboard-table-nav" style="flex:1;">
                <a class="nav-link" id="balances-tab" data-toggle="tab" href="#balances" role="tab" aria-controls="balances" aria-selected="false" style="text-align:center; white-space:nowrap;">
                  <i class="tab-icon fas fa-cubes fa-lg"></i>
                  <span class="tab-text dashboard-table-nav-text"> Income</span>
                </a>
              </li>
              <li class="nav-item dashboard-table-nav" style="flex:1;">
                <a class="nav-link" id="proposals-tab" data-toggle="tab" href="#proposals" role="tab" aria-controls="proposals" aria-selected="false" style="text-align:center;white-space:nowrap;">
                  <i class="tab-icon fas fa-file-signature fa-lg"></i>
                  <span class="tab-text dashboard-table-nav-text"> Proposals</span>
                </a>
              </li>
            </ul>
            <div class="tab-content h-100" id="dashTabContent">
              <div id="validators-table" class="tab-pane fade h-100 show active" role="tabpanel" aria-labelledby="validators-tab">
                <div id="validator-art" class="d-flex align-items-center justify-content-center p-5">
                  <svg style="width:60%;height:auto;" id="5e1838a0-6e06-4e3f-aa75-de6d8e6cdfa0" data-name="Layer 1" xmlns="http://www.w3.org/2000/svg" xmlns:xlink="http://www.w3.org/1999/xlink" viewBox="0 0 1007.04 858">
                    <defs>
                      <linearGradient id="cc082665-c41a-43d9-8451-73726d32e49c" x1="569.66" y1="824.63" x2="569.66" y2="70.6" gradientUnits="userSpaceOnUse">
                        <stop offset="0" stop-color="gray" stop-opacity="0.25" />
                        <stop offset="0.54" stop-color="gray" stop-opacity="0.12" />
                        <stop offset="1" stop-color="gray" stop-opacity="0.1" />
                      </linearGradient>
                    </defs>
                    <title>reading list</title>
                    <g opacity="0.1">
                      <path d="M693.73,37.32c-9.33,7.66-13.5,19.8-17.14,31.31q-12.24,38.74-22.89,78C643.35,184.65,633.95,223.51,615,258.1s-46.56,63.26-73.87,91.59l-98.38,102c-30.4,31.53-62.83,67.92-62.25,111.72.5,38,27.06,71.71,59.56,91.33s70.48,27.65,107.65,35.37c18.87,3.92,38.9,7.77,57,1.25,21.74-7.82,35.91-28.77,55.78-40.56,35.65-21.17,80.82-9.26,120.76,1.84s87,19.52,119.39-6.34c47-37.53,26.74-113.14,47.73-169.5,19.92-53.49,75-84.25,111.15-128.41,80.76-98.63,45.45-235.63-66-290.93C957,39.39,921,40.32,881.39,37.47,832,33.93,736.3,2.35,693.73,37.32Z" 
														transform="translate(-96.48 -21)" fill="#2f2e42" />
                    </g>
                    <g opacity="0.5">
                      <path d="M389.41,607.83s-165.2-83.6-94.6-270.33S109.8,86,109.8,86s-50.07,181.82,44,302.9S284.16,711,389.41,607.83Z" transform="translate(-96.48 -21)" fill="#2f2e42" />
                      <path d="M109.8,86s69.7,120.77,104.87,277.87,92.43,286.74,173.89,241" transform="translate(-96.48 -21)" fill="none" stroke="#fff" stroke-miterlimit="10" />
                    </g>
                    <g opacity="0.5">
                      <path d="M353.92,638.37s-66.06-94.83,21.58-186.24-31.83-199.82-31.83-199.82S268.32,346.43,286.31,444,270.07,670.7,353.92,638.37Z" transform="translate(-96.48 -21)" fill="#2f2e42" />
                      <path d="M343.68,252.31s5,90.72-18.1,193.52-27.13,195.38,28.67,190.57" transform="translate(-96.48 -21)" fill="none" stroke="#fff" stroke-miterlimit="10" />
                    </g>
                    <g opacity="0.1">
                      <path d="M159.19,787.86c1.16,7.13,5.29,12.56,9.21,17.54l46.65,59.14c3.75,4.76,7.78,9.71,12.82,11,10.53,2.79,19-10.73,28-18.64,32-28.12,75.73,14.69,111.9-1.68,14.47-6.55,26.19-22.11,40.94-27.38,39.05-14,72.14,47.85,112.46,51,13.24,1,26.23-4.44,38.88-9.85l84.38-36.12c5.86-2.51,11.82-5,18-5.15,10.38-.18,20.05,6.5,29.82,11.31,39.33,19.38,83,8.92,123.4-5.76s81.09-33.57,122.85-30.44c10.87.82,25.23.13,28.2-14.13,1.77-8.48-22.12.41-27.65-4.16s7.63-23.64,1.18-24.45c-37.53-4.7-75.77-4.83-112.45,7-19,6.12-37.69,15.44-57.2,17.35-20.34,2-40.57-4.16-60.54-9.76-50.57-14.18-102-25-153.63-22.8-91.76,4-182.14,49.26-273.44,36.14a232.69,232.69,0,0,1-77.4-25.92c-12.32-6.65-11.77,16.9-24.34,24.83-4.09,2.58-14.8-21.48-18-16.85A23.52,23.52,0,0,0,159.19,787.86Z" 
														transform="translate(-96.48 -21)" fill="#2f2e42" />
                    </g>
                    <path d="M946.12,673.83l-145.85-191c-11.39-53.62-28.49-53.62-28.49-53.62-116.22-15.64-148.12-35.75-148.12-35.75l-26-10.18L595.49,382c-.1-.57-.21-1.14-.31-1.73s-.2-1.37-.28-2.06a125.45,125.45,0,0,0,57-76.8c.21-.84.4-1.7.6-2.55a32.84,32.84,0,0,0,13.59-12.11c11.17-18.31.56-41.49.8-62.82.15-13.48,4.8-26.69,4.27-40.16-.44-11.28-4.48-22.11-8.89-32.53-2.14-5.07-4.5-10.25-8.6-14-10.87-9.87-28.47-5.64-42.43-10.5-18.06-6.29-26.47-25.89-36.91-41.65-4-6.08-11.28-12.5-17.85-9.17-7.71,3.9-5.62,17.25-13.41,21-4.72,2.27-10.49-.59-13.86-4.55s-5.3-8.93-8.62-12.93A25.34,25.34,0,0,0,496,71.2a8.53,8.53,0,0,0-4.67,2.39c-2.49,2.9-.93,7.22-.76,11,.59,12.73-15,19.8-27.88,21.15s-28.06,1.51-35.77,11.76c-4.08,5.43-4.95,12.5-7.7,18.68-6.38,14.33-21.81,22.18-35.37,30.41s-27.52,20.23-27.4,35.87c.12,15,13.36,27.15,15.69,42,1.24,7.87-.69,16,.85,23.83,2.83,14.36,16.25,24,28.63,32.15.84.55,1.69,1.1,2.56,1.62.22.88.44,1.75.68,2.62a125.91,125.91,0,0,0,64.36,78c.2.84.39,1.69.58,2.56.59,2.68,1.14,5.47,1.63,8.33l-.38.1,0-.28L327,430.12a6.24,6.24,0,0,0-2.71-.34c-5.9-.48-24.35,5.88-45.88,92.13L186.13,685s-53.55,51.39-12.53,95c20.91,22.21,44.49,27.58,62.58,27.51A86.36,86.36,0,0,0,267,802.29s-.74-1.14-1.88-3.16l12.2,1.49c24,26.68,64.88,17.31,64.88,17.31s58.15-.66,60.29-31.07L507,818.92l.42,5.71h54.88l-.09-3.64,115.46-34.78c9,16.64,31,24.87,31,24.87s67.76,2.85,89.06-9.49a95.17,95.17,0,0,1,28.86-11.11l.59-.06-.14.14,130.46-14C1016.76,725.21,946.12,673.83,946.12,673.83ZM289.45,719.25l-2.87-1.66a106.09,106.09,0,0,1,15.77-4.66l25.38-31.33,4.39,30.9A57.72,57.72,0,0,0,289.45,719.25ZM780.32,719a53.22,53.22,0,0,0-32.85-10.75l1-76.06C758,638.28,766,645,768.37,651.48c6.84,19,39.88,49.15,39.88,49.15l-17.16,14.1h0l-2.67,2.19c-.72.17-1.44.34-2.16.53Z" 
                          transform="translate(-96.48 -21)" fill="url(#cc082665-c41a-43d9-8451-73726d32e49c)" />
                    <polygon points="166.28 782 192.91 785.33 208.44 708.77 178.48 691.01 139.65 733.18 166.28 782" fill="#efb7b9" />
                    <polygon points="166.28 782 192.91 785.33 208.44 708.77 178.48 691.01 139.65 733.18 166.28 782" opacity="0.03" />
                    <path d="M620,426.86l-64.35,57.7s-124.27,27.74-93.2-11.1c17.6-22,15.26-55.39,9.92-80.21a208.09,208.09,0,0,0-9.92-33S622.25,263.76,600.06,337c-6.58,21.72-7.5,38.47-5.55,51.27C599.17,418.63,620,426.86,620,426.86Z" transform="translate(-96.48 -21)" fill="#efb7b9" />
                    <path d="M600.06,337c-6.58,21.72-7.5,38.47-5.55,51.27a124.41,124.41,0,0,1-122.12,5,208.09,208.09,0,0,0-9.92-33S622.25,263.76,600.06,337Z" transform="translate(-96.48 -21)" opacity="0.1" />
                    <path d="M653.32,280.4A124.27,124.27,0,1,1,529,156.13,123.91,123.91,0,0,1,653.32,280.4Z" transform="translate(-96.48 -21)" fill="#efb7b9" />
                    <polygon points="347.13 420.29 347.13 647.74 565.71 629.99 529.1 398.1 432.57 455.79 347.13 420.29" fill="#e1e7ef" />
                    <path d="M562.33,581.09,538,512.3H539c25.52-27.74,14.42-44.38,14.42-44.38H518c-22.55,16-6.9,36.73-1.59,42.7l-10.62,70.47Z" transform="translate(-96.48 -21)" opacity="0.1" />
                    <path d="M562.33,578.87,538,510.08H539c25.52-27.74,14.42-44.38,14.42-44.38H518c-22.55,16-6.9,36.73-1.59,42.7l-10.62,70.47Z" transform="translate(-96.48 -21)" fill="#444053" />
                    <path d="M594.81,392.2s-7,32.44-55.77,75.71c0,0,15,5,17.2,44.94l18.31,25s14.42-52.15,39.94-69.9,0-64.35,0-64.35Z" transform="translate(-96.48 -21)" opacity="0.1" />
                    <path d="M594.81,390s-7,32.44-55.77,75.71c0,0,15,5,17.2,44.94l18.31,25s14.42-52.15,39.94-69.9,0-64.35,0-64.35Z" transform="translate(-96.48 -21)" fill="#e1e7ef" />
                    <path d="M529,467.91S508,484.56,506.86,511.19s-12.2,26.63-12.2,26.63-27.74-85.43-36.61-93.2,16-40.54,16-40.54S488,450.16,529,467.91Z" transform="translate(-96.48 -21)" opacity="0.1" />
                    <path d="M529,465.7S508,482.34,506.86,509s-12.2,26.63-12.2,26.63S466.91,450.16,458,442.4s16-40.54,16-40.54S488,447.94,529,465.7Z" transform="translate(-96.48 -21)" fill="#e1e7ef" />
                    <path d="M593.4,390.25l27.74,11.1s31.07,20,144.24,35.51c0,0,16.64,0,27.74,53.26l142,189.73s68.79,51,11.1,102.08l-127,13.87s73.23-69.9-37.72-72.12L802,706.47s-32.18-30-38.83-48.82-61-39.94-61-39.94l6.66,159.77L608.93,793l-14.4-297.3a197.44,197.44,0,0,1,2.4-41.93C600.69,431.22,604.66,395.5,593.4,390.25Z" 
													transform="translate(-96.48 -21)" opacity="0.1" />
                    <path d="M594.51,390.25l27.74,11.1s31.07,20,144.24,35.51c0,0,16.64,0,27.74,53.26l142,189.73s68.79,51,11.1,102.08l-127,13.87s73.23-69.9-37.72-72.12l20.53-17.2s-32.18-30-38.83-48.82-61-39.94-61-39.94l6.66,159.77L610,793l-14.4-297.3a197.44,197.44,0,0,1,2.4-41.93C601.8,431.22,605.77,395.5,594.51,390.25Z" 
													transform="translate(-96.48 -21)" fill="#67647e" />
                    <path d="M474.68,401.34,333.77,438s-21.08-13.31-46.6,91l-89.87,162s-52.15,51-12.2,94.31S275,807.43,275,807.43s-45.49-71,34.4-88.76l30-37.72,135.36,15.53L471.35,501.2l3.79-22.76a226,226,0,0,0,0-74.31Z" 
													transform="translate(-96.48 -21)" opacity="0.1" />
                    <path d="M473.57,401.34,332.66,438s-21.08-13.31-46.6,91l-89.87,162S144,742,184,785.24s89.87,22.19,89.87,22.19-45.49-71,34.4-88.76l30-37.72,135.36,15.53L470.24,501.2,474,478.44a226,226,0,0,0,0-74.31Z" 
													transform="translate(-96.48 -21)" fill="#67647e" />
                    <polygon points="238.4 489.08 225.08 499.06 425.91 550.1 425.91 530.13 238.4 489.08" fill="#e4e6ed" />
                    <polygon points="626.74 485.75 640.05 495.74 425.91 550.1 425.91 530.13 626.74 485.75" fill="#e4e6ed" />
                    <polygon points="212.88 489.08 399.28 532.35 412.59 803.08 249.49 752.04 212.88 489.08" fill="#2f2e42" />
                    <polygon points="648.93 489.08 450.32 534.57 461.41 806.41 645.6 749.82 648.93 489.08" fill="#2f2e42" />
                    <path d="M489.1,553.35s32.54,20,66.75,0l6.66,276.28H509.08Z" transform="translate(-96.48 -21)" fill="#2f2e42" />
                    <path d="M489.1,553.35s32.54,20,66.75,0l6.66,276.28H509.08Z" transform="translate(-96.48 -21)" opacity="0.1" />
                    <path d="M339.32,506.75v7.77l183.07,36.61S429.19,516.73,339.32,506.75Z" transform="translate(-96.48 -21)" fill="#d8d9e5" />
                    <path d="M719.89,502.31v7.77l-197.5,41.05S630,512.3,719.89,502.31Z" transform="translate(-96.48 -21)" fill="#d8d9e5" />
                    <path d="M780.58,723.18l-5.79,1.56s-37.71-33-85.78,17,16,74.47,16,74.47,66,2.83,86.73-9.43a91.23,91.23,0,0,1,28.89-11.19,29.52,29.52,0,0,0,16.18-9.13h0a38.61,38.61,0,0,0,9.66-31.84h0A38.61,38.61,0,0,0,818.07,723h0A73.16,73.16,0,0,0,780.58,723.18Z" 
													transform="translate(-96.48 -21)" fill="#efb7b9" />
                    <path d="M291.61,728.66s44.38-39.94,98.75,26.63S348.19,823,348.19,823,296,835.17,276.07,791.9,291.61,728.66,291.61,728.66Z" 
													transform="translate(-96.48 -21)" fill="#efb7b9" />
                    <path d="M785.28,720.47s51.59,15.06,40.53,74.59l31.18-3.4,6.58-30.27-13.31-42.16-25.52-10Z" transform="translate(-96.48 -21)" opacity="0.1" />
                    <path d="M786.39,720.47s51.59,15.06,40.53,74.59l31.18-3.4,6.58-30.27-13.31-42.16-25.52-10Z" transform="translate(-96.48 -21)" fill="#67647e" />
                    <path d="M653.32,280.4a123.91,123.91,0,0,1-3.54,29.52,43.16,43.16,0,0,1-25.06,3.68c-14.7-2.25-27.68-11-38.43-21.27s-19.77-22.22-30.14-32.9c-9.4-9.68-21-18.73-34.48-19.12-12.24-.36-23.39,6.48-35.19,9.72-12.36,3.4-37.26-5.88-43.29,4.6-3.54,6.16-2.29,19.71-4.38,27a105.93,105.93,0,0,1-9.53,22.85c-3,5.27-7.41,10.86-13.46,10.81a13.61,13.61,0,0,1-6.64-2.12,124.28,124.28,0,1,1,244.15-32.8Z" 
													transform="translate(-96.48 -21)" opacity="0.1" />
                    <path d="M486.47,247.83c11.81-3.24,23-10.08,35.19-9.72,13.48.39,25.09,9.44,34.48,19.12,10.36,10.67,19.38,22.62,30.14,32.9s23.73,19,38.43,21.27,31.25-3.26,38.88-16c10.87-18.18.55-41.21.78-62.39.15-13.39,4.67-26.51,4.16-39.89-.43-11.2-4.36-22-8.65-32.31-2.09-5-4.38-10.18-8.38-13.89-10.59-9.8-27.72-5.6-41.32-10.43-17.58-6.25-25.78-25.72-35.94-41.37-3.92-6-11-12.41-17.38-9.11-7.51,3.88-5.47,17.14-13.06,20.86-4.6,2.25-10.22-.59-13.5-4.52s-5.17-8.87-8.39-12.84a24.4,24.4,0,0,0-24-8.19,8.25,8.25,0,0,0-4.55,2.37c-2.42,2.88-.91,7.17-.74,10.93.58,12.64-14.57,19.66-27.15,21s-27.33,1.5-34.83,11.69c-4,5.39-4.82,12.41-7.5,18.55-6.22,14.24-21.24,22-34.45,30.21s-26.8,20.1-26.68,35.63c.12,14.93,13,27,15.28,41.73,1.2,7.82-.67,15.9.83,23.67,2.75,14.26,15.82,23.83,27.88,31.93,3,2,6.2,4.09,9.8,4.12,6,.05,10.49-5.54,13.46-10.81a106,106,0,0,0,9.53-22.85c2.09-7.31.84-20.86,4.38-27C449.21,241.95,474.11,251.22,486.47,247.83Z" 
                          transform="translate(-96.48 -21)" fill="#585268" />
                  </svg>
                </div>
                <div class="dashboard-table px-0 mx-0" id="validators-table-holder" style="height:100%;">
                  <div class="table-responsive proposals-table py-2" style="height:100%;">
                		<table class="table" id="validators" width="100%" style="margin-top:.5rem !important;">
                    	<thead>
                        <tr>
                          <th>Public Key</th>
                          <th>Index</th>
                          <th>Balance</th>
                          <th>State</th>
                          <th>Activation</th>
                          <th>Exit</th>
                          <th>Withdrawable</th>
                          <th>Last Attestation</th>
                          <th data-toggle="tooltip" data-placement="top" title="Proposals">P</th>
                          <th>Income 7 days</th>
                        </tr>
                      </thead>
                      <tbody></tbody>
                    </table>
                  </div>
                </div>
              </div>                             
              <div id="balances" class="tab-pane fade h-100" role="tabpanel" aria-labelledby="balances-tab">
						    <div id="balance-chart">
              		<div class="d-flex align-items-center justify-content-center p-5">
                    <svg style="width:60%;height:auto;" id="e9a400c3-14c4-48e9-ac4d-1e6d0c39fdb5" data-name="Layer 1" xmlns="http://www.w3.org/2000/svg" viewBox="0 0 893.61704 736.75">
                      <title>investing</title>
                      <path d="M321.94148,651.875s332.5-277.5,524,0" transform="translate(-153.44148 -81.375)" fill="#f2f2f2" />
                    	<ellipse cx="714.11704" cy="712.75" rx="154" ry="24" fill="#f2f2f2" />
                  		<ellipse cx="739.11704" cy="703.75" rx="154" ry="24" fill="none" stroke="#3f3d56" stroke-miterlimit="10" />
                  		<path d="M958.04692,536.82505a15.5288,15.5288,0,1,0,2.068-29.78188l.38869,7.99268-3.78149-6.8498a15.47025,15.47025,0,0,0-7.97138,8.74657,15.227,15.227,0,0,0-.89321,4.2006A15.52584,15.52584,0,0,0,958.04692,536.82505Z" 
														transform="translate(-153.44148 -81.375)" fill="#57b894" />
                      <path d="M976.75782,629.52653c-1.33486-6.79742,4.44939-12.82355,10.16291-16.74051s12.38944-7.76554,14.3389-14.41283c2.80172-9.55332-5.54375-18.30237-12.03925-25.84718a93.48988,93.48988,0,0,1-12.32871-18.32295,25.22231,25.22231,0,0,1-2.94886-8.33146c-.51215-4.23462.8483-8.44847,2.21891-12.48774q6.8489-20.184,14.64532-40.0298"
                            transform="translate(-153.44148 -81.375)" fill="none" stroke="#3f3d56" stroke-miterlimit="10" />
                      <path d="M958.68644,534.76727a15.5288,15.5288,0,1,0,2.068-29.78187l.38868,7.99267-3.78148-6.84979a15.4702,15.4702,0,0,0-7.97138,8.74656,15.22718,15.22718,0,0,0-.89321,4.2006A15.52583,15.52583,0,0,0,958.68644,534.76727Z" 
														transform="translate(-153.44148 -81.375)" fill="none" stroke="#3f3d56"stroke-miterlimit="10" />
                      <path d="M974.85982,490.59386a15.51068,15.51068,0,0,1,11.177-9.84713l1.27857,7.59841,2.37047-7.98034a15.52689,15.52689,0,1,1-14.826,10.22906Z" transform="translate(-153.44148 -81.375)" fill="#57b894" />
                      <path d="M975.71251,487.85016a15.5107,15.5107,0,0,1,11.177-9.84713l1.27857,7.59841,2.37047-7.98034a15.52689,15.52689,0,1,1-14.826,10.22906Z" transform="translate(-153.44148 -81.375)" fill="none" stroke="#3f3d56" stroke-miterlimit="10" />
                      <path d="M986.49448,572.68a15.52693,15.52693,0,0,0,13.743-27.62365L998.416,551.189l-1.29158-7.688a.2711.2711,0,0,0-.03953-.015,15.52776,15.52776,0,1,0-10.59039,29.194Z" transform="translate(-153.44148 -81.375)" fill="#57b894" />
                      <path d="M987.23331,569.90092a15.52693,15.52693,0,0,0,13.743-27.62365l-1.82146,6.13262-1.29159-7.688a.27093.27093,0,0,0-.03952-.015,15.52776,15.52776,0,1,0-10.59039,29.194Z" transform="translate(-153.44148 -81.375)" fill="none" stroke="#3f3d56" stroke-miterlimit="10" />
                      <path d="M970.32819,598.46815a15.52044,15.52044,0,1,0,2.99241-12.15992l6.91859,10.41337-9.4534-5.52709A15.38252,15.38252,0,0,0,970.32819,598.46815Z" transform="translate(-153.44148 -81.375)" fill="#57b894" />
                      <path d="M970.96771,596.41038a15.52043,15.52043,0,1,0,2.9924-12.15993l6.9186,10.41337-9.4534-5.52708A15.38252,15.38252,0,0,0,970.96771,596.41038Z" transform="translate(-153.44148 -81.375)" fill="none" stroke="#3f3d56" stroke-miterlimit="10" />
                      <path d="M955.19813,638.73381s13.703-5.37011,17.83272-8.31084,21.07864-6.45212,22.10312-1.73584,20.593,23.45665,5.12244,23.58144-35.94679,2.53829-40.06857.02754S955.19813,638.73381,955.19813,638.73381Z" transform="translate(-153.44148 -81.375)" fill="#656380" />
                      <path d="M1000.5325,650.62681c-15.4706.12482-35.94678,2.53831-40.06857.02756-3.139-1.91207-4.38981-8.773-4.80833-11.9384-.28984.01246-.45746.01783-.45746.01783s.86792,11.05155,4.98971,13.5623,24.598.09727,40.06857-.02755c4.46575-.036,6.00829-1.62487,5.9236-3.97809C1005.55962,649.71222,1003.85642,650.6,1000.5325,650.62681Z" 
                            transform="translate(-153.44148 -81.375)" opacity="0.2" />
                      <rect x="159" y="413" width="60" height="158" rx="11.85052" fill="#ee7112" />
                  		<rect x="273" y="318" width="60" height="253" rx="11.85052" fill="#ee7112" />
                      <rect x="387" y="252" width="60" height="319" rx="11.85052" fill="#ee7112" />
                      <rect x="501" y="189" width="60" height="382" rx="11.85052" fill="#ee7112" />
                      <rect x="615" y="79" width="60" height="492" rx="11.85052" fill="#ee7112" />
                    	<rect x="167" y="405" width="60" height="158" rx="11.85052" fill="none" stroke="#3f3d56" stroke-miterlimit="10" />
                    	<rect x="281" y="310" width="60" height="253" rx="11.85052" fill="none" stroke="#3f3d56" stroke-miterlimit="10" />
                      <rect x="395" y="244" width="60" height="319" rx="11.85052" fill="none" stroke="#3f3d56" stroke-miterlimit="10" />
                      <rect x="509" y="181" width="60" height="382" rx="11.85052" fill="none" stroke="#3f3d56" stroke-miterlimit="10" />
                      <rect x="623" y="71" width="60" height="492" rx="11.85052" fill="none" stroke="#3f3d56" stroke-miterlimit="10" />
                      <line x1="861" y1="571.5" y2="571.5" fill="none" stroke="#3f3d56" stroke-miterlimit="10" />
                      <path d="M960.14462,556.951s9.41086,33.87907-2.50956,38.89819-8.15607-37.64341-8.15607-37.64341Z" transform="translate(-153.44148 -81.375)" fill="#a0616a" />
                      <path d="M874.81957,774.028s-8.78346-.62739-11.92041,1.25478a7.57079,7.57079,0,0,1-6.2739.62739s-13.80259-1.25478-8.78346,5.64651S857.88,790.96751,857.88,794.10446s20.70387,3.13695,21.33126,0,1.25478-19.44909,0-20.07648S874.81957,774.028,874.81957,774.028Z" transform="translate(-153.44148 -81.375)" fill="#575a89" />
                      <path d="M898.033,774.028s8.78347-.62739,11.92042,1.25478a7.57079,7.57079,0,0,0,6.2739.62739s13.80258-1.25478,8.78346,5.64651-10.03824,9.41085-10.03824,12.5478-20.70388,3.13695-21.33127,0-1.25478-19.44909,0-20.07648S898.033,774.028,898.033,774.028Z" transform="translate(-153.44148 -81.375)" fill="#575a89" />
                      <path d="M849.09658,550.04971s-4.39174,99.12764-1.88217,104.14676,11.293,89.71678,10.03824,94.73591-7.52868,25.723,0,28.85994,23.84082,0,23.84082,0,4.39173-25.0956,2.50956-38.2708-2.50956-68.38552-2.50956-68.38552l12.5478-57.71989,4.39173,54.58294s1.25478,74.65942-7.52868,89.71679,3.13695,21.33126,3.13695,21.33126,23.84083,3.13695,26.35039,2.50956-1.88217-25.0956,0-35.76124,6.2739-70.26769,10.03824-84.69766,25.0956-94.73591,9.41085-111.048S849.09658,550.04971,849.09658,550.04971Z" 
                            transform="translate(-153.44148 -81.375)" fill="#3f3d56" />
                      <circle cx="741.45457" cy="246.57861" r="21.95865" fill="#a0616a" />
                      <path d="M878.58391,337.99185s3.76434,30.11473,1.88217,30.74212,33.25168,0,33.25168,0-6.90129-18.19431,0-32.62429Z" transform="translate(-153.44148 -81.375)" fill="#a0616a" />
                      <path d="M878.58391,362.46007s15.29117-15.05736,33.36858,0l1.17041,4.48832-9.44338-.09659H878.58391Z" transform="translate(-153.44148 -81.375)" fill="#f2f2f2" />
                      <path d="M953.24333,555.06883c-1.4493.28858-5.00028.87832-9.6305,1.581-15.41486,2.32763-42.73145,5.85356-43.69766,3.43812-1.25478-3.13695-5.64651-14.43-8.78346-9.41085s-1.25478,9.41085-14.43,10.03824c-8.96543.42662-21.99633-.89092-29.21132-2.9613-3.38785-.97245-5.49594-2.108-5.29514-3.3126.62739-3.76434,7.52869-75.28681,7.52869-82.1881s2.50956-40.153,2.50956-40.153l-18.03119-35.4789-1.41791-2.7919s1.88217-6.90129,7.52868-8.15607S872.9374,368.734,872.9374,368.734s5.64651-8.78346,16.31214-8.15607,13.17519-3.76434,27.60517,8.15607c0,0,17.56692,7.52868,23.84082,11.293s13.17519,3.76434,13.80258,10.03824c.12545,1.26106-.55846,3.68906-1.7316,6.757-4.29753,11.24286-15.15769,31.13737-16.858,34.23668-.15057.26977-.23213.4141-.23213.4141s-.32625,11.28046.01884,24.487v.03136c.33882,12.667,1.29246,27.10326,3.7455,35.08368C944.45987,507.38718,959.51723,553.814,953.24333,555.06883Z" 
                            transform="translate(-153.44148 -81.375)" fill="#575a89" />
                      <path d="M923.40248,318.93963a14.95811,14.95811,0,0,0-2.48168-5.54561,29.96345,29.96345,0,0,0-4.47307-12.90477,13.53957,13.53957,0,0,0-4.00742-4.62543,11.83,11.83,0,0,0-6.30484-1.57192c-.40024-.00667-1.12038.11472-1.76852.14425-.41464-.1284-.83325-.243-1.25287-.35077-.245-.54483-.7304-2.13268-.86572-2.02515l-1.82956,1.45367c-.77351-.13437-1.55109-.23906-2.3315-.32208q-.4262-1.21571-.85247-2.43141a16.66052,16.66052,0,0,0-1.20875,2.27177q-1.16521-.05711-2.332-.04l-1.555-1.49373a2.193,2.193,0,0,1-1.71544,1.68029c-.71554.07341-1.42817.1693-2.13843.28356-.05782-.00038-.11648,0-.17316-.00142-3.82944-.0955-7.95-.2672-11.15226,1.83515a10.98929,10.98929,0,0,0-3.55,4.02929c-.392.26648-.78539.531-1.16633.81353a12.74754,12.74754,0,0,0-3.28468,3.25643,13.80875,13.80875,0,0,0-1.45344,3.52187,33.76072,33.76072,0,0,0-1.67317,11.5335A17.11735,17.11735,0,0,0,870.04,329.13341c1.64238,1.76462,3.73018,3.06768,5.37478,4.83023,3.38632,3.62916,4.02106,8.69067,6.91745,12.53068,3.06351,4.06153,8.65488,6.73418,13.5654,7.50023a22.65988,22.65988,0,0,0,16.88041-4.21,10.44317,10.44317,0,0,0,2.87411-3.01334c1.70434-2.948.982-6.65327,1.61473-9.99915C918.453,330.50058,924.43822,325.23765,923.40248,318.93963Z"
                            transform="translate(-153.44148 -81.375)" fill="#3f3d56" />
                      <path d="M839.68572,558.83317s9.41086,33.87907-2.50956,38.89819-8.15607-37.64341-8.15607-37.64341Z" transform="translate(-153.44148 -81.375)" fill="#a0616a" />
                      <path d="M850.97247,481.95276s-4.11572,61.08273-3.48205,75.80128c-3.38785-.97245-5.49594-2.108-5.29514-3.3126.62739-3.76434,7.52869-75.28681,7.52869-82.1881s2.50956-40.153,2.50956-40.153l-18.03119-35.4789c.28858-1.75673.46426-2.7919.46426-2.7919l9.09716,19.1354,12.8615,3.45065Z" 
														transform="translate(-153.44148 -81.375)" opacity="0.1" />
                      <path d="M837.17616,390.06523l-4.39173,3.76434s-5.64651,33.25168-5.01912,41.40775-13.17519,131.75192-2.50956,131.75192,22.58605-1.88217,20.70388-6.2739,3.13328-78.76242,3.13328-78.76242l5.65018-65.5373Z" 
														transform="translate(-153.44148 -81.375)" fill="#575a89" />
                      <path d="M952.76651,396.8222c-4.29753,11.24286-15.15769,31.13737-16.858,34.23668.05017-8.0243.08157-13.70218.08157-13.70218l13.17519-26.97777,2.82325-2.19587S952.28969,391.50194,952.76651,396.8222Z" transform="translate(-153.44148 -81.375)" opacity="0.1" />
                      <path d="M953.24333,555.06883c-1.4493.28858-5.00028.87832-9.6305,1.581-2.4028-17.76766-8.82726-68.86231-8.41952-73.67442.20081-2.37151.37021-14.09115.50194-26.98405.33882,12.667,1.29246,27.10326,3.7455,35.08368C944.45987,507.38718,959.51723,553.814,953.24333,555.06883Z" 
														transform="translate(-153.44148 -81.375)" opacity="0.1" />
                      <path d="M945.08726,385.6735l9.41085,2.50956s6.27391,69.6403,6.9013,81.56072,8.15607,85.32505,6.90129,88.462-20.70388,7.52868-21.33127,4.39173-9.74794-73.92136-9.2657-79.6232-2.65471-64.67652-2.65471-64.67652Z" 
														transform="translate(-153.44148 -81.375)" fill="#575a89" />
                      <polyline points="196.5 344.5 310.5 249.5 425.5 184.5 539.5 121.5 653.5 11.5" fill="none" stroke="#3f3d56" stroke-miterlimit="10" />
                      <circle cx="193.5" cy="349.5" r="11" fill="#f2f2f2" />
                    	<circle cx="307.5" cy="254.5" r="11" fill="#f2f2f2" />
                      <circle cx="422.5" cy="189.5" r="11" fill="#f2f2f2" />
                      <circle cx="536.5" cy="126.5" r="11" fill="#f2f2f2" />
                  		<circle cx="650.5" cy="16.5" r="11" fill="#f2f2f2" />
                      <circle cx="196.5" cy="344.5" r="11" fill="none" stroke="#3f3d56" stroke-miterlimit="10" />
                      <circle cx="310.5" cy="249.5" r="11" fill="none" stroke="#3f3d56" stroke-miterlimit="10" />
                      <circle cx="425.5" cy="184.5" r="11" fill="none" stroke="#3f3d56" stroke-miterlimit="10" />
                      <circle cx="539.5" cy="121.5" r="11" fill="none" stroke="#3f3d56" stroke-miterlimit="10" />
                      <circle cx="653.5" cy="11.5" r="11" fill="none" stroke="#3f3d56" stroke-miterlimit="10" />
                    </svg>
                  </div>
                </div>
              </div>
              <div id="proposals" class="tab-pane fade h-100" style="position:relative;" role="tabpanel" aria-labelledby="proposals-tab">
                <div class="proposal-switch m-2">
                  <i class="fas fa-chart-line fa-sm switch-chart p-2 proposal-switch-selected"></i>
                  <i class="fas fa-table fa-sm switch-table p-2"></i>
                </div>
                <div id="proposed-chart">
                  <div class="d-flex align-items-center justify-content-center p-5">
                    <svg style="width:60%;height:auto;" id="b8be6891-8c6c-471d-9cef-5646484caaf2" data-name="Layer 1" xmlns="http://www.w3.org/2000/svg" viewBox="0 0 1044.13 832.56">
                      <defs>
                      	<linearGradient id="d33503b9-d00b-4906-a77e-d13cea74428d" x1="-19.7" y1="839.45" x2="-19.7" y2="151.58" gradientTransform="translate(866.57)" gradientUnits="userSpaceOnUse">
                          <stop offset="0" stop-color="gray" stop-opacity="0.25" />
                          <stop offset="0.54" stop-color="gray" stop-opacity="0.12" />
                          <stop offset="1" stop-color="gray" stop-opacity="0.1" />
                      	</linearGradient>
                      </defs>
                      <title>business plan</title>
                      <ellipse cx="502.68" cy="802.68" rx="430.73" ry="29.88" fill="#2d7533" opacity="0.1" />
                      <path d="M112,128.84c-26.84,31.42-33.63,71.25-34,109.44-.26,26.93,3.42,56.14,25.9,76,29.59,26.13,86.4,31.28,101.06,64.67,13,29.67-17.25,59.52-46.31,80.46s-62.43,46.58-57,77.76c3.44,19.91,22.31,35.54,41.13,48.66,35.78,25,76,46.87,121.34,57.51,82.26,19.28,171.11-.68,248.19-30.9,47.45-18.6,102.54-41.43,149.66-22.3,12.44,5.05,23,12.68,34.47,19,33.35,18.27,74.08,25,113.72,30.71,58.1,8.4,119.16,15.41,175.14.26s104.36-59.46,95.79-106.72c-8.08-44.52-59.52-73.54-100.51-103.95-14.46-10.73-29.18-24.95-25.58-40.56,2.86-12.38,16.32-21,28.32-29,63.16-42.34,109.58-100.79,130.92-164.88,10.08-30.24,13.72-65.08-8.77-90.58-18.14-20.57-49.23-30.45-78.8-38.58C971.8,50.75,915.56,38,857.85,34.56S740.52,37.68,689.29,59.45c-24.57,10.45-46.84,24.21-71.65,34.27-70.44,28.56-153.44,24.72-232,20.21-28.07-1.61-57.41-4.47-81.78-16.73-21-10.58-33-18.16-59-19.34C193.9,75.55,141.18,94.62,112,128.84Z" 
                            transform="translate(-77.94 -33.72)" fill="#2d7533" opacity="0.1" />
                      <polygon points="414.46 310.36 413.36 312.63 406.23 327.28 331.44 480.85 204.53 791.81 186.39 791.95 313.37 480.85 399.9 303.15 406.23 306.28 413.36 309.81 414.46 310.36" fill="#535461" />
                      <polygon points="637.12 791.95 622.19 791.81 495.27 480.85 422.45 331.31 413.36 312.63 412.25 310.36 413.36 309.81 422.45 305.31 426.82 303.15 512.05 480.85 637.12 791.95" fill="#535461" />
                      <rect x="406.23" y="261.38" width="16.23" height="530.57" fill="#535461" />
                      <path d="M490.43,207.69a20.67,20.67,0,0,0-20.65,20.65v7.38a20.66,20.66,0,1,0,41.31,0v-7.38A20.68,20.68,0,0,0,490.43,207.69Zm15.49,28a15.49,15.49,0,0,1-31,0v-7.38a15.49,15.49,0,1,1,31,0Z" 
														transform="translate(-77.94 -33.72)" fill="#535461" />
                      <polygon points="512.05 480.85 495.27 480.85 422.45 331.31 422.45 480.85 406.23 480.85 406.23 327.28 331.44 480.85 313.37 480.85 399.9 303.15 406.23 306.28 406.23 261.38 422.45 261.38 422.45 305.31 426.82 303.15 512.05 480.85" 
															 opacity="0.1" />
                      <path d="M511.09,229.08v6.64a20.66,20.66,0,1,1-41.31,0v-6.64h5.16v6.64a15.49,15.49,0,0,0,31,0v-6.64Z" transform="translate(-77.94 -33.72)" opacity="0.1" />
                      <rect x="100.45" y="196.84" width="624.09" height="281.8" fill="#535461" />
                      <rect x="111.52" y="205.69" width="600.48" height="256.72" fill="#fff" />
                      <g opacity="0.2"><rect x="170.82" y="233.6" width="28.39" height="12.93" fill="#2d7533" /></g>
                      <g opacity="0.2"><rect x="170.82" y="258.61" width="28.39" height="12.93" fill="#2d7533" /></g>
                			<g opacity="0.2"><rect x="170.82" y="283.61" width="28.39" height="12.93" fill="#2d7533" /></g>
                      <g opacity="0.2"><rect x="170.82" y="308.61" width="28.39" height="12.93" fill="#2d7533" /></g>
                  		<g opacity="0.2"><rect x="170.82" y="333.62" width="28.39" height="12.93" fill="#2d7533" /></g>
                      <g opacity="0.2"><rect x="170.82" y="358.62" width="28.39" height="12.93" fill="#2d7533" /></g>
                      <g opacity="0.2"><rect x="170.82" y="383.62" width="28.39" height="12.93" fill="#2d7533" /></g>
                      <g opacity="0.2"><rect x="170.82" y="408.62" width="28.39" height="12.93" fill="#2d7533" /></g>
                    	<g opacity="0.2"><rect x="224.27" y="421.56" width="28.39" height="12.93" fill="#2d7533" /></g>
                      <g opacity="0.2"><rect x="274.28" y="421.56" width="28.39" height="12.93" fill="#2d7533" /></g>
                      <g opacity="0.2"><rect x="324.28" y="421.56" width="28.39" height="12.93" fill="#2d7533" /></g>
                      <g opacity="0.2"><rect x="374.29" y="421.56" width="28.39" height="12.93" fill="#2d7533" /></g>
                      <g opacity="0.2"><rect x="424.29" y="421.56" width="28.39" height="12.93" fill="#2d7533" /></g>
                      <g opacity="0.2"><rect x="474.3" y="421.56" width="28.39" height="12.93" fill="#2d7533" /></g>
                      <g opacity="0.2"><rect x="524.3" y="421.56" width="28.39" height="12.93" fill="#2d7533" /></g>
                      <g opacity="0.2"><rect x="574.31" y="421.56" width="28.39" height="12.93" fill="#2d7533" /></g>
                      <g opacity="0.2"><rect x="624.31" y="421.56" width="28.39" height="12.93" fill="#2d7533" /></g>
                      <rect x="224.27" y="327.58" width="28.39" height="81.04" fill="#2d7533" />
                      <rect x="274.28" y="290.08" width="28.39" height="118.55" fill="#2d7533" />
                      <rect x="324.28" y="258.61" width="28.39" height="150.02" fill="#2d7533" />
                      <rect x="374.29" y="274.92" width="28.39" height="133.7" fill="#2d7533" />
                  		<rect x="424.29" y="246.54" width="28.39" height="162.09" fill="#2d7533" />
                      <g opacity="0.2"><rect x="474.3" y="308.61" width="28.39" height="100.01" fill="#2d7533" /></g>
                  		<g opacity="0.2"><rect x="524.3" y="308.61" width="28.39" height="100.01" fill="#2d7533" /></g>
                      <g opacity="0.2"><rect x="574.31" y="308.61" width="28.39" height="100.01" fill="#2d7533" /></g>
                      <g opacity="0.2"><rect x="624.31" y="308.61" width="28.39" height="100.01" fill="#2d7533" /></g>
                      <polygon points="621.05 308.39 377.95 323.35 377.95 328.09 626.23 318.24 621.05 308.39" fill="#535461" />
                      <path d="M986.81,440.87s12.72-20.92,9.34-53.74-15.61-85.94-15.61-85.94,5.31-29.76-23.49-33.94c0,0-17.9-3.33-30.7-11.38-4.76-3-8.81-6.63-11-11,0,0-.17.49-.5,1.39a15.87,15.87,0,0,1-.78-1.39s-.07.18-.18.5L909,237.75s-.67.71-1.8,1.88a50.88,50.88,0,0,1-5-9,26,26,0,0,0,3.57-1.14,7,7,0,0,0,2.91-1.86,7.38,7.38,0,0,0,1.32-3.29,40,40,0,0,0,.66-11.56c-.27-3-.88-6-.67-9.05.22-3.25,1.37-6.39,1.53-9.65.28-5.74-2.57-11.2-6.09-15.75-2.1-2.71-4.46-5.23-6.28-8.13-1.58-2.52-2.73-5.3-4.43-7.75-4-5.7-10.67-9.06-17.51-10.25s-13.88-.45-20.73.68c-6,1-12,2.45-18,2.8-5.24.3-9.51-1.47-14.31,2a13.84,13.84,0,0,0-5.58,10,5.29,5.29,0,0,0,.15,2,14.37,14.37,0,0,0,1,1.95c2.13,4.2-1.11,9.19-.69,13.88a9.27,9.27,0,0,0,8.2,8.08c-.19.4-.4.79-.58,1.2a41.48,41.48,0,0,0,33.87,58.07l1.86,1.43c4.2,3.25,8.92,7.14,13.47,11.37l-.09.07-.74-.42a39.84,39.84,0,0,1-4.36,3c-4.21,2.58-11,5.93-18.64,6.31,0,0-13.68,7.25-18.39,31.16-6.76,6.06-21.23,17-40.35,19.85-26.87,4-60,5.31-60,5.31s-.27.48-.65,1.36l-3.06-.56s0,.37-.13,1l-1.2-.54c-9.49-4.15-28.45-10.2-30.85,6.47-3.22,22.36,18.1,19.79,18.1,19.79a99.42,99.42,0,0,1,12.93-3.93l1.19-.23a6.62,6.62,0,0,0,.84,1.64h2.9a34.23,34.23,0,0,0,3.63,5.9l67.58-1.48s11.55-2.52,22.21-.92c-4.65,34.76-10.14,72.88-10.14,72.88S805.15,492.69,813.2,499a122.5,122.5,0,0,1,14.26-3.82,64.9,64.9,0,0,0,1.18,11.11L833.79,540s2,34.44,8.69,55l5.9,28.1,4.94,21.24,2.78,36.05a342.38,342.38,0,0,1,8.26,46.44c2.61,24.22,16.78,63.36,18.67,68.51-4.84,6.85-14.78,18.47-27.25,19.67-17.8,1.72-18.23,12.45-5.79,16.31s38.62,0,38.62,0l36.92-9.13c-1.11,6.81-1.69,12.19-.88,12.77,2.36,1.72,38.19,11,39.48-3.86q.15-1.84.27-3.57a75.59,75.59,0,0,0-3.75-28.1c-.29-.89-.55-1.79-.78-2.69a16.59,16.59,0,0,0,1.46-1.89s2.58-40.12,4.51-54.5c.15-1.15.25-2.55.3-4.13.89-17.24-5.4-62.59-5.4-62.59s-7.77-29.5-7.48-43.06a12.94,12.94,0,0,1,.57-3.32s0-.27-.1-.72c0-.19.09-.39.15-.57,0,0-3.94-27-3.39-43.06a33.31,33.31,0,0,1,1-7.1,46.65,46.65,0,0,0,.95-9.27c.5-11-.08-30-.88-47.82.09-.3.18-.6.25-.95a9.3,9.3,0,0,0-.49-4.2c-.06-1.15-.11-2.29-.17-3.42.33-1.13.6-2.33.84-3.57l.52,0,0,.07s33.62-1.61,41.35-10.62c0,0-7.81-24.27-12.14-44ZM841.93,365.38l-.53-.19c.85-3,1.86-6.49,3-10.15C843.43,359,842.59,362.6,841.93,365.38Zm34.12-99.49.15.14-.16-.09Zm42,520.52c-1.81-6.23-9-31.63-8.77-43.74a12.34,12.34,0,0,1,.55-3.1,23.16,23.16,0,0,0,1-6.77c.72-12.64-4.12-35.29-4.12-35.29s-10.83-30.55-10-54.81c0-.61.07-1.22.11-1.83.18-2.3.32-4.79.42-7.42v-.05c.41-9.37.32-20.65.05-31.17l-.06-.39c-.37-13.93-1.06-26.47-1.35-31.43,1,7.17,7.4,51.8,10.16,59.1,0,0,1.51,20.59,8.37,38l7.52,45.26s1.93,53.86,5.14,69.09c1.44,6.78,2.66,11.35,3.57,14.33-1.3,6.07-3.4,16.24-4.81,24.66C925,815.36,922.08,794.44,918.06,786.41Z"
                            transform="translate(-77.94 -33.72)" fill="url(#d33503b9-d00b-4906-a77e-d13cea74428d)" />
                      <path d="M885.9,787.8s-12.55,22.75-30.2,24.45-18.07,12.33-5.74,16.16,38.28,0,38.28,0l37-9.14s-4.47-36.58-10.42-38.49S885.9,787.8,885.9,787.8Z"
                            transform="translate(-77.94 -33.72)" fill="#4c4c78" />
                      <path d="M931,788.22s-9.36,42.1-7,43.81,37.85,10.84,39.13-3.83q.15-1.85.27-3.54a75.06,75.06,0,0,0-3.72-27.85c-1-3-1.7-6.21-1.44-8.59C958.83,782.27,931,788.22,931,788.22Z"
                            transform="translate(-77.94 -33.72)" fill="#4c4c78" />
                      <path d="M919.39,255.21s-28.71,70.52-23.6,47.87c3.38-15-18.47-34.93-33.58-46.64-7.69-6-13.63-9.81-13.63-9.81s53.9-62.84,50.08-35.73a40.83,40.83,0,0,0,2.94,21.88C907.55,246.92,919.39,255.21,919.39,255.21Z"
                            transform="translate(-77.94 -33.72)" fill="#ffb9b9" />
                      <path d="M736,355.39c-1.52-.39-4-.14-6.57.41a98.72,98.72,0,0,0-12.81,3.89s-21.13,2.55-17.94-19.61c2.37-16.52,21.16-10.52,30.57-6.42,3.2,1.41,5.32,2.59,5.32,2.59Z"
                      			transform="translate(-77.94 -33.72)" fill="#ffb9b9" />
                      <path d="M736,355.39c-1.52-.39-4-.14-6.57.41-2.3-5.8-.55-19.55-.18-22.14,3.2,1.41,5.32,2.59,5.32,2.59Z"
                            transform="translate(-77.94 -33.72)" opacity="0.1" />
                      <path d="M736.09,334.23l-5.53-1s-2.83,19,.87,24h6.36Z" transform="translate(-77.94 -33.72)" fill="#cbcdda" />
                      <path d="M847,368.9s-16.9-10.11-18.92,2.65-4.68,34.56-4.68,34.56l-4.68,27.75-6.06,55.6.85,9.46s18-6.06,22.22-3.93,7.66-23.39,7.66-23.39l7-26.37,1.06-55.92Z"
                            transform="translate(-77.94 -33.72)" fill="#4c4c78" />
                      <path d="M847,368.9s-16.9-10.11-18.92,2.65-4.68,34.56-4.68,34.56l-4.68,27.75-6.06,55.6.85,9.46s18-6.06,22.22-3.93,7.66-23.39,7.66-23.39l7-26.37,1.06-55.92Z"
                            transform="translate(-77.94 -33.72)" opacity="0.1" />
                      <path d="M837.89,303.4s-17.54,19.78-44.17,23.76-59.49,5.27-59.49,5.27-8.29,14.83,3.67,30.62l67-1.48s14.83-3.22,26.32,0Z"
                            transform="translate(-77.94 -33.72)" fill="#4c4c78" />
                      <path d="M837.89,303.4s-17.54,19.78-44.17,23.76-59.49,5.27-59.49,5.27-8.29,14.83,3.67,30.62l67-1.48s14.83-3.22,26.32,0Z"
                            transform="translate(-77.94 -33.72)" opacity="0.05" />
                      <path d="M692.29,384.58" transform="translate(-77.94 -33.72)" fill="none" stroke="blue" stroke-miterlimit="10" />
                      <path d="M898.76,232.17c-6.54,14-17.91,24.32-34.4,24.32-.73,0-1.44,0-2.15-.05-7.69-6-13.63-9.81-13.63-9.81s53.9-62.84,50.08-35.73C897.48,219.2,896.13,225.94,898.76,232.17Z"
                            transform="translate(-77.94 -33.72)" opacity="0.1" />
                      <path d="M905.44,214.12A41.09,41.09,0,1,1,864.36,173,41,41,0,0,1,905.44,214.12Z"
                            transform="translate(-77.94 -33.72)" fill="#ffb9b9" />
                      <path d="M930.55,465.22s-91.64,8.09-95-3.61,9.35-43.38,9.35-43.38L840.76,374l-.15-1.69s11.48-47.85,11.06-51.67c-.4-3.44,18.48-43.59,22.36-51.8.46-.95.7-1.47.7-1.47l.73.42.32.19,4.49,2.62L898,266.4l21.37-11.19,2,122.41Z"
                            transform="translate(-77.94 -33.72)" fill="#cbcdda" />
                      <path d="M882.92,268.85s-6.27-1.7-8.72,4.57a65,65,0,0,1-3.4,7.87l-2.44,14.56-4.47,23-3.3,101.75,1.49,18.07,8.19-14.56L871.76,329V317.17a85.64,85.64,0,0,1,6.82-29.7l1.14-2.67,7.12-9.15Z"
                            transform="translate(-77.94 -33.72)" opacity="0.1" />
                      <path d="M881.65,267.57s-6.28-1.7-8.72,4.57a64.48,64.48,0,0,1-3.41,7.87l-2.44,14.57-4.47,23-3.29,101.75,1.49,18.08L869,422.8l1.49-95.05V315.89a86.09,86.09,0,0,1,6.82-29.7l1.15-2.67,7.12-9.14Z"
                        		transform="translate(-77.94 -33.72)" fill="#4c4c78" />
                      <path d="M908.44,241.31s-21.69,23-29.35,25.73c0,0,3.83,17.44,7.66,20.84,0,0,22.76-23.21,26.79-25.09l3.38-8.27Z"
                            transform="translate(-77.94 -33.72)" opacity="0.1" />
                      <path d="M908.44,240s-21.69,23-29.35,25.73c0,0,3.83,17.44,7.66,20.84,0,0,22.76-23.21,26.79-25.09l3.38-8.26Z"
                            transform="translate(-77.94 -33.72)" fill="#cbcdda" />
                      <path d="M876,267.37l-.22.6-6.95,18.63L856.4,321.75s-.11.36-.33,1c-2.06,6.4-13.13,41.13-15.31,51.22l-.15-1.69s11.48-47.85,11.06-51.67c-.4-3.44,18.48-43.59,22.36-51.8.62-.42,1.1-.78,1.43-1.05Z"
                            transform="translate(-77.94 -33.72)" opacity="0.1" />
                      <path d="M874.73,267.36l-7.18,19.24-12.43,35.15s-.11.36-.33,1c-2.18,6.82-14.61,45.75-15.61,52.87-1.13,7.82-16.76,50.09-16.76,50.09l-8.93,73.19c-8-6.21,3.36-66,3.36-66s12.76-88.67,15.78-118.17,19.31-38.12,19.31-38.12c7.52-.38,14.3-3.7,18.47-6.25A39,39,0,0,0,874.73,267.36Z"
                            transform="translate(-77.94 -33.72)" fill="#4c4c78" />
                      <path d="M964.78,738.25c-1.91,14.25-4.46,54-4.46,54-8.93,13.39-28.71,6.16-28.71,6.16s-2.12-4-5.31-19.14-5.1-68.47-5.1-68.47L913.75,666c-6.8-17.23-8.29-37.64-8.29-37.64-3-7.87-10.21-59.54-10.21-59.54s3,46.35,1.07,70.81S906.09,697,906.09,697s6.6,30.84,3.19,40.41,8.51,49.11,8.51,49.11c-1,11.49-34.86,6.81-34.86,6.81S867,750.58,864.21,724.85a340,340,0,0,0-8.19-46l-2.76-35.73L848.36,622l-5.84-27.85c-6.6-20.41-8.61-54.54-8.61-54.54l-5.11-33.49c-3.34-16.56,1-36,3.88-46.17,1.25-4.41,2.25-7.1,2.25-7.1,2.93,2.08,19.71,4.52,28.39,6.5a49.76,49.76,0,0,0,14.5,1.16,323.1,323.1,0,0,0,64.79-11.88c1.43-.43,2.19-.68,2.19-.68l.45,3.83,1.06,9.12,1.89,16.19s5.74,86.33,2.34,98,2.34,51,2.34,51c-3.19,9.33,6.8,47.25,6.8,47.25S966.7,724,964.78,738.25Z"
                            transform="translate(-77.94 -33.72)" opacity="0.1" />
                      <path d="M964.78,737c-1.91,14.25-4.46,54-4.46,54-8.93,13.4-28.71,6.16-28.71,6.16s-2.12-4-5.31-19.13-5.1-68.48-5.1-68.48l-7.45-44.86C907,647.46,905.46,627,905.46,627c-3-7.87-10.21-59.54-10.21-59.54s3,46.35,1.07,70.81,9.77,57.41,9.77,57.41,6.6,30.84,3.19,40.41,8.51,49.12,8.51,49.12c-1,11.48-34.86,6.8-34.86,6.8S867,749.31,864.21,723.57a340,340,0,0,0-8.19-46l-2.76-35.72-4.9-21.05-5.84-27.85c-6.6-20.42-8.61-54.55-8.61-54.55l-5.11-33.49c-3.34-16.56,1-36,3.88-46.17,1.25-4.4,2.25-7.09,2.25-7.09,2.93,2.08,19.71,4.51,28.39,6.49a49.42,49.42,0,0,0,14.5,1.16,323.1,323.1,0,0,0,64.79-11.88l2.19-.67.45,3.82,1.06,9.13,1.89,16.19s5.74,86.32,2.34,98,2.34,51,2.34,51c-3.19,9.32,6.8,47.24,6.8,47.24S966.7,722.73,964.78,737Z"
                            transform="translate(-77.94 -33.72)" fill="#474463" />
                      <path d="M905.44,214.12A41,41,0,0,1,900,234.6c-6.4,1.13-13.21-.12-18-4.35-3.28-2.89-5.4-6.84-8.22-10.19a61.71,61.71,0,0,0-5.87-5.79,18.63,18.63,0,0,0-4.63-3.37,6.29,6.29,0,0,0-5.55-.06c-2.26,1.26-3,4.07-4.31,6.31a8.43,8.43,0,0,1-4.71,4.11,5,5,0,0,1-5.63-1.91c-1.39-2.39-.37-6.12-2.7-7.58a14.87,14.87,0,0,0-1.9-.78c-3-1.36-3.35-5.39-3.61-8.69-.13-1.62-.48-3.45-1.84-4.32s-3.15-.43-4.77-.4a6.19,6.19,0,0,1-1.43-.11,41.09,41.09,0,0,1,78.65,16.65Z"
                            transform="translate(-77.94 -33.72)" opacity="0.1" />
                      <path d="M824.31,160.68a13.72,13.72,0,0,0-5.53,9.94,5.12,5.12,0,0,0,.15,1.95,13.18,13.18,0,0,0,1,1.94c2.1,4.17-1.11,9.11-.7,13.76a9.15,9.15,0,0,0,9,8c1.62,0,3.4-.48,4.77.4s1.71,2.7,1.84,4.32c.26,3.3.59,7.33,3.6,8.69a16.81,16.81,0,0,1,1.9.78c2.34,1.46,1.32,5.2,2.71,7.58a5,5,0,0,0,5.63,1.91,8.4,8.4,0,0,0,4.7-4.1c1.29-2.25,2.06-5,4.32-6.31a6.26,6.26,0,0,1,5.55.05,18.67,18.67,0,0,1,4.63,3.38,60.54,60.54,0,0,1,5.87,5.79c2.82,3.34,4.94,7.29,8.22,10.18,6.18,5.43,15.64,6,23.26,2.87a7.06,7.06,0,0,0,2.89-1.84,7.34,7.34,0,0,0,1.31-3.27,39.65,39.65,0,0,0,.66-11.45c-.27-3-.88-6-.67-9,.21-3.22,1.36-6.33,1.52-9.55.28-5.7-2.55-11.11-6-15.62-2.08-2.69-4.42-5.18-6.22-8.06-1.57-2.5-2.71-5.25-4.39-7.67-3.94-5.65-10.58-9-17.36-10.17s-13.75-.45-20.54.68c-5.92,1-11.88,2.42-17.88,2.77C833.3,159,829.07,157.23,824.31,160.68Z"
                            transform="translate(-77.94 -33.72)" fill="#472727" />
                      <path d="M874.73,267.36l-7.18,19.24-12.43,35.15s-.11.36-.33,1l0,.05,15.64-52.46A39,39,0,0,0,874.73,267.36Z"
                            transform="translate(-77.94 -33.72)" opacity="0.1" />
                      <path d="M952.35,487.55s.74,23.28-5.53,29.13l-16.69-31.47,14-6.81Z"
                            transform="translate(-77.94 -33.72)" fill="#ffb9b9" />
                      <path d="M991.31,496.05c-7.66,8.93-41,10.53-41,10.53l-33-52s-7.81-5.42-22.48-29.83-14.19-43.21-13.37-57.25,10-54.39,10-54.39c1.43-9.08,22-66,22-66,2.16,4.31,6.18,7.91,10.88,10.88,12.7,8,30.43,11.28,30.43,11.28,28.56,4.15,23.29,33.65,23.29,33.65s.32,114.67-1.44,128.39S991.31,496.05,991.31,496.05Z"
                            transform="translate(-77.94 -33.72)" opacity="0.1" />
                      <polygon points="874.84 458.29 873.88 466.8 862.29 462.55 853.79 449.68 860.17 444.68 874.84 458.29" fill="#cbcdda" />
                      <path d="M952.37,459.05l-6.06.62-58.43,5.84a94.65,94.65,0,0,1-28.1-1.38l-27.1-5.42c1.25-4.4,2.25-7.09,2.25-7.09,2.93,2.08,19.71,4.51,28.39,6.49a49.42,49.42,0,0,0,14.5,1.16,323.1,323.1,0,0,0,64.79-11.88l2.64,3.15Z"
                            transform="translate(-77.94 -33.72)" opacity="0.1" />
                      <g opacity="0.1">
                        <path d="M835.54,451.94a5.3,5.3,0,0,1-.56-.32s0,.06-.06.15Z" transform="translate(-77.94 -33.72)" />
                        <path d="M959.73,672.12s-10-37.92-6.8-47.24c0,0-5.74-39.3-2.33-51s-2.35-98-2.35-98l-1.89-16.19-1.06-9.13-.44-3.82-2.2.67-1.36.4.17,1.48,1.06,9.12,1.89,16.19s5.74,86.33,2.35,98,2.33,51,2.33,51c-3.19,9.33,6.8,47.24,6.8,47.24s7,50.62,5.11,64.86-4.47,54-4.47,54c-6.52,9.79-18.83,8.57-25,7.2l.11.24s19.78,7.24,28.71-6.16c0,0,2.55-39.77,4.47-54S959.73,672.12,959.73,672.12Z"
                              transform="translate(-77.94 -33.72)" />
                        <path d="M909.34,736.13c3.4-9.57-3.19-40.41-3.19-40.41s-11.69-33-9.78-57.41c.8-10.19.75-24.17.41-37-2.71-16.55-5.31-35-5.31-35s3,46.35,1.08,70.8,9.77,57.42,9.77,57.42,6.6,30.83,3.19,40.4S914,784,914,784c-.85,9.2-22.7,8-31.37,7.2l.33.88s33.81,4.68,34.87-6.8C917.85,785.25,905.94,745.7,909.34,736.13Z"
                              transform="translate(-77.94 -33.72)" />
                      </g>
                      <path d="M992.58,496.05c-7.65,8.93-41,10.53-41,10.53l-33-52s-7.81-5.42-22.49-29.83-14.18-43.21-13.37-57.25,10-54.39,10-54.39c1.43-9.08,22-66,22-66,2.15,4.31,6.17,7.91,10.88,10.88,12.7,8,30.43,11.28,30.43,11.28,28.55,4.15,23.28,33.65,23.28,33.65s.32,114.67-1.44,128.39S992.58,496.05,992.58,496.05Z"
                            transform="translate(-77.94 -33.72)" fill="#4c4c78" />
                      <path d="M920.83,275.33,913.65,278l4.78,3.35-35.7,86.12c.83-14,10-54.39,10-54.39,1.43-9.08,22-66,22-66,2.15,4.31,6.17,7.91,10.88,10.88Z"
                            transform="translate(-77.94 -33.72)" opacity="0.1" />
                      <polygon points="851.5 395.03 888.02 385.62 892.81 400.45 855.49 409.55 851.5 395.03" opacity="0.1" />
                      <path d="M950.33,281.39S933.74,297,940,331.79s16.27,72.56,16.27,72.56l-27,74.8s18.82,19.62,28.07,22l26.95-59.81s12.6-20.73,9.25-53.26-15.47-85.17-15.47-85.17S978.08,270.87,950.33,281.39Z"
                            transform="translate(-77.94 -33.72)" opacity="0.1" />
                      <path d="M951.6,281.39S935,297,941.24,331.79s16.26,72.56,16.26,72.56l-27,74.8s18.82,19.62,28.07,22l27-59.81s12.6-20.73,9.25-53.26-15.47-85.17-15.47-85.17S979.35,270.87,951.6,281.39Z"
                            transform="translate(-77.94 -33.72)" fill="#4c4c78" />
                      <path d="M931.4,480.74s21.05,29.14,19.46,36.9-7.76,3.61-7.76,3.61l-8.29-11.37-7.45-21.27S928.09,479.43,931.4,480.74Z"
                            transform="translate(-77.94 -33.72)" opacity="0.1" />
                      <path d="M928.85,480.74s21,29.14,19.46,36.9-7.76,3.61-7.76,3.61l-8.3-11.37-7.44-21.27S925.54,479.43,928.85,480.74Z"
                          	transform="translate(-77.94 -33.72)" opacity="0.1" />
                      <path d="M930.13,480.74s21,29.14,19.45,36.9-7.76,3.61-7.76,3.61l-8.29-11.37-7.44-21.27S926.81,479.43,930.13,480.74Z"
                            transform="translate(-77.94 -33.72)" fill="#474463" />
                    </svg>
                  </div>
                </div>
                <div id="proposed-table-div" class="dashboard-table px-0 mx-0 d-none flex-column" id="proposals-table-holder">
                  <!--<div class="d-flex justify-content-center align-items-center p-1 mt-2">
                    <span>Proposal History</span>
                  </div>-->
                  <div class="table-responsive pt-2 pb-2">
                    <table class="table" id="proposals-table" width="100%">
                      <thead>
                        <tr>
                          <th>Validator</th>
                          <th>Date</th>
                          <th style="min-width:100px;"><span data-toggle="tooltip" data-placement="top" title="Proposed/Missed/Orphaned">P / M / O</span></th>
                        </tr>
                      </thead>
                    	<tbody></tbody>
                    </table>
                  </div>
                </div>
              </div>     
            </div>
          </div>
        </div>
        <div class="col-lg-4 px-lg-2 d-flex align-items-center my-2">
          <div class="card h-100 py-3 px-0 card-body">
            <div class="d-flex justify-content-center align-items-center border-bottom">
              <span class="h4">History <i class="fas fa-male fa-sm mr-1"></i><span id="dash-validator-history-index" style="font-size:24px;"></span></span>
            </div>
            <div id="dash-validator-history-index-div" class="justify-content-around align-items-center p-2 d-none validator-history-index" style="height:53px;">
            <div class="mx-2">
              <span id="blockCount" data-toggle="tooltip" title="Proposal Assignments"><i class="fas fa-cubes poin pr-1"></i><span></span></span>
            </div>
            <div class="mx-2">
              <span id="attestationCount" data-toggle="tooltip" title="Attestation Assignments"><i class="fas fa-file-signature pr-1"></i><span></span></span>
            </div>
            <div id="slashingsCountDiv" class="mx-2 d-none">
              <span id="slashingsCount" data-toggle="tooltip" title="Other validators slashed"><i class="fas fa-user-slash pr-1"></i><span></span></span>
            </div>
            <div id="effectiveness" class="mx-2"></div>   
          </div>
          <div id="dash-validator-history-art" class="d-flex align-items-center justify-content-center flex-column pt-4">
            <svg style="width:80%;height:auto;" id="f795efda-d52b-464f-8ed0-c83c27181fc6" data-name="Layer 1" xmlns="http://www.w3.org/2000/svg" xmlns:xlink="http://www.w3.org/1999/xlink" viewBox="0 0 754 750.35999">
              <defs>
                <linearGradient id="b13d5aa8-7d59-4aa5-8b0c-a1087af90b05" x1="632.9307" y1="457.00246" x2="719.74066" y2="457.00246" gradientUnits="userSpaceOnUse">
                  <stop offset="0" stop-color="#fff" />
                  <stop offset="1" stop-color="#fff" stop-opacity="0.3" />
                </linearGradient>
                <linearGradient id="b216fe78-eea0-4fe3-b1f5-9d415c27bb0d" x1="578.9307" y1="243.00246" x2="665.74066" y2="243.00246" xlink:href="#b13d5aa8-7d59-4aa5-8b0c-a1087af90b05" />
              </defs>
              <path d="M977,451.82A376.64732,376.64732,0,0,1,655.41,824.77H553.3c-.16.13995-5.82.41-5.82.41-.94995-.13-1.91-.27-2.86-.41q-10.905-1.605-21.61-3.83a372.65332,372.65332,0,0,1-81.03-26.75c-.27-.12-.53-.25-.8-.37a371.02329,371.02329,0,0,1-41.87-22.81c-.34-.21-.67-.42-1-.63-.57-.36-1.13-.71-1.69-1.08-.18-.11-.36-.22-.54-.34A376.057,376.057,0,0,1,361.41,743.72c-.54-.43-1.07995-.88-1.62-1.32q-3.255-2.7-6.45-5.46c-.02-.01-.03-.03-.05-.04A380.6518,380.6518,0,0,1,322.32,706.82c-.03-.04-.07-.07-.1-.11a376.23856,376.23856,0,0,1-88.33-164.6c-.12-.44-.22-.87-.33-1.31A378.13889,378.13889,0,0,1,223,451.82c0-208.21,168.79-377,377-377S977,243.61,977,451.82Z"
                    transform="translate(-223 -74.82001)" fill="#3f3d56" />
              <path d="M634.85347,507.4362,667.824,468.83765l32.97058-38.59855L719.407,408.4496c1.02981-1.2056-.55938-3.08643-1.58915-1.88088l-32.97058,38.59855-32.97057,38.59855-18.61242,21.78951c-1.02981,1.2056.55938,3.08642,1.58915,1.88087Z"
                    transform="translate(-223 -74.82001)" opacity="0.8" fill="url(#b13d5aa8-7d59-4aa5-8b0c-a1087af90b05)" />
              <rect x="386.81" y="336.40997" width="34.09998" height="413.54004" fill="#2f2e41" />
              <polygon points="409.95 488.23 409.88 500.61 409.05 650.87 408.95 668.78 408.73 709.14 408.51 749.95 406.31 749.95 406.53 709.14 406.74 671.44 406.85 650.5 407.68 500.64 407.75 488.22 409.95 488.23" 
											 fill="#ee7112" />
              <path d="M650.03085,416.72983h-46.204c-.67058-7.23824.99769-14.528,5.2942-21.87563l1.30636-8.927h31.90275l1.50484,8.814C648.30517,400.69674,650.037,408.21681,650.03085,416.72983Z"
                    transform="translate(-223 -74.82001)" fill="#2f2e41" />
              <path d="M643.31814,387.02727H610.39625a2.20019,2.20019,0,0,1-2.13943-2.71366l5.54447-23.102a2.2002,2.2002,0,0,1,2.13944-1.68672h21.83293a2.2002,2.2002,0,0,1,2.13944,1.68672l5.54448,23.102A2.2002,2.2002,0,0,1,643.31814,387.02727Z"
                    transform="translate(-223 -74.82001)" fill="#2f2e41" />
              <path d="M626.86,347.97a11.56351,11.56351,0,0,0-11.55,11.56v11.55h23.1V359.53A11.56351,11.56351,0,0,0,626.86,347.97Z" transform="translate(-223 -74.82001)" fill="#2f2e41" />
              <polygon points="391.051 622.109 312.765 723.714 323.592 726.213 384.388 647.927 391.051 647.927 391.051 622.109" fill="#2f2e41" />
              <polygon points="419.831 622.109 498.117 723.714 487.29 726.213 426.494 647.927 419.831 647.927 419.831 622.109" fill="#2f2e41" />
              <path d="M872.38,320.07v392.4a378.72351,378.72351,0,0,1-82.45,65.08V320.07Z" transform="translate(-223 -74.82001)" fill="#2f2e41" />
            	<rect x="634.38665" y="295.22386" width="54.13388" height="54.13388" fill="#2f2e41" />
              <rect x="601.90632" y="114.5" width="12.49243" height="141.58091" fill="#2f2e41" />
              <g opacity="0.4">
                <path d="M796.93,320.07h-7V777.55q3.52736-2.06131,7-4.20514Z" transform="translate(-223 -74.82001)" fill="#e6e6e6" />
                <rect x="601.90631" y="114.5" width="7" height="130.75" fill="#e6e6e6" />
              </g>
              <rect x="583.16767" y="309.79837" width="44.97276" height="24.98487" fill="#ee7112" />
              <circle cx="146.93326" cy="244.84668" r="66.1926" fill="#e6e6e6" />
              <circle cx="140.42251" cy="199.27145" r="7.59587" fill="#cbcbcb" />
              <circle cx="153.44401" cy="275.23017" r="7.59587" fill="#cbcbcb" />
              <circle cx="182.74237" cy="232.91031" r="5.42562" fill="#cbcbcb" />
              <circle cx="120.89027" cy="250.27231" r="17.36199" fill="#cbcbcb" />
              <circle cx="252.0149" cy="349.21276" r="3.57649" fill="#ee7112" />
              <polygon points="283.012 401.093 281.227 402.866 279.454 401.081 278.264 402.263 280.037 404.048 278.252 405.821 279.434 407.011 281.219 405.238 282.992 407.023 284.182 405.841 282.409 404.056 284.194 402.283 283.012 401.093" 
											 fill="#e6e6e6" />
              <polygon points="297.318 297.375 295.533 299.148 293.76 297.363 292.57 298.545 294.343 300.33 292.558 302.103 293.74 303.293 295.525 301.52 297.298 303.305 298.488 302.123 296.715 300.338 298.5 298.565 297.318 297.375" fill="#e6e6e6" />
              <path d="M565.279,175.37584c-3.862,2.5732-7.81471-3.55124-3.87846-6.01018C565.26232,166.79262,569.215,172.91706,565.279,175.37584Z" transform="translate(-223 -74.82001)" fill="#e6e6e6" />
              <polygon points="118.557 366.728 116.1 366.189 116.638 363.731 115 363.372 114.461 365.83 112.004 365.292 111.645 366.93 114.102 367.469 113.564 369.926 115.202 370.285 115.741 367.827 118.198 368.366 118.557 366.728" fill="#e6e6e6" />
              <polygon points="494.557 71.728 492.1 71.189 492.638 68.731 491 68.372 490.461 70.83 488.004 70.292 487.645 71.93 490.102 72.469 489.564 74.926 491.202 75.285 491.741 72.827 494.198 73.366 494.557 71.728" fill="#e6e6e6" />
              <polygon points="686.557 230.728 684.1 230.189 684.638 227.731 683 227.372 682.461 229.83 680.004 229.292 679.645 230.93 682.102 231.469 681.564 233.926 683.202 234.285 683.741 231.827 686.198 232.366 686.557 230.728" 
											 fill="#e6e6e6" />
              <polygon points="222.46 110.506 220.003 109.967 220.541 107.51 218.903 107.151 218.364 109.608 215.906 109.07 215.547 110.708 218.005 111.247 217.467 113.705 219.105 114.063 219.644 111.606 222.101 112.144 222.46 110.506" 
										   fill="#e6e6e6" />
              <circle cx="455.33966" cy="188.55082" r="3.57649" fill="#ee7112" />
              <polygon points="428.557 242.728 426.1 242.189 426.638 239.731 425 239.372 424.461 241.83 422.004 241.292 421.645 242.93 424.102 243.469 423.564 245.926 425.202 246.285 425.741 243.827 428.198 244.366 428.557 242.728" 
											 fill="#e6e6e6" />
              <polygon points="523.46 198.506 521.003 197.967 521.541 195.51 519.903 195.151 519.364 197.608 516.906 197.07 516.547 198.708 519.005 199.247 518.467 201.705 520.105 202.063 520.644 199.606 523.101 200.144 523.46 198.506" 
									     fill="#e6e6e6" />
              <path d="M580.85347,293.4362,613.824,254.83765l32.97058-38.59855L665.407,194.4496c1.02981-1.2056-.55938-3.08643-1.58915-1.88088l-32.97058,38.59855-32.97057,38.59855-18.61242,21.78951c-1.02981,1.2056.55938,3.08642,1.58915,1.88087Z"
                    transform="translate(-223 -74.82001)" opacity="0.8" fill="url(#b216fe78-eea0-4fe3-b1f5-9d415c27bb0d)" />
              <rect x="385.49365" y="646.9693" width="6" height="102.02313" fill="#e6e6e6" />
              <path d="M628.54,347.42a11.57294,11.57294,0,0,0-8.55,11.15v.1a2.21112,2.21112,0,0,0-1.51,1.58l-5.54,23.11a2.18494,2.18494,0,0,0,2.01,2.69l-.04.27-.15,1-2.26,7c-4.29,7.34-4.66,14.21-3.99,21.45h5.98V696.28l-78.04,101.3L542.19,798.9l-.91,1.18006-10.83-2.5,78.04-101.3V415.77l-4.99-.45c-.67-7.24.71-13.66,5-21l.26-7,.15-1,.04-.27a2.18494,2.18494,0,0,1-2.01-2.69l5.54-23.11a2.21112,2.21112,0,0,1,1.51-1.58v-.1a11.56351,11.56351,0,0,1,11.55-11.56A11.4326,11.4326,0,0,1,628.54,347.42Z"
                    transform="translate(-223 -74.82001)" fill="#e6e6e6" />
              <polygon points="431.177 646.969 425.594 646.969 425.594 647.506 485.974 725.255 491.062 724.081 431.177 646.969" fill="#e6e6e6" />
              <path d="M737.88,783.96v18.85a374.5016,374.5016,0,0,1-82.47,21.96h-123c-3.15-.57-6.29-1.18005-9.4-1.83V783.96Z" transform="translate(-223 -74.82001)" fill="#2f2e41" />
              <path d="M632.05,725.69c-.7-.12-1.44-.24-2.2-.37-4.47-.72-9.86-1.54-16.04-2.39q-.63-.09-1.29-.18c-5.1-.69-10.71-1.39-16.76-2.08-33.17-3.73-79.5-6.72-126.78-2.61,1.17-4.7,2.25-9.4,3.27-14.08l-45.28,7.01L475.83,686.14a692.68108,692.68108,0,0,0,9.48-77.18l-24.46,3.78,25.01-12.72c1.79-32.03.95-53.35.95-53.35S405,589.2,339.58,654.2c-2.4-8.46-5.03-16.81-7.83-25.01l-35.14,29.4,28.97-46.52A689.19984,689.19984,0,0,0,293.8,541.1l-18.98,15.88,14.84-23.82c-15.02-28.35-26.76-46.17-26.76-46.17s-13.39,21.94-29.34,55.81a376.3031,376.3031,0,0,0,88.76,166.02,380.10848,380.10848,0,0,0,31.02,30.12q3.19491,2.76,6.45,5.46A377.473,377.473,0,0,0,396.08,770.96c.74.48,1.48.95,2.23,1.42a375.11665,375.11665,0,0,0,124.7,50.56c3.11.65,6.25,1.26,9.4,1.83.77.13995,1.54.28,2.31.41h12.76s5.66-.27,5.82-.41c15.85-13.87006,30.22-27.89,42.61-40.81,2.82-2.93,5.53-5.81006,8.14-8.61l-21.38-12.47,27.44,5.88c1.26-1.39,2.5-2.76,3.7-4.1,6.16-6.88,11.5-13.11,15.93-18.4.76-.92,1.5-1.8,2.21-2.66,8.07-9.74,12.51-15.68,12.51-15.68S640,727.01,632.05,725.69Z"
                    transform="translate(-223 -74.82001)" fill="#2f2e41" />
              <path d="M608.49,415.77h-5.98c-.67-7.24,1-14.53,5.29-21.87006l.96-6.57995.15-1h6l-.15,1L613.8,393.9c-4.29,7.34-5.96,14.63-5.29,21.87006h5.98" transform="translate(-223 -74.82001)" fill="#ee7112" />
              <rect x="385.48999" y="427.5" width="6" height="73" fill="#ee7112" />
              <circle cx="606.5" cy="114.5" r="11" fill="#ee7112" />
            </svg>
            <span id="dash-validator-history-info" class="d-none p-3">
              Watch your <a class="text-primary" class="nav-link" id="validators-tab" data-toggle="tab" href="#validators-table" role="tab" aria-controls="validators" aria-selected="false" onclick='toggleFirstrow()'>validator</a> history right in the dashboard
            </span>
          </div>
          <div class="table-responsive px-0 py-0 history-table">
            <table style="margin-top:0px !important;" class="table d-none" id="dash-validator-history-table" width="100%">
              <thead>
                <tr>
                  <th>Epoch</th>
                  <!-- <th>Slot</th> -->
                  <th>Balance Change</th>
                  <th data-toggle="tooltip" title="Attestation and block proposal status for a given epoch">Att. & Prop.</th>
                </tr>
              </thead>
              <tbody></tbody>
            </table>
          </div>
        </div>
      </div>
    </div>
  </div>
{{end}}
{{end}}<|MERGE_RESOLUTION|>--- conflicted
+++ resolved
@@ -188,15 +188,9 @@
           <div class="card d-flex flex-column justify-content-center h-100 py-3 px-3 card-body">
             <div class="multiselect-container" class="row border-bottom p-3">
               <span style="display:flex;justify-content:flex-end;font-size:.9rem;padding:.1rem 0;">
-<<<<<<< HEAD
-                <a href="/rewards" data-toggle="tooltip" title="Open in reward history" style="visibility:hidden;" id="rewards-button" class="btn btn-primary btn-sm m-1">
-                  <i class="far fa-money-bill-alt" style="width:18px;"></i>
-                </a>
-=======
                 <button data-toggle="tooltip" title="Open in reward history" style="visibility:hidden;" id="rewards-button" class="btn btn-primary btn-sm m-1">
                   <i class="far fa-money-bill-alt" style="width:18px;"></i>
                 </button>
->>>>>>> 1aedc2ea
                 <button data-toggle="tooltip" title="Save all to Watchlist" style="visibility:hidden;" id="bookmark-button" type="button" class="btn btn-primary btn-sm m-1">
                   <i class="far fa-bookmark" style="width:18px;"></i>
                 </button>
