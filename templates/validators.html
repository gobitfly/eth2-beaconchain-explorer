{{ define "js"}}
    <script type="text/javascript" src="https://cdn.datatables.net/v/bs4/dt-1.10.20/datatables.min.js"></script>
    <script>
        $(document).ready(function () {
            $('#pending').DataTable({
                "processing": true,
                "serverSide": true,
                "ordering": true,
<<<<<<< HEAD
                "searching": false,
=======
                "searching": true,
>>>>>>> 770d4b32
                "ajax": "/validators/data/pending",
                "pagingType": "full",
                "columnDefs": [{
                    "targets": 0,
                    "data": "0",
                    "render": function (data, type, row, meta) {
                        return '<a href="/validator/' + data + '">0x' + data.substr(0, 8) + '...</a>';
                    }
                }, {
                    "targets": 1,
                    "data": "1",
                    "render": function (data, type, row, meta) {
                        return '<a href="/validator/' + data + '">' + data + '</a>';
                    }
                }]
            });
            $('#active').DataTable({
                "processing": true,
                "serverSide": true,
                "ordering": true,
                "searching": true,
                "ajax": "/validators/data/active",
                "pagingType": "full",
                "columnDefs": [{
                    "targets": 0,
                    "data": "0",
                    "render": function (data, type, row, meta) {
                        return '<a href="/validator/' + data + '">0x' + data.substr(0, 8) + '...</a>';
                    }
                }, {
                    "targets": 1,
                    "data": "1",
                    "render": function (data, type, row, meta) {
                        return '<a href="/validator/' + data + '">' + data + '</a>';
                    }
                }]
            });
            $('#ejected').DataTable({
                "processing": true,
                "serverSide": true,
                "ordering": true,
                "searching": true,
                "ajax": "/validators/data/ejected",
                "pagingType": "full",
                "columnDefs": [{
                    "targets": 0,
                    "data": "0",
                    "render": function (data, type, row, meta) {
                        return '<a href="/validator/' + data + '">0x' + data.substr(0, 8) + '...</a>';
                    }
                }, {
                    "targets": 1,
                    "data": "1",
                    "render": function (data, type, row, meta) {
                        return '<a href="/validator/' + data + '">' + data + '</a>';
                    }
                }]
            });
        });
    </script>
{{end}}

{{ define "css"}}
    <link rel="stylesheet" type="text/css" href="https://cdn.datatables.net/v/bs4/dt-1.10.20/datatables.min.css"/>
{{end}}

{{ define "content"}}
    <div class="mb-3">
        <div class="d-md-flex py-2 justify-content-md-between">
            <h1 class="h4 mb-1 mb-md-0"><i class="fas fa-thumbs-up"></i> Validators</h1>
            <nav aria-label="breadcrumb">
                <ol class="breadcrumb font-size-1 mb-0" style="padding:0; background-color:transparent;">
                    <li class="breadcrumb-item"><a href="/" title="Home">Home</a></li>
                    <li class="breadcrumb-item active" aria-current="page">Validators</li>
                </ol>
            </nav>
        </div>
    </div>
    <div class="card">
        <div class="card-body">
            <h5 class="text-center">Found {{.PendingCount}} pending, {{.ActiveCount}} active and {{.EjectedCount}}
                ejected
                validators</h5>
            {{if gt .PendingCount 0}}
                <h4>Pending activation</h4>
                <div class="table-responsive col-sm-12">
                    <table class="table table-sm" id="pending">
                        <thead>
                        <tr>
                            <th>Public Key</th>
                            <th>Index</th>
                            <th>Current Balance</th>
                            <th>Effective Balance</th>
                            <th>Slashed</th>
                            <th>Activation Eligibility Epoch</th>
                        </tr>
                        </thead>
                        <tbody>
                        </tbody>
                    </table>
                </div>
                <div class="row">
                    <div class="col-md-8 offset-md-2">
                        <hr>
                    </div>
                </div>
            {{end}}
            <div class="table-responsive col-sm-12">
                <h4>Active</h4>
                <table class="table table-sm" id="active">
                    <thead>
                    <tr>
                        <th>Public Key</th>
                        <th>Index</th>
                        <th>Current Balance</th>
                        <th>Effective Balance</th>
                        <th>Slashed</th>
                        <th>Activation Eligibility Epoch</th>
                        <th>Activation Epoch</th>
                    </tr>
                    </thead>
                    <tbody>
                    </tbody>
                </table>
            </div>
            <div class="row">
                <div class="col-md-8 offset-md-2">
                    <hr>
                </div>
            </div>
            <div class="table-responsive col-sm-12">
                <h4>Ejected</h4>
                <table class="table table-sm" id="ejected">
                    <thead>
                    <tr>
                        <th>Public Key</th>
                        <th>Index</th>
                        <th>Current Balance</th>
                        <th>Effective Balance</th>
                        <th>Slashed</th>
                        <th>Activation Eligibility Epoch</th>
                        <th>Activation Epoch</th>
                        <th>Exit Epoch</th>
                        <th>Withdrawable Epoch</th>
                    </tr>
                    </thead>
                    <tbody>
                    </tbody>
                </table>
            </div>
        </div>
    </div>
{{end}}<|MERGE_RESOLUTION|>--- conflicted
+++ resolved
@@ -1,166 +1,162 @@
 {{ define "js"}}
-    <script type="text/javascript" src="https://cdn.datatables.net/v/bs4/dt-1.10.20/datatables.min.js"></script>
-    <script>
-        $(document).ready(function () {
-            $('#pending').DataTable({
-                "processing": true,
-                "serverSide": true,
-                "ordering": true,
-<<<<<<< HEAD
-                "searching": false,
-=======
-                "searching": true,
->>>>>>> 770d4b32
-                "ajax": "/validators/data/pending",
-                "pagingType": "full",
-                "columnDefs": [{
-                    "targets": 0,
-                    "data": "0",
-                    "render": function (data, type, row, meta) {
-                        return '<a href="/validator/' + data + '">0x' + data.substr(0, 8) + '...</a>';
-                    }
-                }, {
-                    "targets": 1,
-                    "data": "1",
-                    "render": function (data, type, row, meta) {
-                        return '<a href="/validator/' + data + '">' + data + '</a>';
-                    }
-                }]
-            });
-            $('#active').DataTable({
-                "processing": true,
-                "serverSide": true,
-                "ordering": true,
-                "searching": true,
-                "ajax": "/validators/data/active",
-                "pagingType": "full",
-                "columnDefs": [{
-                    "targets": 0,
-                    "data": "0",
-                    "render": function (data, type, row, meta) {
-                        return '<a href="/validator/' + data + '">0x' + data.substr(0, 8) + '...</a>';
-                    }
-                }, {
-                    "targets": 1,
-                    "data": "1",
-                    "render": function (data, type, row, meta) {
-                        return '<a href="/validator/' + data + '">' + data + '</a>';
-                    }
-                }]
-            });
-            $('#ejected').DataTable({
-                "processing": true,
-                "serverSide": true,
-                "ordering": true,
-                "searching": true,
-                "ajax": "/validators/data/ejected",
-                "pagingType": "full",
-                "columnDefs": [{
-                    "targets": 0,
-                    "data": "0",
-                    "render": function (data, type, row, meta) {
-                        return '<a href="/validator/' + data + '">0x' + data.substr(0, 8) + '...</a>';
-                    }
-                }, {
-                    "targets": 1,
-                    "data": "1",
-                    "render": function (data, type, row, meta) {
-                        return '<a href="/validator/' + data + '">' + data + '</a>';
-                    }
-                }]
-            });
-        });
-    </script>
-{{end}}
-
-{{ define "css"}}
-    <link rel="stylesheet" type="text/css" href="https://cdn.datatables.net/v/bs4/dt-1.10.20/datatables.min.css"/>
-{{end}}
-
-{{ define "content"}}
-    <div class="mb-3">
-        <div class="d-md-flex py-2 justify-content-md-between">
-            <h1 class="h4 mb-1 mb-md-0"><i class="fas fa-thumbs-up"></i> Validators</h1>
-            <nav aria-label="breadcrumb">
-                <ol class="breadcrumb font-size-1 mb-0" style="padding:0; background-color:transparent;">
-                    <li class="breadcrumb-item"><a href="/" title="Home">Home</a></li>
-                    <li class="breadcrumb-item active" aria-current="page">Validators</li>
-                </ol>
-            </nav>
-        </div>
+<script type="text/javascript" src="https://cdn.datatables.net/v/bs4/dt-1.10.20/datatables.min.js"></script>
+<script>
+  $(document).ready(function() {
+    $('#pending').DataTable({
+      processing: true,
+      serverSide: true,
+      ordering: true,
+      searching: true,
+      ajax: '/validators/data/pending',
+      pagingType: 'full',
+      columnDefs: [
+        {
+          targets: 0,
+          data: '0',
+          render: function(data, type, row, meta) {
+            return '<a href="/validator/' + data + '">0x' + data.substr(0, 8) + '...</a>'
+          }
+        },
+        {
+          targets: 1,
+          data: '1',
+          render: function(data, type, row, meta) {
+            return '<a href="/validator/' + data + '">' + data + '</a>'
+          }
+        }
+      ]
+    })
+    $('#active').DataTable({
+      processing: true,
+      serverSide: true,
+      ordering: true,
+      searching: true,
+      ajax: '/validators/data/active',
+      pagingType: 'full',
+      columnDefs: [
+        {
+          targets: 0,
+          data: '0',
+          render: function(data, type, row, meta) {
+            return '<a href="/validator/' + data + '">0x' + data.substr(0, 8) + '...</a>'
+          }
+        },
+        {
+          targets: 1,
+          data: '1',
+          render: function(data, type, row, meta) {
+            return '<a href="/validator/' + data + '">' + data + '</a>'
+          }
+        }
+      ]
+    })
+    $('#ejected').DataTable({
+      processing: true,
+      serverSide: true,
+      ordering: true,
+      searching: true,
+      ajax: '/validators/data/ejected',
+      pagingType: 'full',
+      columnDefs: [
+        {
+          targets: 0,
+          data: '0',
+          render: function(data, type, row, meta) {
+            return '<a href="/validator/' + data + '">0x' + data.substr(0, 8) + '...</a>'
+          }
+        },
+        {
+          targets: 1,
+          data: '1',
+          render: function(data, type, row, meta) {
+            return '<a href="/validator/' + data + '">' + data + '</a>'
+          }
+        }
+      ]
+    })
+  })
+</script>
+{{end}} {{ define "css"}}
+<link rel="stylesheet" type="text/css" href="https://cdn.datatables.net/v/bs4/dt-1.10.20/datatables.min.css" />
+{{end}} {{ define "content"}}
+<div class="mb-3">
+  <div class="d-md-flex py-2 justify-content-md-between">
+    <h1 class="h4 mb-1 mb-md-0"><i class="fas fa-thumbs-up"></i> Validators</h1>
+    <nav aria-label="breadcrumb">
+      <ol class="breadcrumb font-size-1 mb-0" style="padding:0; background-color:transparent;">
+        <li class="breadcrumb-item"><a href="/" title="Home">Home</a></li>
+        <li class="breadcrumb-item active" aria-current="page">Validators</li>
+      </ol>
+    </nav>
+  </div>
+</div>
+<div class="card">
+  <div class="card-body">
+    <h5 class="text-center">Found {{.PendingCount}} pending, {{.ActiveCount}} active and {{.EjectedCount}} ejected validators</h5>
+    {{if gt .PendingCount 0}}
+    <h4>Pending activation</h4>
+    <div class="table-responsive col-sm-12">
+      <table class="table table-sm" id="pending">
+        <thead>
+          <tr>
+            <th>Public Key</th>
+            <th>Index</th>
+            <th>Current Balance</th>
+            <th>Effective Balance</th>
+            <th>Slashed</th>
+            <th>Activation Eligibility Epoch</th>
+          </tr>
+        </thead>
+        <tbody> </tbody>
+      </table>
     </div>
-    <div class="card">
-        <div class="card-body">
-            <h5 class="text-center">Found {{.PendingCount}} pending, {{.ActiveCount}} active and {{.EjectedCount}}
-                ejected
-                validators</h5>
-            {{if gt .PendingCount 0}}
-                <h4>Pending activation</h4>
-                <div class="table-responsive col-sm-12">
-                    <table class="table table-sm" id="pending">
-                        <thead>
-                        <tr>
-                            <th>Public Key</th>
-                            <th>Index</th>
-                            <th>Current Balance</th>
-                            <th>Effective Balance</th>
-                            <th>Slashed</th>
-                            <th>Activation Eligibility Epoch</th>
-                        </tr>
-                        </thead>
-                        <tbody>
-                        </tbody>
-                    </table>
-                </div>
-                <div class="row">
-                    <div class="col-md-8 offset-md-2">
-                        <hr>
-                    </div>
-                </div>
-            {{end}}
-            <div class="table-responsive col-sm-12">
-                <h4>Active</h4>
-                <table class="table table-sm" id="active">
-                    <thead>
-                    <tr>
-                        <th>Public Key</th>
-                        <th>Index</th>
-                        <th>Current Balance</th>
-                        <th>Effective Balance</th>
-                        <th>Slashed</th>
-                        <th>Activation Eligibility Epoch</th>
-                        <th>Activation Epoch</th>
-                    </tr>
-                    </thead>
-                    <tbody>
-                    </tbody>
-                </table>
-            </div>
-            <div class="row">
-                <div class="col-md-8 offset-md-2">
-                    <hr>
-                </div>
-            </div>
-            <div class="table-responsive col-sm-12">
-                <h4>Ejected</h4>
-                <table class="table table-sm" id="ejected">
-                    <thead>
-                    <tr>
-                        <th>Public Key</th>
-                        <th>Index</th>
-                        <th>Current Balance</th>
-                        <th>Effective Balance</th>
-                        <th>Slashed</th>
-                        <th>Activation Eligibility Epoch</th>
-                        <th>Activation Epoch</th>
-                        <th>Exit Epoch</th>
-                        <th>Withdrawable Epoch</th>
-                    </tr>
-                    </thead>
-                    <tbody>
-                    </tbody>
-                </table>
-            </div>
-        </div>
+    <div class="row">
+      <div class="col-md-8 offset-md-2">
+        <hr />
+      </div>
     </div>
+    {{end}}
+    <div class="table-responsive col-sm-12">
+      <h4>Active</h4>
+      <table class="table table-sm" id="active">
+        <thead>
+          <tr>
+            <th>Public Key</th>
+            <th>Index</th>
+            <th>Current Balance</th>
+            <th>Effective Balance</th>
+            <th>Slashed</th>
+            <th>Activation Eligibility Epoch</th>
+            <th>Activation Epoch</th>
+          </tr>
+        </thead>
+        <tbody> </tbody>
+      </table>
+    </div>
+    <div class="row">
+      <div class="col-md-8 offset-md-2">
+        <hr />
+      </div>
+    </div>
+    <div class="table-responsive col-sm-12">
+      <h4>Ejected</h4>
+      <table class="table table-sm" id="ejected">
+        <thead>
+          <tr>
+            <th>Public Key</th>
+            <th>Index</th>
+            <th>Current Balance</th>
+            <th>Effective Balance</th>
+            <th>Slashed</th>
+            <th>Activation Eligibility Epoch</th>
+            <th>Activation Epoch</th>
+            <th>Exit Epoch</th>
+            <th>Withdrawable Epoch</th>
+          </tr>
+        </thead>
+        <tbody> </tbody>
+      </table>
+    </div>
+  </div>
+</div>
 {{end}}