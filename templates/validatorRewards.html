{{ define "js"}}
<script type="text/javascript" src="/js/datatables.min.js"></script>
<script type="text/javascript" src="/js/dataTables.buttons.min.js"></script>
<script type="text/javascript" src="/js/jszip.min.js"></script>
<script type="text/javascript" src="/js/pdfmake.min.js"></script>
<script type="text/javascript" src="/js/vfs_fonts.min.js"></script>
<script type="text/javascript" src="/js/buttons.html5.min.js"></script>
<script type="text/javascript" src="/js/moment.min.js"></script>
<script type="text/javascript" src="/js/daterangepicker.min.js"></script>
{{ .CsrfField }}
<script> const MIN_TIMESTAMP = {{.MinDateTimestamp}} </script>
<script src="/js/validatorRewards.js"></script>
<script>
    updateCurrencies({{.Currencies}}, "currency")
    updateSubscriptionTable({{.Subscriptions}}, "subscriptions-table")
</script>
{{end}}

{{ define "css"}}
<link rel="stylesheet" type="text/css" href="/css/datatables.min.css"/>
<link rel="stylesheet" type="text/css" href="/css/buttons.dataTables.min.css"/>
<link rel="stylesheet" type="text/css" href="/css/daterangepicker.css"/>
<link rel="stylesheet" href="/css/validatorRewards.css"/>

{{end}}

{{ define "content"}}
<div class="container mt-2">
    <div class="my-3">
        <div class="d-md-flex py-2 justify-content-md-between">
            <h1 class="h4 mb-1 mb-md-0"><i class="far fa-money-bill-alt"></i> Validator Income History</h1>
            
            <nav aria-label="breadcrumb">
                <ol class="breadcrumb font-size-1 mb-0" style="padding:0; background-color:transparent;">
                    <li class="breadcrumb-item"><a href="/" title="Home">Home</a></li>
                    <li class="breadcrumb-item active" aria-current="page">Income History</li>
                </ol>
            </nav>
        </div>
<<<<<<< HEAD
        <p class="mb-4">With this service you can get the Income history of your validators for a given period and subscribe for a monthly report</p>
=======

        <p class="mb-4">With this service you can get the Income history of your validators for a given period and subscribe for a monthly report</p>

>>>>>>> 13491e8b
    </div>

    <div class="d-flex justify-content-center align-items-center my-3" style="width: 100%;">
        <div id="totals-div" class="card d-none" style="border-radius: 20px; border-style: none;">
            <div class="card-body">
<<<<<<< HEAD
                <span>Total Income </span>       
=======

                <span>Total Income </span>       

>>>>>>> 13491e8b
                <span id="total-income-eth-span" class="ml-1"></span>
                <span class="mx-2">|</span>
                <!-- <span>Total</span>  -->
                <span id="total-income-currency-span"></span>
            </div>
        </div>
    </div>
    <div class="card">
        <div class="card-body p-0">
            <div id="table-div" class="d-none">
                <div class="d-flex justify-content-end align-items-center p-2" style="width: 100%;">
                    <a href="/rewards"><i class="fas fa-trash text-danger"></i></a>
                </div>
                <div class="table-responsive py-2">
                    <table class="table" id="tax-table">
                        <thead>
                            <tr>
                                <th>Date</th>
                                <th>End-of-date balance ETH</th>
                                <th>Reward for date ETH</th>
                                <th>Price of ETH for date</th>

                                <th>Income for date</th>
<<<<<<< HEAD
=======

>>>>>>> 13491e8b
                                <!-- <th>Currency</th> -->
                            </tr>
                        </thead>
                    </table>
                </div>
            </div>
            <div id="form-div" class="p-3">
                <form id="hits-form">
                    <div class="form-group">
                        <label for="validators">Validators</label>
                        <input class="form-control typeahead-validators" type="text"
                                placeholder="Find Validator via Validator index, Graffiti or Eth1 Address" aria-label="Search"/>
                        <textarea id="validator-index-view" name="validators" class="form-control mt-2" 
                                    style="width: 100%; background-color: rgba(0, 0, 0, 0);" 
                                    placeholder="or add validator indices manually. eg. 1234,5678,9012, ..." required></textarea>
                        
                    </div>
                    
                    <div class="form-group">
                        <label for="currency">Currency</label>
                        <select id="currency" name="currency" class="form-control" required>
                        </select>
                    </div>
                    
                    <div class="form-group">
                        <label for="days">Date Range</label>
                        <div class="d-flex flex-row align-items-center">
                            <i class="far fa-calendar-alt"></i>
                            <input id="datepicker" type="text" class="m-1 form-control"/>
                            <input id="days" type="text" name="days" class="form-control" style="visibility: hidden;" value="0-0"/>
                        </div>
                    </div>

                    <div class="">
                        <!-- <input type="checkbox" class="form-check-input" id="checkbox" name="checkbox" {{if not .User.Authenticated}}disabled{{end}}> -->
                        <button class="btn btn-sm btn-primary" id="report-sub-btn" type="button" {{if not .User.Authenticated}}disabled="true"{{end}}><i class="fas fa-envelope p-1"></i>Subscribe</button>
<<<<<<< HEAD
                        <label class="" for=""> to receive a monthly report {{if not .User.Authenticated}}(<a style="color: red;" href="/login">Please sign in to use this feature</a>){{end}}</label>
=======

                        <label class="" for=""> to receive a monthly report {{if not .User.Authenticated}}(<a style="color: red;" href="/login">Please sign in to use this feature</a>){{end}}</label>

>>>>>>> 13491e8b
                    </div>
                    <div class="d-flex justify-content-end align-items-stretch" style="width: 100%;">
                        <button type="submit" class="btn btn-primary mt-1">Submit</button>
                    </div>   
                </form>
            </div>
        </div>
    </div>
    {{if .User.Authenticated}}
    <script>
        if (window.location.pathname!=="/user/rewards"){
            window.location.replace("/user/rewards");
        }
    </script>
    <div id="subscriptions-div">
        <h1 class="h4 mb-1 mb-md-0 mt-4">Subscriptions</h1>
        <div class="card mt-2">
            <div class="card-body p-0">
                <div id="subscriptions-table-art" class="d-flex justify-content-center align-items-center p-2">
                    <svg style="width:30%; height: auto;" id="5e1838a0-6e06-4e3f-aa75-de6d8e6cdfa0" data-name="Layer 1" xmlns="http://www.w3.org/2000/svg"
                    xmlns:xlink="http://www.w3.org/1999/xlink" viewBox="0 0 1007.04 858">
                    <defs>
                        <linearGradient id="cc082665-c41a-43d9-8451-73726d32e49c" x1="569.66" y1="824.63" x2="569.66" y2="70.6"
                                gradientUnits="userSpaceOnUse">
                                <stop offset="0" stop-color="gray" stop-opacity="0.25" />
                                <stop offset="0.54" stop-color="gray" stop-opacity="0.12" />
                                <stop offset="1" stop-color="gray" stop-opacity="0.1" />
                        </linearGradient>
                    </defs>
                    <title>reading list</title>
                    <g opacity="0.1">
                        <path
                                d="M693.73,37.32c-9.33,7.66-13.5,19.8-17.14,31.31q-12.24,38.74-22.89,78C643.35,184.65,633.95,223.51,615,258.1s-46.56,63.26-73.87,91.59l-98.38,102c-30.4,31.53-62.83,67.92-62.25,111.72.5,38,27.06,71.71,59.56,91.33s70.48,27.65,107.65,35.37c18.87,3.92,38.9,7.77,57,1.25,21.74-7.82,35.91-28.77,55.78-40.56,35.65-21.17,80.82-9.26,120.76,1.84s87,19.52,119.39-6.34c47-37.53,26.74-113.14,47.73-169.5,19.92-53.49,75-84.25,111.15-128.41,80.76-98.63,45.45-235.63-66-290.93C957,39.39,921,40.32,881.39,37.47,832,33.93,736.3,2.35,693.73,37.32Z"
                                transform="translate(-96.48 -21)" fill="#2f2e42" />
                    </g>
                    <g opacity="0.5">
                        <path
                                d="M389.41,607.83s-165.2-83.6-94.6-270.33S109.8,86,109.8,86s-50.07,181.82,44,302.9S284.16,711,389.41,607.83Z"
                                transform="translate(-96.48 -21)" fill="#2f2e42" />
                        <path d="M109.8,86s69.7,120.77,104.87,277.87,92.43,286.74,173.89,241" transform="translate(-96.48 -21)"
                                fill="none" stroke="#fff" stroke-miterlimit="10" />
                    </g>
                    <g opacity="0.5">
                        <path
                                d="M353.92,638.37s-66.06-94.83,21.58-186.24-31.83-199.82-31.83-199.82S268.32,346.43,286.31,444,270.07,670.7,353.92,638.37Z"
                                transform="translate(-96.48 -21)" fill="#2f2e42" />
                        <path d="M343.68,252.31s5,90.72-18.1,193.52-27.13,195.38,28.67,190.57" transform="translate(-96.48 -21)"
                                fill="none" stroke="#fff" stroke-miterlimit="10" />
                    </g>
                    <g opacity="0.1">
                        <path
                                d="M159.19,787.86c1.16,7.13,5.29,12.56,9.21,17.54l46.65,59.14c3.75,4.76,7.78,9.71,12.82,11,10.53,2.79,19-10.73,28-18.64,32-28.12,75.73,14.69,111.9-1.68,14.47-6.55,26.19-22.11,40.94-27.38,39.05-14,72.14,47.85,112.46,51,13.24,1,26.23-4.44,38.88-9.85l84.38-36.12c5.86-2.51,11.82-5,18-5.15,10.38-.18,20.05,6.5,29.82,11.31,39.33,19.38,83,8.92,123.4-5.76s81.09-33.57,122.85-30.44c10.87.82,25.23.13,28.2-14.13,1.77-8.48-22.12.41-27.65-4.16s7.63-23.64,1.18-24.45c-37.53-4.7-75.77-4.83-112.45,7-19,6.12-37.69,15.44-57.2,17.35-20.34,2-40.57-4.16-60.54-9.76-50.57-14.18-102-25-153.63-22.8-91.76,4-182.14,49.26-273.44,36.14a232.69,232.69,0,0,1-77.4-25.92c-12.32-6.65-11.77,16.9-24.34,24.83-4.09,2.58-14.8-21.48-18-16.85A23.52,23.52,0,0,0,159.19,787.86Z"
                                transform="translate(-96.48 -21)" fill="#2f2e42" />
                    </g>
                    <path
                        d="M946.12,673.83l-145.85-191c-11.39-53.62-28.49-53.62-28.49-53.62-116.22-15.64-148.12-35.75-148.12-35.75l-26-10.18L595.49,382c-.1-.57-.21-1.14-.31-1.73s-.2-1.37-.28-2.06a125.45,125.45,0,0,0,57-76.8c.21-.84.4-1.7.6-2.55a32.84,32.84,0,0,0,13.59-12.11c11.17-18.31.56-41.49.8-62.82.15-13.48,4.8-26.69,4.27-40.16-.44-11.28-4.48-22.11-8.89-32.53-2.14-5.07-4.5-10.25-8.6-14-10.87-9.87-28.47-5.64-42.43-10.5-18.06-6.29-26.47-25.89-36.91-41.65-4-6.08-11.28-12.5-17.85-9.17-7.71,3.9-5.62,17.25-13.41,21-4.72,2.27-10.49-.59-13.86-4.55s-5.3-8.93-8.62-12.93A25.34,25.34,0,0,0,496,71.2a8.53,8.53,0,0,0-4.67,2.39c-2.49,2.9-.93,7.22-.76,11,.59,12.73-15,19.8-27.88,21.15s-28.06,1.51-35.77,11.76c-4.08,5.43-4.95,12.5-7.7,18.68-6.38,14.33-21.81,22.18-35.37,30.41s-27.52,20.23-27.4,35.87c.12,15,13.36,27.15,15.69,42,1.24,7.87-.69,16,.85,23.83,2.83,14.36,16.25,24,28.63,32.15.84.55,1.69,1.1,2.56,1.62.22.88.44,1.75.68,2.62a125.91,125.91,0,0,0,64.36,78c.2.84.39,1.69.58,2.56.59,2.68,1.14,5.47,1.63,8.33l-.38.1,0-.28L327,430.12a6.24,6.24,0,0,0-2.71-.34c-5.9-.48-24.35,5.88-45.88,92.13L186.13,685s-53.55,51.39-12.53,95c20.91,22.21,44.49,27.58,62.58,27.51A86.36,86.36,0,0,0,267,802.29s-.74-1.14-1.88-3.16l12.2,1.49c24,26.68,64.88,17.31,64.88,17.31s58.15-.66,60.29-31.07L507,818.92l.42,5.71h54.88l-.09-3.64,115.46-34.78c9,16.64,31,24.87,31,24.87s67.76,2.85,89.06-9.49a95.17,95.17,0,0,1,28.86-11.11l.59-.06-.14.14,130.46-14C1016.76,725.21,946.12,673.83,946.12,673.83ZM289.45,719.25l-2.87-1.66a106.09,106.09,0,0,1,15.77-4.66l25.38-31.33,4.39,30.9A57.72,57.72,0,0,0,289.45,719.25ZM780.32,719a53.22,53.22,0,0,0-32.85-10.75l1-76.06C758,638.28,766,645,768.37,651.48c6.84,19,39.88,49.15,39.88,49.15l-17.16,14.1h0l-2.67,2.19c-.72.17-1.44.34-2.16.53Z"
                        transform="translate(-96.48 -21)" fill="url(#cc082665-c41a-43d9-8451-73726d32e49c)" />
                    <polygon points="166.28 782 192.91 785.33 208.44 708.77 178.48 691.01 139.65 733.18 166.28 782" fill="#efb7b9" />
                    <polygon points="166.28 782 192.91 785.33 208.44 708.77 178.48 691.01 139.65 733.18 166.28 782" opacity="0.03" />
                    <path
                        d="M620,426.86l-64.35,57.7s-124.27,27.74-93.2-11.1c17.6-22,15.26-55.39,9.92-80.21a208.09,208.09,0,0,0-9.92-33S622.25,263.76,600.06,337c-6.58,21.72-7.5,38.47-5.55,51.27C599.17,418.63,620,426.86,620,426.86Z"
                        transform="translate(-96.48 -21)" fill="#efb7b9" />
                    <path
                        d="M600.06,337c-6.58,21.72-7.5,38.47-5.55,51.27a124.41,124.41,0,0,1-122.12,5,208.09,208.09,0,0,0-9.92-33S622.25,263.76,600.06,337Z"
                        transform="translate(-96.48 -21)" opacity="0.1" />
                    <path d="M653.32,280.4A124.27,124.27,0,1,1,529,156.13,123.91,123.91,0,0,1,653.32,280.4Z"
                        transform="translate(-96.48 -21)" fill="#efb7b9" />
                    <polygon points="347.13 420.29 347.13 647.74 565.71 629.99 529.1 398.1 432.57 455.79 347.13 420.29"
                        fill="#e1e7ef" />
                    <path
                        d="M562.33,581.09,538,512.3H539c25.52-27.74,14.42-44.38,14.42-44.38H518c-22.55,16-6.9,36.73-1.59,42.7l-10.62,70.47Z"
                        transform="translate(-96.48 -21)" opacity="0.1" />
                    <path
                        d="M562.33,578.87,538,510.08H539c25.52-27.74,14.42-44.38,14.42-44.38H518c-22.55,16-6.9,36.73-1.59,42.7l-10.62,70.47Z"
                        transform="translate(-96.48 -21)" fill="#444053" />
                    <path d="M594.81,392.2s-7,32.44-55.77,75.71c0,0,15,5,17.2,44.94l18.31,25s14.42-52.15,39.94-69.9,0-64.35,0-64.35Z"
                        transform="translate(-96.48 -21)" opacity="0.1" />
                    <path d="M594.81,390s-7,32.44-55.77,75.71c0,0,15,5,17.2,44.94l18.31,25s14.42-52.15,39.94-69.9,0-64.35,0-64.35Z"
                        transform="translate(-96.48 -21)" fill="#e1e7ef" />
                    <path
                        d="M529,467.91S508,484.56,506.86,511.19s-12.2,26.63-12.2,26.63-27.74-85.43-36.61-93.2,16-40.54,16-40.54S488,450.16,529,467.91Z"
                        transform="translate(-96.48 -21)" opacity="0.1" />
                    <path
                        d="M529,465.7S508,482.34,506.86,509s-12.2,26.63-12.2,26.63S466.91,450.16,458,442.4s16-40.54,16-40.54S488,447.94,529,465.7Z"
                        transform="translate(-96.48 -21)" fill="#e1e7ef" />
                    <path
                        d="M593.4,390.25l27.74,11.1s31.07,20,144.24,35.51c0,0,16.64,0,27.74,53.26l142,189.73s68.79,51,11.1,102.08l-127,13.87s73.23-69.9-37.72-72.12L802,706.47s-32.18-30-38.83-48.82-61-39.94-61-39.94l6.66,159.77L608.93,793l-14.4-297.3a197.44,197.44,0,0,1,2.4-41.93C600.69,431.22,604.66,395.5,593.4,390.25Z"
                        transform="translate(-96.48 -21)" opacity="0.1" />
                    <path
                        d="M594.51,390.25l27.74,11.1s31.07,20,144.24,35.51c0,0,16.64,0,27.74,53.26l142,189.73s68.79,51,11.1,102.08l-127,13.87s73.23-69.9-37.72-72.12l20.53-17.2s-32.18-30-38.83-48.82-61-39.94-61-39.94l6.66,159.77L610,793l-14.4-297.3a197.44,197.44,0,0,1,2.4-41.93C601.8,431.22,605.77,395.5,594.51,390.25Z"
                        transform="translate(-96.48 -21)" fill="#67647e" />
                    <path
                        d="M474.68,401.34,333.77,438s-21.08-13.31-46.6,91l-89.87,162s-52.15,51-12.2,94.31S275,807.43,275,807.43s-45.49-71,34.4-88.76l30-37.72,135.36,15.53L471.35,501.2l3.79-22.76a226,226,0,0,0,0-74.31Z"
                        transform="translate(-96.48 -21)" opacity="0.1" />
                    <path
                        d="M473.57,401.34,332.66,438s-21.08-13.31-46.6,91l-89.87,162S144,742,184,785.24s89.87,22.19,89.87,22.19-45.49-71,34.4-88.76l30-37.72,135.36,15.53L470.24,501.2,474,478.44a226,226,0,0,0,0-74.31Z"
                        transform="translate(-96.48 -21)" fill="#67647e" />
                    <polygon points="238.4 489.08 225.08 499.06 425.91 550.1 425.91 530.13 238.4 489.08" fill="#e4e6ed" />
                    <polygon points="626.74 485.75 640.05 495.74 425.91 550.1 425.91 530.13 626.74 485.75" fill="#e4e6ed" />
                    <polygon points="212.88 489.08 399.28 532.35 412.59 803.08 249.49 752.04 212.88 489.08" fill="#2f2e42" />
                    <polygon points="648.93 489.08 450.32 534.57 461.41 806.41 645.6 749.82 648.93 489.08" fill="#2f2e42" />
                    <path d="M489.1,553.35s32.54,20,66.75,0l6.66,276.28H509.08Z" transform="translate(-96.48 -21)" fill="#2f2e42" />
                    <path d="M489.1,553.35s32.54,20,66.75,0l6.66,276.28H509.08Z" transform="translate(-96.48 -21)" opacity="0.1" />
                    <path d="M339.32,506.75v7.77l183.07,36.61S429.19,516.73,339.32,506.75Z" transform="translate(-96.48 -21)"
                        fill="#d8d9e5" />
                    <path d="M719.89,502.31v7.77l-197.5,41.05S630,512.3,719.89,502.31Z" transform="translate(-96.48 -21)"
                        fill="#d8d9e5" />
                    <path
                        d="M780.58,723.18l-5.79,1.56s-37.71-33-85.78,17,16,74.47,16,74.47,66,2.83,86.73-9.43a91.23,91.23,0,0,1,28.89-11.19,29.52,29.52,0,0,0,16.18-9.13h0a38.61,38.61,0,0,0,9.66-31.84h0A38.61,38.61,0,0,0,818.07,723h0A73.16,73.16,0,0,0,780.58,723.18Z"
                        transform="translate(-96.48 -21)" fill="#efb7b9" />
                    <path
                        d="M291.61,728.66s44.38-39.94,98.75,26.63S348.19,823,348.19,823,296,835.17,276.07,791.9,291.61,728.66,291.61,728.66Z"
                        transform="translate(-96.48 -21)" fill="#efb7b9" />
                    <path d="M785.28,720.47s51.59,15.06,40.53,74.59l31.18-3.4,6.58-30.27-13.31-42.16-25.52-10Z"
                        transform="translate(-96.48 -21)" opacity="0.1" />
                    <path d="M786.39,720.47s51.59,15.06,40.53,74.59l31.18-3.4,6.58-30.27-13.31-42.16-25.52-10Z"
                        transform="translate(-96.48 -21)" fill="#67647e" />
                    <path
                        d="M653.32,280.4a123.91,123.91,0,0,1-3.54,29.52,43.16,43.16,0,0,1-25.06,3.68c-14.7-2.25-27.68-11-38.43-21.27s-19.77-22.22-30.14-32.9c-9.4-9.68-21-18.73-34.48-19.12-12.24-.36-23.39,6.48-35.19,9.72-12.36,3.4-37.26-5.88-43.29,4.6-3.54,6.16-2.29,19.71-4.38,27a105.93,105.93,0,0,1-9.53,22.85c-3,5.27-7.41,10.86-13.46,10.81a13.61,13.61,0,0,1-6.64-2.12,124.28,124.28,0,1,1,244.15-32.8Z"
                        transform="translate(-96.48 -21)" opacity="0.1" />
                    <path
                        d="M486.47,247.83c11.81-3.24,23-10.08,35.19-9.72,13.48.39,25.09,9.44,34.48,19.12,10.36,10.67,19.38,22.62,30.14,32.9s23.73,19,38.43,21.27,31.25-3.26,38.88-16c10.87-18.18.55-41.21.78-62.39.15-13.39,4.67-26.51,4.16-39.89-.43-11.2-4.36-22-8.65-32.31-2.09-5-4.38-10.18-8.38-13.89-10.59-9.8-27.72-5.6-41.32-10.43-17.58-6.25-25.78-25.72-35.94-41.37-3.92-6-11-12.41-17.38-9.11-7.51,3.88-5.47,17.14-13.06,20.86-4.6,2.25-10.22-.59-13.5-4.52s-5.17-8.87-8.39-12.84a24.4,24.4,0,0,0-24-8.19,8.25,8.25,0,0,0-4.55,2.37c-2.42,2.88-.91,7.17-.74,10.93.58,12.64-14.57,19.66-27.15,21s-27.33,1.5-34.83,11.69c-4,5.39-4.82,12.41-7.5,18.55-6.22,14.24-21.24,22-34.45,30.21s-26.8,20.1-26.68,35.63c.12,14.93,13,27,15.28,41.73,1.2,7.82-.67,15.9.83,23.67,2.75,14.26,15.82,23.83,27.88,31.93,3,2,6.2,4.09,9.8,4.12,6,.05,10.49-5.54,13.46-10.81a106,106,0,0,0,9.53-22.85c2.09-7.31.84-20.86,4.38-27C449.21,241.95,474.11,251.22,486.47,247.83Z"
                        transform="translate(-96.48 -21)" fill="#585268" />
                    </svg>
                </div>
                <div class="table-responsive py-2 invisible" id="subscriptions-table-div">
                    <table class="table" id="subscriptions-table">
                        <thead>
                            <tr>
                                <th>Date</th>
                                <th>Currency</th>
                                <th>Validators</th>
                                <th>Unsubscribe</th>
                            </tr>
                        </thead>
                    </table>
                </div>
            </div>
        </div>
    </div>
    {{end}}

    <div id="loading-div" style="position: absolute; width: 10%; height: 10%; z-index: 100; top: 45%; right: 45%;" class="card p-1 d-flex justify-content-center align-items-center">
        <div class="spinner-border text-primary spinner-border-lg" role="status">
            <span class="sr-only">Loading...</span>
          </div>
    </div>
</div>

{{end}}<|MERGE_RESOLUTION|>--- conflicted
+++ resolved
@@ -37,25 +37,17 @@
                 </ol>
             </nav>
         </div>
-<<<<<<< HEAD
+
         <p class="mb-4">With this service you can get the Income history of your validators for a given period and subscribe for a monthly report</p>
-=======
-
-        <p class="mb-4">With this service you can get the Income history of your validators for a given period and subscribe for a monthly report</p>
-
->>>>>>> 13491e8b
+
     </div>
 
     <div class="d-flex justify-content-center align-items-center my-3" style="width: 100%;">
         <div id="totals-div" class="card d-none" style="border-radius: 20px; border-style: none;">
             <div class="card-body">
-<<<<<<< HEAD
+
                 <span>Total Income </span>       
-=======
-
-                <span>Total Income </span>       
-
->>>>>>> 13491e8b
+
                 <span id="total-income-eth-span" class="ml-1"></span>
                 <span class="mx-2">|</span>
                 <!-- <span>Total</span>  -->
@@ -79,10 +71,7 @@
                                 <th>Price of ETH for date</th>
 
                                 <th>Income for date</th>
-<<<<<<< HEAD
-=======
-
->>>>>>> 13491e8b
+
                                 <!-- <th>Currency</th> -->
                             </tr>
                         </thead>
@@ -119,13 +108,9 @@
                     <div class="">
                         <!-- <input type="checkbox" class="form-check-input" id="checkbox" name="checkbox" {{if not .User.Authenticated}}disabled{{end}}> -->
                         <button class="btn btn-sm btn-primary" id="report-sub-btn" type="button" {{if not .User.Authenticated}}disabled="true"{{end}}><i class="fas fa-envelope p-1"></i>Subscribe</button>
-<<<<<<< HEAD
+
                         <label class="" for=""> to receive a monthly report {{if not .User.Authenticated}}(<a style="color: red;" href="/login">Please sign in to use this feature</a>){{end}}</label>
-=======
-
-                        <label class="" for=""> to receive a monthly report {{if not .User.Authenticated}}(<a style="color: red;" href="/login">Please sign in to use this feature</a>){{end}}</label>
-
->>>>>>> 13491e8b
+
                     </div>
                     <div class="d-flex justify-content-end align-items-stretch" style="width: 100%;">
                         <button type="submit" class="btn btn-primary mt-1">Submit</button>
