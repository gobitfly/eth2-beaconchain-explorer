--- conflicted
+++ resolved
@@ -65,11 +65,7 @@
                                 <th>End-of-date balance ETH</th>
                                 <th>Reward for date ETH</th>
                                 <th>Price of ETH for date</th>
-<<<<<<< HEAD
-                                <th>Reward for date</th>
-=======
-                                <th>Income for date</th>
->>>>>>> 5797f55f
+
                                 <!-- <th>Currency</th> -->
                             </tr>
                         </thead>
