--- conflicted
+++ resolved
@@ -1,5 +1,4 @@
 {{ define "js"}}
-<<<<<<< HEAD
 <script src="https://code.highcharts.com/stock/highstock.js"></script>
 <script src="https://code.highcharts.com/modules/exporting.js"></script>
 <script src="https://code.highcharts.com/modules/offline-exporting.js"></script>
@@ -180,142 +179,20 @@
           setInterval(function () {
               this.tick();
           }.bind(this), 1000);
-=======
-	<script src="https://code.highcharts.com/stock/highstock.js"></script>
-	<script src="https://code.highcharts.com/modules/exporting.js"></script>
-	<script src="https://code.highcharts.com/modules/offline-exporting.js"></script>
-
-	<script src="https://cdn.jsdelivr.net/npm/vue"></script>
-	<script src="/js/highcharts-vue.min.js"></script>
-	<script>
-        var app = new Vue({
-            el: '#app',
-            delimiters: ['${', '}'], // Standard vuejs template syntax conflicts with golang template syntax
-            components: {
-                highcharts: HighchartsVue.Chart
-            },
-            data: {
-                updateIn: -1,
-                page: {{.}},
-                chartOptions: {
-                    exporting: {
-                        scale: 1
-                    },
-                    rangeSelector: {
-                        enabled: false
-                    },
-                    navigator: {
-                        enabled: true
-                    },
-                    chart: {
-                        type: 'line',
-                        animation: false,
-                        style: {
-                            fontFamily: 'Helvetica Neue", Helvetica, Arial, sans-serif'
-                        },
-                        backgroundColor: 'rgb(255, 255, 255)'
-                    },
-                    title: {
-                        text: 'Network History'
-                    },
-                    subtitle: {},
-                    xAxis: {
-                        type: 'datetime',
-                        labels: {
-                            style: {
-                                color: 'black'
-                            }
-                        },
-                        range: 7 * 24 * 60 * 60 * 1000
-                    },
-                    yAxis: [{
-                        title: {
-                            text: 'Balance [ETH]',
-                            style: {
-                                color: 'black'
-                            }
-                        },
-                        labels: {
-                            formatter: function () {
-                                return this.value.toFixed(0);
-                            },
-                            style: {
-                                color: 'black'
-                            }
-                        },
-                        opposite: false
-                    }, {
-                        title: {
-                            text: 'Active Validators',
-                            style: {
-                                color: 'black'
-                            }
-                        },
-                        labels: {
-                            formatter: function () {
-                                return this.value.toFixed(0);
-                            },
-                            style: {
-                                color: 'black'
-                            }
-                        },
-                        opposite: true
-                    }],
-                    series: [{
-                        name: "Staked Ether",
-                        yAxis: 0,
-                        data: {{.StakedEtherChartData}}
-                    }, {
-                        name: "Active Validators",
-                        yAxis: 1,
-                        data: {{.ActiveValidatorsChartData}}
-                    }],
-                    plotOptions: {
-                        line: {
-                            animation: false,
-                            lineWidth: 2.5,
-                        }
-                    },
-                    legend: {
-                        enabled: true
-                    },
-                    credits: {
-                        text: 'Source: beaconcha.in',
-                        style: {
-                            color: 'black'
-                        },
-                        href: 'https://www.beaconcha.in'
-                    }
-                }
-            },
-            filters: {
-                fromNow(date) {
-                    return moment(date).fromNow();
-                }
-            },
-            created: function () {
-                this.tick();
-                setInterval(function () {
-                    this.tick();
-                }.bind(this), 1000);
-
-            },
-            methods: {
-                tick: function () {
-                    if (this.updateIn <= 0) {
-                        $.getJSON('/index/data', function (response) {
-                            this.page = response;
->>>>>>> 770d4b32
-
-                        }.bind(this));
-                        this.updateIn = 15;
-                    } else {
-                        this.updateIn--;
-                    }
-                }
-            }
-        })
-<<<<<<< HEAD
+        },
+      methods: {
+          tick: function () {
+              if (this.updateIn <= 0) {
+                  $.getJSON('/index/data', function (response) {
+                      this.page = response;
+                  }.bind(this));
+                  this.updateIn = 15;
+              } else {
+                  this.updateIn--;
+              }
+          }
+        }
+  })
 </script>
 {{end}} {{ define "css"}}
 
@@ -662,186 +539,4 @@
   </script>
   {{end}}
 </div>
-=======
-	</script>
-{{end}}
-
-{{ define "css"}}
-	<style>
-		[v-cloak] {
-			display: none;
-		}
-
-		.responsive-border-right {
-			border-right-color: rgb(222, 226, 230);
-			border-right-style: solid;
-			border-right-width: 1px;
-		}
-
-		@media (max-width: 767px) {
-			.responsive-border-right-l {
-				border: hidden;
-			}
-		}
-	</style>
-{{end}}
-
-{{ define "content"}}
-	<div id="app" v-cloak>
-        {{if gt .FinalityDelay 3}}
-			<div class="alert alert-danger mt-4" role="alert">
-				<b>Warning:</b> The testnet is currently experiencing issues achieving finality. The last finalized
-				epoch
-				was {{.FinalityDelay}} epoch{{if ne .FinalityDelay 1}}s{{end}} ago.
-			</div>
-        {{end}}
-		<h1 class="mt-4 text-center">Open Source Ethereum 2.0 Beacon Chain Explorer</h1>
-		<h5 class="text-center">{{.Subtitle}}</h5>
-		<h6 class="text-center">Do you have any feedback for us? Feel free to join our <a
-					href="https://gitter.im/gobitfly/beaconchain-explorer"><i class="fab fa-gitter"></i> Gitter Channel</a>
-			or create an issue on <a href="https://github.com/gobitfly/eth2-beaconchain-explorer"><i
-						class="fab fa-github"></i> Github</a>.
-		</h6>
-		<form action="/search" class="mb-2 mt-2" method="POST">
-			<div class="input-group typeahead-holder">
-				<input class="form-control mr-2 form-control-md typeahead" type="text" name="search"
-					   placeholder="Search by Public Key / Block Number / Block Hash">
-				<button type="submit" class="btn btn-primary btn-md">
-					<span class="fas fa-search"></span>
-				</button>
-			</div>
-		</form>
-		<div class="card">
-			<div class="card-body">
-				<div class="row">
-					<div class="col-md-4 responsive-border-right responsive-border-right-l">
-						<div class="d-flex justify-content-between">
-							<div class="p-2">
-								<div class="text-secondary mb-0">Epoch</div>
-								<h5 class="font-weight-normal mb-0">
-                                    <span data-toggle="tooltip" data-placement="top"
-										  title="The most recent epoch">${ page.current_epoch }</span> / <span
-											data-toggle="tooltip" data-placement="top"
-											title="The most recent finalized epoch">${ page.current_finalized_epoch }</span>
-								</h5>
-							</div>
-							<div class="text-right p-2">
-								<div class="text-secondary mb-0">Current
-									Slot
-								</div>
-								<h5 class="font-weight-normal mb-0">
-                                    <span data-toggle="tooltip" data-placement="top"
-										  title="The most recent slot">${ page.current_slot }</span>
-								</h5>
-							</div>
-						</div>
-					</div>
-					<div class="col-md-4 responsive-border-right responsive-border-right-l">
-						<div class="d-flex justify-content-between">
-							<div class="p-2">
-								<div class="text-secondary mb-0">Active
-									Validators
-								</div>
-								<h5 class="font-weight-normal mb-0">
-                                    <span data-toggle="tooltip" data-placement="top"
-										  title="The number of currently active validators">${ page.active_validators }</span>
-								</h5>
-							</div>
-							<div class="text-right p-2">
-								<div class="text-secondary mb-0">Pending
-									Validators
-								</div>
-								<h5 class="font-weight-normal mb-0">
-                                    <span data-toggle="tooltip" data-placement="top"
-										  title="The number of validators currently waiting to enter the active validator set">${ page.entering_validators }</span>
-									/ <span data-toggle="tooltip" data-placement="top"
-											title="The number of validators currently waiting to exit the active validator set">${ page.exiting_validators }</span>
-								</h5>
-							</div>
-						</div>
-					</div>
-					<div class="col-md-4">
-						<div class="d-flex justify-content-between">
-							<div class="p-2">
-								<div class="text-secondary mb-0">Staked
-									Ether
-								</div>
-								<h5 class="font-weight-normal mb-0">
-                                    <span data-toggle="tooltip" data-placement="top"
-										  title="Amount of Ether currently staked">${ page.staked_ether }</span>
-								</h5>
-							</div>
-							<div class="text-right p-2">
-								<div class="text-secondary mb-0">Average
-									Balance
-								</div>
-								<h5 class="font-weight-normal mb-0">
-                                    <span data-toggle="tooltip" data-placement="top"
-										  title="Average staked balance of all validators">${ page.average_balance }</span>
-								</h5>
-							</div>
-						</div>
-					</div>
-				</div>
-				<hr>
-				<div class="row">
-					<div class="col-lg-12">
-						<highcharts height="600px" :constructor-type="'stockChart'"
-									:options="chartOptions"></highcharts>
-					</div>
-				</div>
-			</div>
-		</div>
-		<div class="card mt-2">
-			<div class="card-header">
-				<h3 class="card-titler">
-					<i class="fa fa-cubes"></i> Most recent blocks
-					<a class="btn btn-secondary btn-sm float-right" href="/blocks">View more</a>
-				</h3>
-			</div>
-			<div class="card-body">
-				<div class="table-responsive">
-					<table class="table table-sm">
-						<thead>
-						<tr>
-							<th>Epoch</th>
-							<th>Slot</th>
-							<th>Status</th>
-							<th>Time</th>
-							<th>Proposed by</th>
-							<th>Root Hash</th>
-							<th>Attestations</th>
-							<th>Deposits</th>
-							<th>Slashings <span data-toggle="tooltip" data-placement="top" title="Proposers">P</span> /
-								<span data-toggle="tooltip" data-placement="top" title="Attesters">A</span></th>
-							<th>Exits</th>
-						</tr>
-						</thead>
-						<tbody>
-						<tr v-for="block in page.blocks">
-							<td><a v-bind:href="'/epoch/' + block.epoch">${ block.epoch }</a></td>
-							<td><a v-bind:href="'/block/' + block.slot">${ block.slot }</a></td>
-							<td v-html="block.status_formatted"></td>
-							<td>${ block.ts | fromNow }</td>
-							<td v-html="block.proposer_formatted"></td>
-							<td class="text-monospace">
-								<a v-if="block.status === 1 || block.status === 3"
-								   v-bind:href="'/block/' + block.block_root_formatted">0x${
-									block.block_root_formatted.substr(0, 6) }...</a>
-								<a v-if="block.status === 0 || block.status === 2">N/A</a>
-							</td>
-							<td>${ block.attestations }</td>
-							<td>${ block.deposits }</td>
-							<td>${ block.proposerslashings } / ${ block.attesterslashings }</td>
-							<td>${ block.exits }</td>
-						</tr>
-						</tbody>
-					</table>
-					<small class="float-right"> Next update in ${updateIn}s</small>
-				</div>
-
-			</div>
-		</div>
-	</div>
->>>>>>> 770d4b32
 {{end}}