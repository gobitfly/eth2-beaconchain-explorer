{{ define "js"}}
<script src="//d3js.org/d3.v4.min.js"></script>

<script type="text/javascript">
  // Chart code from https://github.com/holiman/fork.ethstats.net with approval by the author
  var colors = {
    'Hard fork': '#7570b3',
    'Non-fork': '#d95f02',
    Legacy: '#1b9e77',
    fork: '#7570b3'
  }
  var pixelsPerSecond = 8
  var nodeWidth = 100
  var nodeHeight = 30

  function findSubgraphs(nodes) {
    var subgraphs = []
    var subgraphMap = {}
    var totalNodes = 0
    var nextSubgraph = 0

    for (var i = 0; i < nodes.length; i++) {
      if (subgraphMap[nodes[i].block.hash] == undefined) {
        var frontier = [nodes[i]]
        var subgraph = []
        subgraphs[nextSubgraph++] = subgraph

        while (frontier.length != 0) {
          var node = frontier.pop()
          if (subgraphMap[node.block.hash] != undefined) continue
          subgraphMap[node.block.hash] = node
          subgraph.push(node)
          for (var j = 0; j < node.parents.length; j++) frontier.push(node.parents[j])
          for (var j = 0; j < node.children.length; j++) frontier.push(node.children[j])
        }
      }
    }

    for (var i = 0; i < subgraphs.length; i++)
      subgraphs[i].sort(function(a, b) {
        return a.block.timestamp - b.block.timestamp
      })
    return subgraphs
  }

  function layoutNodes(nodes, mincol, latest) {
    var columns = []

    for (var i = 0; i < nodes.length; i++) {
      var node = nodes[i]
      node.y = (latest - node.block.timestamp) * pixelsPerSecond
      for (var j = 0; j < columns.length; j++) {
        if (j == 0 && !node.canonical) continue
        if (columns[j] < node.y) continue
        if (
          node.siblings
            .map(function(n) {
              return n.x == j * nodeWidth
            })
            .reduce(function(a, b) {
              return a | b
            }, false)
        )
          continue
        node.x = (j + mincol) * nodeWidth
        columns[j] = node.y - nodeHeight
        break
      }
      if (node.x == undefined) {
        node.x = (columns.length + mincol) * nodeWidth
        columns.push(node.y + nodeHeight)
      }
    }
    return mincol + columns.length
  }

  function layoutSubgraph(nodes, mincol, latest) {
    // Populate siblings and find roots
    var canonical = {} // Traces the canonical chain
    for (var i = nodes.length - 1; i >= 0; i--) {
      var node = nodes[i]

      if (node.children.length == 0 || canonical[node.block.hash] != undefined) {
        node.canonical = true
        if (node.parents.length > 0) canonical[node.parents[0].block.hash] = true
      }

      for (var j = 0; j < node.parents.length; j++) {
        for (var k = 0; k < node.parents[j].children.length; k++) {
          if (node.parents[j].children[k] != node) node.siblings.push(node.parents[j].children[k])
        }
      }

      for (var j = 0; j < node.children.length; j++) {
        for (var k = 0; k < node.children[j].parents.length; k++) {
          if (node.children[j].parents[k] != node) node.siblings.push(node.children[j].parents[k])
        }
      }
    }

    // Lay out the physical graph
    return layoutNodes(nodes, mincol, latest)
  }

  function buildGraph(blocks) {
    var earliest = undefined

    // Build a map of new node objects
    var nodeMap = {}
    for (var hash in blocks) {
      var block = blocks[hash]
      var node = {
        block: block,
        parents: [],
        children: [],
        siblings: [],
        canonical: false
      }
      nodeMap[block.hash] = node
    }

    // Generate node and edge lists, and populate parents and children
    var nodes = []
    var edges = []
    for (var hash in nodeMap) {
      var node = nodeMap[hash]

      for (var i = 0; i < node.block.parents.length; i++) {
        var parentNode = nodeMap[node.block.parents[i]]
        if (parentNode != undefined) {
          node.parents.push(parentNode)
          edges.push([parentNode, node])
          parentNode.children.push(node)
        }
      }

      nodes.push(node)
    }

    var latest = nodes
      .map(function(n) {
        return n.block.timestamp
      })
      .reduce(function(a, b) {
        return Math.max(a, b)
      }, 0)

    var subgraphs = findSubgraphs(nodes)
    subgraphs.sort(function(a, b) {
      function totalDifficulty(nodes) {
        return nodes
          .map(function(a) {
            return a.block.difficulty
          })
          .reduce(function(a, b) {
            return a + b
          }, 0)
      }

      return totalDifficulty(b) - totalDifficulty(a)
    })

    var mincol = 0
    for (var i = 0; i < subgraphs.length; i++) {
      mincol = layoutSubgraph(subgraphs[i], mincol, latest)
    }

    drawGraph(nodes, edges)
  }

  function drawGraph(nodes, edges) {
    var svg = d3.select('svg'),
      g = svg.select('#root')

    var xmax = Math.max.apply(
      null,
      nodes.map(function(d) {
        return d.x
      })
    )
    var ymax = Math.max.apply(
      null,
      nodes.map(function(d) {
        return d.y
      })
    )

    svg.attr('height', ymax + nodeHeight * 2)
<<<<<<< HEAD
    svg.attr('width', xmax + nodeWidth + 160)
=======
    svg.attr('width', xmax + nodeWidth + 60)
>>>>>>> e478375a

    var nodeset = g.selectAll('.node').data(nodes, function(d) {
      return d.block.hash
    })
    var t = nodeset
      .transition()
      .attr('class', function(d) {
        return 'node' + (d.canonical ? ' canonical-node' : ' uncle-node')
      })
      .attr('transform', function(d) {
        return 'translate(' + d.x + ', ' + d.y + ')'
      })

    var node = nodeset
      .enter()
      .append('g')
      .attr('class', function(d) {
        return 'node' + (d.canonical ? ' canonical-node' : ' uncle-node')
      })
      .attr('transform', function(d) {
        return 'translate(' + d.x + ', ' + d.y + ')'
      })
    node.append('circle').attr('r', 2.5)
    node
      .append('text')
      .attr('class', 'nodehash')
      .attr('dy', 13)
      .attr('x', 8)
      .style('text-anchor', 'start')
      .html(function(d) {
        if (d.block.hash.length < 64) {
          return 'Missed by <a href="/validator/' + d.block.proposer + '">#' + d.block.proposer + '</a>'
        } else {
          return '<a href="/block/' + d.block.hash + '">' + d.block.hash.substring(0, 10) + '</a> by validator <a href="/validator/' + d.block.proposer + '">#' + d.block.proposer + '</a>'
        }
      })
    node
      .append('text')
      .attr('class', 'nodenum')
      .attr('dy', -3)
      .attr('x', 8)
      .style('text-anchor', 'start')
      .html(function(d) {
        return '<a href="/block/' + d.block.number + '">' + d.block.number + '</a>'
      })
    nodeset.exit().remove()

    var link = g.selectAll('.link').data(edges, function(d) {
      return [d[0].block.hash, d[1].block.hash]
    })
    link
      .transition(t)
      .attr('class', function(d) {
        return 'link' + (d[0].canonical && d[1].canonical ? ' canonical-link' : ' uncle-link')
      })
      .attr('d', function(d) {
        var fromNode = d[0],
          toNode = d[1]

        return 'M' + toNode.x + ',' + toNode.y + 'C' + toNode.x + ',' + (toNode.y + 15) + ' ' + fromNode.x + ',' + (fromNode.y - 15) + ' ' + fromNode.x + ',' + fromNode.y
      })
    link
      .enter()
      .append('path')
      .attr('class', function(d) {
        return 'link' + (d[0].canonical && d[1].canonical ? ' canonical-link' : ' uncle-link')
      })
      .attr('d', function(d) {
        var fromNode = d[0],
          toNode = d[1]

        return 'M' + toNode.x + ',' + toNode.y + 'C' + toNode.x + ',' + (toNode.y + 15) + ' ' + fromNode.x + ',' + (fromNode.y - 15) + ' ' + fromNode.x + ',' + fromNode.y
      })
    link.exit().remove()

    var earliest = Math.min.apply(
      null,
      nodes.map(function(n) {
        return n.block.timestamp
      })
    )
    var latest = Math.max.apply(
      null,
      nodes.map(function(n) {
        return n.block.timestamp
      })
    )
    var timeScale = d3
      .scaleTime()
      .domain([new Date(latest * 1000), new Date(earliest * 1000)])
      .range([0, ymax])
    var timeAxis = d3
      .axisLeft(timeScale)
      .ticks(d3.timeMinute.every(1))
      .tickFormat(d3.timeFormat('%H:%M'))
    var axisG = svg.select('#axis')
    axisG.enter().call(timeAxis)
    axisG.transition().call(timeAxis)
  }

  var allBlocks = {}
  var lastTimestamp = 0

  function processData(response) {
    for (var i = 0; i < response.length; i++) {
      var node = response[i]
      allBlocks[node.hash] = node
      lastTimestamp = Math.max(lastTimestamp, node.timestamp)
    }

    buildGraph(allBlocks)
  }

  function loadData() {
    if (lastTimestamp != 0) {
      $.ajax({ url: '/vis/blocks', data: { since: lastTimestamp - 30 }, dataType: 'json' }).done(processData)
    } else {
      $.ajax({ url: '/vis/blocks', dataType: 'json' }).done(processData)
    }
  }

  $(document).ready(function() {
    loadData()

    var intervalId = window.setInterval(loadData, 10000)
    $(window).blur(function() {
      if (intervalId != undefined) {
        window.clearInterval(intervalId)
        intervalId = undefined
      }
    })
    $(window).focus(function() {
      if (intervalId == undefined) {
        loadData()
        intervalId = window.setInterval(loadData, 10000)
      }
    })
  })
</script>
{{end}} {{ define "css"}}
<style>
  .domain {
    stroke: var(--font-color);
  }

  .tick line {
    stroke: var(--font-color);
  }

  .tick text {
    fill: var(--font-color);
  }

  .canonical-node circle {
    fill: var(--body-color);
  }

  .canonical-node text {
    fill: var(--body-color);
  }

  .uncle-node circle {
    fill: var(--dark);
  }

  .uncle-node text {
    fill: var(--dark);
  }

  .link {
    fill: none;
    stroke-opacity: 0.4;
    stroke-width: 1.5px;
  }

  .canonical-link {
    stroke: var(--body-color);
  }

  .uncle-link {
    stroke: var(--dark);
  }

  .nodehash {
    font-size: 10px;
  }

<<<<<<< HEAD
  .nodehash a {
    fill: var(--link-color);
  }

  .nodehash a:hover {
    fill: var(--link-hover-color);
=======
  .nodenum {
>>>>>>> e478375a
  }

  #axis text {
    font-size: 12px;
  }
</style>

{{end}} {{ define "content"}}
<div class="mb-3">
  <div class="d-md-flex py-2 justify-content-md-between">
    <h1 class="h4 mb-1 mb-md-0"><i class="fas fa-project-diagram"></i> Eth2 Blockchain Visualization</h1>
    <nav aria-label="breadcrumb">
      <ol class="breadcrumb font-size-1 mb-0" style="padding:0; background-color:transparent;">
        <li class="breadcrumb-item"><a href="/" title="Home">Home</a></li>
        <li class="breadcrumb-item active" aria-current="page">Visualization</li>
      </ol>
    </nav>
  </div>
</div>
<small>By <a href="https://www.beaconcha.in">beaconcha.in</a></small>
<div class="row">
  <div class="col-md-12 text-center">
    <svg width="800" height="1650">
      <g transform="translate(80, 40)" id="root"></g>
      <g transform="translate(60, 40)" id="axis"></g>
    </svg>
  </div>
</div>
{{end}}<|MERGE_RESOLUTION|>--- conflicted
+++ resolved
@@ -186,11 +186,7 @@
     )
 
     svg.attr('height', ymax + nodeHeight * 2)
-<<<<<<< HEAD
     svg.attr('width', xmax + nodeWidth + 160)
-=======
-    svg.attr('width', xmax + nodeWidth + 60)
->>>>>>> e478375a
 
     var nodeset = g.selectAll('.node').data(nodes, function(d) {
       return d.block.hash
@@ -378,17 +374,12 @@
     font-size: 10px;
   }
 
-<<<<<<< HEAD
   .nodehash a {
     fill: var(--link-color);
   }
 
   .nodehash a:hover {
     fill: var(--link-hover-color);
-=======
-  .nodenum {
->>>>>>> e478375a
-  }
 
   #axis text {
     font-size: 12px;
