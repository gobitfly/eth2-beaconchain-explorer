--- conflicted
+++ resolved
@@ -456,12 +456,7 @@
                                                 data-parent="#accordionExample" style="margin: 15px;">
                                                 <div class="accordion-body">
                                                     
-<<<<<<< HEAD
                                                     Copy & Paste the following flags to your Lighthouse validator <strong>and</strong> beaconnode:<br/><br/>
-=======
-                                                    Copy & Paste the following flags to your Lighthouse validator <strong>and</strong> beaconnode run script:<br/><br/>
->>>>>>> fdd949be
-
 
                                                     <div style="margin-left: 5px; margin-right: 5px;">
                                                         <div style="float: left;  width: 90%;">
@@ -541,7 +536,6 @@
                                                 data-parent="#accordionExample" style="margin: 15px;">
                                                 <div class="accordion-body">
                                                     
-<<<<<<< HEAD
                                                     <h4>1. Run Nimbus Client</h4>
                                                     Copy & Paste the following flags to your Nimbus node:<br/><br/>
                                                     <div style="margin-left: 5px; margin-right: 5px;">
@@ -579,45 +573,7 @@
                                                         </div>
                                                     </div>
 
-=======
-                                                    <h4>1. Install Metric Exporter</h4>
-                                                    Download the latest beaconcha.in metrics exporter on your machine:<br/><br/>
-
-
-                                                    <div style="margin-left: 5px; margin-right: 5px;">
-                                                        <div style="float: left;  width: 90%;">
-                                                            <code >
-                                                                <span>
-                                                                    <span class="dl-normal"></span>
-                                                                </span>
-                                                            </code>
-                                                        </div>
-                                                        <div style="float: right;">
-                                                            <a data-toggle="tooltip" data-original-title="Copy Command" 
-                                                            class="copy-dl-normal d-none btn btn-primary ml-2 btn-icon-inside btn-sm text-white" 
-                                                            data-clipboard-text="" >
-                                                            <span class="fa fa-copy icon-inside" ></span> </a>
-                                                        </div>
-                                                    </div>
-
-                                                    <div style="clear: both;"></div><br/>
-
-                                                    <h4>2. Run Nimbus Client</h4>
-                                                    Copy & Paste the following flags to your Nimbus node run script:<br/><br/>
-                                                    <div style="margin-left: 5px; margin-right: 5px;">
-                                                        <div style="float: left;  width: 90%;">
-                                                            <code >
-                                                                <span>--metrics --metric-port=8008</span>
-                                                            </code>
-                                                        </div>
-                                                        <div style="float: right;">
-                                                            <a data-toggle="tooltip" data-original-title="Copy Command"
-                                                            data-clipboard-text="--metrics --metric-port=8008" class="d-none btn btn-primary ml-2 btn-icon-inside btn-sm text-white">
-                                                            <span class="fa fa-copy icon-inside" ></span> </a>
-                                                        </div>
-                                                    </div>
-                                               
->>>>>>> fdd949be
+
                                                     <div style="clear: both;"></div><br/>
 
                                                     <h4>3. Run Metrics Exporter</h4>
