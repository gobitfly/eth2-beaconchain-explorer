{{ define "js"}}
<script src="/js/payment.js" defer></script>
<script type="text/javascript" src="/js/bootstrap4-toggle.min.js"></script>
<script>
    // form validations
    function checkPasswordsMatch(input) {
        var pass = document.getElementById('password')
        var pwConfirm = document.getElementById('pw-confirm')
        if (pass.value !== input.value) {
            input.setCustomValidity('Passwords do not match');
        } else {
            input.setCustomValidity('');
        }
    }

    var clientRefs = [
        {
            id: 'prysm-graffiti',
            config: "./{exporter-arch} --server.address='https://beaconcha.in/api/v1/client/metrics?apikey={apiKey}{machineName}' --beaconnode.type=prysm --beaconnode.address=http://localhost:8080/metrics --validator.type=prysm --validator.address=http://localhost:8081/metrics "
        },
        {
            id: 'lighthouse-graffiti',
            config: "--monitoring-endpoint https://beaconcha.in/api/v1/client/metrics?apikey={apiKey}{machineName}"
        },
        {
            id: 'nimbus-graffiti',
            config: "./{exporter-arch} --server.address='https://beaconcha.in/api/v1/client/metrics?apikey={apiKey}{machineName}' --beaconnode.type=nimbus --beaconnode.address=http://localhost:8008/metrics"
        }
    ]

    var architecture = "desktop";
    var machineName = ''

    function changeMachineName(name = ''){
        if (name.length >= 50) {
            document.getElementById("invalid-name").innerText = "Name is too long."
            return
        } else {
            let res = /^[a-zA-Z0-9]+$/.test(name);
            if (!res && name.length > 0) {
                document.getElementById("invalid-name").innerText = "A name can only contain upper or lowercase letters or numbers."
                return
            } else {
                document.getElementById("invalid-name").innerText = ""
            }
        }

        machineName = name
        applyMachineConfigs()
    }

    function switchedArchitecture(arch){
        architecture = arch;
        applyMachineConfigs()
    }

    function applyMachineConfigs() {
        const binary = this.architecture == "arm" ? "eth2-client-metrics-exporter-linux-arm64" : "eth2-client-metrics-exporter-linux-amd64"

        let apiKey = "{{.Subscription.ApiKey}}";
        for (var i = 0; i < clientRefs.length; i++) {
            var ref = clientRefs[i].id
            var config = clientRefs[i].config
            config = config.replace("{apiKey}", apiKey);

            if (machineName.length > 0 && name.length < 50) {
                config = config.replace("{machineName}", "&machine=" + machineName.replaceAll(" ", ""))
            } else {
                config = config.replace("{machineName}", "")
            }

            config = config.replace("{exporter-arch}", binary)

            if (config.length > 0) {
                // console.log(flagHex, flagB64, b64ToHex(flagB64))
                document.getElementById(ref).innerText = config
                document.getElementById('copy-' + ref).setAttribute('data-clipboard-text', config)
                document.getElementById(ref).classList.remove('text-muted')
                document.getElementById("copy-" + ref).classList.remove('d-none')
            } else {
                document.getElementById(ref).innerText = "Not yet supported"
                document.getElementById(ref).style = "color: #a3a3a3;"
            }

        }

        const installScript = this.architecture == "arm" ? "installARM.sh" : "install.sh"

        initExplorerDownloads(
            "dl-normal", 
            "curl -L https://raw.githubusercontent.com/gobitfly/eth2-client-metrics-exporter/master/.script/" + installScript + " | bash"
        )
    }

    function initExplorerDownloads(className, content) { 
        let dlNormals = document.getElementsByClassName(className)
        let dlNormalCopyBtn = document.getElementsByClassName("copy-" + className)
        if(dlNormals.length != dlNormalCopyBtn.length) return;

        for(var i = 0; i < dlNormals.length; i++) {
            dlNormals[i].innerText = content
            dlNormalCopyBtn[i].setAttribute('data-clipboard-text', content)
            dlNormals[i].classList.remove('text-muted')
            dlNormalCopyBtn[i].classList.remove('d-none')
        }
    }

    applyMachineConfigs();
   
    // false is edit true is save
    var buttonState = false;

    function toggleButton(button) {
        buttonState = !buttonState
        var emailInput = document.getElementById('email')

        if (buttonState) {
            button.textContent = "Save"
            button.classList.remove('btn-outline-primary')
            button.classList.add('btn-primary')
            emailInput.removeAttribute('disabled')
            button.blur()
        } else {
            document.getElementById('email-form').submit()
        }
    }

    var debounceTimeouts = {}

    function changeMonitorSharing(box) {
        box.classList.add('d-none')
        if (box.previousSibling) box.previousSibling.classList.remove('d-none')

        if (debounceTimeouts[box.id]) {
            clearTimeout(debounceTimeouts[box.id])
            debounceTimeouts[box.id] = null
        } else {
            debounceTimeouts[box.id] = setTimeout(function () {
                var value = box.checked

                let csrfToken = document.getElementsByName("CsrfField")[0].value

                debounceTimeouts[box.id] = null
                
                let postData = new FormData();
                postData.append("shareStats", value);

                // subscribe
                fetch('/user/settings/flags', {
                    method: 'POST',
                    headers: { "X-CSRF-Token": csrfToken },
                    credentials: 'include',
                    body: postData
                }).then(function (response) {
                    box.classList.remove('d-none')
                    if (box.previousSibling) box.previousSibling.classList.add('d-none')

                    if (response.status === 200) {
                        // $('#subscriptions').DataTable().ajax.reload()

                    } else {
                        box.checked = false
                        console.log('unexpected status', response.status)
                    }
                }).catch(function (err) {
                    box.classList.remove('d-none')
                    if (box.previousSibling) box.previousSibling.classList.add('d-none')

                    console.log(err)
                    box.checked = false
                })
            }, 300)
        }
    }

    function generateApiKey() {
        let csrfToken = document.getElementsByName("CsrfField")[0].value
        let postData = new FormData();

        fetch('/user/generateKey', {
            method: 'POST',
            headers: { "X-CSRF-Token": csrfToken },
            credentials: 'include',
            body: postData
        }).then(function (response) {
            if (response.status === 200) {
                window.location.reload(false); 
            } else {
                console.log('unexpected status', response.status)
            }
        }).catch(function (err) {
            console.log(err)
        })
    }

    function changePairSetting(box) {
        box.classList.add('d-none')
        if (box.previousSibling) box.previousSibling.classList.remove('d-none')

        if (debounceTimeouts[box.id]) {
            clearTimeout(debounceTimeouts[box.id])
            debounceTimeouts[box.id] = null
        } else {
            debounceTimeouts[box.id] = setTimeout(function () {

                var id = box.getAttribute('data-deviceid')
                var event = box.getAttribute('data-event')
                var value = box.checked
                id = encodeURI(id)
                event = encodeURI(event)

                let csrfToken = document.getElementsByName("CsrfField")[0].value

                debounceTimeouts[box.id] = null
                let postData = new FormData();
                postData.append("id", id);
                postData.append(event, value);

                // subscribe
                fetch('/user/mobile/settings', {
                    method: 'POST',
                    headers: { "X-CSRF-Token": csrfToken },
                    credentials: 'include',
                    body: postData
                }).then(function (response) {
                    box.classList.remove('d-none')
                    if (box.previousSibling) box.previousSibling.classList.add('d-none')

                    if (response.status === 200) {
                        // $('#subscriptions').DataTable().ajax.reload()

                    } else {
                        box.checked = false
                        console.log('unexpected status', response.status)
                    }
                }).catch(function (err) {
                    box.classList.remove('d-none')
                    if (box.previousSibling) box.previousSibling.classList.add('d-none')

                    console.log(err)
                    box.checked = false
                })
            }, 300)
        }
    }
    var CURRENT_DELETE_DEVICE_ID = -1

    function deleteDevicePairConfirm() {
        var id = CURRENT_DELETE_DEVICE_ID
        if(id == -1) return;

        let csrfToken = document.getElementsByName("CsrfField")[0].value

        let postData = new FormData();
        postData.append("id", id);

        // subscribe
        fetch('/user/mobile/delete', {
            method: 'POST',
            headers: { "X-CSRF-Token": csrfToken },
            credentials: 'include',
            body: postData
        }).then(function (response) {
            if (response.status === 200) {
                // $('#subscriptions').DataTable().ajax.reload()

                document.getElementById("device_container_" + id).style = "display:none;"
                CURRENT_DELETE_DEVICE_ID = -1;
            } else {
                console.log('unexpected status', response.status)
            }
            
        }).catch(function (err) {
            console.log(err)
        })
    }
</script>
{{end}}

{{ define "css" }}
<link rel="stylesheet" type="text/css" href="/css/bootstrap4-toggle.min.css" />
{{end}}

{{ define "content"}}
{{with .Data}}
<div class="container mt-2">

    <div class="my-3">
        <div class="d-md-flex py-2 justify-content-md-between">
            <h1 class="h4 mb-1 mb-md-0"><i class="mr-2 fas fa-user-circle"></i>Account Settings</h1>
            <nav aria-label="breadcrumb">
                <ol class="breadcrumb font-size-1 mb-0" style="padding:0; background-color:transparent;">
                    <li class="breadcrumb-item"><a href="/" title="Home">Home</a></li>
                    <li class="breadcrumb-item active" aria-current="page">Settings</li>
                </ol>
            </nav>
        </div>
    </div>
    <div class="row ">
        <div class="col-xl-7 col-lg-7 col-md-10 col-sm-12 m-auto">
            {{if .Flashes}}
            {{range $i, $flash := .Flashes}}
            <div class="alert {{if contains $flash " Error"}}alert-danger{{else}}alert-success{{end}} alert-dismissible
                fade show my-3 py-2" role="alert">
                <div class="p-2">{{$flash | formatHTML}}</div>
                <button type="button" class="close" data-dismiss="alert" aria-label="Close">
                    <span aria-hidden="true">&times;</span>
                </button>
            </div>
            {{end}}
            {{end}}
            <div class="user__settings-container">
                <ul style="margin-top: -1px;margin-left:-1px;" class="nav nav-tabs" id="dashChartTabs" role="tablist">
                    <li class="nav-item">
                        <a class="nav-link show active" id="account-tab" data-toggle="tab" href="#account" role="tab"
                            aria-controls="account" aria-selected="true"><i
                                class="tab-icon mr-md-1 fas fa-user"></i><span class="tab-text" style="margin-left: 6px;">Account</span></a>
                    </li>
                    <li class="nav-item">
                        <a class="nav-link" id="app-tab" data-toggle="tab" href="#app" role="tab" aria-controls="app"
                            aria-selected="false"><i class="tab-icon mr-md-1 fas fa-mobile-alt"></i><span
                                class="tab-text" style="margin-left: 6px;">Mobile App</span></a>
                    </li>
                    <li class="nav-item">
                        <a class="nav-link" id="api-tab" data-toggle="tab" href="#api" role="tab" aria-controls="api"
                            aria-selected="false"><i class="tab-icon mr-md-1 fas fas fa-drafting-compass"></i><span
                                class="tab-text" style="margin-left: 6px;">API</span></a>
                    </li>
                </ul>


                <div class="tab-content h-100" id="dashTabContent">
                    <div id="account" class="tab-pane fade h-100 show active" role="tabpanel"
                        aria-labelledby="account-tab">
                        <!-- Upgrade to premium -->
                        <div class="card my-3">
                            <div class="card-header justify-content-between d-flex align-items-center">
                                <h3 class="h5">
                                    <span>Beaconcha.in Premium</span> <span class="mx-1">|</span>
                                    <span style="font-size: 80%;" class="font-weight-light">
                                        {{if not .Premium.Active }}
                                        Free Tier {{if and (.Premium.Store) (eq .Premium.RejectReason "")}}(waiting on payment){{end}}
                                        {{else}}
                                        {{if eq .Premium.Package "plankton"}} <strong style="color: #50c878; font-size: 1.1em">Plankton </strong>
                                        {{else}}
                                        {{if eq .Premium.Package "goldfish"}} <strong style="color: #d89a3e; font-size: 1.1em">Goldfish </strong>
                                        {{else}}
<<<<<<< HEAD

                                        {{if eq .Premium.Package "whale"}} <strong style="color: #0f52ba; font-size: 1.1em">Whale </strong> {{end}}

=======
                                        {{if eq .Premium.Package "whale"}} <strong style="color: #44a1c5; font-size: 1.1em">Whale </strong> {{end}}
>>>>>>> 73a64fd6
    
                                        {{end}}
                                        {{end}}
                                        {{end}}
                                    </span>
                                </h3>
                                {{if and (eq .Premium.Store "stripe") (eq .Premium.RejectReason "" )}}
                                <form class="manage-billing-form">
                                    {{ .CsrfField }}
                                    <button class="btn btn-outline-primary">Manage Subscription</button>
                                </form>
                                {{else}}
                                    {{if or (not .Premium.Package) (not (eq .Premium.RejectReason "")) }}
                                       <a href="/premium" class="btn btn-outline-primary">Get Premium</a>
                                    {{else}}
<<<<<<< HEAD

                                        {{if eq .Premium.Store "ios-appstore "}}

=======
                                        {{if eq .Premium.Store "ios-appstore" }}
>>>>>>> 73a64fd6
                                            <span class="text-muted">via Apple</span>
                                        {{else}}
                                            <span class="text-muted">via Google</span>
                                        {{end}}
                                    {{end}}
                                {{end}}
                            </div>
                            <div class="card-body">
                                <div class="text-center">

                                    <div class="my-2">
<<<<<<< HEAD

                                        <span class="text-muted">
                                            {{if not .Premium.Active }}
                                            Premium features for your beaconcha.in and Beaconchain Dashboard App experience. No ads, support for more validators and more.

=======
                                        <span class="text-muted" style="margin-left: 12px; margin-right: 12px;">
                                            {{if not .Premium.Active }}
                                            Premium features for your beaconcha.in explorer and <a href="/mobile">beaconcha.in mobile app</a> experience. No ads, support for more validators and more.
>>>>>>> 73a64fd6
                                            {{else}}
                                            Your premium subscription is active. Thank you for supporting us! 
                                            {{end}}
                                        </span>
                                    </div>

                                </div>
                            </div>
                        </div>


                        <!-- Update Email -->
                        <div class="card my-3">
                            <div class="card-header">
                                <h3 class="h5">Update Email</h3>
                            </div>
                            <div class="card-body">
                                <form id="email-form" action="settings/email" method="POST">
                                    {{ .CsrfField }}
                                    <div class="form-group">
                                        <label for="email">Email address</label>
                                        <div class="input-group">
                                            <input value="{{.Subscription.Email}}" disabled inputmode="email"
                                                type="text" maxlength="100" class="form-control" autocomplete="email"
                                                id="email" name="email">
                                            <div class="input-group-append">
                                                <button id="email-edit-button" onclick="toggleButton(this)"
                                                    type="button" class="btn btn-outline-primary">Edit
                                                </button>
                                            </div>
                                        </div>
                                </form>
                            </div>
                        </div>
                    </div>

                    <!-- Update Password -->
                    <div class="card my-3">
                        <div class="card-header">
                            <h3 class="h5">Update Password</h3>
                        </div>
                        <div class="card-body">
                            <form action="settings/password" method="post">
                                {{ .CsrfField }}
                                <input value="{{.Subscription.Email}}" inputmode="email" type="text" maxlength="100"
                                    class="form-control visually-hidden" autocomplete="email" name="email">
                                <div class="form-group">
                                    <label for="old-password">Old Password</label>
                                    <input required type="password" minlength="5" maxlength="256" class="form-control"
                                        autocomplete="current-password" id="old-password" name="old-password">
                                </div>
                                <div class="form-group">
                                    <label for="password">New Password</label>
                                    <input required type="password" minlength="5" maxlength="256" class="form-control"
                                        autocomplete="new-password" id="password" name="password">
                                </div>
                                <div class="form-group">
                                    <label for="pw-confirm">Confirm New Password</label>
                                    <input oninput="checkPasswordsMatch(this)" required type="password" minlength="5"
                                        maxlength="256" class="form-control" autocomplete="new-password" id="pw-confirm"
                                        name="pw-confirm">
                                </div>
                                <button type="submit" class="btn btn-outline-primary float-right">Save Changes</button>
                            </form>
                        </div>
                    </div>


                    <!-- Delete Account -->
                    <div class="card my-3">
                        <div class="card-header">
                            <h3 class="h5">Delete Account <i class="fas fa-exclamation-triangle text-warning"></i></h3>
                        </div>
                        <div class="card-body">
                            <div class="d-flex justify-content-between">
                                <span>
                                    Warning, you will not be able to recover your account!
                                </span>
                                <!-- Button trigger modal -->
                                <button type="button" class="btn btn-sm btn-outline-danger" data-toggle="modal"
                                    data-target="#deleteAccountModal">
                                    Delete
                                </button>
                            </div>
                        </div>
                    </div>
                </div>

                <div id="app" class="tab-pane fade h-100" role="tabpanel" aria-labelledby="app-tab">
                    <!-- Monitoring Helper -->
                    <div class="card my-3">
                        <div class="card-header">
                            <h3 class="h5">Set up client monitoring</h3>
                        </div>
                        <div class="card-body">

                            <span>Monitor your staking machine via the mobile app. Learn more <a
                                href="https://kb.beaconcha.in/mobile-app-less-than-greater-than-beacon-node"><b>here</b></a>.</span><br/><br/>

                                    {{if .Subscription.ApiKey}}

                                    <h4>Architecture</h4>
                                    <div class="btn-group btn-group-toggle" role="group" aria-label="Architecture" data-toggle="buttons">
                                        <label class="btn btn-light active">
                                            <input type="radio" name="options" id="desktop" autocomplete="off" checked onclick="switchedArchitecture('desktop')">Desktop
                                          </label>
                                          <label class="btn btn-light">
                                            <input type="radio" name="options" id="arm" autocomplete="off" onclick="switchedArchitecture('arm')">ARM (Raspberry Pi)
                                          </label>
                                    </div>
                                    <br/><br/>


                                    <div class="form-group my-3" >
                                        <label for="client-input">Machine Name (Optional)</label>
                                        <input id="client-input" type="text" oninput="changeMachineName(this.value);" class="form-control"
                                            placeholder="e.g. Boris" aria-describedby="eth-input-help">
                                        <i id="invalid-name" style="color: red;"></i>
                                    </div>
                                    <br/>

                                 
                                    <h4 >Select your Client</h4>
                                    <div class="accordion" id="accordionExample" style="padding-top: 7px;">
                                        <div class="card" style="box-shadow: none; ">
                                            <h2 class="card-header" id="headingOne">
                                                <button class="btn btn-link btn-block text-left" type="button" data-toggle="collapse" data-target="#collapseOne"
                                                    aria-expanded="true" aria-controls="collapseOne">
                                                    Lighthouse Setup Guide
                                                </button>
                                            </h2>
                                            <div id="collapseOne" class="collapse" aria-labelledby="headingOne"
                                                data-parent="#accordionExample" style="margin: 15px;">
                                                <div class="accordion-body">
                                                    
                                                    Copy & Paste the following flags to your Lighthouse validator <strong>and</strong> beaconnode:<br/><br/>

                                                    <div style="margin-left: 5px; margin-right: 5px;">
                                                        <div style="float: left;  width: 90%;">
                                                            <code >
                                                                <span id="lighthouse-graffiti"></span>
                                                            </code>
                                                        </div>
                                                        <div style="float: right;">
                                                            <a id="copy-lighthouse-graffiti" data-toggle="tooltip" data-original-title="Copy Command"
                                                            data-clipboard-text="" class="d-none btn btn-primary ml-2 btn-icon-inside btn-sm text-white">
                                                            <span class="fa fa-copy icon-inside" ></span> </a>
                                                        </div>
                                                    </div>
                                                    <div style="clear: both;"></div><br/>
                                                 
                                                </div>
                                            </div>
                                        </div>
                                        <div class="card" style="box-shadow: none;">
                                            <h2 class="card-header" id="headingTwo">
                                                <button class="btn btn-link btn-block text-left" type="button" data-toggle="collapse"
                                                    data-target="#collapseTwo" aria-expanded="false" aria-controls="collapseTwo">
                                                    Prysm Setup Guide
                                                </button>
                                            </h2>
                                            <div id="collapseTwo" class="collapse" aria-labelledby="headingTwo"
                                                data-parent="#accordionExample" style="margin: 15px;">
                                                <div class="accordion-body">
                                                    <h4>1. Install Metric Exporter</h4>
                                                    Download the latest beaconcha.in metrics exporter on your machine:<br/><br/>


                                                    <div style="margin-left: 5px; margin-right: 5px;">
                                                        <div style="float: left; width: 90%;">
                                                            <code >
                                                                <span>
                                                                    <span class="dl-normal"></span>
                                                                </span>
                                                            </code>
                                                        </div>
                                                        <div style="float: right;">
                                                            <a data-toggle="tooltip" data-original-title="Copy Command"
                                                            class="copy-dl-normal d-none btn btn-primary ml-2 btn-icon-inside btn-sm text-white" 
                                                            data-clipboard-text="">
                                                            <span class="fa fa-copy icon-inside" ></span> </a>
                                                        </div>
                                                    </div>

                                                    <div style="clear: both;"></div><br/>

                                                    <h4>2. Run Metrics Exporter</h4>
                                                    <div style="margin-left: 5px; margin-right: 5px;">
                                                        <div style="float: left;  width: 90%;">
                                                            <code >
                                                                <span id="prysm-graffiti"></span>
                                                            </code>
                                                        </div>
                                                        <div style="float: right;">
                                                            <a id="copy-prysm-graffiti" data-toggle="tooltip" data-original-title="Copy Command"
                                                            data-clipboard-text="" class="d-none btn btn-primary ml-2 btn-icon-inside btn-sm text-white">
                                                            <span class="fa fa-copy icon-inside" ></span> </a>
                                                        </div>
                                                    </div>

                                                    <div style="clear: both;"></div><br/>
                                                </div>
                                            </div>
                                        </div>
                                        <div class="card" style="box-shadow: none;">
                                            <h2 class="card-header" id="headingThree">
                                                <button class="btn btn-link btn-block text-left" type="button" data-toggle="collapse"
                                                    data-target="#collapseThree" aria-expanded="false" aria-controls="collapseThree">
                                                    Nimbus Setup Guide
                                                </button>
                                            </h2>
                                            <div id="collapseThree" class="collapse" aria-labelledby="headingThree"
                                                data-parent="#accordionExample" style="margin: 15px;">
                                                <div class="accordion-body">
                                                    
                                                    <h4>1. Run Nimbus Client</h4>
                                                    Copy & Paste the following flags to your Nimbus node:<br/><br/>
                                                    <div style="margin-left: 5px; margin-right: 5px;">
                                                        <div style="float: left;  width: 90%;">
                                                            <code >
                                                                <span>--metrics --metrics-port=8008</span>
                                                            </code>
                                                        </div>
                                                        <div style="float: right;">
                                                            <a data-toggle="tooltip" data-original-title="Copy Command"
                                                            data-clipboard-text="--metrics --metric-port=8008" class="d-none btn btn-primary ml-2 btn-icon-inside btn-sm text-white">
                                                            <span class="fa fa-copy icon-inside" ></span> </a>
                                                        </div>
                                                    </div>
                                               
                                                    <div style="clear: both;"></div><br/>

                                                    <h4>2. Install Metric Exporter</h4>
                                                    Download the latest beaconcha.in metrics exporter on your machine:<br/><br/>


                                                    <div style="margin-left: 5px; margin-right: 5px;">
                                                        <div style="float: left;  width: 90%;">
                                                            <code >
                                                                <span>
                                                                    <span class="dl-normal"></span>
                                                                </span>
                                                            </code>
                                                        </div>
                                                        <div style="float: right;">
                                                            <a data-toggle="tooltip" data-original-title="Copy Command" 
                                                            class="copy-dl-normal d-none btn btn-primary ml-2 btn-icon-inside btn-sm text-white" 
                                                            data-clipboard-text="" >
                                                            <span class="fa fa-copy icon-inside" ></span> </a>
                                                        </div>
                                                    </div>


                                                    <div style="clear: both;"></div><br/>

                                                    <h4>3. Run Metrics Exporter</h4>
                                                    <div style="margin-left: 5px; margin-right: 5px;">
                                                        <div style="float: left;  width: 90%;">
                                                            <code >
                                                                <span id="nimbus-graffiti"></span>
                                                            </code>
                                                        </div>
                                                        <div style="float: right;">
                                                            <a id="copy-nimbus-graffiti" data-toggle="tooltip" data-original-title="Copy Command"
                                                            data-clipboard-text="" class="d-none btn btn-primary ml-2 btn-icon-inside btn-sm text-white">
                                                            <span class="fa fa-copy icon-inside" ></span> </a>
                                                        </div>
                                                    </div>
                                               
                                                    <div style="clear: both;"></div><br/>




                                                </div>
                                            </div>
                                        </div>
                                        <div class="card" style="box-shadow: none;">
                                            <h2 class="card-header" id="headingFour">
                                                <button class="btn btn-link btn-block text-left" type="button" data-toggle="collapse"
                                                    data-target="#collapseFour" aria-expanded="false" aria-controls="collapseFour">
                                                    Teku Setup Guide
                                                </button>
                                            </h2>
                                            <div id="collapseFour" class="collapse" aria-labelledby="headingFour"
                                                data-parent="#accordionExample" style="margin: 15px;">
                                                <div class="accordion-body">
                                                   
                                                    Not yet supported, cooming soon.

                                                </div>
                                            </div>
                                        </div>
                                    </div>

                            {{else}}
                            <div class="my-2">
                                <span class="text-muted">
                                    You need to generate an API key before you can continue.
                                </span>
                            </div>
                            <div class="my-2">
                                {{ .CsrfField }}
                                <button onclick="generateApiKey()" id="generate-api-key" class="btn btn-outline-primary">Generate
                                    Key</button>
                            </div>
                            {{end}}

                            <div style="padding-top: 15px; padding-bottom: 18px; margin-left: 1%; margin-right: 1%;">
                                <hr />
                            </div>

                            <div style="margin-left: 1%; margin-right: 1%;">

                                <span>
                                    <input id="change_monitor_sharing" data-event="monitor_sharing"
                                        onchange="changeMonitorSharing(this)" class="mr-2" type="checkbox"
                                        {{ if .ShareMonitoringData }} checked {{end}}
                                        data-toggle="toggle" data-on="&shy;" data-off="&shy;" data-size="xs">
                                    Share anonymized data with eth2 teams
                                </span>
                                <br /><br />

                                <p style="color: #a3a3a3;">Sharing anonymized data with your prefered eth2 client team
                                    can help them improve their software. You can change this setting later on.</p>
                            </div>

                        </div>
                    </div>

                    <!-- Active linked devices -->
                    {{ $pairedDevicesLen := len .PairedDevices }}
                    {{ $lastPairedElement := sub $pairedDevicesLen 1 }}

                    {{ if gt $pairedDevicesLen 0 }}
                    <div class="card my-3">
                        <div class="card-header">
                            <h3 class="h5">Paired devices</h3>
                        </div>
                        <div class="card-body">
                            <div>
                                {{ range $key, $value := .PairedDevices }}
                                <div id="device_container_{{ $value.ID }}">
                                <div style="display: flex;justify-content: space-between;">
                                    <div >
                                        <h5>Device: {{ $value.DeviceName }}</h5>
                                        <h6>Linked App: {{ $value.AppName }}</h6>
                                    </div>
                                    <div >
                                        <a style="color: #fff" id="active_{{ $value.ID }}" data-deviceid="{{ $value.ID }}"
                                            class="btn btn-danger ml-2 btn-icon-inside btn-sm text-white device-delete-btn"
                                            data-toggle="modal"
                                            data-target="#deleteDevicePair">
                                            <span class="fas fa-trash icon-inside"></span>
                                        </a>
                                    </div>
                                    <script src="/js/jquery.min.js"></script>
                                    <script>
                                        $(document).on("click", ".device-delete-btn", function () {
                                            var deviceId = $(this).data('deviceid');
                                            CURRENT_DELETE_DEVICE_ID = deviceId;
                                        });
                                    </script>
                                </div>
                                <br />
                                <span style="margin-left:4%;">
                                    <input id="notify_enabled_{{ $value.ID }}" data-event="notify_enabled"
                                        data-deviceid="{{ $value.ID }}" onchange="changePairSetting(this)" class="mr-2"
                                        {{ if not $value.Active }} disabled {{end}} {{ if $value.NotifyEnabled }}
                                        checked {{end}} type="checkbox" data-toggle="toggle" data-on="&shy;"
                                        data-off="&shy;" data-size="xs">
                                    Mobile notifications
                                </span>
                                <br />
                                <br />
                                <span style="margin-left:4%;">
                                    <input id="active_{{ $value.ID }}" data-event="active"
                                        data-deviceid="{{ $value.ID }}" onchange="changePairSetting(this)" class="mr-2"
                                        {{ if $value.Active }} checked {{end}} type="checkbox" data-toggle="toggle"
                                        data-on="&shy;" data-off="&shy;" data-size="xs">
                                    Grant account access (required)
                                </span>
                                <br /><br />
                                <span>Paired:</span><i> {{ formatTimestampTs $value.CreatedAt }}</i>

                                {{ if lt $key $lastPairedElement }}
                                <hr style="width: 98%; margin-top:28px;margin-bottom:28px;" />
                                {{ end }}
                                </div>
                                {{ end }}
                            </div>
                           
                        </div>
                    </div>
                    {{end}}
                </div>

                <div id="api" class="tab-pane fade h-100" role="tabpanel" aria-labelledby="api-tab">
                    <!-- User Api Key -->
                    <div class="card my-3">
                        <div class="card-header justify-content-between d-flex align-items-center">
                            <h3 class="h5">
                                <span>Api Key</span> <span class="mx-1">|</span>
                                <span style="font-size: 80%;" class="font-weight-light">
                                    {{if not .Subscription.Active}}
                                    Free Tier {{if .Subscription.SubscriptionID}}(waiting on payment){{end}}
                                    {{else}}
                                    {{if eqsp .Subscription.PriceID .Sapphire}} Sapphire <i style="color: #0f52ba"
                                        class="fas fa-gem"></i>
                                    {{else}}
                                    {{if eqsp .Subscription.PriceID .Emerald}} Emerald <i style="color: #50c878;"
                                        class="fas fa-gem"></i>
                                    {{else}}
                                    {{if eqsp .Subscription.PriceID .Diamond}} Diamond <i style="color: #b9f2ff"
                                        class="fas fa-gem"></i> {{end}}

                                    {{end}}
                                    {{end}}
                                    {{end}}
                                </span>
                            </h3>
                            {{if .Subscription.SubscriptionID}}
                            <form class="manage-billing-form">
                                {{ .CsrfField }}
                                <button class="btn btn-outline-primary">Manage Subscription</button>
                            </form>
                            {{else}}
                            <a href="/pricing" class="btn btn-outline-primary">Upgrade Plan</a>
                            {{end}}
                        </div>
                        <div class="card-body">
                            <div class="text-center">
                                {{if .Subscription.ApiKey}}
                                <div class="my-2">
                                    <span class="text-muted">
                                        Warning, everybody can access your account with this key. KEEP IT SAFE!
                                    </span>
                                </div>
                                <div class="my-2">
                                    <span style="font-weight:bold">
                                        <i class="fas fa-key"></i>
                                    </span>
                                    <span style="font-size: 90%; user-select: all;">
                                        {{.Subscription.ApiKey}}
                                        <a style="color: #fff" id="copy-apiKey" data-toggle="tooltip"
                                            data-original-title="Copy API Key"
                                            data-clipboard-text="{{.Subscription.ApiKey}}"
                                            class="btn btn-primary mb-1 btn-icon-inside">
                                            <span class="fa fa-copy icon-inside"></span>
                                        </a>
                                    </span>
                                </div>
                                {{else}}
                                <div class="my-2">
                                    <span class="text-muted">
                                        No API key found for this account.
                                    </span>
                                </div>
                                <div class="my-2">
                                    <button onclick="generateApiKey()" id="generate-api-key" class="btn btn-outline-primary">Generate
                                        Key</button>
                                </div>
                                {{end}}
                            </div>
                        </div>
                    </div>
                {{if .Subscription.ApiKey}}
                    <div class="card my-3">
                        <div class="card-header justify-content-between d-flex align-items-center">
                            <h3 class="h5">
                                <span>Usage <span class="mx-1">|</span> <a style="font-size: 80%;" class="font-weight-light" href="/api/v1/docs/index.html">docs <i style="font-size: 80%;" class="fas fa-laptop-code"></i></a></span>                                
                            </h3>
                        </div>
                        <div class="card-body">
                            {{ if not (eqsp .Subscription.PriceID .Diamond) }}
                            <div class="my-3">
                                <div class="d-flex justify-content-between">
                                    <div>Daily:</div> 
                                    <div>{{formatThousandsInt .ApiStatistics.Daily}} / {{formatThousandsInt .ApiStatistics.MaxDaily}}</div>
                                </div>
                                <div class="progress">
                                    {{$percentageDaily := formatPercentage (divInt .ApiStatistics.Daily .ApiStatistics.MaxDaily)}}
                                    <div class="progress-bar" role="progressbar" style="width: {{$percentageDaily}}%; white-space: no-wrap;" aria-valuenow="{{.ApiStatistics.Daily}}" aria-valuemin="0" aria-valuemax="{{.ApiStatistics.MaxDaily}}">{{$percentageDaily}} %</div>
                                </div>
                            </div>
                            {{ end }}
                            <div class="my-3">
                                <div class="d-flex justify-content-between">
                                    <div>Monthly:</div> 
                                    <div>{{formatThousandsInt .ApiStatistics.Monthly}} / {{formatThousandsInt .ApiStatistics.MaxMonthly}}</div>
                                </div>
                                <div class="progress">
                                    {{$percentageMonthly := formatPercentage (divInt .ApiStatistics.Monthly .ApiStatistics.MaxMonthly)}}
                                    <div class="progress-bar" role="progressbar" style="width: {{$percentageMonthly}}%; white-space: nowrap;" aria-valuenow="{{.ApiStatistics.Monthly}}" aria-valuemin="0" aria-valuemax="{{.ApiStatistics.MaxMonthly}}">{{$percentageMonthly}} %</div>
                                </div>
                            </div>
                        </div>
                    </div>
                {{end}}
                </div>
            </div>
        </div>
    </div>


    <!-- Modals -->
    <div class="modal fade" id="deleteAccountModal" data-backdrop="static" data-keyboard="false" tabindex="-1"
        role="dialog" aria-labelledby="deleteAccountLabel" aria-hidden="true">
        <div class="modal-dialog">
            <div class="modal-content">
                <div class="modal-header">
                    <h5 class="modal-title" id="deleteAccountLabel">Please Confirm Account Deletion</h5>
                    <button type="button" class="close" data-dismiss="modal" aria-label="Close">
                        <span aria-hidden="true">&times;</span>
                    </button>
                </div>
                <div class="modal-body">
                    <i class="text-warning fas fa-exclamation-triangle"></i> Warning, you will not be able to
                    recover your account!
                </div>
                <div class="modal-footer">
                    <form id="delete-form" action="settings/delete" method="POST">
                        {{ .CsrfField }}
                        <button id="delete-button" type="submit" class="btn btn-outline-danger btn-sm"
                            data-dismiss="modal">Delete
                        </button>
                    </form>
                </div>
                <script>
                    document.getElementById('delete-button').addEventListener('click', function (event) {
                        event.preventDefault()
                        document.getElementById('delete-form').submit()
                    })
                </script>
            </div>
        </div>
    </div>

    <div class="modal fade" id="deleteDevicePair" data-backdrop="static" data-keyboard="false" tabindex="-1"
        role="dialog" aria-labelledby="deleteAccountLabel" aria-hidden="true">
        <div class="modal-dialog">
            <div class="modal-content">
                <div class="modal-header">
                    <h5 class="modal-title" id="deleteAccountLabel">Remove Device</h5>
                    <button type="button" class="close" data-dismiss="modal" aria-label="Close">
                        <span aria-hidden="true">&times;</span>
                    </button>
                </div>
                <div class="modal-body">
                    <i class="text-warning fas fa-exclamation-triangle"></i> Do you want to remove this device from your account?
                </div>
                <div class="modal-footer">
                 
                        {{ .CsrfField }}
                        <button id="delete-device-button" onclick="deleteDevicePairConfirm(this)" class="btn btn-outline-danger btn-sm"
                            data-dismiss="modal">Delete
                        </button>
                    
                </div>
            </div>
        </div>
    </div>
</div>
{{end}}
{{end}}<|MERGE_RESOLUTION|>--- conflicted
+++ resolved
@@ -345,13 +345,7 @@
                                         {{else}}
                                         {{if eq .Premium.Package "goldfish"}} <strong style="color: #d89a3e; font-size: 1.1em">Goldfish </strong>
                                         {{else}}
-<<<<<<< HEAD
-
-                                        {{if eq .Premium.Package "whale"}} <strong style="color: #0f52ba; font-size: 1.1em">Whale </strong> {{end}}
-
-=======
                                         {{if eq .Premium.Package "whale"}} <strong style="color: #44a1c5; font-size: 1.1em">Whale </strong> {{end}}
->>>>>>> 73a64fd6
     
                                         {{end}}
                                         {{end}}
@@ -367,13 +361,7 @@
                                     {{if or (not .Premium.Package) (not (eq .Premium.RejectReason "")) }}
                                        <a href="/premium" class="btn btn-outline-primary">Get Premium</a>
                                     {{else}}
-<<<<<<< HEAD
-
-                                        {{if eq .Premium.Store "ios-appstore "}}
-
-=======
                                         {{if eq .Premium.Store "ios-appstore" }}
->>>>>>> 73a64fd6
                                             <span class="text-muted">via Apple</span>
                                         {{else}}
                                             <span class="text-muted">via Google</span>
@@ -385,17 +373,9 @@
                                 <div class="text-center">
 
                                     <div class="my-2">
-<<<<<<< HEAD
-
-                                        <span class="text-muted">
-                                            {{if not .Premium.Active }}
-                                            Premium features for your beaconcha.in and Beaconchain Dashboard App experience. No ads, support for more validators and more.
-
-=======
                                         <span class="text-muted" style="margin-left: 12px; margin-right: 12px;">
                                             {{if not .Premium.Active }}
                                             Premium features for your beaconcha.in explorer and <a href="/mobile">beaconcha.in mobile app</a> experience. No ads, support for more validators and more.
->>>>>>> 73a64fd6
                                             {{else}}
                                             Your premium subscription is active. Thank you for supporting us! 
                                             {{end}}
