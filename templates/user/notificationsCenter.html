--- conflicted
+++ resolved
@@ -91,12 +91,8 @@
 					<div class="mt-3">
 						<h2 class="heading-l2">Monitoring</h2>
 					</div>
-<<<<<<< HEAD
-					<button class="btn btn-primary ml-sm-3" data-toggle="modal" data-target="#addMonitoringEventModal">
-=======
 					<!-- TODO: fix button remains focused after being pressed -->
 					<button id="add-monitoring-event-modal-btn" class="btn btn-primary ml-sm-3" data-toggle="modal" data-target="#addMonitoringEventModal">
->>>>>>> 36a70e3d
 						<i class="fas fa-plus"></i>
 						<span class="text-nowrap">Add monitoring event</span>
 					</button>
