{{ define "js" }}
	<script src="/js/notificationsCenter.js"></script>
<<<<<<< HEAD
	<script type="text/javascript" src="/js/datatables.min.js"></script>
  <script type="text/javascript" src="/js/datatable_input.js"></script>
=======
	{{ .CsrfField }}
>>>>>>> 1f89d01d
{{ end }}

{{ define "css" }}
	<link rel="stylesheet" type="text/css" href="/css/notificationsCenter.css" />
	<link rel="stylesheet" type="text/css" href="/css//datatables.min.css"/>
{{ end }}

{{ define "content" }}
	{{with .Data}}
	<div class="container-fluid container-xl container-min-width container-custom"> 
		<div class="row d-flex align-items-center justify-content-start ml-1 my-2">
			<nav aria-label="breadcrumb">
				<ol class="breadcrumb font-size-1 mb-0 breadcrumb-custom">
					<li class="breadcrumb-item"><a href="/" title="Home">Home</a></li>
					<li class="breadcrumb-item active" aria-current="page">Notifications</li>
				</ol>
			</nav>
		</div>
		<div class="row d-flex align-items-center justify-content-between mx-0 my-5 container-min-width heading-section">
			<div class="col-12 col-md pl-0 heading">
				<h1 class="heading text-nowrap">Notifications Center</h1>
        <h2 class="heading-l3 text-muted">Manage the notifications you want to receive</h2>
			</div>
		</div>
		<!-- TODO: redesign metrics section -->
		<div class="row flex-sm-nowrap mx-0 my-2 container-min-width metrics-section">
		  <div class="col-12 col-sm col-xl mr-3 mt-1 shadow p-1 mb-3 container-max-width metric-card custom-border-radius custom-background-color">
			  <div class="row d-flex align-items-center mx-1 metric-card-row">
				  <div class="col-3 col-sm-4 col-xl-4 my-auto icon">
					  <i class="fas fa-user"></i>
				  </div>
				  <div class="col-9 col-sm-8 col-xl-8 metric-value">
						<span id="validators">{{.Metrics.Validators}}</span>
					  <span class="metric-description">validators in your list</span>
				  </div>
			  </div>
		  </div>
			<div class="col-12 col-sm col-xl mr-3 mt-1 shadow p-1 mb-3 container-max-width metric-card custom-border-radius custom-background-color">
				<div class="row d-flex align-items-center mx-1 metric-card-row">
					<div class="col-3 col-sm-4 col-xl-4 my-auto icon">
						<i class="fas fa-bell"></i>
					</div>
					<div class="col-9 col-sm-8 col-xl-8 metric-value">
						<span id="notifications">{{.Metrics.Notifications}}</span>
						<span class="metric-description">notifications received / 24h</span>
					</div>
				</div>
			</div>
			<!-- <div class="col d-none d-lg-block mr-3 mt-1 shadow p-1 mb-3 container-max-width metric-card custom-border-radius custom-background-color">
				<div class="row d-flex align-items-center mx-1 metric-card-row">
					<div class="col-3 col-sm-4 col-xl-4 my-auto icon">
						<i class="fas fa-envelope-open-text"></i>
					</div>
					<div class="col-9 col-sm-8 col-xl-8 metric-value">
						<span id="attestationsSubmitted"></span>
						<span class="metric-description">attestations submitted / 24h</span>
					</div>
				</div>
			</div> -->
			<div class="col d-none d-lg-block mr-3 mt-1 shadow p-1 mb-3 container-max-width metric-card custom-border-radius custom-background-color">
				<div class="row d-flex align-items-center mx-1 metric-card-row">
					<div class="col-3 col-sm-4 col-xl-4 my-auto icon">
						<i class="fas fa-bullseye"></i>
					</div>
					<div class="col-9 col-sm-8 col-xl-8 metric-value">
						<span id="attestationsMissed">{{.Metrics.AttestationsMissed}}</span>
						<span class="metric-description">attestations missed / 24h</span>
					</div>
				</div>
			</div>
			<div class="col d-none d-lg-block mr-3 mt-1 shadow p-1 mb-3 container-max-width metric-card custom-border-radius custom-background-color">
				<div class="row d-flex align-items-center mx-1 metric-card-row">
					<div class="col-3 col-sm-4 col-xl-4 my-auto icon">
						<i class="fas fa-envelope-open-text"></i>
					</div>
					<div class="col-9 col-sm-8 col-xl-8 metric-value">
						<span id="proposalsSubmitted">{{.Metrics.ProposalsSubmitted}}</span>
						<span class="metric-description">proposals submitted / 24h</span>
					</div>
				</div>
			</div>
			<div class="col d-none d-lg-block mt-1 shadow p-1 mb-3 container-max-width metric-card custom-border-radius custom-background-color">
				<div class="row d-flex align-items-center mx-1 metric-card-row">
					<div class="col-3 col-sm-4 col-xl-4 my-auto icon">
						<i class="fas fa-bullseye"></i>
					</div>
					<div class="col-9 col-sm-8 col-xl-8 metric-value">
						<span id="proposalsMissed">{{.Metrics.ProposalsMissed}}</span>
						<span class="metric-description">proposals missed / 24h</span>
					</div>
				</div>
			</div>
		</div>
		<div class="row flex-xl-nowrap mx-0 my-3 container-min-width">
			<div class="col-12 col-xl shadow p-1 mb-3 container-height custom-border-radius custom-background-color">
				<div class="d-flex flex-column align-items-start flex-sm-row align-items-sm-center justify-content-sm-between mx-3 mb-2">
					<div class="mt-3">
						<h2 class="heading-l2">Monitoring</h2>
					</div>
					<button type="button" class="btn btn-primary btn-sm ml-sm-3" data-toggle="modal" data-target="#addMonitoringEventModal">
						<i class="fas fa-plus"></i>
						<span class="text-nowrap">Add monitoring event</span>
					</button>
				</div>
				{{ if false }}
					<!-- TODO: add button redirecting to app -->
					<div class="ml-3 mx-sm-auto mt-5 text-sm-center container-max-width text-empty-section">
						<i class="far fa-frown mb-3 icon"></i>
						<h3 class="heading-l3">No recent notifications</h3>
					</div>
				{{ else }}
					<div class="px-0 px-md-3 py-1">
						<table class="table table-borderless table-hover" id="monitoring-notifications">
							<thead bgcolor="#fdfdfd">
								<tr>
									<th scope="col" class="h6 border-bottom-0">Notification</th>
									<th scope="col" class="h6 border-bottom-0">Threshold</th>
                  <th scope="col" class="h6 border-bottom-0">Machine</th>
									<th scope="col" class="h6 border-bottom-0">Most Recent</th>
									<th scope="col" class="h6 border-bottom-0"></th>
								</tr>
							</thead>
							<tbody></tbody>
						</table>
					</div>
				{{ end }}
			</div>
			<div class="col-12 col-xl mt-3 mt-xl-0 ml-xl-3 shadow p-1 mb-3 container-height custom-border-radius custom-background-color">
				<div class="d-flex flex-column align-items-start flex-sm-row align-items-sm-center justify-content-sm-between mx-3 mb-2">
					<div class="mt-3">
						<h2 class="heading-l2">Network</h2>
					</div>
					<button type="button" class="btn btn-primary btn-sm ml-sm-3" data-toggle="modal" data-target="#addNetworkEventModal">
						<i class="fas fa-plus"></i>
						<span class="text-nowrap">Add network event</span>
					</button>
				</div>
				{{ if false }}
					<div class="ml-3 mx-sm-auto mt-5 text-sm-center container-max-width text-empty-section">
						<i class="far fa-frown mb-3 icon"></i>
						<h3 class="heading-l3">You don't have any notifications</h3>
					</div>
				{{ else }}
					<div class="px-0 px-md-3 py-1">
						<table class="table table-borderless table-hover" id="network-notifications">
							<thead bgcolor="#fdfdfd">
								<tr>
									<th scope="col" class="h6 border-bottom-0">Notification</th>
									<th scope="col" class="h6 border-bottom-0">Network</th>
                  <th scope="col" class="h6 border-bottom-0"><i class="fas fa-mobile fa-lg"></i></th>
                  <th scope="col" class="h6 border-bottom-0"><i class="fas fa-envelope fa-lg"></i></th>
                  <th scope="col" class="h6 border-bottom-0"><i class="fas fa-globe fa-lg"></i></th>
									<th scope="col" class="h6 border-bottom-0">Most Recent</th>
								</tr>
							</thead>
							<tbody></tbody>
						</table>
					</div>
				{{ end }}
			</div>
		</div>
		<div class="mx-0 my-3 shadow p-1 mb-3 container-min-width validators-container-min-height custom-border-radius custom-background-color">
			<div class="row d-flex flex-lg-nowrap align-items-center mx-3 mt-3 py-2">
				<div class="col-12 col-md-3 d-flex justify-content-start px-0">
					<h2 class="heading-l2 mb-2 mb-md-0">Validators</h2>
				</div>
				<div class="col-12 col-md-9 d-flex justify-content-end px-0">
					<button type="button" class="btn btn-outline-dark btn-sm ml-3" data-toggle="modal" data-target="#manageNotificationsModal" title="Manage the notifications you receive">
						<i class="fas fa-cog"></i>
						<span class="d-none d-sm-inline-block text-nowrap">Manage notifications</span>
					</button>
					<button type="button" class="btn btn-outline-danger btn-sm ml-3" id="remove-all-btn" data-toggle="modal" data-target="#confirmRemoveModal" title="Remove all validators from your list" data-modaltext="Are you sure you want to remove all validators from your list?">
						<i class="fas fa-times"></i>
						<span class="d-none d-sm-inline-block text-nowrap">Remove all</span>
					</button>
					<button type="button" class="btn btn-primary btn-sm ml-3" data-toggle="modal" data-target="#addValidatorModal">
						<i class="fas fa-plus"></i>
						<span class="d-none d-sm-inline-block text-nowrap">Add validator</span>
					</button>
				</div>
			</div>
			{{ if false }}
				<!-- TODO: modify according to new design -->
				<div class="mx-sm-auto mt-5 text-sm-center text-empty-section">
					<h3 class="heading-l3">Start adding Validators to your Watchlist</h3>
					<div class="my-2 my-md-4">
						<div class="row d-flex flex-nowrap align-items-center justify-content-start justify-content-sm-center mx-0">
							<div class="my-2 my-md-0">
								<input type="text" placeholder="Search and add validators..." aria-label="Search" class="input-search add-input-custom" />
							</div>
							<div>
								<button type="button" class="btn btn-primary btn-lg btn-custom">
									<i class="fas fa-plus"></i>
									<span class="d-none d-lg-inline-block text-nowrap">Add Validators</span>
								</button>
							</div>
						</div>
					</div>
				</div>
			{{ else }}
				<div class="px-3 py-3">
					<table class="table table-borderless table-hover border-0" id="validators-notifications">
						<thead bgcolor="#fdfdfd">
							<tr>
								<th scope="col" class="h6 border-bottom-0">Validator</th>
								<th scope="col" class="h6 border-bottom-0">Notifications</th>
                <th scope="col" class="h6 border-bottom-0"><i class="fas fa-mobile fa-lg"></i></th>
                <th scope="col" class="h6 border-bottom-0"><i class="fas fa-envelope fa-lg"></i></th>
                <th scope="col" class="h6 border-bottom-0"><i class="fas fa-globe fa-lg"></i></th>
								<th scope="col" class="h6 border-bottom-0">Most Recent</th>
								<th scope="col" class="h6 border-bottom-0"></th>
							</tr>
						</thead>
						<tbody></tbody>
					</table>
				</div>
			{{ end }}
		</div>
	</div>
	
	<!-- Modals -->
	<!-- Confirm Remove modal -->
  <div class="modal fade" id="confirmRemoveModal" data-backdrop="static" data-keyboard="false" tabindex="-1" role="dialog" aria-labelledby="confirmRemoveLabel" aria-hidden="true">
		<div class="modal-dialog modal-dialog-centered" role="document">
			<div class="modal-content custom-remove-modal row mx-0">
				<div class="mb-4 custom-remove-modal-close">
					<button type="button" class="close" data-dismiss="modal" aria-label="Close"><span aria-hidden="true">&times;</span></button>
				</div>
				<div class="col-12 d-flex align-items-center justify-content-center mb-4 mb-sm-5 px-0 h6">
					<span class="text-center" id="modaltext"></span> 
				</div>
				<div class="col-12 d-flex align-items-center justify-content-between px-0">
					<button id="cancel-button" type="button" class="btn btn-outline-dark btn-sm w-50 mr-2 mr-sm-3" data-dismiss="modal">Cancel</button>
					<button id="remove-button" type="button" class="btn btn-primary btn-danger btn-sm w-50 mr-2 ml-sm-3" data-dismiss="modal">Remove</button>
				</div>
			</div>
		</div>
	</div>
	<!-- Add Monitoring events modal -->
	<!-- TODO: add thresholds for options -->
	<div class="modal fade" id="addMonitoringEventModal" data-backdrop="static" data-keyboard="false" tabindex="-1" role="dialog" aria-labelledby="addMonitoringEventLabel" aria-hidden="true">
		<div class="modal-dialog modal-dialog-centered" role="document">
			<div class="modal-content custom-remove-modal row mx-0">
				<div class="mb-4 custom-remove-modal-close">
					<button type="button" class="close" data-dismiss="modal" aria-label="Close"><span aria-hidden="true">&times;</span></button>
				</div>
				<div class="col-12 d-flex flex-column align-items-center justify-content-center mb-4 mb-sm-5 px-0 h6">
					<div class="w-100 heading-l2 text-center">
						Monitoring Notifications
						<span class="d-block mt-3 heading-l4 text-left">
							Select monitoring events to receive notifications about or turn notifications off
						</span>
					</div> 
					<div class="w-100 my-3">
						<div class="form-inline d-flex dropdown mt-2 mb-4">
							<input class="form-control w-100" type="text" placeholder="Select your machine" id="menu1" data-toggle="dropdown">
							<ul class="dropdown-menu w-100 custom-dropdown scrollbar" role="list" aria-labelledby="menu1">
								<li role="listitem" class="dropdown-item px-3 py-2 font-weight-normal">machine 1</li>
								<li role="listitem" class="dropdown-item px-3 py-2 font-weight-normal">machine 2</li>
								<li role="listitem" class="dropdown-item px-3 py-2 font-weight-normal">machine 3</li>
								<li role="listitem" class="dropdown-item px-3 py-2 font-weight-normal">machine 4</li>
								<li role="listitem" class="dropdown-item px-3 py-2 font-weight-normal">machine 5</li>
								<li role="listitem" class="dropdown-item px-3 py-2 font-weight-normal">machine 6</li>
							</ul>
						</div>
						<div class="mb-3">
							<div class="form-check form-check-inline w-100 mb-2">
								<label class="form-check-label mr-auto font-weight-normal" for="cpu">
									<i class="fas fa-microchip fa-sm d-inline-block mr-2"></i>
									CPU Usage
								</label>
								<input class="form-check-input checkbox-custom-size" type="checkbox" id="cpu" value="">
							</div>
							<div class="w-100 d-flex align-items-center pl-2">
								<input id="range1" class="w-75 mr-5 range custom-range" type="range" value="80" min="0" max="100" data-target="#inputrange1" />
 								<input id="inputrange1" class="range custom-range-input" type="number" value="80" min="0" max="100" data-target="#range1" />
							</div>
						</div>
						<div class="mb-3">
							<div class="form-check form-check-inline w-100 mb-2">
								<label class="form-check-label mr-auto font-weight-normal" for="hdd">
									<i class="fas fa-hdd fa-sm d-inline-block mr-2"></i>
									HDD Usage
								</label>
								<input class="form-check-input checkbox-custom-size" type="checkbox" id="hdd" value="">
							</div>
							<div class="w-100 d-flex align-items-center pl-2">
								<input id="range2" class="w-75 mr-5 range custom-range" type="range" value="80" min="0" max="100" data-target="#inputrange2" />
								<input id="inputrange2" class="range custom-range-input" type="number" value="80" min="0" max="100" data-target="#range2" />
							</div>
						</div>
						<div class="form-check form-check-inline w-100">
							<label class="form-check-label mr-auto font-weight-normal" for="offline">
								<i class="fas fa-battery-full fa-sm d-inline-block mr-2"></i>
								Machine Offline
							</label>
							<input class="form-check-input checkbox-custom-size" type="checkbox" id="offline" value="">
						</div>
					</div>  
				</div>
				<div class="col-12 d-flex align-items-center justify-content-between px-0">
					<button id="cancel-button" type="button" class="btn btn-outline-dark btn-sm w-50 mr-2 mr-sm-3" data-dismiss="modal">Cancel</button>
					<button id="remove-button" type="button" class="btn btn-primary btn-danger btn-sm w-50 mr-2 ml-sm-3" data-dismiss="modal">Save</button>
				</div>
			</div>
		</div>
	</div>
	<!-- Add Network events modal -->
	<div class="modal fade" id="addNetworkEventModal" data-backdrop="static" data-keyboard="false" tabindex="-1" role="dialog" aria-labelledby="addNetworkEventLabel" aria-hidden="true">
		<div class="modal-dialog modal-dialog-centered" role="document">
			<div class="modal-content custom-remove-modal row mx-0">
				<div class="mb-4 custom-remove-modal-close">
					<!-- TODO: move to modal top-right corner -->
					<button type="button" class="close" data-dismiss="modal" aria-label="Close"><span aria-hidden="true">&times;</span></button>
				</div>
				<div class="col-12 d-flex flex-column align-items-center justify-content-center mb-4 mb-sm-5 px-0 h6">
					<div class="w-100 heading-l2 text-center">
						Network Notifications
						<span class="d-block mt-3 heading-l4 text-left">
							Select network events to receive notifications about or turn notifications off
						</span>
					</div> 
					<div class="w-100 my-3">
						<div class="form-check form-check-inline w-100 my-2">
							<label class="form-check-label mr-auto font-weight-normal" for="finalityIssues">Finality issues</label>
							<input class="form-check-input checkbox-custom-size" type="checkbox" id="finalityIssues" value="">
						</div>
						<div class="form-check form-check-inline w-100 my-2">
							<label class="form-check-label mr-auto font-weight-normal" for="">and more events...</label>
							<input class="form-check-input checkbox-custom-size" type="checkbox" id="" value="">
						</div>
					</div> 
				</div>
				<div class="col-12 d-flex align-items-center justify-content-between px-0">
					<button id="cancel-button" type="button" class="btn btn-outline-dark btn-sm w-50 mr-2 mr-sm-3" data-dismiss="modal">Cancel</button>
					<button id="remove-button" type="button" class="btn btn-primary btn-danger btn-sm w-50 mr-2 ml-sm-3" data-dismiss="modal">Save</button>
				</div>
			</div>
		</div>
	</div>
	<!-- Manage notifications modal -->
	<!-- TODO: add content -->
	<div class="modal fade" id="manageNotificationsModal" data-backdrop="static" data-keyboard="false" tabindex="-1" role="dialog" aria-labelledby="manageNotificationsLabel" aria-hidden="true">
		<div class="modal-dialog modal-dialog-centered" role="document">
			<div class="modal-content custom-remove-modal row mx-0">
				<div class="mb-4 custom-remove-modal-close">
					<button type="button" class="close" data-dismiss="modal" aria-label="Close"><span aria-hidden="true">&times;</span></button>
				</div>
				<div class="col-12 d-flex flex-column align-items-center justify-content-center mb-4 mb-sm-5 px-0 h6">
					<div class="w-100 heading-l2 text-center">
						Manage Notifications
						<span class="d-block mt-3 heading-l4 text-left">
							Select your validators' events to receive notifications about or turn notifications off
						</span>
					</div> 
					<div class="w-100 my-3">
					</div>   
				</div>
				<div class="col-12 d-flex align-items-center justify-content-between px-0">
					<button id="cancel-button" type="button" class="btn btn-outline-dark btn-sm w-50 mr-2 mr-sm-3" data-dismiss="modal">Cancel</button>
					<button id="remove-button" type="button" class="btn btn-primary btn-danger btn-sm w-50 mr-2 ml-sm-3" data-dismiss="modal">Save</button>
				</div>
			</div>
		</div>
	</div>
	<!-- Add Validator modal -->
	<!-- TODO: add search box -->
	<div class="modal fade" id="addValidatorModal" data-backdrop="static" data-keyboard="false" tabindex="-1" role="dialog" aria-labelledby="addValidatorLabel" aria-hidden="true">
		<div class="modal-dialog modal-dialog-centered" role="document">
			<div class="modal-content custom-remove-modal row mx-0">
				<div class="mb-4 custom-remove-modal-close">
					<button type="button" class="close" data-dismiss="modal" aria-label="Close"><span aria-hidden="true">&times;</span></button>
				</div>
				<div class="col-12 d-flex flex-column align-items-center justify-content-center mb-4 mb-sm-5 px-0 h6">
					<div class="w-100 heading-l2 text-center">
						Add Validator
						<span class="d-block mt-3 heading-l4 text-left">
							Add validators to your watchlist and select events to receive notifications about or turn notifications off
						</span>
					</div> 
					<div class="w-100 my-3">
						<div class="w-100 my-3">
							<div class="form-inline d-flex dropdown mt-2 mb-4">
							<input class="form-control w-100" type="text" placeholder="Search validator" id="menu1" data-toggle="dropdown">
							<ul class="dropdown-menu w-100 custom-dropdown scrollbar" role="list" aria-labelledby="menu1">
								<li role="listitem" class="dropdown-item px-3 py-2 font-weight-normal">validator 1</li>
								<li role="listitem" class="dropdown-item px-3 py-2 font-weight-normal">validator 2</li>
								<li role="listitem" class="dropdown-item px-3 py-2 font-weight-normal">validator 3</li>
								<li role="listitem" class="dropdown-item px-3 py-2 font-weight-normal">validator 4</li>
								<li role="listitem" class="dropdown-item px-3 py-2 font-weight-normal">validator 5</li>
								<li role="listitem" class="dropdown-item px-3 py-2 font-weight-normal">validator 6</li>
							</ul>
						</div>
						<div class="form-check form-check-inline w-100 my-2">
							<label class="form-check-label mr-auto font-weight-normal" for="attestationsMissed">Attestations missed</label>
							<input class="form-check-input checkbox-custom-size" type="checkbox" id="attestationsMissed" value="">
						</div>
						<div class="form-check form-check-inline w-100 my-2">
							<label class="form-check-label mr-auto font-weight-normal" for="balanceDecrease">Balance decrease</label>
							<input class="form-check-input checkbox-custom-size" type="checkbox" id="balanceDecrease" value="">
						</div>
						<div class="form-check form-check-inline w-100 my-2">
							<label class="form-check-label mr-auto font-weight-normal" for="proposalsMissed">Proposals missed</label>
							<input class="form-check-input checkbox-custom-size" type="checkbox" id="proposalsMissed" value="">
						</div>
						<div class="form-check form-check-inline w-100 my-2">
							<label class="form-check-label mr-auto font-weight-normal" for="proposalsSubmitted">Proposals submitted</label>
							<input class="form-check-input checkbox-custom-size" type="checkbox" id="proposalsSubmitted" value="">
						</div>
						<div class="form-check form-check-inline w-100 my-2">
							<label class="form-check-label mr-auto font-weight-normal" for="validatorSlashed">Validator slashed</label>
							<input class="form-check-input checkbox-custom-size" type="checkbox" id="validatorSlashed" value="">
						</div>
					</div>  
				</div>
				<div class="col-12 d-flex align-items-center justify-content-between px-0">
					<button id="cancel-button" type="button" class="btn btn-outline-dark btn-sm w-50 mr-2 mr-sm-3" data-dismiss="modal">Cancel</button>
					<button id="remove-button" type="button" class="btn btn-primary btn-danger btn-sm w-50 mr-2 ml-sm-3" data-dismiss="modal">Save</button>
				</div>
			</div>
		</div>
	</div>
	{{end}}
{{ end }}<|MERGE_RESOLUTION|>--- conflicted
+++ resolved
@@ -1,11 +1,8 @@
 {{ define "js" }}
 	<script src="/js/notificationsCenter.js"></script>
-<<<<<<< HEAD
 	<script type="text/javascript" src="/js/datatables.min.js"></script>
   <script type="text/javascript" src="/js/datatable_input.js"></script>
-=======
 	{{ .CsrfField }}
->>>>>>> 1f89d01d
 {{ end }}
 
 {{ define "css" }}
