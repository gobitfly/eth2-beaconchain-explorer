{{define "layout"}}
    <!DOCTYPE html>
    <html lang="en">
    <head>
        <meta charset="utf-8">
        <meta name="viewport" content="width=device-width,initial-scale=1.0">
        
        <meta name="keywords"
              content="ethereum 2.0 block explorer, eth2 block explorer, beacon chain explorer, ethereum blockchain explorer"/>
        <meta name="description" content={{.Meta.Description}}>

        <meta property="og:title" content="{{.Meta.Title}}"/>
        <meta property="og:type" content="website"/>
        <meta property="og:image" content="https://beaconcha.in/img/logo.png"/>
        <meta property="og:image:alt" content="The beaconcha.in logo is a satelite dish expanding its signal."/>
        <meta property="og:description" content="{{.Meta.Description}}"/>
        <meta property="og:url" content="https://beaconcha.in{{.Meta.Path}}"/>
        <meta property="og:site_name" content="beaconcha.in"/>

        <meta name="twitter:card" content="summary"/>
        <meta name="twitter:site" content="@etherchain_org"/>
        <meta name="twitter:title" content="{{.Meta.Title}}"/>
        <meta property="twitter:description" content="{{.Meta.Description}}"/>
        <meta property="twitter:image" content="https://beaconcha.in/img/logo.png"/>
        <meta property="twitter:image:alt" content="The beaconcha.in logo is a satelite dish expanding its signal."/>

        <link rel="canonical" href="https://beaconcha.in{{.Meta.Path}}"/>

        <title>{{.Meta.Title}}</title>
        <link rel="shortcut icon" type="image/png" href="/favicon.ico"/>

        <link rel="stylesheet" href="/css/fontawesome.min.css">

        <link id="app-style-initial" rel="stylesheet" href="/theme/css/beacon-light.min.css">
        <link id="app-style" rel="stylesheet" href="/css/layout.css">
        <link rel="stylesheet" href="/css/layout/toggle.css">
        <link rel="stylesheet" href="/css/layout/banner.css">
        <script>
            var mql = window.matchMedia('(prefers-color-scheme: light)');
            var lightScheme = mql.matches;
            var currentTheme = localStorage.getItem('theme');
            var d1 = document.getElementById('app-style')
            
            if (currentTheme !== 'light' && currentTheme !== 'dark') {
                currentTheme = lightScheme ? 'light' : 'dark'
            }

            document.documentElement.setAttribute('data-theme', currentTheme);
            localStorage.setItem('theme', currentTheme);
            
            if(currentTheme === 'dark') {
                d1.insertAdjacentHTML('beforebegin', '<link id="app-theme" rel="stylesheet" type="text/css" href="/theme/css/beacon-'+currentTheme+'.min.css" onload="document.documentElement.style.display = ``">');
                window.addEventListener('load', function() {
                    document.getElementById('app-style-initial').remove()
                })
            } else {
                document.getElementById('app-style-initial').id = 'app-theme'
            }
        </script>
        
</head>
<header>
</header>
<body ontouchstart="">
    <noscript>
        <strong>We're sorry but beaconcha.in doesn't work properly without JavaScript enabled. Please enable it to
            continue.</strong>
    </noscript>
    <!-- Banner -->
    <div class="info-banner-container">
      <div class="info-banner-content container">
        <div id="banner-stats" class="info-banner-left">
          <a style="white-space:nowrap;" class="mr-2" href="/">
            <i class="fas fa-home"></i> <span>|</span>
          </a>
          <div id="banner-epoch" class="info-item d-flex mr-3">
            <div class="info-item-header mr-1">
              <span class="item-icon">
                <i class="fas fa-history"></i>
              </span>
              <span class="item-text">Epoch:</span>
            </div>
            <div class="info-item-body">
              <a id="banner-epoch-data" href="/epoch/{{.CurrentEpoch}}">{{.CurrentEpoch}}</a></div>
          </div>
          <div id="banner-slot" class="info-item d-flex mr-3">
            <div class="info-item-header mr-1">
              <span class="item-icon">
                <i class="fas fa-cubes"></i>
              </span>
              <span class="item-text">Slot:</span>
            </div>
            <div class="info-item-body"><a id="banner-slot-data" href="/block/{{.CurrentSlot}}">{{.CurrentSlot}}</a></div>
          </div>
          {{if not .ShowSyncingMessage}}
          {{if gt .FinalizationDelay 3}}
          <div id="banner-fin" class="info-item d-flex mr-3">
            <div class="info-item-header mr-1 text-warning">
              <span class="item-icon">
                <i class="fas fa-exclamation-triangle" data-toggle="tooltip" title="" data-original-title="The last finalized epoch was {{.FinalizationDelay}} epochs ago."></i>
              </span>
              <span class="item-text">
                Finality
              </span>
            </div>
            <div class="info-item-body text-warning">
              <span id="banner-fin-data">{{.FinalizationDelay}}</span>
              <i class="fas fa-exclamation-triangle item-text" data-toggle="tooltip" title="" data-original-title="The last finalized epoch was {{.FinalizationDelay}} epochs ago."></i>
            </div>
          </div>
          {{end}}
          {{end}}
          {{if .ShowSyncingMessage}}
          <div id="banner-status" class="info-item d-flex mr-3">
            <div class="info-item-body">
              <i class="fas fa-sync" data-toggle="tooltip" title="" data-original-title="The explorer is currently syncing with the network"></i>
            </div>
          </div>
          {{end}}
        </div>
        <!-- Fill content so that the other elements -->
        <!-- <div class="d-flex flex-fill"></div> -->

        <div class="info-banner-center">
          <div class="info-banner-search">
            <div class="search-container">
              <form class="form-inline" action="/search" method="POST">
                <input id="banner-search-input" class="typeahead" autocomplete="off" name="search" type="text" placeholder="Public Key / Block Number / Block Hash / Graffiti" aria-label="Search">
              </form>
            </div>
            <a class="search-button" type="button">
              <i id="banner-search" class="fas fa-search"></i>
            </a>
          </div>
        </div>
        <div class="info-banner-right">

          {{if .User.Authenticated}}
          <div class="dropdown">
            <a class="btn btn-transparent btn-sm dropdown-toggle" type="button" id="userDropdown" data-toggle="dropdown" aria-haspopup="true" aria-expanded="false">
                <i class="fas fa-user-circle m-0 p-0"></i>
            </a>
              <div class="dropdown-menu dropdown-menu-right" aria-labelledby="userDropdown">
                <h6 class="dropdown-header">Welcome: {{.User.UserID}}</h6>
                <div class="dropdown-divider"></div>
                <a class="dropdown-item" href="/user">Account Settings</a>
                <a class="dropdown-item" href="/logout">Logout</a>
              </div>
            </div>
          {{else}}
            <a href="/login" class="mr-3" type="button">
              <span>Sign In</span>
            </a>
            <a href="/register" class="btn btn-primary btn-sm" type="button">
              <span class="text-white"><b>Sign Up</b></span>
            </a>
          {{end}}
        </div>
      </div>
    </div>
    <!-- Banner END -->
        <nav id="nav" class="navbar navbar-expand-lg navbar-light">
            <div  class="container">
                    <a class=navbar-brand href="/">
                        <i {{ if eq .Active "index"}}style="color: var(--font-color)"{{else}}style="opacity: .7"{{end}} class="fas fa-satellite-dish mr-1"></i>
                        <span class="brand-text">beaconcha.in</span>
                    </a>
                    
                    <button class="navbar-toggler" type="button" data-toggle="collapse" data-target="#navbarSupportedContent"
                        aria-controls="navbarSupportedContent" aria-expanded="false" aria-label="Toggle navigation">
                    <span class="navbar-toggler-icon"></span>
                    </button>
                    <div class="collapse navbar-collapse" id="navbarSupportedContent">
                        <ul class="navbar-nav ml-auto">
                            <li class="nav-item {{ if eq .Active "epochs"}}active{{end}}">
                                <a class="nav-link" href="/epochs"><i class="fas fa-history"></i> Epochs</a>
                                {{ if eq .Active "epochs"}} 
                                {{end}}
                            </li>
                            <li class="nav-item {{ if eq .Active "blocks"}}active{{end}}">
                                <a class="nav-link" href="/blocks"><i class="fas fa-cubes"></i> Blocks</a>
                                {{ if eq .Active "blocks"}} 
                                {{end}}
                            </li>
                            <li class="nav-item {{ if eq .Active "validators"}}active{{end}} dropdown">
                                <a class="nav-link dropdown-toggle" href="#" id="navbarDropdown" role="button" data-toggle="dropdown" aria-haspopup="true" aria-expanded="false">
                                    <i class="fas fa-thumbs-up"></i> Validators
                                </a>
                                <div class="dropdown-menu" aria-labelledby="navbarDropdown">
                                    <a class="dropdown-item" href="/validators"><i class="fas fa-table mr-1"></i> Overview</a>
                                    <a class="dropdown-item" href="/validators/leaderboard"><i class="fas fa-medal mr-1"></i> Leaderboard</a>
                                    <a class="dropdown-item" href="/validators/slashings"><i class="fas fa-user-slash mr-1"></i> Slashings</a>
                                    <a class="dropdown-item" href="/validators/eth1deposits"><i class="fas fa-file-signature mr-1"></i> Eth1 Deposits</a>
                                    <a class="dropdown-item" href="/validators/eth2deposits"><i class="fas fa-clipboard-check mr-1"></i> Eth2 Deposits</a>
                                </div>
                            </li>
                            <li class="nav-item {{ if eq .Active "stats"}}active{{end}} dropdown">
                                <a class="nav-link dropdown-toggle" href="#" id="navbarDropdown" role="button" data-toggle="dropdown" aria-haspopup="true" aria-expanded="false">
                                    <i class="fas fa-cubes"></i> Stats
                                </a>
                                <div class="dropdown-menu" aria-labelledby="navbarDropdown">
                                    <a class="dropdown-item" href="/charts"><i class="fas fa-chart-bar mr-1"></i> Charts</a>
                                    <a class="dropdown-item" href="/calculator"><i class="fas fa-calculator mr-1"></i> Calculator</a>
                                    <a class="dropdown-item" href="/vis"><i class="fas fa-project-diagram mr-1"></i> Block Viz</a>
                                </div>
                            </li>
                            <style>
                                .nav-cube {
                                    --mainColor: rgba(75,75,75,.7);
                                    --strokeColor: rgba(55,55,55, 1);
                                    --lightColor: rgba(0,0,0,.5);
                                    --darkColor: rgba(100,100,100,.8);
                                }
                                .active .nav-cube {
                                    --mainColor: rgba(55,55,55,1);
                                    --strokeColor: rgba(35,35,35, 1);
                                    --lightColor: rgba(0,0,0,1);
                                    --darkColor: rgba(80,80,80,1);
                                }
                                [data-theme='dark'] .nav-cube {
                                    --mainColor: rgba(180,180,180,.7);
                                    --strokeColor: rgba(200,200,200, 1);
                                    --lightColor: rgba(255,255,255,.5);
                                    --darkColor: rgba(150,150,150,.8);
                                }
    
                                [data-theme='dark'] .active .nav-cube {
                                    --mainColor: rgba(200,200,200,1);
                                    --strokeColor: rgba(220,220,220, 1);
                                    --lightColor: rgba(255,255,255,1);
                                    --darkColor: rgba(170,170,170,1);
                                }
                            </style>
                            <li class="nav-item {{ if eq .Active "dashboard"}}active{{end}}">
                                <a class="nav-link" href="/dashboard"><svg style="width:21px; height:23px;" xmlns="http://www.w3.org/2000/svg" class="nav-cube" viewBox="80 20 150 100">
                                    <defs>
                                      <g id="cube" class="cube-unit" >
                                        <rect width="21" height="24" fill="var(--lightColor)" stroke="var(--strokeColor)" transform="skewY(30)"/>
                                        <rect width="21" height="24" fill="var(--darkColor)" stroke="var(--strokeColor)" transform="skewY(-30) translate(21 24.3)"/>
                                        <rect width="21" height="21" fill="var(--mainColor)" stroke="var(--strokeColor)" transform="scale(1.41,.81) rotate(45) translate(0 -21)"/>
                                      </g>
                                      <g id="cube" class="cube-unit">
                                        <rect width="21" height="24" fill="var(--lightColor)" stroke="var(--strokeColor)" transform="skewY(30)"/>
                                        <rect width="21" height="24" fill="var(--darkColor)" stroke="var(--strokeColor)" transform="skewY(-30) translate(21 24.3)"/>
                                        <rect width="21" height="21" fill="var(--mainColor)" stroke="var(--strokeColor)" transform="scale(1.41,.81) rotate(45) translate(0 -21)"/>
                                      </g>
                        
                                      <g style="transform: scale(0.6)" id="cube-small" class="cube-unit" >
                                        <rect width="21" height="24" fill="var(--lightColor)" stroke="var(--strokeColor)" transform="skewY(30)"/>
                                        <rect width="21" height="24" fill="var(--darkColor)" stroke="var(--strokeColor)" transform="skewY(-30) translate(21 24.3)"/>
                                        <rect width="21" height="21" fill="var(--mainColor)" stroke="var(--strokeColor)" transform="scale(1.41,.81) rotate(45) translate(0 -21)"/>
                                      </g>
                                      <g id="cube" class="cube-unit">
                                        <rect width="21" height="24" fill="var(--lightColor)" stroke="var(--strokeColor)" transform="skewY(30)"/>
                                        <rect width="21" height="24" fill="var(--darkColor)" stroke="var(--strokeColor)" transform="skewY(-30) translate(21 24.3)"/>
                                        <rect width="21" height="21" fill="var(--mainColor)" stroke="var(--strokeColor)" transform="scale(1.41,.81) rotate(45) translate(0 -21)"/>
                                      </g>
                                    </defs>
                                      <g class="move">        
                                      <use href="#cube-small" x="129" y="56"/>
                                      </g>
                        
                                      <g style="opacity: .2;">
                                        <use href="#cube" x="121" y="48"/>
                                        <use href="#cube" x="121" y="24"/>
                                        <use href="#cube" x="121" y="0"/>
                                        <use href="#cube" x="100" y="60"/>
                                        <use href="#cube" x="100" y="36"/>
                                        <use href="#cube" x="100" y="12"/>
                                        <use href="#cube" x="142" y="60"/>
                                        <use href="#cube" x="142" y="36"/>
                                        <use href="#cube" x="142" y="12"/>
                                        <use href="#cube" x="163" y="72"/>
                                        <use href="#cube" x="163" y="48"/>
                                        <use href="#cube" x="163" y="24"/>
                                        <use href="#cube" x="79" y="72"/>
                                        <use href="#cube" x="79" y="48"/>
                                        <use href="#cube" x="79" y="24"/>
                                        <use href="#cube" x="121" y="72"/> 
                                        <use href="#cube" x="121" y="48"/> 
                                        <use href="#cube" x="121" y="24"/>
                                        <use href="#cube" x="100" y="84"/>
                                        <use href="#cube" x="100" y="60"/>
                                        <use href="#cube" x="100" y="36"/>
                                        <use href="#cube" x="142" y="84"/>
                                        <use href="#cube" x="142" y="60"/>
                                        <use href="#cube" x="142" y="36"/>
                                        <use href="#cube" x="121" y="96"/>
                                        <use href="#cube" x="121" y="72"/>
                                        <use href="#cube-small" x="129" y="56"/>
                                      </g>
                                    </svg> Dashboard</a>
                                {{ if eq .Active "dashboard"}} 
                                {{end}}
                            </li>
                            <li class="nav-item {{ if eq .Active "graffitiwall"}}active{{end}}">
                                <a class="nav-link" href="/graffitiwall"><i class="fas fa-paint-brush"></i> Wall</a>
                            </li>
                            <li class="nav-item {{ if eq .Active "docs"}}active{{end}}">
                                <a class="nav-link" href="https://kb.beaconcha.in"><i class="fas fa-external-link-alt"></i> Docs</a>
                            </li>
                        </ul>
                        <!-- <div>
                            <span class="fas fa-search search-icon"></span>
                            <i class="fab fa-github"></i>
                        </div> -->
                        <!-- <div class="search-container">
                            <form  class="form-inline ml-auto" action="/search" method="POST">
                                <span>
                                    <input class="form-control typeahead" name="search" type="text"
                                    placeholder="Public Key / Block Number / Block Hash / Graffiti" aria-label="Search">
                                    <span class="fas fa-search"></span>
                                </span>
                            </form>
                        </div> -->
                    </div>
                </div>
            </div>
            </nav>
            {{ template "css" }}
    
        <main>
            <div class="container mt-1">
<<<<<<< HEAD
=======
                <!-- {{if .User.Flashes}}
                  {{range $i, $flash := .User.Flashes}}
                  <div class="alert alert-success alert-dismissible fade show my-3 py-2" role="alert">
                    <div class="p-2">{{$flash }}</div>
                    <button type="button" class="close" data-dismiss="alert" aria-label="Close">
                      <span aria-hidden="true">&times;</span>
                    </button>
                  </div>
                  {{end}}
                {{end}} -->
>>>>>>> 9a846fe9
                {{ template "content" .Data }}
            </div>
        </main>
    
        <div class="text-center" style="margin-top: 3rem; margin-bottom: 4.2rem;">
            <hr>
            <footer class="container">© bitfly gmbh 2020 | <a href="/imprint">Imprint</a> | <a href="https://twitter.com/etherchain_org">
                    <i class="fab fa-twitter mr-1"></i>Twitter</a> | <a href="https://www.reddit.com/u/etherchain/">
                    <i class="fab fa-reddit mr-1"></i>Reddit</a> | <a
                        href="https://github.com/gobitfly/eth2-beaconchain-explorer">
                    <i class="fab fa-github mr-1"></i>Github</a> | <a
                        href="https://gitter.im/gobitfly/beaconchain-explorer"><i class="fab fa-gitter"></i> Gitter Channel</a>
                | {{.Version}} | 
                <div class="theme-switch-wrapper">
                    <label class="theme-switch" for="toggleSwitch">
                        <input type="checkbox" id="toggleSwitch" />
                        <div class="slider round"></div>
                        <svg class="sun" xmlns="http://www.w3.org/2000/svg" width="14" height="14" viewBox="0 0 14 14">
                            <path
                            fill="#FFF"
                            d="M7.41171457,11.9411805 C7.41235047,11.8273018 7.371175,11.728217 7.28817876,11.6445798 C7.21032953,11.5673743 7.11382258,11.5287724 6.99994588,11.5294069 C6.88606754,11.5287714 6.78698296,11.5673743 6.70334602,11.6445798 C6.62614078,11.7282186 6.58753899,11.8273035 6.58817343,11.9411805 L6.58817343,13.5882301 C6.587538,13.7021088 6.62614078,13.7986078 6.70334602,13.8764638 C6.78698461,13.9594603 6.88606919,14.0006366 6.99994588,14 C7.11382422,14.0006359 7.21032294,13.9594603 7.28817876,13.8764638 C7.371175,13.7986144 7.41235113,13.7021072 7.41171457,13.5882301 L7.41171457,11.9411805 L7.41171457,11.9411805 Z M10.7797495,10.2117784 C10.7031882,10.1307122 10.606678,10.089536 10.4915166,10.0882417 C10.3808549,10.0876063 10.2849936,10.1262092 10.2032837,10.2034146 C10.1222178,10.2857671 10.0810417,10.3816254 10.0797553,10.4916483 C10.0797553,10.6080997 10.1177148,10.7065389 10.19492,10.788249 L11.3562185,11.9579178 C11.4385708,12.0389839 11.5350711,12.0801602 11.6444514,12.0814465 C11.7609024,12.0814465 11.8599837,12.0402703 11.9410512,11.9579178 C12.0221172,11.8807124 12.0632933,11.7848458 12.064587,11.6696841 C12.065223,11.5590238 12.0240475,11.4625182 11.9410512,11.3814504 L10.7797528,10.2117817 L10.7797495,10.2117784 Z M3.78821142,10.7638068 C3.86927733,10.6866014 3.91045345,10.5907348 3.91174722,10.4755731 C3.91238313,10.3642688 3.87120766,10.2684072 3.78821142,10.1873394 C3.71165018,10.1056309 3.61513993,10.0644547 3.49997854,10.0638028 C3.38931688,10.0631674 3.29345557,10.1017703 3.21174567,10.1789757 L2.04208019,11.3402775 C1.96101428,11.42263 1.91983815,11.5184883 1.91855181,11.6285112 C1.91855181,11.7443202 1.95651126,11.8434017 2.03435884,11.9244695 C2.1160671,12.006178 2.21256911,12.0473543 2.32259172,12.0480057 C2.43840039,12.0486416 2.53748168,12.007466 2.61854923,11.9244695 L3.78821471,10.7638101 L3.78821142,10.7638068 Z M2.05881746,6.58820191 L0.411772455,6.58820191 C0.297894116,6.58756648 0.198809536,6.62616938 0.11517259,6.70337483 C0.0379673559,6.78701366 -0.000634437862,6.88609852 7.72715225e-14,6.99997553 C-0.000635426089,7.11385419 0.0379673559,7.21035318 0.11517259,7.28820922 C0.198811183,7.3712057 0.297895763,7.41238194 0.411772455,7.41174538 L2.05881746,7.41174538 C2.1726958,7.41238128 2.26919452,7.3712057 2.34705033,7.28820922 C2.43004658,7.21035977 2.4712227,7.11385254 2.47058615,6.99997553 C2.47122205,6.88609687 2.43004658,6.78701201 2.34705033,6.70337483 C2.26920111,6.62616938 2.17269415,6.58756747 2.05881746,6.58820191 L2.05881746,6.58820191 Z M2.65201719,2.02604698 C2.57352561,1.94884153 2.477661,1.91023963 2.36378431,1.91087407 C2.24926363,1.91023864 2.15082139,1.94884153 2.06718445,2.02604698 C1.98997921,2.10968581 1.95137742,2.20812832 1.95201186,2.32264769 C1.95137643,2.43652635 1.98997921,2.53238299 2.06718445,2.61088138 L3.22848294,3.77990781 C3.31147918,3.86290429 3.41056376,3.90408053 3.52444046,3.90344397 C3.63896114,3.90407987 3.73481751,3.86290429 3.81267333,3.77990781 C3.89566958,3.70205836 3.9368457,3.60619348 3.93620914,3.49167412 C3.93684504,3.37779546 3.89566958,3.2787106 3.81267333,3.19507342 L2.65201719,2.02604698 L2.65201719,2.02604698 Z M9.61852344,4.37309274 C8.8985836,3.65315087 8.02551798,3.29414345 7.00005129,3.29414345 C5.9745846,3.29414345 5.09886725,3.65315087 4.37317922,4.37309274 C3.65323938,5.09881576 3.29423298,5.97446971 3.29423298,6.99997224 C3.29423298,8.02547476 3.65323938,8.89852637 4.37317922,9.61845178 C5.09890019,10.3435324 5.97455166,10.7057681 7.00005129,10.7057681 C8.02555093,10.7057681 8.89860007,10.3435489 9.61852344,9.61845178 C10.3436021,8.8985099 10.7058367,8.02544182 10.7058367,6.99997224 C10.7058367,5.97450265 10.3436185,5.09878282 9.61852344,4.37309274 L9.61852344,4.37309274 Z M7.41181998,0.411773617 C7.41245588,0.297894957 7.37128041,0.198810097 7.28828417,0.115172916 C7.21043494,0.0379674631 7.11392799,-0.000634439654 7.00005129,0 C6.88617296,-0.000635427883 6.78708838,0.0379674631 6.70345143,0.115172916 C6.6262462,0.198811744 6.5876444,0.297896604 6.58827884,0.411773617 L6.58827884,2.05882327 C6.58764341,2.17270193 6.6262462,2.26920092 6.70345143,2.34705696 C6.78709002,2.43005344 6.8861746,2.47122968 7.00005129,2.47059312 C7.11392963,2.47122902 7.21042835,2.43005344 7.28828417,2.34705696 C7.37128041,2.26920751 7.41245654,2.17270029 7.41181998,2.05882327 L7.41181998,0.411773617 L7.41181998,0.411773617 Z M11.6773297,1.93528664 C11.5634514,1.93465121 11.4643668,1.9732541 11.3813722,2.05045955 L10.2117067,3.21176132 C10.1345015,3.29540015 10.0958997,3.39384266 10.0965341,3.50836203 C10.0958987,3.62224069 10.1345015,3.71809733 10.2117067,3.79659572 C10.2953453,3.8789482 10.3937875,3.92012444 10.5083066,3.92012444 C10.6221849,3.92012444 10.7180413,3.8789482 10.7965394,3.79659572 L11.9655626,2.63529395 C12.0485588,2.5574445 12.0897349,2.46093727 12.0890984,2.34706026 C12.0897343,2.2331816 12.0485588,2.13409674 11.9655626,2.05045955 C11.8877133,1.9732541 11.7918487,1.9346522 11.6773297,1.93528664 L11.6773297,1.93528664 Z M13.8764642,6.70333859 C13.798615,6.62613314 13.702108,6.58753124 13.5882313,6.58816568 L11.9411863,6.58816568 C11.827308,6.58753025 11.7282234,6.62613314 11.6445864,6.70333859 C11.5673812,6.78697742 11.5287794,6.88606228 11.5294139,6.9999393 C11.5287784,7.11381796 11.5673812,7.21031695 11.6445864,7.28817298 C11.728225,7.37116946 11.8273096,7.41234571 11.9411863,7.41170915 L13.5882313,7.41170915 C13.7021096,7.41234505 13.7986084,7.37116946 13.8764642,7.28817298 C13.9594604,7.21032354 14.0006366,7.11381631 14,6.9999393 C14.0006359,6.88606063 13.9594604,6.78697577 13.8764642,6.70333859 Z"
                            />
                        </svg>
                        <svg class="moon" xmlns="http://www.w3.org/2000/svg" width="10" height="11" viewBox="0 0 10 11">
                            <path
                            fill="#FFF"
                            fill-rule="evenodd"
                            d="M10,0.816452081 C7.14055555,1.08494197 4.91953976,3.07942693 4.91953976,5.5 C4.91953976,7.92057307 7.14055555,9.91505803 10,10.1835479 C8.99974691,10.7012666 7.82117277,11 6.55938635,11 C2.9367373,11 0,8.53756612 0,5.5 C0,2.46243388 2.9367373,0 6.55938635,0 C7.82117277,0 8.99974691,0.298733377 10,0.816452081 Z"
                            />
                        </svg>
                    </label>
                    <script>
                            if(document.documentElement.getAttribute('data-theme') === 'light') {
                                document.getElementById("toggleSwitch").checked = true
                            }
                        </script>
                </div>
            </footer>
        </div>


    <script src="https://code.jquery.com/jquery-3.4.1.min.js"></script>
    <script src="https://cdnjs.cloudflare.com/ajax/libs/popper.js/1.14.7/umd/popper.min.js"
            integrity="sha384-UO2eT0CpHqdSJQ6hJty5KVphtPhzWj9WO1clHTMGa3JDZwrnQq4sF86dIHNDz0W1"
            crossorigin="anonymous"></script>
    
            <script src="/theme/js/bootstrap.min.js"></script>
    <script src="https://cdnjs.cloudflare.com/ajax/libs/moment.js/2.18.1/moment-with-locales.min.js"></script>
    <script src="/js/typeahead.bundle.min.js"></script>
    <script src="/js/layout.js"></script>
    <script src="/js/banner.js"></script>
    <script>
        function slotToTime(slot) {
            var gts = {{.ChainGenesisTimestamp}}
            var sps = {{.ChainSecondsPerSlot}}
            return (gts+slot*sps)*1000
        }
        function epochToTime(epoch) {
            var gts = {{.ChainGenesisTimestamp}}
            var sps = {{.ChainSecondsPerSlot}}
            var spe = {{.ChainSlotsPerEpoch}}
            return (gts+epoch*sps*spe)*1000
        }
        function timeToEpoch(ts) {
            var gts = {{.ChainGenesisTimestamp}}
            var sps = {{.ChainSecondsPerSlot}}
            var spe = {{.ChainSlotsPerEpoch}}
            var slot = Math.floor((ts/1000 - gts) / sps)
            var epoch = Math.floor(slot/spe)
            if (epoch < 0) return 0
            return epoch
        }
        function timeToSlot(ts) {
            var gts = {{.ChainGenesisTimestamp}}
            var sps = {{.ChainSecondsPerSlot}}
            var spe = {{.ChainSlotsPerEpoch}}
            var slot = Math.floor((ts/1000 - gts) / sps)
            if (slot < 0) return 0
            return slot
        }
    </script>
    
    {{ template "js" .Data }}
    <script src="//instant.page/5.1.0" type="module" integrity="sha384-by67kQnR+pyfy8yWP4kPO12fHKRLHZPfEsiSXR8u2IKcTdxD805MGUXBzVPnkLHw"></script>
    </body>
    </html>
{{end}}<|MERGE_RESOLUTION|>--- conflicted
+++ resolved
@@ -321,19 +321,6 @@
     
         <main>
             <div class="container mt-1">
-<<<<<<< HEAD
-=======
-                <!-- {{if .User.Flashes}}
-                  {{range $i, $flash := .User.Flashes}}
-                  <div class="alert alert-success alert-dismissible fade show my-3 py-2" role="alert">
-                    <div class="p-2">{{$flash }}</div>
-                    <button type="button" class="close" data-dismiss="alert" aria-label="Close">
-                      <span aria-hidden="true">&times;</span>
-                    </button>
-                  </div>
-                  {{end}}
-                {{end}} -->
->>>>>>> 9a846fe9
                 {{ template "content" .Data }}
             </div>
         </main>
