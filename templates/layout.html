{{define "layout"}}
    <!DOCTYPE html>
    <html lang="en">
    <head>
        <meta charset="utf-8">
        <meta name="viewport" content="width=device-width,initial-scale=1.0">
        <meta name="keywords"
              content="ethereum 2.0 block explorer, eth2 block explorer, beacon chain explorer, ethereum blockchain explorer"/>
        <meta name="description" content={{.Meta.Description}}>

        <meta property="og:title" content="{{.Meta.Title}}"/>
        <meta property="og:type" content="website"/>
        <meta property="og:image" content="https://beaconcha.in/img/logo.png"/>
        <meta property="og:image:alt" content="The beaconcha.in logo is a satelite dish expanding its signal."/>
        <meta property="og:description" content="{{.Meta.Description}}"/>
        <meta property="og:url" content="https://beaconcha.in{{.Meta.Path}}"/>
        <meta property="og:site_name" content="beaconcha.in"/>

        <meta name="twitter:card" content="summary"/>
        <meta name="twitter:site" content="@etherchain_org"/>
        <meta name="twitter:title" content="{{.Meta.Title}}"/>
        <meta property="twitter:description" content="{{.Meta.Description}}"/>
        <meta property="twitter:image" content="https://beaconcha.in/img/logo.png"/>
        <meta property="twitter:image:alt" content="The beaconcha.in logo is a satelite dish expanding its signal."/>

        <link rel="canonical" href="https://beaconcha.in{{.Meta.Path}}"/>

        <title>{{.Meta.Title}}</title>
        <link rel="shortcut icon" type="image/png" href="/favicon.ico"/>

        <link rel="stylesheet" href="/bundle/css/fontawesome.min.css">

        <link id="app-style-initial" rel="stylesheet" href="/theme/css/beacon-light.min.css">
        <link id="app-style" rel="stylesheet" href="/bundle/css/layout.css">
        <link rel="stylesheet" href="/bundle/css/layout/toggle.css">
        <link rel="stylesheet" href="/bundle/css/layout/banner_2.css">
        <link rel="stylesheet" href="/bundle/css/layout/herofeed.css">
        <script>
            var mql = window.matchMedia('(prefers-color-scheme: light)');
            var lightScheme = mql.matches;
            var currentTheme = localStorage.getItem('theme');
            var d1 = document.getElementById('app-style')

            if (currentTheme !== 'light' && currentTheme !== 'dark') {
                currentTheme = lightScheme ? 'light' : 'dark'
            }

            document.documentElement.setAttribute('data-theme', currentTheme);
            localStorage.setItem('theme', currentTheme);

            if (currentTheme === 'dark') {
                d1.insertAdjacentHTML('beforebegin', '<link id="app-theme" rel="stylesheet" type="text/css" href="/theme/css/beacon-' + currentTheme + '.min.css" onload="document.documentElement.style.display = ``">');
                window.addEventListener('load', function () {
                    document.getElementById('app-style-initial').remove()
                })
            } else {
                document.getElementById('app-style-initial').id = 'app-theme'
            }
        </script>

        <script>
            function updateLang(lang) {
                document.cookie = "language=" + lang + ";samesite=strict;path=/"
                window.location.reload();
            }
            function updateCurrency(currency) {
                document.cookie = "currency=" + currency + ";samesite=strict;path=/"
                window.location.reload(true);
            }

            function getCookie(cname) {
                var name = cname + "=";
                var ca = document.cookie.split(';');
                for(var i = 0; i < ca.length; i++) {
                    var c = ca[i];
                    while (c.charAt(0) == ' ') {
                    c = c.substring(1);
                    }
                    if (c.indexOf(name) == 0) {
                    return c.substring(name.length, c.length);
                    }
                }
                return "";
            }

            window.addEventListener('load', function() {
                var currentCurrency = getCookie('currency')
                if (currentCurrency) {
                    document.getElementById('currencyDropdown').textContent = currentCurrency
                    document.getElementById('currencyFlagDropdown').innerHTML = "<img class='currency-flag-dropdown-image' src='/img/" + currentCurrency +  ".svg'>"
<<<<<<< HEAD
                }
            })

            window.addEventListener('load', function () {
                switch (getCookie('currency')) {
                    case 'AUD':
                        document.getElementById('currentCurrencySymbol').textContent = 'A$'
                        document.getElementById('currentKFormattedPrice').textContent = {{.AudTruncPrice}}
                        document.getElementById('currentCurencyPrice').textContent = {{.AudRoundPrice}}
                        break
	                case 'CAD':
                        document.getElementById('currentCurrencySymbol').textContent = 'C$'
                        document.getElementById('currentKFormattedPrice').textContent = {{.CadTruncPrice}}
                        document.getElementById('currentCurencyPrice').textContent = {{.CadRoundPrice}}
		                break
	                case 'CNY':
                        document.getElementById('currentCurrencySymbol').textContent = '¥'
                        document.getElementById('currentKFormattedPrice').textContent = {{.CnyTruncPrice}}
                        document.getElementById('currentCurencyPrice').textContent = {{.CnyRoundPrice}}
		                break
	                case 'EUR':
                        document.getElementById('currentCurrencySymbol').textContent = '€'
                        document.getElementById('currentKFormattedPrice').textContent = {{.EurTruncPrice}}
                        document.getElementById('currentCurencyPrice').textContent = {{.EurRoundPrice}}
		                break
	                case 'GBP':
                        document.getElementById('currentCurrencySymbol').textContent = '£'
                        document.getElementById('currentKFormattedPrice').textContent = {{.GbpTruncPrice}}
                        document.getElementById('currentCurencyPrice').textContent = {{.GbpRoundPrice}}
		                break
	                case 'JPY':
                        document.getElementById('currentCurrencySymbol').textContent = '¥'
                        document.getElementById('currentKFormattedPrice').textContent = {{.JpyTruncPrice}}
                        document.getElementById('currentCurencyPrice').textContent = {{.JpyRoundPrice}}
		                break
	                case 'RUB':
                        document.getElementById('currentCurrencySymbol').textContent = '₽'
                        document.getElementById('currentKFormattedPrice').textContent = {{.RubTruncPrice}}
                        document.getElementById('currentCurencyPrice').textContent = {{.RubRoundPrice}}
		                break
                    default:
                        document.getElementById('currentCurrencySymbol').textContent = '$'
                        document.getElementById('currentKFormattedPrice').textContent = {{.UsdTruncPrice}}
                        document.getElementById('currentCurencyPrice').textContent = {{.UsdRoundPrice}}
		                break
=======
>>>>>>> f4912068
                }
            })
        </script>

    </head>
    <header>
    </header>
    <body ontouchstart="">
    <noscript>
        <strong>We're sorry but beaconcha.in doesn't work properly without JavaScript enabled. Please enable it to
            continue.</strong>
    </noscript>
    <!-- Banner -->
    <div {{if or (eq .Active "confirmation") (or (eq .Active "login") (eq .Active "register"))}}style="display:none;"{{end}}
         class="info-banner-container">
        <div class="info-banner-content container">
            <div id="banner-stats" class="info-banner-left">
                <a style="white-space:nowrap;" class="mr-2" href="/">
                    <i class="fas fa-home"></i> <span>|</span>
                </a>

                <div id="banner-epoch" class="info-item d-flex mr-2">
                    <div class="info-item-header mr-2">
              			<span class="item-icon">
               				 <i class="fas fa-history"></i>
						</span>
                        <span class="item-text">Ep<span class="d-none d-md-inline">och</span>:</span>
                    </div>
                    <div class="info-item-body">
                        <a id="banner-epoch-data" href="/epoch/{{.CurrentEpoch}}">{{.CurrentEpoch}}</a>
                    </div>
                </div>


                <div class="d-none d-lg-block">
                    <div id="banner-slot" class="info-item d-flex mr-2">
                        <div class="info-item-header mr-2">
							<span class="item-icon">
								<i class="fas fa-cubes"></i>
							</span>
                            <span class="item-text">Slot:</span>
                        </div>
                        <div class="info-item-body">
                            <a id="banner-slot-data" href="/block/{{.CurrentSlot}}">{{.CurrentSlot}}</a>
                        </div>
                    </div>
                </div>

                <div id="banner-eth-price">
                    <div class="info-item d-flex mr-2">
                        <div class="info-item-header mr-2">
							<span class="item-icon">
								<i class="fas fa-cubes"></i>
							</span>
                            <span class="d-none d-xl-inline item-text">Pr<span class="d-none d-md-inline">ice</span>:</span>
                        </div>
                        <div class="info-item-body">
                            <a id="banner-eth-price-data">
                                <span id="currentCurrencySymbol" class="currency-symbol"></span>
                                <span id="currentKFormattedPrice" class="k-formatted-price"></span>
                                <span id="currentCurencyPrice" class="price"></span>
                            </a>
                        </div>
                    </div>
                </div>

                {{if not .ShowSyncingMessage}}
                    {{if gt .FinalizationDelay 3}}
                        <div id="banner-fin" class="info-item d-flex mr-3">
                            <div class="info-item-header mr-2 text-warning">
                                <span class="item-icon">
                                    <i class="fas fa-exclamation-triangle" data-toggle="tooltip" title=""
                                       data-original-title="The last finalized epoch was {{.FinalizationDelay}} epochs ago."></i>
                                </span>
                                <span class="item-text d-none d-xl-block">
                                    Finality
                                </span>
                            </div>
                            <div class="info-item-body text-warning">
                                <span id="banner-fin-data">{{.FinalizationDelay}}</span>
                                <i class="fas fa-exclamation-triangle item-text" data-toggle="tooltip" title=""
                                   data-original-title="The last finalized epoch was {{.FinalizationDelay}} epochs ago."></i>
                            </div>
                        </div>
                    {{end}}
                {{end}}
                {{if .ShowSyncingMessage}}
                    <div id="banner-status" class="info-item d-flex mr-3">
                        <div class="info-item-body">
                            <i class="fas fa-sync" data-toggle="tooltip" title=""
                               data-original-title="The explorer is currently syncing with the network"></i>
                        </div>
                    </div>
                {{end}}
            </div>
            <!-- Fill content so that the other elements -->
            <!-- <div class="d-flex flex-fill"></div> -->

            <div class="info-banner-center">
                <div class="info-banner-search">
                    <div class="search-container">
                        <form class="form-inline" action="/search" method="POST">
                            <input id="banner-search-input" class="typeahead" autocomplete="off" name="search"
                                   type="text" placeholder="Public Key / Block Number / Block Hash / Graffiti"
                                   aria-label="Search">
                        </form>
                    </div>
                    <a class="search-button">
                        <i id="banner-search" class="fas fa-search"></i>
                    </a>
                </div>
            </div>
            <div class="info-banner-right">
                <div class="dropdown">
                    <a class="btn btn-transparent btn-sm dropdown-toggle currency-dropdown-toggle"  data-toggle="dropdown"
                       aira-haspopup="true" aria-expanded="false">
                       <div id="currencyFlagDropdown">
                           <img class='currency-flag-dropdown-image' src='/img/{{.Currency}}.svg'>
                       </div>
                       <div id="currencyDropdown">{{.Currency}}</div>
                    </a>
                    <div class="dropdown-menu dropdown-menu-right" aria-labelledby="currencyDropdown">
                        <a tabindex="1" class="dropdown-item cursor-pointer" onClick="updateCurrency('ETH')">
                            <img class="currency-flag-option" src="/img/ETH.svg">
                            <span class="currency-name">Ethereum</span>
                            ETH
                        </a>
                        <a tabindex="1" class="dropdown-item cursor-pointer" onClick="updateCurrency('USD')">
                            <img class="currency-flag-option" src="/img/USD.svg">
                            <span class="currency-name">United States Dollar</span>
                            USD
                        </a>
                        <a tabindex="1" class="dropdown-item cursor-pointer" onClick="updateCurrency('EUR')">
                            <img class="currency-flag-option" src="/img/EUR.svg">
                            <span class="currency-name">Euro</span>
                            EUR
                        </a>
                        <a tabindex="1" class="dropdown-item cursor-pointer" onClick="updateCurrency('GBP')">
                            <img class="currency-flag-option" src="/img/GBP.svg">
                            <span class="currency-name">Pound Sterling</span>
                            GBP
                        </a>
                        <a tabindex="1" class="dropdown-item cursor-pointer" onClick="updateCurrency('CNY')">
                            <img class="currency-flag-option" src="/img/CNY.svg">
                            <span class="currency-name">Chinese Yuan</span>
                            CNY
                        </a>
                        <a tabindex="1" class="dropdown-item cursor-pointer" onClick="updateCurrency('RUB')">
                            <img class="currency-flag-option" src="/img/RUB.svg">
                            <span class="currency-name">Russian Ruble</span>
                            RUB
                        </a>
                        <a tabindex="1" class="dropdown-item cursor-pointer" onClick="updateCurrency('CAD')">
                            <img class="currency-flag-option" src="/img/CAD.svg">
                            <span class="currency-name">Canadian Dollar</span>
                            CAD
                        </a>
                        <a tabindex="1" class="dropdown-item cursor-pointer" onClick="updateCurrency('AUD')">
                            <img class="currency-flag-option" src="/img/AUD.svg">
                            <span class="currency-name">Australian Dollar</span>
                            AUD
                        </a>
                        <a tabindex="1" class="dropdown-item cursor-pointer" onClick="updateCurrency('JPY')">
                            <img class="currency-flag-option" src="/img/JPY.svg">
                            <span class="currency-name">Japanese Yen</span>
                            JPY
                        </a>
                    </div>
                </div>
                <!--<div class="dropdown">
                    <a class="btn btn-transparent btn-sm dropdown-toggle" id="langDropdown" data-toggle="dropdown"
                       aira-haspopup="true" aria-expanded="false">
                        <i class="fas fa-globe m-0 p-0"></i>
                    </a>
                    <div class="dropdown-menu dropdown-menu-right" aria-labelledby="langDropdown">
                        <a class="dropdown-item" onClick="updateLang('en-US')">English</a>
                        <a class="dropdown-item" onClick="updateLang('ru-RU')">Russian</a>
                    </div>
                </div> -->
                {{if .User.Authenticated}}
                    <div class="dropdown">
                        <a class="btn btn-transparent btn-sm dropdown-toggle" id="userDropdown" data-toggle="dropdown"
                           aria-haspopup="true" aria-expanded="false">
                            <i class="fas fa-user-circle m-0 p-0"></i>
                        </a>
                        <div class="dropdown-menu dropdown-menu-right" aria-labelledby="userDropdown">
                            <a class="dropdown-item" href="/user/notifications">Watchlist</a>
                            <a class="dropdown-item" href="/user/settings">Settings</a>
                            <a data-no-instant class="dropdown-item" href="/logout">Logout</a>
                        </div>
                    </div>
                {{else}}
                    <div class="d-md-none">
                        <div class="dropdown" class="d-md-none">
                            <a class="btn btn-transparent btn-sm dropdown-toggle" id="loginDropdown"
                               data-toggle="dropdown" aira-haspopup="true" aria-expanded="false">
                                <i style="margin: 0; padding: 0;" class="fas fa-sign-in-alt"></i>
                            </a>
                            <div class="dropdown-menu dropdown-menu-right" aria-labelledby="loginDropdown">
                                <a class="dropdown-item" href="/login">Sign In</a>
                                <a class="dropdown-item" href="/register">Sign Up</a>
                            </div>
                        </div>
                    </div>
                    <a href="/login" class="mr-3 d-none d-md-flex">
                        <span>Sign In</span>
                    </a>
                    <a href="/register" class="btn btn-primary btn-sm d-none d-md-flex">
                        <span class="text-white"><b>Sign Up</b></span>
                    </a>
                {{end}}
            </div>
        </div>
    </div>
    <!-- Banner END -->
    <nav {{if or (eq .Active "confirmation") (or (eq .Active "login") (eq .Active "register"))}}style="display:none;"{{end}}
         id="nav" class="navbar navbar-expand-lg navbar-light">
        <div class="container">
            <a class=navbar-brand href="/">
                <i {{ if eq .Active "index"}}style="color: var(--font-color)" {{else}}style="opacity: .7"{{end}}
                   class="fas fa-satellite-dish mr-2"></i>
                <span class="brand-text">beaconcha.in</span>
            </a>

            <button class="navbar-toggler" type="button" data-toggle="collapse" data-target="#navbarSupportedContent"
                    aria-controls="navbarSupportedContent" aria-expanded="false" aria-label="Toggle navigation">
                <span class="navbar-toggler-icon"></span>
            </button>

            <div class="collapse navbar-collapse" id="navbarSupportedContent">
                <ul class="navbar-nav ml-auto">

                    <!-- <li class="nav-item">

                        <a ga-outbound="" class="nav-link text-primary"
                           href="https://gitcoin.co/grants/collections?collection_id=14#">
							<span class="nav-icon">
								<img src="/img/gitcoin_logo.svg" style="width: auto; height: 1rem;" class="mb-2">
							</span>
                            <span class="nav-text">Support Eth2</span>
                        </a>
                    </li> -->
                    <li class="nav-item {{ if eq .Active "epochs"}}active{{end}}">
                        <a class="nav-link" href="/epochs">
						<span class="nav-icon">
							<i class="fas fa-history"></i>
						</span>
                            <span class="nav-text">Epochs</span>
                        </a>
                    </li>
                    <li class="nav-item {{ if eq .Active "blocks"}}active{{end}}">
                        <a class="nav-link" href="/blocks">
							<span class="nav-icon">
								<i class="fas fa-cubes"></i>
							</span>
                            <span class="nav-text">Blocks</span>
                        </a>
                    </li>
                    <li class="nav-item {{ if eq .Active "validators"}}active{{end}} dropdown">
                        <a class="nav-link dropdown-toggle" href="#" id="navbarDropdown" role="button"
                           data-toggle="dropdown" aria-haspopup="true" aria-expanded="false">
							<span class="nav-icon">
								<i class="fas fa-thumbs-up"></i>
							</span>
                            <span class="nav-text">Validators</span>
                        </a>
                        <div class="dropdown-menu" aria-labelledby="navbarDropdown">
                            <a class="dropdown-item" href="/validators">
                                <span class="nav-icon"><i class="fas fa-table mr-2"></i></span>
                                <span class="nav-text">Overview</span>
                            </a>
                            <a class="dropdown-item" href="/validators/slashings">
                                <span class="nav-icon"><i class="fas fa-user-slash mr-2"></i></span>
                                <span class="nav-text">Slashings</span>
                            </a>
                            <hr>
                            <a class="dropdown-item" href="/validators/leaderboard">
                                <span class="nav-icon"><i class="fas fa-medal mr-2"></i></span>
                                <span class="nav-text">Validator Leaderboard</span>
                            </a>
                            <a class="dropdown-item" href="/validators/eth1leaderboard">
                                <span class="nav-icon"><i class="fas fa-file-import mr-2"></i></span>
                                <span class="nav-text">Deposit Leaderboard</span>
                            </a>
                            <a class="dropdown-item" href="/validators/streakleaderboard">
                                <span class="nav-icon"><i class="fas fa-fire mr-2"></i></span>
                                <span class="nav-text">Streak Leaderboard</span>
                            </a>
                            <hr>
                            <a class="dropdown-item" href="/validators/eth1deposits">
                                <span class="nav-icon"><i class="fas fa-file-signature mr-2"></i></span>
                                <span class="nav-text">Eth1 Deposits</span>
                            </a>
                            <a class="dropdown-item" href="/validators/eth2deposits">
                                <span class="nav-icon"><i class="fas fa-clipboard-check mr-2"></i></span>
                                <span class="nav-text">Eth2 Deposits</span>
                            </a>
                        </div>
                    </li>
                    <li class="nav-item {{ if eq .Active "stats"}}active{{end}} dropdown">
                        <a class="nav-link dropdown-toggle" href="#" id="navbarDropdown" role="button"
                           data-toggle="dropdown" aria-haspopup="true" aria-expanded="false">
							<span class="nav-icon">
								<i class="fas fa-cubes"></i>
							</span>
                            <span class="nav-text">Stats</span>
                        </a>
                        <div class="dropdown-menu" aria-labelledby="navbarDropdown">
                            <a class="dropdown-item" href="/charts">
                                <span class="nav-icon"><i class="fas fa-chart-bar mr-2"></i></span>
                                <span class="nav-text">Charts</span>
                            </a>
                            <a class="dropdown-item" href="/calculator">
                                <span class="nav-icon"><i class="fas fa-calculator mr-2"></i></span>
                                <span class="nav-text">Calculator</span>
                            </a>
                            <hr>
                            <a class="dropdown-item" href="/vis">
                                <span class="nav-icon"><i class="fas fa-project-diagram mr-2"></i></span>
                                <span class="nav-text">Block Viz</span>
                            </a>
                            <a ga-outbound class="dropdown-item" href="https://eth2.ethernodes.org/">
                                <span class="nav-icon"><i class="fas fa-network-wired mr-2"></i></span>
                                <span class="nav-text">Nodes</span>
                            </a>
                        </div>
                    </li>
                    <style>
                        .nav-cube {
                            --mainColor: rgba(75, 75, 75, .7);
                            --strokeColor: rgba(55, 55, 55, 1);
                            --lightColor: rgba(0, 0, 0, .5);
                            --darkColor: rgba(100, 100, 100, .8);
                        }

                        .active .nav-cube {
                            --mainColor: rgba(55, 55, 55, 1);
                            --strokeColor: rgba(35, 35, 35, 1);
                            --lightColor: rgba(0, 0, 0, 1);
                            --darkColor: rgba(80, 80, 80, 1);
                        }

                        [data-theme='dark'] .nav-cube {
                            --mainColor: rgba(180, 180, 180, .7);
                            --strokeColor: rgba(200, 200, 200, 1);
                            --lightColor: rgba(255, 255, 255, .5);
                            --darkColor: rgba(150, 150, 150, .8);
                        }

                        [data-theme='dark'] .active .nav-cube {
                            --mainColor: rgba(200, 200, 200, 1);
                            --strokeColor: rgba(220, 220, 220, 1);
                            --lightColor: rgba(255, 255, 255, 1);
                            --darkColor: rgba(170, 170, 170, 1);
                        }
                    </style>
                    <li class="nav-item {{ if eq .Active "dashboard"}}active{{end}}">
                        <a class="nav-link" href="/dashboard">
							<span class="nav-icon">
								<svg style="width:21px; height:23px;" xmlns="http://www.w3.org/2000/svg"
                                     class="nav-cube" viewBox="80 20 150 100">
									<defs>
										<g id="cube" class="cube-unit">
											<rect width="21" height="24" fill="var(--lightColor)"
                                                  stroke="var(--strokeColor)" transform="skewY(30)"/>
											<rect width="21" height="24" fill="var(--darkColor)"
                                                  stroke="var(--strokeColor)"
                                                  transform="skewY(-30) translate(21 24.3)"/>
											<rect width="21" height="21" fill="var(--mainColor)"
                                                  stroke="var(--strokeColor)"
                                                  transform="scale(1.41,.81) rotate(45) translate(0 -21)"/>
										</g>
										<g id="cube" class="cube-unit">
											<rect width="21" height="24" fill="var(--lightColor)"
                                                  stroke="var(--strokeColor)" transform="skewY(30)"/>
											<rect width="21" height="24" fill="var(--darkColor)"
                                                  stroke="var(--strokeColor)"
                                                  transform="skewY(-30) translate(21 24.3)"/>
											<rect width="21" height="21" fill="var(--mainColor)"
                                                  stroke="var(--strokeColor)"
                                                  transform="scale(1.41,.81) rotate(45) translate(0 -21)"/>
										</g>

										<g style="transform: scale(0.6)" id="cube-small" class="cube-unit">
											<rect width="21" height="24" fill="var(--lightColor)"
                                                  stroke="var(--strokeColor)" transform="skewY(30)"/>
											<rect width="21" height="24" fill="var(--darkColor)"
                                                  stroke="var(--strokeColor)"
                                                  transform="skewY(-30) translate(21 24.3)"/>
											<rect width="21" height="21" fill="var(--mainColor)"
                                                  stroke="var(--strokeColor)"
                                                  transform="scale(1.41,.81) rotate(45) translate(0 -21)"/>
										</g>
										<g id="cube" class="cube-unit">
											<rect width="21" height="24" fill="var(--lightColor)"
                                                  stroke="var(--strokeColor)" transform="skewY(30)"/>
											<rect width="21" height="24" fill="var(--darkColor)"
                                                  stroke="var(--strokeColor)"
                                                  transform="skewY(-30) translate(21 24.3)"/>
											<rect width="21" height="21" fill="var(--mainColor)"
                                                  stroke="var(--strokeColor)"
                                                  transform="scale(1.41,.81) rotate(45) translate(0 -21)"/>
										</g>
									</defs>
									<g class="move">
										<use href="#cube-small" x="129" y="56"/>
									</g>
									<g style="opacity: .2;">
										<use href="#cube" x="121" y="48"/>
										<use href="#cube" x="121" y="24"/>
										<use href="#cube" x="121" y="0"/>
										<use href="#cube" x="100" y="60"/>
										<use href="#cube" x="100" y="36"/>
										<use href="#cube" x="100" y="12"/>
										<use href="#cube" x="142" y="60"/>
										<use href="#cube" x="142" y="36"/>
										<use href="#cube" x="142" y="12"/>
										<use href="#cube" x="163" y="72"/>
										<use href="#cube" x="163" y="48"/>
										<use href="#cube" x="163" y="24"/>
										<use href="#cube" x="79" y="72"/>
										<use href="#cube" x="79" y="48"/>
										<use href="#cube" x="79" y="24"/>
										<use href="#cube" x="121" y="72"/>
										<use href="#cube" x="121" y="48"/>
										<use href="#cube" x="121" y="24"/>
										<use href="#cube" x="100" y="84"/>
										<use href="#cube" x="100" y="60"/>
										<use href="#cube" x="100" y="36"/>
										<use href="#cube" x="142" y="84"/>
										<use href="#cube" x="142" y="60"/>
										<use href="#cube" x="142" y="36"/>
										<use href="#cube" x="121" y="96"/>
										<use href="#cube" x="121" y="72"/>
										<use href="#cube-small" x="129" y="56"/>
									</g>
								</svg>
							</span>
                            <span class="nav-text">
								Dashboard
							</span>
                        </a>
                    </li>
                </li>
                

                <li class="nav-item {{ if eq .Active "services"}}active{{end}} dropdown">
                    <a class="nav-link dropdown-toggle" href="#" id="navbarDropdown" role="button"
                    data-toggle="dropdown" aria-haspopup="true" aria-expanded="false">  
                        {{if .User.Authenticated}}
                            {{if isUserClientUpdated .User.UserID}}   
                                <span id="clients-update-notifier-nav" class="fas fa-circle fa-sm text-primary" style="font-size: 5px; position: absolute; top: 18px; left: 0px;"></span>
                            {{end}}
                        {{end}}
                        <span class="nav-icon">
                            <i class="fas fa-tools"></i>                            
                        </span>
                        <span class="nav-text">Services</span> 
                    </a>

                    <div class="dropdown-menu" aria-labelledby="navbarDropdown">
                    </a>
                    <a class="dropdown-item" href="/stakingServices">
                        <span class="nav-icon"><i class="fas fa-drumstick-bite mr-2"></i></span>
                        <span class="nav-text">Staking Services</span>
                    </a>
		    <a class="dropdown-item" href="/pools">
                        <span class="nav-icon"><i class="fas fa-chart-pie mr-2"></i></span>
                        <span class="nav-text">Staking pools</span>
                    </a>
                    <a class="dropdown-item" href="/ethClients">
                        <span class="nav-icon"><i class="fas fa-desktop mr-2"></i></span>
                        <span class="nav-text">Ethereum Clients</span>
                        {{if .User.Authenticated}}
                            {{if isUserClientUpdated .User.UserID}} 
                            <div id="clients-update-notifier-item" class="d-flex justify-content-start m-0">
                                <span class="text-primary m-0 p-0" style="font-size: 8px;">update</span>
                            </div>
                            {{end}}
                        {{end}}
                    </a>
                    <a class="dropdown-item" href="/education">
                        <span class="nav-icon"><i class="fa fa-book mr-2"></i></span>
                        <span class="nav-text">Educational Material</span>
                    </a>
                    <hr>
                    <a class="dropdown-item" href="https://beaconcha.in/api/v1/docs/index.html">
                        <span class="nav-icon">
                            <i class="fas fa-laptop-code mr-2"></i>
                        </span>
                        <span class="nav-text">API Docs</span>
                    </a>
                    <a class="dropdown-item" href="/pricing">
                        <span class="nav-icon">
                            <i class="fas fa-laptop-code mr-2"></i>
                        </span>
                        <span class="nav-text">API Pricing</span>
                    </a>
                    
                    </div>
                </li>
                    <li class="nav-item dropdown {{ if eq .Active "more"}}active{{end}}">
                        <a class="nav-link dropdown-toggle" href="#" id="navbarDropdown" role="button"
                           data-toggle="dropdown" aria-haspopup="true" aria-expanded="false">
							<span class="nav-icon">
								<i class="fas fa-info mr-2"></i>
							</span>
                            <span class="nav-text">
								More
							</span>
                        </a>
                        <div class="dropdown-menu dropdown-menu-right" aria-labelledby="navbarDropdown">
                            <!--<a class="dropdown-item" href="https://apps.apple.com/at/app/beaconchain-dashboard/id1541822121">
								<span class="nav-icon">
									<i class="fab fa-apple mr-2"></i>
								</span>
                                <span class="nav-text">iOS App</span>
                            </a>
                            <a class="dropdown-item" href="https://play.google.com/store/apps/details?id=in.beaconcha.mobile">
								<span class="nav-icon">
									<i class="fab fa-android mr-2"></i>
								</span>
                                <span class="nav-text">Android App</span>
                            </a>-->
                            <a class="dropdown-item" href="/mobile">
								<span class="nav-icon">
									<i class="fas fa-mobile-alt mr-2"></i>
								</span>
                                <span class="nav-text">Beaconchain App (iOS/Android)</span>
                            </a>
                            <hr>
                          
                            <a class="dropdown-item" href="/graffitiwall">
								<span class="nav-icon">
									<i class="fas fa-paint-brush mr-1"></i>
								</span>
                                <span class="nav-text">
									Graffiti Wall
								</span>
                            </a>
                            <a class="dropdown-item" href="/poap">
								<span class="nav-icon">
									<i class="fas fa-medal mr-1"></i>
								</span>
                                <span class="nav-text">
									POAP
								</span>
                            </a>
                            <a ga-outbound class="dropdown-item" href="https://kb.beaconcha.in">
                                <span class="nav-icon">
                                    <i class="fas fa-external-link-alt mr-2"></i>
                                </span>
                                <span class="nav-text">Knowledge Base</span>
                            </a>
                        </div>
                    </li>
                </ul>
            </div>
        </div>
        </div>
    </nav>
    
    {{ template "css" .Data }}

    <main>
      <!--  <div class="p-1" style="overflow-wrap: break-word;background-color: var(--bg-color-light); height: 40px; display: flex; justify-content:center; align-items:center;"> 
          <span class="d-none d-md-block">

            <span>Watch the 
                <span>
                    <a style="color: #ff6600;" href="https://ethernodes.org/berlin" target="_blank">
                    Berlin Hardfork
                    </a>
                </span> live on 
                    <span>
                        <a style="color: #ff6600;" href="https://www.youtube.com/watch?v=4R638fPK3NQ" target="_blank">
                            YouTube
                        </a>
                    </span> hosted by 
                    <span>
                        <a style="color: #ff6600;" href="https://discord.gg/NvCxbCu" target="_blank">
                            Ethstaker
                        </a>
                    </span> on Thursday, Apr 15, 2021
                </span>


        </span>
        <span class="d-md-none p-1" style="font-size:90%">
            <span>
                <span>
                    Watch the 
                    <a style="color: #ff6600;" href="https://ethernodes.org/berlin" target="_blank">
                        Berlin Hardfork
                    </a> 
                </span>, 15. April, 
                <span style="color: #ff6600;">
                <a style="color: #ff6600;" href="https://www.youtube.com/watch?v=4R638fPK3NQ" target="_blank">
                    on YouTube
                </a>
                </span>
            </span>
        </span>
        </div> -->
        <!-- {{ if .HeaderAd }}
				<div class="container">
					<div class="d-flex justify-content-between pt-4 pb-3">
						<ins data-revive-zoneid="1" data-revive-id="5b200397ccf8a9353bf44ef99b45268c"></ins>
					</div>
				</div>
				{{end}} -->
        {{ template "content" . }}
        {{if not .User.Authenticated}}
        <div id="cookie-banner" class="d-none" style="position: fixed; display: flex; flex-direction: column; z-index:999; bottom: 3%; width: 100%; justify-content: center; align-items: center">
            <div style="width: 80%; max-width: 600px;" class="card card-body row">
                <div class="row">
                    <div class="col">
                        <span>By using our site you agree to our <a href="/legal/privacy.pdf">use of cookies</a> to deliver a better user experience.</span>
                    </div>
                    <div class="col-3 d-flex justify-content-center align-items-center">
                        <button class="btn btn-primary btn" style="margin-left: 1%" onclick="acceptCookieBanner()">Got it</button>
                    <div>
                </div>
            </div>
        </div>
        {{end}}
    </main>

    <div style="margin-top: 3rem; margin-bottom: 4.2rem;">
        <hr>
        <footer class="container">
            <div class="row">
                <div class="col-md-4 mb-2">
                    <h5>Legal Notices</h5>
                    <div class="d-flex flex-column">
                        <a class="my-1" href="/imprint">Imprint</a>
                    </div>
                    <div class="d-flex flex-column">
                        <a class="my-1" href="/legal/tos.pdf">Terms</a>
                    </div>
                    <div class="d-flex flex-column">
                        <a class="my-1" href="/legal/privacy.pdf">Privacy</a>
                    </div>
                </div>
                <div class="col-md-4 mb-2">
                    <h5>Resources</h5>
                    <div class="d-flex flex-column">
                        <a class="my-1" href="/advertisewithus"><i class="fas fa-ad mr-2"></i>Advertise</a>
                        <a class="my-1" href="https://shop.beaconcha.in"><i class="fas fa-shopping-cart mr-2"></i>Swag
                            Shop</a>
                        <a class="my-1" href="/pricing"><i class="fas fa-laptop-code mr-2"></i></i>API Pricing</a>
                        <!-- <a class="my-1" href="https://github.com/gobitfly/eth2-beaconchain-explorer"><i
                                    class="fab fa-github mr-2"></i>Github</a> -->
                    </div>
                </div>
                <div class="col-md-4 mb-2">
                    <h5>Links</h5>
                    <div class="d-flex flex-column">
                        <a class="my-1" href="https://twitter.com/etherchain_org"><i class="fab fa-twitter mr-2"></i>Bitfly</a>
                        <a class="my-1" href="https://github.com/gobitfly/eth2-beaconchain-explorer"><i class="fab fa-github mr-2"></i>Github</a>
                        <a class="my-1" href="https://github.com/gobitfly/eth2-beaconchain-explorer-app"><i class="fab fa-github mr-2"></i>Github Mobile App</a>

                        <!-- <a class="my-1" href="https://www.reddit.com/u/etherchain/"><i class="fab fa-reddit mr-2"></i>Reddit</a> -->
                        <!-- <a class="my-1" href="https://gitter.im/gobitfly/beaconchain-explorer"><i
                                    class="fab fa-gitter"></i> Gitter Channel</a> -->
                    </div>
                </div>
            </div>
            <div class="text-center row justify-content-center">
                <div class="col-12">
                    <span>© bitfly gmbh 2021 | {{.Version}} |</span>
                    <div class="theme-switch-wrapper">
                        <label class="theme-switch" for="toggleSwitch">
                            <input type="checkbox" id="toggleSwitch"/>
                            <div class="slider round"></div>
                            <svg class="sun" xmlns="http://www.w3.org/2000/svg" width="14" height="14"
                                 viewBox="0 0 14 14">
                                <path
                                        fill="#FFF"
                                        d="M7.41171457,11.9411805 C7.41235047,11.8273018 7.371175,11.728217 7.28817876,11.6445798 C7.21032953,11.5673743 7.11382258,11.5287724 6.99994588,11.5294069 C6.88606754,11.5287714 6.78698296,11.5673743 6.70334602,11.6445798 C6.62614078,11.7282186 6.58753899,11.8273035 6.58817343,11.9411805 L6.58817343,13.5882301 C6.587538,13.7021088 6.62614078,13.7986078 6.70334602,13.8764638 C6.78698461,13.9594603 6.88606919,14.0006366 6.99994588,14 C7.11382422,14.0006359 7.21032294,13.9594603 7.28817876,13.8764638 C7.371175,13.7986144 7.41235113,13.7021072 7.41171457,13.5882301 L7.41171457,11.9411805 L7.41171457,11.9411805 Z M10.7797495,10.2117784 C10.7031882,10.1307122 10.606678,10.089536 10.4915166,10.0882417 C10.3808549,10.0876063 10.2849936,10.1262092 10.2032837,10.2034146 C10.1222178,10.2857671 10.0810417,10.3816254 10.0797553,10.4916483 C10.0797553,10.6080997 10.1177148,10.7065389 10.19492,10.788249 L11.3562185,11.9579178 C11.4385708,12.0389839 11.5350711,12.0801602 11.6444514,12.0814465 C11.7609024,12.0814465 11.8599837,12.0402703 11.9410512,11.9579178 C12.0221172,11.8807124 12.0632933,11.7848458 12.064587,11.6696841 C12.065223,11.5590238 12.0240475,11.4625182 11.9410512,11.3814504 L10.7797528,10.2117817 L10.7797495,10.2117784 Z M3.78821142,10.7638068 C3.86927733,10.6866014 3.91045345,10.5907348 3.91174722,10.4755731 C3.91238313,10.3642688 3.87120766,10.2684072 3.78821142,10.1873394 C3.71165018,10.1056309 3.61513993,10.0644547 3.49997854,10.0638028 C3.38931688,10.0631674 3.29345557,10.1017703 3.21174567,10.1789757 L2.04208019,11.3402775 C1.96101428,11.42263 1.91983815,11.5184883 1.91855181,11.6285112 C1.91855181,11.7443202 1.95651126,11.8434017 2.03435884,11.9244695 C2.1160671,12.006178 2.21256911,12.0473543 2.32259172,12.0480057 C2.43840039,12.0486416 2.53748168,12.007466 2.61854923,11.9244695 L3.78821471,10.7638101 L3.78821142,10.7638068 Z M2.05881746,6.58820191 L0.411772455,6.58820191 C0.297894116,6.58756648 0.198809536,6.62616938 0.11517259,6.70337483 C0.0379673559,6.78701366 -0.000634437862,6.88609852 7.72715225e-14,6.99997553 C-0.000635426089,7.11385419 0.0379673559,7.21035318 0.11517259,7.28820922 C0.198811183,7.3712057 0.297895763,7.41238194 0.411772455,7.41174538 L2.05881746,7.41174538 C2.1726958,7.41238128 2.26919452,7.3712057 2.34705033,7.28820922 C2.43004658,7.21035977 2.4712227,7.11385254 2.47058615,6.99997553 C2.47122205,6.88609687 2.43004658,6.78701201 2.34705033,6.70337483 C2.26920111,6.62616938 2.17269415,6.58756747 2.05881746,6.58820191 L2.05881746,6.58820191 Z M2.65201719,2.02604698 C2.57352561,1.94884153 2.477661,1.91023963 2.36378431,1.91087407 C2.24926363,1.91023864 2.15082139,1.94884153 2.06718445,2.02604698 C1.98997921,2.10968581 1.95137742,2.20812832 1.95201186,2.32264769 C1.95137643,2.43652635 1.98997921,2.53238299 2.06718445,2.61088138 L3.22848294,3.77990781 C3.31147918,3.86290429 3.41056376,3.90408053 3.52444046,3.90344397 C3.63896114,3.90407987 3.73481751,3.86290429 3.81267333,3.77990781 C3.89566958,3.70205836 3.9368457,3.60619348 3.93620914,3.49167412 C3.93684504,3.37779546 3.89566958,3.2787106 3.81267333,3.19507342 L2.65201719,2.02604698 L2.65201719,2.02604698 Z M9.61852344,4.37309274 C8.8985836,3.65315087 8.02551798,3.29414345 7.00005129,3.29414345 C5.9745846,3.29414345 5.09886725,3.65315087 4.37317922,4.37309274 C3.65323938,5.09881576 3.29423298,5.97446971 3.29423298,6.99997224 C3.29423298,8.02547476 3.65323938,8.89852637 4.37317922,9.61845178 C5.09890019,10.3435324 5.97455166,10.7057681 7.00005129,10.7057681 C8.02555093,10.7057681 8.89860007,10.3435489 9.61852344,9.61845178 C10.3436021,8.8985099 10.7058367,8.02544182 10.7058367,6.99997224 C10.7058367,5.97450265 10.3436185,5.09878282 9.61852344,4.37309274 L9.61852344,4.37309274 Z M7.41181998,0.411773617 C7.41245588,0.297894957 7.37128041,0.198810097 7.28828417,0.115172916 C7.21043494,0.0379674631 7.11392799,-0.000634439654 7.00005129,0 C6.88617296,-0.000635427883 6.78708838,0.0379674631 6.70345143,0.115172916 C6.6262462,0.198811744 6.5876444,0.297896604 6.58827884,0.411773617 L6.58827884,2.05882327 C6.58764341,2.17270193 6.6262462,2.26920092 6.70345143,2.34705696 C6.78709002,2.43005344 6.8861746,2.47122968 7.00005129,2.47059312 C7.11392963,2.47122902 7.21042835,2.43005344 7.28828417,2.34705696 C7.37128041,2.26920751 7.41245654,2.17270029 7.41181998,2.05882327 L7.41181998,0.411773617 L7.41181998,0.411773617 Z M11.6773297,1.93528664 C11.5634514,1.93465121 11.4643668,1.9732541 11.3813722,2.05045955 L10.2117067,3.21176132 C10.1345015,3.29540015 10.0958997,3.39384266 10.0965341,3.50836203 C10.0958987,3.62224069 10.1345015,3.71809733 10.2117067,3.79659572 C10.2953453,3.8789482 10.3937875,3.92012444 10.5083066,3.92012444 C10.6221849,3.92012444 10.7180413,3.8789482 10.7965394,3.79659572 L11.9655626,2.63529395 C12.0485588,2.5574445 12.0897349,2.46093727 12.0890984,2.34706026 C12.0897343,2.2331816 12.0485588,2.13409674 11.9655626,2.05045955 C11.8877133,1.9732541 11.7918487,1.9346522 11.6773297,1.93528664 L11.6773297,1.93528664 Z M13.8764642,6.70333859 C13.798615,6.62613314 13.702108,6.58753124 13.5882313,6.58816568 L11.9411863,6.58816568 C11.827308,6.58753025 11.7282234,6.62613314 11.6445864,6.70333859 C11.5673812,6.78697742 11.5287794,6.88606228 11.5294139,6.9999393 C11.5287784,7.11381796 11.5673812,7.21031695 11.6445864,7.28817298 C11.728225,7.37116946 11.8273096,7.41234571 11.9411863,7.41170915 L13.5882313,7.41170915 C13.7021096,7.41234505 13.7986084,7.37116946 13.8764642,7.28817298 C13.9594604,7.21032354 14.0006366,7.11381631 14,6.9999393 C14.0006359,6.88606063 13.9594604,6.78697577 13.8764642,6.70333859 Z"
                                />
                            </svg>
                            <svg class="moon" xmlns="http://www.w3.org/2000/svg" width="10" height="11"
                                 viewBox="0 0 10 11">
                                <path
                                        fill="#FFF"
                                        fill-rule="evenodd"
                                        d="M10,0.816452081 C7.14055555,1.08494197 4.91953976,3.07942693 4.91953976,5.5 C4.91953976,7.92057307 7.14055555,9.91505803 10,10.1835479 C8.99974691,10.7012666 7.82117277,11 6.55938635,11 C2.9367373,11 0,8.53756612 0,5.5 C0,2.46243388 2.9367373,0 6.55938635,0 C7.82117277,0 8.99974691,0.298733377 10,0.816452081 Z"
                                />
                            </svg>
                        </label>
                        <script>
                            if (document.documentElement.getAttribute('data-theme') === 'light') {
                                document.getElementById("toggleSwitch").checked = true
                            }
                        </script>
                    </div>
                </div>
            </div>
        </footer>
    </div>




    <script src="/bundle/js/jquery.min.js"></script>
    <script src="/bundle/js/popper.min.js"
            integrity="sha384-UO2eT0CpHqdSJQ6hJty5KVphtPhzWj9WO1clHTMGa3JDZwrnQq4sF86dIHNDz0W1"
            crossorigin="anonymous"></script>

    <script src="/theme/js/bootstrap.min.js"></script>

    <script src="/bundle/js/luxon.min.js"></script>
    <script>luxon.DateTime.local();</script>

    <script src="/bundle/js/typeahead.bundle.min.js"></script>
    <script src="/bundle/js/layout.js"></script>
    <script src="/bundle/js/banner.js"></script>
    <script>
        var currency = {{.Currency}};
        var exchangeRate = {{.ExchangeRate}};

        function slotToTime(slot) {
            var gts = {{.ChainGenesisTimestamp}}
            var sps = {{.ChainSecondsPerSlot}}
            return (gts + slot * sps) * 1000
        }

        function epochToTime(epoch) {
            var gts = {{.ChainGenesisTimestamp}}
            var sps = {{.ChainSecondsPerSlot}}
            var spe = {{.ChainSlotsPerEpoch}}
            return (gts + epoch * sps * spe) * 1000
        }

        function timeToEpoch(ts) {
            var gts = {{.ChainGenesisTimestamp}}
            var sps = {{.ChainSecondsPerSlot}}
            var spe = {{.ChainSlotsPerEpoch}}
            var slot = Math.floor((ts / 1000 - gts) / sps)
            var epoch = Math.floor(slot / spe)
            if (epoch < 0) return 0
            return epoch
        }

        function timeToSlot(ts) {
            var gts = {{.ChainGenesisTimestamp}}
            var sps = {{.ChainSecondsPerSlot}}
            var spe = {{.ChainSlotsPerEpoch}}
            var slot = Math.floor((ts / 1000 - gts) / sps)
            if (slot < 0) return 0
            return slot
        }
    </script>

    {{if not .User.Authenticated}}
    <script>
        function hideCookieBanner(){
            $('#cookie-banner').attr("class", "d-none");
        }
        function acceptCookieBanner() {
                document.cookie = "cookie=accepted;expires=Fri, 31 Dec 9999 23:59:59 GMT;path=/"
                hideCookieBanner()
        }
        
        if (document.cookie.indexOf("cookie=accepted")!=-1){
            hideCookieBanner()
        }else{
            $('#cookie-banner').attr("class", "");
        }
    </script>
    {{end}}

    <script src="/bundle/js/clipboard.min.js"></script>
    {{ template "js" .Data }}

    <script src="/bundle/js/instant.min.js" type="module"></script>
    {{ if ne .Meta.GATag ""}}
        <!-- Global site tag (gtag.js) - Google Analytics -->
        <script async src="https://www.googletagmanager.com/gtag/js?id={{.Meta.GATag}}"></script>
        <script>
            window.dataLayer = window.dataLayer || [];

            function gtag() {
                dataLayer.push(arguments);
            }

            gtag('js', new Date());

            gtag('config', {{.Meta.GATag}});

            function createFunctionWithTimeout(callback, opt_timeout) {
                var called = false;

                function fn() {
                    if (!called) {
                        called = true;
                        callback();
                    }
                }

                setTimeout(fn, opt_timeout || 1000);
                return fn;
            }

            function handleOutboundLinkClicks(event) {
                var link = event.currentTarget.href
                event.preventDefault();

                var fallback = setTimeout(function () {
                    window.location = link
                }, 1000)

                gtag('event', "click", {
                    event_category: 'Outbound Link',
                    event_label: link,
                    event_callback: function () {
                        clearTimeout(fallback)
                        window.location = link
                    }
                });
            }

            // add event handler for outbound links tagged with ga-outbound
            var outbounds = document.querySelectorAll('[ga-outbound]')

            for (var i = 0; i < outbounds.length; i++) {
                var element = outbounds[i];
                element.addEventListener('click', handleOutboundLinkClicks)
            }

        </script>
    {{end}}

    <script type="text/javascript" async src="/bundle/js/revive.min.js"></script>
    </body>
    </html>
{{end}}<|MERGE_RESOLUTION|>--- conflicted
+++ resolved
@@ -88,7 +88,6 @@
                 if (currentCurrency) {
                     document.getElementById('currencyDropdown').textContent = currentCurrency
                     document.getElementById('currencyFlagDropdown').innerHTML = "<img class='currency-flag-dropdown-image' src='/img/" + currentCurrency +  ".svg'>"
-<<<<<<< HEAD
                 }
             })
 
@@ -134,8 +133,6 @@
                         document.getElementById('currentKFormattedPrice').textContent = {{.UsdTruncPrice}}
                         document.getElementById('currentCurencyPrice').textContent = {{.UsdRoundPrice}}
 		                break
-=======
->>>>>>> f4912068
                 }
             })
         </script>
