--- conflicted
+++ resolved
@@ -60,90 +60,6 @@
         }
       </script>
       <script>
-<<<<<<< HEAD
-        function updateLang(lang) {
-            document.cookie = "language=" + lang + ";samesite=strict;path=/"
-            window.location.reload()
-        }
-
-        function updateCurrency(currency) {
-            document.cookie = "currency=" + currency + ";samesite=strict;path=/"
-            window.location.reload(true)
-        }
-
-        function getCookie(cname) {
-            var name = cname + "="
-            var ca = document.cookie.split(';')
-            for(var i = 0; i < ca.length; i++) {
-                var c = ca[i]
-                while (c.charAt(0) == ' ') {
-                    c = c.substring(1)
-                }
-                if (c.indexOf(name) == 0) {
-                    return c.substring(name.length, c.length)
-                }
-            }
-            return ""
-        }
-
-        window.addEventListener('load', function() {
-            var currentCurrency = getCookie('currency')
-
-            if (currentCurrency) {
-                document.getElementById('currencyDropdown').textContent = currentCurrency
-                document.getElementById('currencyFlagDropdown').innerHTML = "<img class='currency-flag-dropdown-image' src='/img/" + currentCurrency +  ".svg'>"
-            }
-        })
-
-        window.addEventListener('DOMContentLoaded', function () {
-          if ({{.Mainnet}}) {
-            document.getElementById('initialPrice').textContent = ''
-            switch (getCookie('currency')) {
-              case 'AUD':
-                    document.getElementById('currentCurrencySymbol').textContent = 'A$'
-                    document.getElementById('currentKFormattedPrice').textContent = {{.Rates.AudTruncPrice}}
-                    document.getElementById('currentCurencyPrice').innerHTML = {{formatAddCommas .Rates.AudRoundPrice}}
-                    break
-              case 'CAD':
-                    document.getElementById('currentCurrencySymbol').textContent = 'C$'
-                    document.getElementById('currentKFormattedPrice').textContent = {{.Rates.CadTruncPrice}}
-                    document.getElementById('currentCurencyPrice').innerHTML = {{formatAddCommas .Rates.CadRoundPrice}}
-                    break
-              case 'CNY':
-                    document.getElementById('currentCurrencySymbol').textContent = '¥'
-                    document.getElementById('currentKFormattedPrice').textContent = {{.Rates.CnyTruncPrice}}
-                    document.getElementById('currentCurencyPrice').innerHTML = {{formatAddCommas .Rates.CnyRoundPrice}}
-                    break
-              case 'EUR':
-                    document.getElementById('currentCurrencySymbol').textContent = '€'
-                    document.getElementById('currentKFormattedPrice').textContent = {{.Rates.EurTruncPrice}}
-                    document.getElementById('currentCurencyPrice').innerHTML = {{formatAddCommas .Rates.EurRoundPrice}}
-                    break
-              case 'GBP':
-                    document.getElementById('currentCurrencySymbol').textContent = '£'
-                    document.getElementById('currentKFormattedPrice').textContent = {{.Rates.GbpTruncPrice}}
-                    document.getElementById('currentCurencyPrice').innerHTML = {{formatAddCommas .Rates.GbpRoundPrice}}
-                    break
-              case 'JPY':
-                    document.getElementById('currentCurrencySymbol').textContent = '¥'
-                    document.getElementById('currentKFormattedPrice').textContent = {{.Rates.JpyTruncPrice}}
-                    document.getElementById('currentCurencyPrice').innerHTML = {{formatAddCommas .Rates.JpyRoundPrice}}
-                    break
-              case 'RUB':
-                    document.getElementById('currentCurrencySymbol').textContent = '₽'
-                    document.getElementById('currentKFormattedPrice').textContent = {{.Rates.RubTruncPrice}}
-                    document.getElementById('currentCurencyPrice').innerHTML = {{formatAddCommas .Rates.RubRoundPrice}}
-                    break
-              default:
-                    document.getElementById('currentCurrencySymbol').textContent = '$'
-                    document.getElementById('currentKFormattedPrice').textContent = {{.Rates.UsdTruncPrice}}
-                    document.getElementById('currentCurencyPrice').innerHTML = {{formatAddCommas .Rates.UsdRoundPrice}}
-                    break
-            }
-          }
-        })
-      </script> {{ template "css" .Data }}
-=======
         function updateCurrency(currency) {
           document.cookie = "currency=" + currency + ";samesite=strict;path=/"
           window.location.reload(true)
@@ -151,7 +67,6 @@
       </script>
       {{ template "css" .Data }}
       <script src="/js/jquery.min.js"></script>
->>>>>>> cf1b6044
     </head>
     <header></header>
     <body ontouchstart="">
@@ -293,292 +208,6 @@
         </div>
       </div>
       <!-- Banner end -->
-<<<<<<< HEAD
-
-      <nav {{ if or (eq .Active "confirmation") (or (eq .Active "login") (eq .Active "register")) }}style="display:none;"{{ end }} id="nav" class="navbar navbar-expand-lg navbar-light">
-        <div class="container">
-          <a class="navbar-brand" href="/">
-            <svg style="width: 22px; height: 22px; margin-bottom: .55rem;" id="Ebene_1" data-name="Ebene 1" xmlns="http://www.w3.org/2000/svg" viewBox="0 0 120 120">
-              <defs>
-                <style>
-                  .cls-1 {
-                    fill: #1d1d1b;
-                  }
-
-                  .cls-2 {
-                    fill: #fff;
-                  }
-                  [data-theme="dark"] .cls-1 {
-                    fill: #fff;
-                  }
-
-                  [data-theme="dark"] .cls-2 {
-                    fill: #1e1c1f;
-                  }
-                </style>
-              </defs>
-              <rect class="cls-1" x="-14.88" y="-19.92" width="149.75" height="146.77" />
-              <path
-                class="cls-2"
-                d="M59-12.9c-47.25,0-66.43-4.44-66.43,32.35C-7.45,45-8.17,120-8.17,120H22.56S35.78,94.52,36.41,93.86c1.36-1.42,20.81,9,22,10.23.25.26,5.4,15.91,5.4,15.91h64.48s-.15-68-.15-90.77C128.17-15.07,99.59-12.9,59-12.9ZM84.32,88c-16.59,13.26-43.13,6.9-51-15.71a36.18,36.18,0,0,1-1.21-19.85c.85-4,2.2-4.57,5.49-2.37,7,4.68,13.88,9.24,21.36,14.22.73-1.33,1.7-2.6,2.35-4.05a4.31,4.31,0,0,0,.31-2.3c-.5-3.11,1-5.85,3.83-6.55a5.18,5.18,0,0,1,6.24,4,5.48,5.48,0,0,1-3.93,6.44,2.48,2.48,0,0,0-1.24.65c-.17.26-3.07,4.92-3.07,4.92L73.72,74.5c3.47,2.39,6.91,4.76,10.41,7.1S87.52,85.42,84.32,88ZM66.2,39.23a16.16,16.16,0,0,1,16.27,9.91c.06.15.12.31.19.46.66,1.53.42,2-1.22,2.44l-.59.15c-1.08.28-1.25-.7-2.07-2.57a11.47,11.47,0,0,0-11.87-6.85c-1.65.18-2.79.48-3-.39C63.25,39.65,63.37,39.49,66.2,39.23ZM89.32,50l-.92.24c-1.68.44-2-1.13-3.25-4.13A18,18,0,0,0,66.62,35c-2.55.26-4.32.72-4.66-.67-1.05-4.37-.87-4.62,3.53-5a25.51,25.51,0,0,1,25.4,16c.09.25.18.5.29.75C92.22,48.55,91.86,49.3,89.32,50Zm11.77-3.08-1.4.36-.77.2c-2.19.57-2.68.21-3.62-1.91a42.4,42.4,0,0,0-3.91-7.76c-7.3-10-17-14.34-29.28-12.41-1.47.24-2.36-.22-2.72-1.71-.22-1-.47-1.9-.68-2.86-.38-1.72.17-2.58,1.86-2.89,10.6-2,20.2.43,28.84,6.86,6.46,4.81,10.69,11.29,13.32,19C103.34,45.49,102.85,46.39,101.09,46.89Z" />
-            </svg>
-            <span class="brand-text">beaconcha.in</span>
-          </a>
-          <button class="navbar-toggler" type="button" data-toggle="collapse" data-target="#navbarSupportedContent" aria-controls="navbarSupportedContent" aria-expanded="false" aria-label="Toggle navigation">
-            <span class="navbar-toggler-icon"></span>
-          </button>
-          <div class="collapse navbar-collapse" id="navbarSupportedContent">
-            <ul class="navbar-nav ml-auto">
-              <li class="nav-item {{ if eq .Active "blockchain" }}active{{ end }} dropdown">
-                <a class="nav-link dropdown-toggle" href="#" id="navbarDropdown" role="button" data-toggle="dropdown" aria-haspopup="true" aria-expanded="false">
-                  <span class="nav-text">Blockchain</span>
-                </a>
-                <div class="dropdown-menu" aria-labelledby="navbarDropdown">
-                  <a class="dropdown-item" href="/epochs">
-                    <span class="nav-icon"><i class="fas fa-history mr-2"></i></span>
-                    <span class="nav-text">Epochs</span>
-                  </a>
-                  <a class="dropdown-item" href="/slots">
-                    <span class="nav-icon"><i class="fas fa-cube mr-2"></i></span>
-                    <span class="nav-text">Slots</span>
-                  </a>
-                  <hr />
-                  <a class="dropdown-item" href="/blocks">
-                    <span class="nav-icon"><i class="fas fa-cubes mr-2"></i></span>
-                    <span class="nav-text">Blocks</span>
-                  </a>
-                  <a class="dropdown-item" href="/transactions">
-                    <span class="nav-icon"><i class="fas fa-credit-card mr-2"></i></span>
-                    <span class="nav-text">Txs</span>
-                  </a>
-                  <a class="dropdown-item" href="/mempool">
-                    <span class="nav-icon"><i class="fas fa-upload mr-2"></i></span>
-                    <span class="nav-text">Mempool</span>
-                  </a>
-                </div>
-              </li>
-              <li class="nav-item {{ if eq .Active "validators" }}active{{ end }} dropdown">
-                <a class="nav-link dropdown-toggle" href="#" id="navbarDropdown" role="button" data-toggle="dropdown" aria-haspopup="true" aria-expanded="false">
-                  <span class="nav-text">Validators</span>
-                </a>
-                <div class="dropdown-menu" aria-labelledby="navbarDropdown">
-                  <a class="dropdown-item" href="/validators">
-                    <span class="nav-icon"><i class="fas fa-table mr-2"></i></span>
-                    <span class="nav-text">Overview</span>
-                  </a>
-                  <a class="dropdown-item" href="/validators/slashings">
-                    <span class="nav-icon"><i class="fas fa-user-slash mr-2"></i></span>
-                    <span class="nav-text">Slashings</span>
-                  </a>
-                  <hr />
-                  <a class="dropdown-item" href="/validators/leaderboard">
-                    <span class="nav-icon"><i class="fas fa-medal mr-2"></i></span>
-                    <span class="nav-text">Validator Leaderboard</span>
-                  </a>
-                  <a class="dropdown-item" href="/validators/deposit-leaderboard">
-                    <span class="nav-icon"><i class="fas fa-file-import mr-2"></i></span>
-                    <span class="nav-text">Deposit Leaderboard</span>
-                  </a>
-                  <hr />
-                  <a class="dropdown-item" href="/validators/initiated-deposits">
-                    <span class="nav-icon"><i class="fas fa-file-signature mr-2"></i></span>
-                    <span class="nav-text">Initiated Deposits</span>
-                  </a>
-                  <a class="dropdown-item" href="/validators/included-deposits">
-                    <span class="nav-icon"><i class="fas fa-clipboard-check mr-2"></i></span>
-                    <span class="nav-text">Included Deposits</span>
-                  </a>
-                </div>
-              </li>
-              <style>
-                .nav-cube {
-                  --mainColor: rgba(75, 75, 75, 0.7);
-                  --strokeColor: rgba(55, 55, 55, 1);
-                  --lightColor: rgba(0, 0, 0, 0.5);
-                  --darkColor: rgba(100, 100, 100, 0.8);
-                }
-                .active .nav-cube {
-                  --mainColor: rgba(55, 55, 55, 1);
-                  --strokeColor: rgba(35, 35, 35, 1);
-                  --lightColor: rgba(0, 0, 0, 1);
-                  --darkColor: rgba(80, 80, 80, 1);
-                }
-                [data-theme="dark"] .nav-cube {
-                  --mainColor: rgba(180, 180, 180, 0.7);
-                  --strokeColor: rgba(200, 200, 200, 1);
-                  --lightColor: rgba(255, 255, 255, 0.5);
-                  --darkColor: rgba(150, 150, 150, 0.8);
-                }
-                [data-theme="dark"] .active .nav-cube {
-                  --mainColor: rgba(200, 200, 200, 1);
-                  --strokeColor: rgba(220, 220, 220, 1);
-                  --lightColor: rgba(255, 255, 255, 1);
-                  --darkColor: rgba(170, 170, 170, 1);
-                }
-              </style>
-              <li class="nav-item {{ if eq .Active "dashboard" }}active{{ end }}">
-                <a class="nav-link" href="/dashboard">
-                  <span class="nav-text">Dashboard</span>
-                </a>
-              </li>
-              <li>
-                <a class="nav-link" href="/user/notifications">
-                  <span class="nav-text">Notifications</span>
-                </a>
-              </li>
-              <li class="nav-item dropdown {{ if eq .Active "more" }}active{{ end }}">
-                <a class="nav-link dropdown-toggle" href="#" id="navbarDropdown" role="button" data-toggle="dropdown" aria-haspopup="true" aria-expanded="false">
-                  <span class="nav-text">More</span>
-                </a>
-                <div class="dropdown-menu dropdown-menu-right p-sm-2 p-md-4 px-lg-2" aria-labelledby="navbarDropdown">
-
-                  <!-- MEGAMENU -->
-                  <div class="d-flex align-content-between flex-wrap flex-lg-nowrap">
-                    <div class="mx-lg-2 mt-2" style="flex: 1 1 240px;">
-                      <span class="ml-4" style="font-size: 18px; font-weight: 700; letter-spacing: .3px;">Staking Pools</span>
-                      <a class="dropdown-item" href="/ethstore">
-                        <span class="nav-icon">
-                          <svg style="width: 1rem;" id="ethermine-stake-logo" viewBox="7.98 -0.02 24.78 40.07">
-                            <path data-name="Rechteck 13" transform="translate(0 .03)" style="fill:none" d="M0 0h40v40H0z"></path>
-                            <g data-name="Ebene 2">
-                              <path data-name="Pfad 25" d="M165.132 200.79v-10.124l12.375-7.286z" transform="translate(-144.758 -160.76)" style="fill:var(--body-color)"></path>
-                              <path data-name="Linie 4" transform="translate(8 22.62)" style="fill:var(--body-color)" d="m0 0 12.374 17.41"></path>
-                              <path data-name="Pfad 26" d="M107.764 200.79v-10.124L95.39 183.38" transform="translate(-87.39 -160.76)" style="fill:var(--body-color)"></path>
-                              <path data-name="Pfad 27" d="M138.035 68.872v-13l-5.845 9.707z" transform="translate(-117.662 -55.87)" style="fill:var(--font-color)"></path>
-                              <path data-name="Pfad 28" d="m95.52 127.209 12.351 7.263v-12.945l-6.6-3.867z" transform="translate(-87.497 -106.699)" style="fill:var(--font-color)"></path>
-                              <path data-name="Pfad 29" d="m170.913 65.455-5.773-9.585v13z" transform="translate(-144.766 -55.87)" style="fill:var(--body-color)"></path>
-                              <path data-name="Pfad 30" d="m171.721 117.48-6.581 3.9v12.945l12.351-7.263z" transform="translate(-144.766 -106.55)" style="fill:var(--body-color)"></path>
-                              <path data-name="Pfad 31" d="m95.39 145.142 12.351-5.682.021 2.775-.021 10.17z" transform="translate(-87.39 -124.631)" style="fill:var(--body-color)"></path>
-                            </g>
-                          </svg>
-                        </span>
-                        <span class="nav-text ml-3">ETH.STORE</span>
-                      </a>
-                      <a class="dropdown-item" href="/stakingServices">
-                        <span class="nav-icon"><i class="fas fa-drumstick-bite"></i></span>
-                        <span class="nav-text ml-3">Staking Services</span>
-                      </a>
-                      <a class="dropdown-item" href="/pools">
-                        <span class="nav-icon"><i class="fas fa-chart-pie"></i></span>
-                        <span class="nav-text ml-3">Pool Benchmarks</span>
-                      </a>
-                      <a class="dropdown-item" href="/pools/rocketpool">
-                        <span class="nav-icon"><i class="fas fa-rocket"></i></span>
-                        <span class="nav-text ml-3">Rocket Pool Stats</span>
-                      </a>
-                    </div>
-                    <div class="mx-lg-2 mt-2" style="flex: 1 1 240px;">
-                      <span class="ml-4" style="display: block; font-size: 18px; font-weight: 700; letter-spacing: .3px;">Stats</span>
-                      <a class="dropdown-item" href="/charts">
-                        <span class="nav-icon"><i class="fas fa-chart-bar"></i></span>
-                        <span class="nav-text ml-3">Charts</span>
-                      </a>
-                      <a class="dropdown-item" href="/rewards">
-                        <span class="nav-icon"><i class="far fa-money-bill-alt"></i></span>
-                        <span class="nav-text ml-3">Income History</span>
-                      </a>
-                      <a class="dropdown-item" href="/calculator">
-                        <span class="nav-icon"><i class="fas fa-calculator"></i></span>
-                        <span class="nav-text ml-3">Profit Calculator</span>
-                      </a>
-                      <a class="dropdown-item" href="/vis">
-                        <span class="nav-icon"><i class="fas fa-project-diagram"></i></span>
-                        <span class="nav-text ml-3">Block Viz</span>
-                      </a>
-                      <a class="dropdown-item" href="/relays">
-                        <span class="nav-icon"><i class="fas fa-robot"></i></span>
-                        <span class="nav-text ml-3">Relays</span>
-                      </a>
-                      <a class="dropdown-item" href="/burn">
-                        <span class="nav-icon"><i class="fas fa-burn" aria-hidden="true"></i></span>
-                        <span class="nav-text ml-3">EIP-1559 Burn</span>
-                      </a>
-                      {{ if .Mainnet }}
-                        <a class="dropdown-item" href="/correlations">
-                          <span class="nav-icon"><i class="fas fa-chart-line" aria-hidden="true"></i></span>
-                          <span class="nav-text ml-3">Correlations</span>
-                        </a>
-                      {{ end }}
-                      <!-- <a ga-outbound class="dropdown-item" href="https://eth2.ethernodes.org/">
-                                            <span class="nav-icon"><i class="fas fa-network-wired"></i></span>
-                                            <span class="nav-text ml-3">Nodes</span>
-                                        </a> -->
-                    </div>
-                    <div class="mx-lg-2 mt-2" style="flex: 1 1 240px;">
-                      <span class="ml-4" style="display: block; font-size: 18px; font-weight: 700; letter-spacing: .3px;">Tools</span>
-                      <a class="dropdown-item" href="/mobile">
-                        <span class="nav-icon"><i class="fas fa-mobile-alt"></i></span>
-                        <span class="nav-text ml-3" style="padding-right: 10px;">Beaconchain App</span>
-                      </a>
-                      <a class="dropdown-item" href="/premium">
-                        <span class="nav-icon"><i class="far fa-gem"></i></span>
-                        <span class="nav-text ml-3" style="padding-right: 10px;">Beaconchain Premium</span>
-                      </a>
-                      <a class="dropdown-item" href="/user/webhooks">
-                        <span class="nav-icon">
-                          <svg id="icon" viewBox="0 0 32 32" style="width: 20px; margin-bottom: 3px; fill: var(--font-color);" xmlns="http://www.w3.org/2000/svg">
-                            <!-- credit https://www.iconfinder.com/carbon-design -->
-                            <defs>
-                              <style>
-                                .webhook-cls-1 {
-                                  fill: none;
-                                }
-                              </style>
-                            </defs>
-                            <path d="M24,26a3,3,0,1,0-2.8164-4H13v1a5,5,0,1,1-5-5V16a7,7,0,1,0,6.9287,8h6.2549A2.9914,2.9914,0,0,0,24,26Z" />
-                            <path d="M24,16a7.024,7.024,0,0,0-2.57.4873l-3.1656-5.5395a3.0469,3.0469,0,1,0-1.7326.9985l4.1189,7.2085.8686-.4976a5.0006,5.0006,0,1,1-1.851,6.8418L17.937,26.501A7.0005,7.0005,0,1,0,24,16Z" />
-                            <path d="M8.532,20.0537a3.03,3.03,0,1,0,1.7326.9985C11.74,18.47,13.86,14.7607,13.89,14.708l.4976-.8682-.8677-.497a5,5,0,1,1,6.812-1.8438l1.7315,1.002a7.0008,7.0008,0,1,0-10.3462,2.0356c-.457.7427-1.1021,1.8716-2.0737,3.5728Z" />
-                            <rect class="webhook-cls-1" data-name="&lt;Transparent Rectangle&gt;" height="32" id="_Transparent_Rectangle_" width="32" />
-                          </svg>
-                        </span>
-                        <span class="nav-text ml-3">Webhooks</span>
-                      </a>
-                      <a class="dropdown-item" href="https://beaconcha.in/api/v1/docs/index.html">
-                        <span class="nav-icon"><i class="fas fa-book-reader"></i></span>
-                        <span class="nav-text ml-3">API Docs</span>
-                      </a>
-                      <a class="dropdown-item" href="/pricing">
-                        <span class="nav-icon"><i class="fas fa-laptop-code"></i></span>
-                        <span class="nav-text ml-3">API Pricing</span>
-                      </a>
-                      <a class="dropdown-item" href="/tools/unitConverter">
-                        <span class="nav-icon"><i class="fas fa-sync"></i></span>
-                        <span class="nav-text ml-3">Unit Converter</span>
-                      </a>
-                      <a class="dropdown-item" href="/gasnow">
-                        <span class="nav-icon"><i class="fas fa-gas-pump"></i></span>
-                        <span class="nav-text ml-3">GasNow</span>
-                      </a>
-                    </div>
-                    <div class="mx-lg-2 mt-2" style="flex: 1 1 240px;">
-                      <span class="ml-4" style="display: block; font-size: 18px; font-weight: 700; letter-spacing: .3px;">Services</span>
-                      <a ga-outbound class="dropdown-item" href="https://kb.beaconcha.in">
-                        <span class="nav-icon"><i class="fas fa-external-link-alt"></i></span>
-                        <span class="nav-text ml-3">Knowledge Base</span>
-                      </a>
-                      <a class="dropdown-item" href="/user/notifications">
-                        <span class="nav-icon"><i class="fas fa-bell"></i></span>
-                        <span class="nav-text ml-3">Notifications</span>
-                      </a>
-                      <a class="dropdown-item" href="/graffitiwall">
-                        <span class="nav-icon"><i class="fas fa-paint-brush"></i></span>
-                        <span class="nav-text ml-3">Graffiti Wall</span>
-                      </a>
-                      <a class="dropdown-item" href="/ethClients">
-                        <span class="nav-icon"><i class="fas fa-desktop mr-2"></i></span><span class="nav-text ml-3">Ethereum Clients</span>
-                      </a>
-                    </div>
-                  </div>
-                </div>
-              </li>
-            </ul>
-          </div>
-          <!-- </div> -->
-        </div>
-      </nav>
-      <main>
-        {{ .GlobalNotification }}
-=======
       {{ template "mainNavigation" .MainMenuItems }}
       <main>
         {{ .GlobalNotification }}
@@ -621,8 +250,6 @@
                     </span>
                 </span>
             </div> -->
-
->>>>>>> cf1b6044
         {{ template "content" . }}
         {{ if not .User.Authenticated }}
           <div id="cookie-banner" class="d-none" style="position: fixed; display: flex; flex-direction: column; z-index: 999; bottom: 3%; left: 50%; transform: translateX(-50%); width: 100%; justify-content: center; align-items: center;">
