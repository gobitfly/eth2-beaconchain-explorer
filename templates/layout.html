{{define "layout"}}
    <!DOCTYPE html>
    <html lang="en">
    <head>
        <meta charset="utf-8">
        <meta name="viewport" content="width=device-width,initial-scale=1.0">
        <meta name="keywords"
              content="ethereum 2.0 block explorer, eth2 block explorer, beacon chain explorer, ethereum blockchain explorer"/>
        <meta name="description" content={{.Meta.Description}}>

        <meta property="og:title" content="{{.Meta.Title}}"/>
        <meta property="og:type" content="website"/>
        <meta property="og:image" content="https://beaconcha.in/img/logo.png"/>
        <meta property="og:image:alt" content="The beaconcha.in logo is a satelite dish expanding its signal."/>
        <meta property="og:description" content="{{.Meta.Description}}"/>
        <meta property="og:url" content="https://beaconcha.in{{.Meta.Path}}"/>
        <meta property="og:site_name" content="beaconcha.in"/>

        <meta name="twitter:card" content="summary"/>
        <meta name="twitter:site" content="@etherchain_org"/>
        <meta name="twitter:title" content="{{.Meta.Title}}"/>
        <meta property="twitter:description" content="{{.Meta.Description}}"/>
        <meta property="twitter:image" content="https://beaconcha.in/img/logo.png"/>
        <meta property="twitter:image:alt" content="The beaconcha.in logo is a satelite dish expanding its signal."/>

        <link rel="canonical" href="https://beaconcha.in{{.Meta.Path}}"/>

        <title>{{.Meta.Title}}</title>
        <link rel="shortcut icon" type="image/png" href="/favicon.ico"/>

        <link rel="stylesheet" href="/bundle/css/fontawesome.min.css">

        <link id="app-style-initial" rel="stylesheet" href="/theme/css/beacon-light.min.css">
        <link id="app-style" rel="stylesheet" href="/bundle/css/layout.css">
        <link rel="stylesheet" href="/bundle/css/layout/toggle.css">
        <link rel="stylesheet" href="/bundle/css/layout/banner.css">
        <script>
            var mql = window.matchMedia('(prefers-color-scheme: light)');
            var lightScheme = mql.matches;
            var currentTheme = localStorage.getItem('theme');
            var d1 = document.getElementById('app-style')

            if (currentTheme !== 'light' && currentTheme !== 'dark') {
                currentTheme = lightScheme ? 'light' : 'dark'
            }

            document.documentElement.setAttribute('data-theme', currentTheme);
            localStorage.setItem('theme', currentTheme);

            if (currentTheme === 'dark') {
                d1.insertAdjacentHTML('beforebegin', '<link id="app-theme" rel="stylesheet" type="text/css" href="/theme/css/beacon-' + currentTheme + '.min.css" onload="document.documentElement.style.display = ``">');
                window.addEventListener('load', function () {
                    document.getElementById('app-style-initial').remove()
                })
            } else {
                document.getElementById('app-style-initial').id = 'app-theme'
            }
        </script>

        <script>
            function updateLang(lang) {
                document.cookie = "language=" + lang + ";samesite=strict;path=/"
                window.location.reload();
            }
            function updateCurrency(currency) {
                document.cookie = "currency=" + currency + ";samesite=strict;path=/"
                window.location.reload();
            }
        </script>

    </head>
    <header>
    </header>
    <body ontouchstart="">
    <noscript>
        <strong>We're sorry but beaconcha.in doesn't work properly without JavaScript enabled. Please enable it to
            continue.</strong>
    </noscript>
    <!-- Banner -->
    <div {{if or (eq .Active "confirmation") (or (eq .Active "login") (eq .Active "register"))}}style="display:none;"{{end}}
         class="info-banner-container">
        <div class="info-banner-content container">
            <div id="banner-stats" class="info-banner-left">
                <a style="white-space:nowrap;" class="mr-2" href="/">
                    <i class="fas fa-home"></i> <span>|</span>
                </a>

                <div id="banner-epoch" class="info-item d-flex mr-2">
                    <div class="info-item-header mr-2">
              			<span class="item-icon">
               				 <i class="fas fa-history"></i>
						</span>
                        <span class="item-text">Ep<span class="d-none d-md-inline">och</span>:</span>
                    </div>
                    <div class="info-item-body">
                        <a id="banner-epoch-data" href="/epoch/{{.CurrentEpoch}}">{{.CurrentEpoch}}</a>
                    </div>
                </div>


                <div class="d-none d-md-block">
                    <div id="banner-slot" class="info-item d-flex mr-2">
                        <div class="info-item-header mr-2">
							<span class="item-icon">
								<i class="fas fa-cubes"></i>
							</span>
                            <span class="item-text">Slot:</span>
                        </div>
                        <div class="info-item-body"><a id="banner-slot-data"
                                                       href="/block/{{.CurrentSlot}}">{{.CurrentSlot}}</a></div>
                    </div>
                </div>

                <div id="banner-eth-price">
                    <div class="info-item d-flex mr-2">
                        <div class="info-item-header mr-2">
							<span class="item-icon">
								<i class="fas fa-cubes"></i>
							</span>
                            <span class="item-text">Pr<span class="d-none d-md-inline">ice</span>:</span>
                        </div>
                        <div class="info-item-body"><a id="banner-eth-price-data">${{.EthPrice}}</a></div>
                    </div>
                </div>

                {{if not .ShowSyncingMessage}}
                    {{if gt .FinalizationDelay 3}}
                        <div id="banner-fin" class="info-item d-flex mr-3">
                            <div class="info-item-header mr-2 text-warning">
              <span class="item-icon">
                <i class="fas fa-exclamation-triangle" data-toggle="tooltip" title=""
                   data-original-title="The last finalized epoch was {{.FinalizationDelay}} epochs ago."></i>
              </span>
                                <span class="item-text d-none d-xl-block">
                Finality
              </span>
                            </div>
                            <div class="info-item-body text-warning">
                                <span id="banner-fin-data">{{.FinalizationDelay}}</span>
                                <i class="fas fa-exclamation-triangle item-text" data-toggle="tooltip" title=""
                                   data-original-title="The last finalized epoch was {{.FinalizationDelay}} epochs ago."></i>
                            </div>
                        </div>
                    {{end}}
                {{end}}
                {{if .ShowSyncingMessage}}
                    <div id="banner-status" class="info-item d-flex mr-3">
                        <div class="info-item-body">
                            <i class="fas fa-sync" data-toggle="tooltip" title=""
                               data-original-title="The explorer is currently syncing with the network"></i>
                        </div>
                    </div>
                {{end}}
            </div>
            <!-- Fill content so that the other elements -->
            <!-- <div class="d-flex flex-fill"></div> -->

            <div class="info-banner-center">
                <div class="info-banner-search">
                    <div class="search-container">
                        <form class="form-inline" action="/search" method="POST">
                            <input id="banner-search-input" class="typeahead" autocomplete="off" name="search"
                                   type="text" placeholder="Public Key / Block Number / Block Hash / Graffiti"
                                   aria-label="Search">
                        </form>
                    </div>
                    <a class="search-button">
                        <i id="banner-search" class="fas fa-search"></i>
                    </a>
                </div>
            </div>
            <div class="info-banner-right">
                <div class="dropdown">
                    <a class="btn btn-transparent btn-sm dropdown-toggle" id="langDropdown" data-toggle="dropdown"
                       aira-haspopup="true" aria-expanded="false">
                        {{.Currency}}
                    </a>
                    <div class="dropdown-menu dropdown-menu-right" aria-labelledby="langDropdown">
                        <a class="dropdown-item" onClick="updateCurrency('ETH')">ETH</a>
                        <a class="dropdown-item" onClick="updateCurrency('USD')">USD</a>
                        <a class="dropdown-item" onClick="updateCurrency('EUR')">EUR</a>
                        <a class="dropdown-item" onClick="updateCurrency('CNY')">CNY</a>
                        <a class="dropdown-item" onClick="updateCurrency('RUB')">RUB</a>
                        <a class="dropdown-item" onClick="updateCurrency('CAD')">CAD</a>
                        <a class="dropdown-item" onClick="updateCurrency('JPY')">JPY</a>
                    </div>
                </div>
                <!--<div class="dropdown">
                    <a class="btn btn-transparent btn-sm dropdown-toggle" id="langDropdown" data-toggle="dropdown"
                       aira-haspopup="true" aria-expanded="false">
                        <i class="fas fa-globe m-0 p-0"></i>
                    </a>
                    <div class="dropdown-menu dropdown-menu-right" aria-labelledby="langDropdown">
                        <a class="dropdown-item" onClick="updateLang('en-US')">English</a>
                        <a class="dropdown-item" onClick="updateLang('ru-RU')">Russian</a>
                    </div>
                </div> -->
                {{if .User.Authenticated}}
                    <div class="dropdown">
                        <a class="btn btn-transparent btn-sm dropdown-toggle" id="userDropdown" data-toggle="dropdown"
                           aria-haspopup="true" aria-expanded="false">
                            <i class="fas fa-user-circle m-0 p-0"></i>
                        </a>
                        <div class="dropdown-menu dropdown-menu-right" aria-labelledby="userDropdown">
                            <a class="dropdown-item" href="/user/notifications">Watchlist</a>
                            <a class="dropdown-item" href="/user/settings">Settings</a>
                            <a data-no-instant class="dropdown-item" href="/logout">Logout</a>
                        </div>
                    </div>
                {{else}}
                    <div class="d-md-none">
                        <div class="dropdown" class="d-md-none">
                            <a class="btn btn-transparent btn-sm dropdown-toggle" id="loginDropdown"
                               data-toggle="dropdown" aira-haspopup="true" aria-expanded="false">
                                <i style="margin: 0; padding: 0;" class="fas fa-sign-in-alt"></i>
                            </a>
                            <div class="dropdown-menu dropdown-menu-right" aria-labelledby="loginDropdown">
                                <a class="dropdown-item" href="/login">Sign In</a>
                                <a class="dropdown-item" href="/register">Sign Up</a>
                            </div>
                        </div>
                    </div>
                    <a href="/login" class="mr-3 d-none d-md-flex">
                        <span>Sign In</span>
                    </a>
                    <a href="/register" class="btn btn-primary btn-sm d-none d-md-flex">
                        <span class="text-white"><b>Sign Up</b></span>
                    </a>
                {{end}}
            </div>
        </div>
    </div>
    <!-- Banner END -->
    <nav {{if or (eq .Active "confirmation") (or (eq .Active "login") (eq .Active "register"))}}style="display:none;"{{end}}
         id="nav" class="navbar navbar-expand-lg navbar-light">
        <div class="container">
            <a class=navbar-brand href="/">
                <i {{ if eq .Active "index"}}style="color: var(--font-color)" {{else}}style="opacity: .7"{{end}}
                   class="fas fa-satellite-dish mr-2"></i>
                <span class="brand-text">beaconcha.in</span>
            </a>

            <button class="navbar-toggler" type="button" data-toggle="collapse" data-target="#navbarSupportedContent"
                    aria-controls="navbarSupportedContent" aria-expanded="false" aria-label="Toggle navigation">
                <span class="navbar-toggler-icon"></span>
            </button>

            <div class="collapse navbar-collapse" id="navbarSupportedContent">
                <ul class="navbar-nav ml-auto">

                    <!-- <li class="nav-item">

                        <a ga-outbound="" class="nav-link text-primary"
                           href="https://gitcoin.co/grants/collections?collection_id=14#">
							<span class="nav-icon">
								<img src="/img/gitcoin_logo.svg" style="width: auto; height: 1rem;" class="mb-2">
							</span>
                            <span class="nav-text">Support Eth2</span>
                        </a>
                    </li> -->
                    <li class="nav-item {{ if eq .Active "epochs"}}active{{end}}">
                        <a class="nav-link" href="/epochs">
						<span class="nav-icon">
							<i class="fas fa-history"></i>
						</span>
                            <span class="nav-text">Epochs</span>
                        </a>
                    </li>
                    <li class="nav-item {{ if eq .Active "blocks"}}active{{end}}">
                        <a class="nav-link" href="/blocks">
							<span class="nav-icon">
								<i class="fas fa-cubes"></i>
							</span>
                            <span class="nav-text">Blocks</span>
                        </a>
                    </li>
                    <li class="nav-item {{ if eq .Active "validators"}}active{{end}} dropdown">
                        <a class="nav-link dropdown-toggle" href="#" id="navbarDropdown" role="button"
                           data-toggle="dropdown" aria-haspopup="true" aria-expanded="false">
							<span class="nav-icon">
								<i class="fas fa-thumbs-up"></i>
							</span>
                            <span class="nav-text">Validators</span>
                        </a>
                        <div class="dropdown-menu" aria-labelledby="navbarDropdown">
                            <a class="dropdown-item" href="/validators">
                                <span class="nav-icon"><i class="fas fa-table mr-2"></i></span>
                                <span class="nav-text">Overview</span>
                            </a>
                            <a class="dropdown-item" href="/validators/slashings">
                                <span class="nav-icon"><i class="fas fa-user-slash mr-2"></i></span>
                                <span class="nav-text">Slashings</span>
                            </a>
                            <hr>
                            <a class="dropdown-item" href="/validators/leaderboard">
                                <span class="nav-icon"><i class="fas fa-medal mr-2"></i></span>
                                <span class="nav-text">Validator Leaderboard</span>
                            </a>
                            <a class="dropdown-item" href="/validators/eth1leaderboard">
                                <span class="nav-icon"><i class="fas fa-file-import mr-2"></i></span>
                                <span class="nav-text">Deposit Leaderboard</span>
                            </a>
                            <hr>
                            <a class="dropdown-item" href="/validators/eth1deposits">
                                <span class="nav-icon"><i class="fas fa-file-signature mr-2"></i></span>
                                <span class="nav-text">Eth1 Deposits</span>
                            </a>
                            <a class="dropdown-item" href="/validators/eth2deposits">
                                <span class="nav-icon"><i class="fas fa-clipboard-check mr-2"></i></span>
                                <span class="nav-text">Eth2 Deposits</span>
                            </a>
                        </div>
                    </li>
                    <li class="nav-item {{ if eq .Active "stats"}}active{{end}} dropdown">
                        <a class="nav-link dropdown-toggle" href="#" id="navbarDropdown" role="button"
                           data-toggle="dropdown" aria-haspopup="true" aria-expanded="false">
							<span class="nav-icon">
								<i class="fas fa-cubes"></i>
							</span>
                            <span class="nav-text">Stats</span>
                        </a>
                        <div class="dropdown-menu" aria-labelledby="navbarDropdown">
                            <a class="dropdown-item" href="/charts">
                                <span class="nav-icon"><i class="fas fa-chart-bar mr-2"></i></span>
                                <span class="nav-text">Charts</span>
                            </a>
                            <a class="dropdown-item" href="/calculator">
                                <span class="nav-icon"><i class="fas fa-calculator mr-2"></i></span>
                                <span class="nav-text">Calculator</span>
                            </a>
                            <hr>
                            <a class="dropdown-item" href="/vis">
                                <span class="nav-icon"><i class="fas fa-project-diagram mr-2"></i></span>
                                <span class="nav-text">Block Viz</span>
                            </a>
                            <a ga-outbound class="dropdown-item" href="https://eth2.ethernodes.org/">
                                <span class="nav-icon"><i class="fas fa-network-wired mr-2"></i></span>
                                <span class="nav-text">Nodes</span>
                            </a>
                        </div>
                    </li>
                    <style>
                        .nav-cube {
                            --mainColor: rgba(75, 75, 75, .7);
                            --strokeColor: rgba(55, 55, 55, 1);
                            --lightColor: rgba(0, 0, 0, .5);
                            --darkColor: rgba(100, 100, 100, .8);
                        }

                        .active .nav-cube {
                            --mainColor: rgba(55, 55, 55, 1);
                            --strokeColor: rgba(35, 35, 35, 1);
                            --lightColor: rgba(0, 0, 0, 1);
                            --darkColor: rgba(80, 80, 80, 1);
                        }

                        [data-theme='dark'] .nav-cube {
                            --mainColor: rgba(180, 180, 180, .7);
                            --strokeColor: rgba(200, 200, 200, 1);
                            --lightColor: rgba(255, 255, 255, .5);
                            --darkColor: rgba(150, 150, 150, .8);
                        }

                        [data-theme='dark'] .active .nav-cube {
                            --mainColor: rgba(200, 200, 200, 1);
                            --strokeColor: rgba(220, 220, 220, 1);
                            --lightColor: rgba(255, 255, 255, 1);
                            --darkColor: rgba(170, 170, 170, 1);
                        }
                    </style>
                    <li class="nav-item {{ if eq .Active "dashboard"}}active{{end}}">
                        <a class="nav-link" href="/dashboard">
							<span class="nav-icon">
								<svg style="width:21px; height:23px;" xmlns="http://www.w3.org/2000/svg"
                                     class="nav-cube" viewBox="80 20 150 100">
									<defs>
										<g id="cube" class="cube-unit">
											<rect width="21" height="24" fill="var(--lightColor)"
                                                  stroke="var(--strokeColor)" transform="skewY(30)"/>
											<rect width="21" height="24" fill="var(--darkColor)"
                                                  stroke="var(--strokeColor)"
                                                  transform="skewY(-30) translate(21 24.3)"/>
											<rect width="21" height="21" fill="var(--mainColor)"
                                                  stroke="var(--strokeColor)"
                                                  transform="scale(1.41,.81) rotate(45) translate(0 -21)"/>
										</g>
										<g id="cube" class="cube-unit">
											<rect width="21" height="24" fill="var(--lightColor)"
                                                  stroke="var(--strokeColor)" transform="skewY(30)"/>
											<rect width="21" height="24" fill="var(--darkColor)"
                                                  stroke="var(--strokeColor)"
                                                  transform="skewY(-30) translate(21 24.3)"/>
											<rect width="21" height="21" fill="var(--mainColor)"
                                                  stroke="var(--strokeColor)"
                                                  transform="scale(1.41,.81) rotate(45) translate(0 -21)"/>
										</g>

										<g style="transform: scale(0.6)" id="cube-small" class="cube-unit">
											<rect width="21" height="24" fill="var(--lightColor)"
                                                  stroke="var(--strokeColor)" transform="skewY(30)"/>
											<rect width="21" height="24" fill="var(--darkColor)"
                                                  stroke="var(--strokeColor)"
                                                  transform="skewY(-30) translate(21 24.3)"/>
											<rect width="21" height="21" fill="var(--mainColor)"
                                                  stroke="var(--strokeColor)"
                                                  transform="scale(1.41,.81) rotate(45) translate(0 -21)"/>
										</g>
										<g id="cube" class="cube-unit">
											<rect width="21" height="24" fill="var(--lightColor)"
                                                  stroke="var(--strokeColor)" transform="skewY(30)"/>
											<rect width="21" height="24" fill="var(--darkColor)"
                                                  stroke="var(--strokeColor)"
                                                  transform="skewY(-30) translate(21 24.3)"/>
											<rect width="21" height="21" fill="var(--mainColor)"
                                                  stroke="var(--strokeColor)"
                                                  transform="scale(1.41,.81) rotate(45) translate(0 -21)"/>
										</g>
									</defs>
									<g class="move">
										<use href="#cube-small" x="129" y="56"/>
									</g>
									<g style="opacity: .2;">
										<use href="#cube" x="121" y="48"/>
										<use href="#cube" x="121" y="24"/>
										<use href="#cube" x="121" y="0"/>
										<use href="#cube" x="100" y="60"/>
										<use href="#cube" x="100" y="36"/>
										<use href="#cube" x="100" y="12"/>
										<use href="#cube" x="142" y="60"/>
										<use href="#cube" x="142" y="36"/>
										<use href="#cube" x="142" y="12"/>
										<use href="#cube" x="163" y="72"/>
										<use href="#cube" x="163" y="48"/>
										<use href="#cube" x="163" y="24"/>
										<use href="#cube" x="79" y="72"/>
										<use href="#cube" x="79" y="48"/>
										<use href="#cube" x="79" y="24"/>
										<use href="#cube" x="121" y="72"/>
										<use href="#cube" x="121" y="48"/>
										<use href="#cube" x="121" y="24"/>
										<use href="#cube" x="100" y="84"/>
										<use href="#cube" x="100" y="60"/>
										<use href="#cube" x="100" y="36"/>
										<use href="#cube" x="142" y="84"/>
										<use href="#cube" x="142" y="60"/>
										<use href="#cube" x="142" y="36"/>
										<use href="#cube" x="121" y="96"/>
										<use href="#cube" x="121" y="72"/>
										<use href="#cube-small" x="129" y="56"/>
									</g>
								</svg>
							</span>
                            <span class="nav-text">
								Dashboard
							</span>
                        </a>
                    </li>
                </li>
                

                <li class="nav-item {{ if eq .Active "services"}}active{{end}} dropdown">
                    <a class="nav-link dropdown-toggle" href="#" id="navbarDropdown" role="button"
                       data-toggle="dropdown" aria-haspopup="true" aria-expanded="false">
                        <span class="nav-icon">
                           <i class="fas fa-tools"></i>                            
                       </span>
                        <span class="nav-text">Services</span>
                    </a>
                    <div class="dropdown-menu" aria-labelledby="navbarDropdown">
                    </a>
                    <a class="dropdown-item" href="/stakingServices">
                        <span class="nav-icon"><i class="fas fa-drumstick-bite mr-2"></i></span>
                        <span class="nav-text">Staking Services</span>
                    </a>
                    <a class="dropdown-item" href="/ethClients">
                        <span class="nav-icon"><i class="fas fa-desktop mr-2"></i></span>
                        <span class="nav-text">Ethereum Clients</span>
                    </a>
                    <a class="dropdown-item" href="/education">
                        <span class="nav-icon"><i class="fa fa-book mr-2"></i></span>
                        <span class="nav-text">Educational Material</span>
                    </a>
                    <hr>
                    <a class="dropdown-item" href="https://beaconcha.in/api/v1/docs/index.html">
                        <span class="nav-icon">
                            <i class="fas fa-laptop-code mr-2"></i>
                        </span>
                        <span class="nav-text">API Docs</span>
                    </a>
                    <a class="dropdown-item" href="/pricing">
                        <span class="nav-icon">
                            <i class="fas fa-laptop-code mr-2"></i>
                        </span>
                        <span class="nav-text">API Pricing</span>
                    </a>
                    
                    </div>
                </li>
                    <li class="nav-item dropdown {{ if eq .Active "more"}}active{{end}}">
                        <a class="nav-link dropdown-toggle" href="#" id="navbarDropdown" role="button"
                           data-toggle="dropdown" aria-haspopup="true" aria-expanded="false">
							<span class="nav-icon">
								<i class="fas fa-info mr-2"></i>
							</span>
                            <span class="nav-text">
								More
							</span>
                        </a>
                        <div class="dropdown-menu dropdown-menu-right" aria-labelledby="navbarDropdown">
                            <a class="dropdown-item" href="https://apps.apple.com/at/app/beaconchain-dashboard/id1541822121">
								<span class="nav-icon">
									<i class="fab fa-apple mr-2"></i>
								</span>
                                <span class="nav-text">iOS App</span>
                            </a>
                            <a class="dropdown-item" href="https://play.google.com/store/apps/details?id=in.beaconcha.mobile">
								<span class="nav-icon">
									<i class="fab fa-android mr-2"></i>
								</span>
                                <span class="nav-text">Android App</span>
                            </a>
                            <hr>
                          
                            <a class="dropdown-item" href="/graffitiwall">
								<span class="nav-icon">
									<i class="fas fa-paint-brush mr-1"></i>
								</span>
                                <span class="nav-text">
									Graffiti Wall
								</span>
                            </a>
                            <a class="dropdown-item" href="/poap">
								<span class="nav-icon">
									<i class="fas fa-medal mr-1"></i>
								</span>
                                <span class="nav-text">
									POAP
								</span>
                            </a>
                            <a ga-outbound class="dropdown-item" href="https://kb.beaconcha.in">
                                <span class="nav-icon">
                                    <i class="fas fa-external-link-alt mr-2"></i>
                                </span>
                                <span class="nav-text">Knowledge Base</span>
                            </a>
                        </div>
                    </li>
                    <!-- <li class="nav-item dropdown " {{ if eq .Active "docs"}}active{{end}}>
						<a class="nav-link dropdown-toggle" href="#" id="navbarDropdown" role="button" data-toggle="dropdown" aria-haspopup="true" aria-expanded="false">
							<span class="nav-icon">
								<i class="fas fa-book mr-2"></i>
							</span>
							<span class="nav-text">
								Docs
							</span>
						</a>
						<div class="dropdown-menu dropdown-menu-right" aria-labelledby="navbarDropdown">
							<a ga-outbound class="dropdown-item" href="https://kb.beaconcha.in">
								<span class="nav-icon">
									<i class="fas fa-external-link-alt mr-2"></i>
								</span>
								<span class="nav-text">Knowledge Base</span>
							</a>
							<a class="dropdown-item" href="/pricing">
								<span class="nav-icon">
									<i class="fas fa-laptop-code mr-2"></i>
								</span>
								<span class="nav-text">
									API
								</span>
							</a>

						</div>
					</li> -->

                    <!-- <li class="nav-item dropdown">
                      <a class="nav-link dropdown-toggle" href="#" id="navbarDropdown" role="button" data-toggle="dropdown" aria-haspopup="true" aria-expanded="false">
                        <i class="fab fa-ethereum"></i> Onyx
                      </a>
                      <div class="dropdown-menu dropdown-menu-right" aria-labelledby="navbarDropdown">
                          <a class="dropdown-item" href="https://beaconcha.in">Medalla</a>
                          <a class="dropdown-item" href="https://altona.beaconcha.in">Altona</a>
                          <a class="dropdown-item" href="https://prysm-attack-0.beaconcha.in">Attacknet 0</a>
                          <a class="dropdown-item" href="https://prysm-attack-1.beaconcha.in">Attacknet 1</a>
                          <a class="dropdown-item" href="https://topaz.beaconcha.in">Topaz</a>
                          <a class="dropdown-item" href="https://witti.beaconcha.in">Witti</a>
                      </div>
                  </li> -->
                </ul>
                <!-- <div>
                    <span class="fas fa-search search-icon"></span>
                    <i class="fab fa-github"></i>
                </div> -->
                <!-- <div class="search-container">
                    <form  class="form-inline ml-auto" action="/search" method="POST">
                        <span>
                            <input class="form-control typeahead" name="search" type="text"
                            placeholder="Public Key / Block Number / Block Hash / Graffiti" aria-label="Search">
                            <span class="fas fa-search"></span>
                        </span>
                    </form>
                </div> -->
            </div>
        </div>
        </div>
    </nav>

    {{ template "css" .Data }}

    <main>
        <!-- {{ if .HeaderAd }}
				<div class="container">
					<div class="d-flex justify-content-between pt-4 pb-3">
						<ins data-revive-zoneid="1" data-revive-id="5b200397ccf8a9353bf44ef99b45268c"></ins>
					</div>
				</div>
				{{end}} -->
<<<<<<< HEAD
                {{if not (or (eq .Active "confirmation") (or (eq .Active "login") (eq .Active "register")))}}
                {{if len .DepositContract}}
                <div style="overflow-wrap: break-word;background-color: var(--bg-color-light);"
                         class="contract text-center p-2">
                         <i class="fas fa-file-contract mr-2"></i><span class="contract-description mr-2">Deposit Contract:</span><a
                                href="https://etherchain.org/account/{{.DepositContract}}"
                                class="text-primary text-monospace">{{.DepositContract}}</a>
                        <a style="color: #fff" id="copy-deposit" data-toggle="tooltip"
                        data-original-title="Copy Address" data-clipboard-text="{{.DepositContract}}"
                        class="btn btn-primary mb-1 btn-icon-inside">
                        <span class="fa fa-copy icon-inside"></span>
                    </a>
                </div>
                {{else}}
                <div style="background-color: var(--bg-color-light);" class="contract text-center p-2">
                    Deposit Contract: <span class="text-primary text-monospace">0x(Pending)</span>
                </div>
                {{end}}
                {{end}}
        {{if .Mainnet}}
        {{end}}
=======
      
>>>>>>> 2dcaf74e
        {{ template "content" . }}
    </main>

    <div style="margin-top: 3rem; margin-bottom: 4.2rem;">
        <hr>
        <footer class="container">
            <div class="row">
                <div class="col-md-4 mb-2">
                    <h5>Legal Notices</h5>
                    <div class="d-flex flex-column">
                        <a class="my-1" href="/imprint">Imprint</a>
                    </div>
                </div>
                <div class="col-md-4 mb-2">
                    <h5>Resources</h5>
                    <div class="d-flex flex-column">
                        <a class="my-1" href="/advertisewithus"><i class="fas fa-ad mr-2"></i>Advertise</a>
                        <a class="my-1" href="https://shop.beaconcha.in"><i class="fas fa-shopping-cart mr-2"></i>Swag
                            Shop</a>
                        <a class="my-1" href="/pricing"><i class="fas fa-laptop-code mr-2"></i></i>API Pricing</a>
                        <a class="my-1" href="https://github.com/gobitfly/eth2-beaconchain-explorer"><i
                                    class="fab fa-github mr-2"></i>Github</a>
                    </div>
                </div>
                <div class="col-md-4 mb-2">
                    <h5>Social Media</h5>
                    <div class="d-flex flex-column">
                        <a class="my-1" href="https://twitter.com/etherchain_org"><i class="fab fa-twitter mr-2"></i>Twitter</a>
                        <a class="my-1" href="https://www.reddit.com/u/etherchain/"><i class="fab fa-reddit mr-2"></i>Reddit</a>
                        <a class="my-1" href="https://gitter.im/gobitfly/beaconchain-explorer"><i
                                    class="fab fa-gitter"></i> Gitter Channel</a>
                    </div>
                </div>
            </div>
            <div class="text-center row justify-content-center">
                <div class="col-12">
                    <span>© bitfly gmbh 2020 | {{.Version}} |</span>
                    <div class="theme-switch-wrapper">
                        <label class="theme-switch" for="toggleSwitch">
                            <input type="checkbox" id="toggleSwitch"/>
                            <div class="slider round"></div>
                            <svg class="sun" xmlns="http://www.w3.org/2000/svg" width="14" height="14"
                                 viewBox="0 0 14 14">
                                <path
                                        fill="#FFF"
                                        d="M7.41171457,11.9411805 C7.41235047,11.8273018 7.371175,11.728217 7.28817876,11.6445798 C7.21032953,11.5673743 7.11382258,11.5287724 6.99994588,11.5294069 C6.88606754,11.5287714 6.78698296,11.5673743 6.70334602,11.6445798 C6.62614078,11.7282186 6.58753899,11.8273035 6.58817343,11.9411805 L6.58817343,13.5882301 C6.587538,13.7021088 6.62614078,13.7986078 6.70334602,13.8764638 C6.78698461,13.9594603 6.88606919,14.0006366 6.99994588,14 C7.11382422,14.0006359 7.21032294,13.9594603 7.28817876,13.8764638 C7.371175,13.7986144 7.41235113,13.7021072 7.41171457,13.5882301 L7.41171457,11.9411805 L7.41171457,11.9411805 Z M10.7797495,10.2117784 C10.7031882,10.1307122 10.606678,10.089536 10.4915166,10.0882417 C10.3808549,10.0876063 10.2849936,10.1262092 10.2032837,10.2034146 C10.1222178,10.2857671 10.0810417,10.3816254 10.0797553,10.4916483 C10.0797553,10.6080997 10.1177148,10.7065389 10.19492,10.788249 L11.3562185,11.9579178 C11.4385708,12.0389839 11.5350711,12.0801602 11.6444514,12.0814465 C11.7609024,12.0814465 11.8599837,12.0402703 11.9410512,11.9579178 C12.0221172,11.8807124 12.0632933,11.7848458 12.064587,11.6696841 C12.065223,11.5590238 12.0240475,11.4625182 11.9410512,11.3814504 L10.7797528,10.2117817 L10.7797495,10.2117784 Z M3.78821142,10.7638068 C3.86927733,10.6866014 3.91045345,10.5907348 3.91174722,10.4755731 C3.91238313,10.3642688 3.87120766,10.2684072 3.78821142,10.1873394 C3.71165018,10.1056309 3.61513993,10.0644547 3.49997854,10.0638028 C3.38931688,10.0631674 3.29345557,10.1017703 3.21174567,10.1789757 L2.04208019,11.3402775 C1.96101428,11.42263 1.91983815,11.5184883 1.91855181,11.6285112 C1.91855181,11.7443202 1.95651126,11.8434017 2.03435884,11.9244695 C2.1160671,12.006178 2.21256911,12.0473543 2.32259172,12.0480057 C2.43840039,12.0486416 2.53748168,12.007466 2.61854923,11.9244695 L3.78821471,10.7638101 L3.78821142,10.7638068 Z M2.05881746,6.58820191 L0.411772455,6.58820191 C0.297894116,6.58756648 0.198809536,6.62616938 0.11517259,6.70337483 C0.0379673559,6.78701366 -0.000634437862,6.88609852 7.72715225e-14,6.99997553 C-0.000635426089,7.11385419 0.0379673559,7.21035318 0.11517259,7.28820922 C0.198811183,7.3712057 0.297895763,7.41238194 0.411772455,7.41174538 L2.05881746,7.41174538 C2.1726958,7.41238128 2.26919452,7.3712057 2.34705033,7.28820922 C2.43004658,7.21035977 2.4712227,7.11385254 2.47058615,6.99997553 C2.47122205,6.88609687 2.43004658,6.78701201 2.34705033,6.70337483 C2.26920111,6.62616938 2.17269415,6.58756747 2.05881746,6.58820191 L2.05881746,6.58820191 Z M2.65201719,2.02604698 C2.57352561,1.94884153 2.477661,1.91023963 2.36378431,1.91087407 C2.24926363,1.91023864 2.15082139,1.94884153 2.06718445,2.02604698 C1.98997921,2.10968581 1.95137742,2.20812832 1.95201186,2.32264769 C1.95137643,2.43652635 1.98997921,2.53238299 2.06718445,2.61088138 L3.22848294,3.77990781 C3.31147918,3.86290429 3.41056376,3.90408053 3.52444046,3.90344397 C3.63896114,3.90407987 3.73481751,3.86290429 3.81267333,3.77990781 C3.89566958,3.70205836 3.9368457,3.60619348 3.93620914,3.49167412 C3.93684504,3.37779546 3.89566958,3.2787106 3.81267333,3.19507342 L2.65201719,2.02604698 L2.65201719,2.02604698 Z M9.61852344,4.37309274 C8.8985836,3.65315087 8.02551798,3.29414345 7.00005129,3.29414345 C5.9745846,3.29414345 5.09886725,3.65315087 4.37317922,4.37309274 C3.65323938,5.09881576 3.29423298,5.97446971 3.29423298,6.99997224 C3.29423298,8.02547476 3.65323938,8.89852637 4.37317922,9.61845178 C5.09890019,10.3435324 5.97455166,10.7057681 7.00005129,10.7057681 C8.02555093,10.7057681 8.89860007,10.3435489 9.61852344,9.61845178 C10.3436021,8.8985099 10.7058367,8.02544182 10.7058367,6.99997224 C10.7058367,5.97450265 10.3436185,5.09878282 9.61852344,4.37309274 L9.61852344,4.37309274 Z M7.41181998,0.411773617 C7.41245588,0.297894957 7.37128041,0.198810097 7.28828417,0.115172916 C7.21043494,0.0379674631 7.11392799,-0.000634439654 7.00005129,0 C6.88617296,-0.000635427883 6.78708838,0.0379674631 6.70345143,0.115172916 C6.6262462,0.198811744 6.5876444,0.297896604 6.58827884,0.411773617 L6.58827884,2.05882327 C6.58764341,2.17270193 6.6262462,2.26920092 6.70345143,2.34705696 C6.78709002,2.43005344 6.8861746,2.47122968 7.00005129,2.47059312 C7.11392963,2.47122902 7.21042835,2.43005344 7.28828417,2.34705696 C7.37128041,2.26920751 7.41245654,2.17270029 7.41181998,2.05882327 L7.41181998,0.411773617 L7.41181998,0.411773617 Z M11.6773297,1.93528664 C11.5634514,1.93465121 11.4643668,1.9732541 11.3813722,2.05045955 L10.2117067,3.21176132 C10.1345015,3.29540015 10.0958997,3.39384266 10.0965341,3.50836203 C10.0958987,3.62224069 10.1345015,3.71809733 10.2117067,3.79659572 C10.2953453,3.8789482 10.3937875,3.92012444 10.5083066,3.92012444 C10.6221849,3.92012444 10.7180413,3.8789482 10.7965394,3.79659572 L11.9655626,2.63529395 C12.0485588,2.5574445 12.0897349,2.46093727 12.0890984,2.34706026 C12.0897343,2.2331816 12.0485588,2.13409674 11.9655626,2.05045955 C11.8877133,1.9732541 11.7918487,1.9346522 11.6773297,1.93528664 L11.6773297,1.93528664 Z M13.8764642,6.70333859 C13.798615,6.62613314 13.702108,6.58753124 13.5882313,6.58816568 L11.9411863,6.58816568 C11.827308,6.58753025 11.7282234,6.62613314 11.6445864,6.70333859 C11.5673812,6.78697742 11.5287794,6.88606228 11.5294139,6.9999393 C11.5287784,7.11381796 11.5673812,7.21031695 11.6445864,7.28817298 C11.728225,7.37116946 11.8273096,7.41234571 11.9411863,7.41170915 L13.5882313,7.41170915 C13.7021096,7.41234505 13.7986084,7.37116946 13.8764642,7.28817298 C13.9594604,7.21032354 14.0006366,7.11381631 14,6.9999393 C14.0006359,6.88606063 13.9594604,6.78697577 13.8764642,6.70333859 Z"
                                />
                            </svg>
                            <svg class="moon" xmlns="http://www.w3.org/2000/svg" width="10" height="11"
                                 viewBox="0 0 10 11">
                                <path
                                        fill="#FFF"
                                        fill-rule="evenodd"
                                        d="M10,0.816452081 C7.14055555,1.08494197 4.91953976,3.07942693 4.91953976,5.5 C4.91953976,7.92057307 7.14055555,9.91505803 10,10.1835479 C8.99974691,10.7012666 7.82117277,11 6.55938635,11 C2.9367373,11 0,8.53756612 0,5.5 C0,2.46243388 2.9367373,0 6.55938635,0 C7.82117277,0 8.99974691,0.298733377 10,0.816452081 Z"
                                />
                            </svg>
                        </label>
                        <script>
                            if (document.documentElement.getAttribute('data-theme') === 'light') {
                                document.getElementById("toggleSwitch").checked = true
                            }
                        </script>
                    </div>
                </div>
            </div>
        </footer>
    </div>


    <script src="/bundle/js/jquery.min.js"></script>
    <script src="/bundle/js/popper.min.js"
            integrity="sha384-UO2eT0CpHqdSJQ6hJty5KVphtPhzWj9WO1clHTMGa3JDZwrnQq4sF86dIHNDz0W1"
            crossorigin="anonymous"></script>

    <script src="/theme/js/bootstrap.min.js"></script>

    <script src="/bundle/js/luxon.min.js"></script>
    <script>luxon.DateTime.local();</script>

    <script src="/bundle/js/typeahead.bundle.min.js"></script>
    <script src="/bundle/js/layout.js"></script>
    <script src="/bundle/js/banner.js"></script>
    <script>
        var currency = {{.Currency}};
        var exchangeRate = {{.ExchangeRate}};

        function slotToTime(slot) {
            var gts = {{.ChainGenesisTimestamp}}
            var sps = {{.ChainSecondsPerSlot}}
            return (gts + slot * sps) * 1000
        }

        function epochToTime(epoch) {
            var gts = {{.ChainGenesisTimestamp}}
            var sps = {{.ChainSecondsPerSlot}}
            var spe = {{.ChainSlotsPerEpoch}}
            return (gts + epoch * sps * spe) * 1000
        }

        function timeToEpoch(ts) {
            var gts = {{.ChainGenesisTimestamp}}
            var sps = {{.ChainSecondsPerSlot}}
            var spe = {{.ChainSlotsPerEpoch}}
            var slot = Math.floor((ts / 1000 - gts) / sps)
            var epoch = Math.floor(slot / spe)
            if (epoch < 0) return 0
            return epoch
        }

        function timeToSlot(ts) {
            var gts = {{.ChainGenesisTimestamp}}
            var sps = {{.ChainSecondsPerSlot}}
            var spe = {{.ChainSlotsPerEpoch}}
            var slot = Math.floor((ts / 1000 - gts) / sps)
            if (slot < 0) return 0
            return slot
        }
	</script>

    <script src="/bundle/js/clipboard.min.js"></script>
    {{ template "js" .Data }}

    <script src="/bundle/js/instant.min.js" type="module"></script>
    {{ if ne .Meta.GATag ""}}
        <!-- Global site tag (gtag.js) - Google Analytics -->
        <script async src="https://www.googletagmanager.com/gtag/js?id={{.Meta.GATag}}"></script>
        <script>
            window.dataLayer = window.dataLayer || [];

            function gtag() {
                dataLayer.push(arguments);
            }

            gtag('js', new Date());

            gtag('config', {{.Meta.GATag}});

            function createFunctionWithTimeout(callback, opt_timeout) {
                var called = false;

                function fn() {
                    if (!called) {
                        called = true;
                        callback();
                    }
                }

                setTimeout(fn, opt_timeout || 1000);
                return fn;
            }

            function handleOutboundLinkClicks(event) {
                var link = event.currentTarget.href
                event.preventDefault();

                var fallback = setTimeout(function () {
                    window.location = link
                }, 1000)

                gtag('event', "click", {
                    event_category: 'Outbound Link',
                    event_label: link,
                    event_callback: function () {
                        clearTimeout(fallback)
                        window.location = link
                    }
                });
            }

            // add event handler for outbound links tagged with ga-outbound
            var outbounds = document.querySelectorAll('[ga-outbound]')

            for (var i = 0; i < outbounds.length; i++) {
                var element = outbounds[i];
                element.addEventListener('click', handleOutboundLinkClicks)
            }

        </script>
    {{end}}

    <script type="text/javascript" async src="/bundle/js/revive.min.js"></script>
    </body>
    </html>
{{end}}<|MERGE_RESOLUTION|>--- conflicted
+++ resolved
@@ -615,31 +615,7 @@
 					</div>
 				</div>
 				{{end}} -->
-<<<<<<< HEAD
-                {{if not (or (eq .Active "confirmation") (or (eq .Active "login") (eq .Active "register")))}}
-                {{if len .DepositContract}}
-                <div style="overflow-wrap: break-word;background-color: var(--bg-color-light);"
-                         class="contract text-center p-2">
-                         <i class="fas fa-file-contract mr-2"></i><span class="contract-description mr-2">Deposit Contract:</span><a
-                                href="https://etherchain.org/account/{{.DepositContract}}"
-                                class="text-primary text-monospace">{{.DepositContract}}</a>
-                        <a style="color: #fff" id="copy-deposit" data-toggle="tooltip"
-                        data-original-title="Copy Address" data-clipboard-text="{{.DepositContract}}"
-                        class="btn btn-primary mb-1 btn-icon-inside">
-                        <span class="fa fa-copy icon-inside"></span>
-                    </a>
-                </div>
-                {{else}}
-                <div style="background-color: var(--bg-color-light);" class="contract text-center p-2">
-                    Deposit Contract: <span class="text-primary text-monospace">0x(Pending)</span>
-                </div>
-                {{end}}
-                {{end}}
-        {{if .Mainnet}}
-        {{end}}
-=======
       
->>>>>>> 2dcaf74e
         {{ template "content" . }}
     </main>
 
