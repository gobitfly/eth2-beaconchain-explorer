{{define "layout"}}
    <!DOCTYPE html>
    <html lang="en">
    <head>
        <meta charset="utf-8">
        <meta name="viewport" content="width=device-width,initial-scale=1.0">
        <meta name="keywords"
              content="ethereum 2.0 block explorer, eth2 block explorer, beacon chain explorer, ethereum blockchain explorer"/>
        <meta name="description" content={{.Meta.Description}}>

        <meta property="og:title" content="{{.Meta.Title}}"/>
        <meta property="og:type" content="website"/>
        <meta property="og:image" content="https://beaconcha.in/img/logo.png"/>
        <meta property="og:image:alt" content="The beaconcha.in logo is a satelite dish expanding its signal."/>
        <meta property="og:description" content="{{.Meta.Description}}"/>
        <meta property="og:url" content="https://beaconcha.in{{.Meta.Path}}"/>
        <meta property="og:site_name" content="beaconcha.in"/>

        <meta name="twitter:card" content="summary"/>
        <meta name="twitter:site" content="@etherchain_org"/>
        <meta name="twitter:title" content="{{.Meta.Title}}"/>
        <meta property="twitter:description" content="{{.Meta.Description}}"/>
        <meta property="twitter:image" content="https://beaconcha.in/img/logo.png"/>
        <meta property="twitter:image:alt" content="The beaconcha.in logo is a satelite dish expanding its signal."/>

        <link rel="canonical" href="https://beaconcha.in{{.Meta.Path}}"/>

        <title>{{.Meta.Title}}</title>
        <link rel="shortcut icon" type="image/png" href="/favicon.ico"/>

        <link rel="stylesheet" href="/css/fontawesome.min.css">
        <link rel="preload" as="font" href="/webfonts/fa-solid-900.woff2" crossorigin>
        <link rel="preload" as="font" href="/webfonts/fa-regular-400.woff2" crossorigin>
        <link rel="preload" as="font" href="/webfonts/fa-brands-400.woff2" crossorigin>

        <link rel="preload" as="font" href="https://fonts.gstatic.com/s/robotomono/v7/L0x5DF4xlVMF-BfR8bXMIjhLq38.woff2" crossorigin>
        <link rel="preload" as="font" href="https://fonts.gstatic.com/s/barlow/v4/7cHqv4kjgoGqM7E3_-gs51os.woff2" crossorigin>
        <link rel="preload" as="font" href="/fonts/Inter-Regular.woff2" crossorigin>





        <link id="app-style-initial" rel="stylesheet" href="/theme/css/beacon-light.min.css">
        <link id="app-style" rel="stylesheet" href="/css/layout.css">
        <link rel="stylesheet" href="/css/layout/toggle.css">
        <link rel="stylesheet" href="/css/layout/banner.css">
        <link rel="stylesheet" href="/css/layout/herofeed.css">
        <script>
            var mql = window.matchMedia('(prefers-color-scheme: light)');
            var lightScheme = mql.matches;
            var currentTheme = localStorage.getItem('theme');
            var d1 = document.getElementById('app-style')

            if (currentTheme !== 'light' && currentTheme !== 'dark') {
                currentTheme = lightScheme ? 'light' : 'dark'
            }

            document.documentElement.setAttribute('data-theme', currentTheme);
            localStorage.setItem('theme', currentTheme);

            if (currentTheme === 'dark') {
                d1.insertAdjacentHTML('beforebegin', '<link id="app-theme" rel="stylesheet" type="text/css" href="/theme/css/beacon-' + currentTheme + '.min.css" onload="document.documentElement.style.display = ``">');
                window.addEventListener('load', function () {
                    document.getElementById('app-style-initial').remove()
                })
            } else {
                document.getElementById('app-style-initial').id = 'app-theme'
            }
        </script>

        <script>
            function updateLang(lang) {
                document.cookie = "language=" + lang + ";samesite=strict;path=/"
                window.location.reload();
            }
            function updateCurrency(currency) {
                document.cookie = "currency=" + currency + ";samesite=strict;path=/"
                window.location.reload(true);
            }

            function getCookie(cname) {
                var name = cname + "=";
                var ca = document.cookie.split(';');
                for(var i = 0; i < ca.length; i++) {
                    var c = ca[i];
                    while (c.charAt(0) == ' ') {
                    c = c.substring(1);
                    }
                    if (c.indexOf(name) == 0) {
                    return c.substring(name.length, c.length);
                    }
                }
                return "";
            }

            window.addEventListener('load', function() {
                var currentCurrency = getCookie('currency')
                if (currentCurrency) {
                    document.getElementById('currencyDropdown').textContent = currentCurrency
                    document.getElementById('currencyFlagDropdown').innerHTML = "<img class='currency-flag-dropdown-image' src='/img/" + currentCurrency +  ".svg'>"
                }
            })

            window.addEventListener('DOMContentLoaded', function () {
                switch (getCookie('currency')) {
                    case 'AUD':
                        document.getElementById('currentCurrencySymbol').textContent = 'A$'
                        document.getElementById('currentKFormattedPrice').textContent = {{.AudTruncPrice}}
                        document.getElementById('currentCurencyPrice').textContent = {{.AudRoundPrice}}
                        break
	                case 'CAD':
                        document.getElementById('currentCurrencySymbol').textContent = 'C$'
                        document.getElementById('currentKFormattedPrice').textContent = {{.CadTruncPrice}}
                        document.getElementById('currentCurencyPrice').textContent = {{.CadRoundPrice}}
		                break
	                case 'CNY':
                        document.getElementById('currentCurrencySymbol').textContent = '¥'
                        document.getElementById('currentKFormattedPrice').textContent = {{.CnyTruncPrice}}
                        document.getElementById('currentCurencyPrice').textContent = {{.CnyRoundPrice}}
		                break
	                case 'EUR':
                        document.getElementById('currentCurrencySymbol').textContent = '€'
                        document.getElementById('currentKFormattedPrice').textContent = {{.EurTruncPrice}}
                        document.getElementById('currentCurencyPrice').textContent = {{.EurRoundPrice}}
		                break
	                case 'GBP':
                        document.getElementById('currentCurrencySymbol').textContent = '£'
                        document.getElementById('currentKFormattedPrice').textContent = {{.GbpTruncPrice}}
                        document.getElementById('currentCurencyPrice').textContent = {{.GbpRoundPrice}}
		                break
	                case 'JPY':
                        document.getElementById('currentCurrencySymbol').textContent = '¥'
                        document.getElementById('currentKFormattedPrice').textContent = {{.JpyTruncPrice}}
                        document.getElementById('currentCurencyPrice').textContent = {{.JpyRoundPrice}}
		                break
	                case 'RUB':
                        document.getElementById('currentCurrencySymbol').textContent = '₽'
                        document.getElementById('currentKFormattedPrice').textContent = {{.RubTruncPrice}}
                        document.getElementById('currentCurencyPrice').textContent = {{.RubRoundPrice}}
		                break
                    default:
                        document.getElementById('currentCurrencySymbol').textContent = '$'
                        document.getElementById('currentKFormattedPrice').textContent = {{.UsdTruncPrice}}
                        document.getElementById('currentCurencyPrice').textContent = {{.UsdRoundPrice}}
		                break
                }
            })
        </script>

    </head>
    <header>
    </header>
    <body ontouchstart="">
    <noscript>
        <strong>We're sorry but beaconcha.in doesn't work properly without JavaScript enabled. Please enable it to
            continue.</strong>
    </noscript>
    <!-- Banner -->
    <div {{if or (eq .Active "confirmation") (or (eq .Active "login") (eq .Active "register"))}}style="display:none;"{{end}}
         class="info-banner-container">
        <div class="info-banner-content container">
            <div id="banner-stats" class="info-banner-left">
                <a style="white-space:nowrap;" class="mr-2" href="/">
                    <i class="fas fa-home"></i> <span>|</span>
                </a>

                <div id="banner-epoch" class="info-item d-flex mr-2">
                    <div class="info-item-header mr-2">
              			<span class="item-icon">
               				 <i class="fas fa-history"></i>
						</span>
                        <span class="item-text">Ep<span class="d-none d-md-inline">och</span>:</span>
                    </div>
                    <div class="info-item-body">
                        <a id="banner-epoch-data" href="/epoch/{{.CurrentEpoch}}">{{.CurrentEpoch}}</a>
                    </div>
                </div>


                <div class="d-none d-lg-block">
                    <div id="banner-slot" class="info-item d-flex mr-2">
                        <div class="info-item-header mr-2">
							<span class="item-icon">
								<i class="fas fa-cubes"></i>
							</span>
                            <span class="item-text">Slot:</span>
                        </div>
                        <div class="info-item-body">
                            <a id="banner-slot-data" href="/block/{{.CurrentSlot}}">{{.CurrentSlot}}</a>
                        </div>
                    </div>
                </div>

                <div id="banner-eth-price">
                    <div class="info-item d-flex mr-2">
                        <div class="info-item-header mr-2">
							<span class="item-icon">
								<i class="fas fa-cubes"></i>
							</span>
                            <span class="d-none d-xl-inline item-text">Pr<span class="d-none d-md-inline">ice</span>:</span>
                        </div>
                        <div class="info-item-body">
                            <a id="banner-eth-price-data">
                                <span id="currentCurrencySymbol" class="currency-symbol"></span>
                                <span id="currentKFormattedPrice" class="k-formatted-price"></span>
                                <span id="currentCurencyPrice" class="price"></span>
                            </a>
                        </div>
                    </div>
                </div>

                {{if not .ShowSyncingMessage}}
                    {{if gt .FinalizationDelay 3}}
                        <div id="banner-fin" class="info-item d-flex mr-3">
                            <div class="info-item-header mr-2 text-warning">
                                <span class="item-icon">
                                    <i class="fas fa-exclamation-triangle" data-toggle="tooltip" title=""
                                       data-original-title="The last finalized epoch was {{.FinalizationDelay}} epochs ago."></i>
                                </span>
                                <span class="item-text d-none d-xl-block">
                                    Finality
                                </span>
                            </div>
                            <div class="info-item-body text-warning">
                                <span id="banner-fin-data">{{.FinalizationDelay}}</span>
                                <i class="fas fa-exclamation-triangle item-text" data-toggle="tooltip" title=""
                                   data-original-title="The last finalized epoch was {{.FinalizationDelay}} epochs ago."></i>
                            </div>
                        </div>
                    {{end}}
                {{end}}
                {{if .ShowSyncingMessage}}
                    <div id="banner-status" class="info-item d-flex mr-3">
                        <div class="info-item-body">
                            <i class="fas fa-sync" data-toggle="tooltip" title=""
                               data-original-title="The explorer is currently syncing with the network"></i>
                        </div>
                    </div>
                {{end}}
            </div>
            <!-- Fill content so that the other elements -->
            <!-- <div class="d-flex flex-fill"></div> -->

            <div class="info-banner-center">
                <div class="info-banner-search">
                    <div class="search-container">
                        <form class="form-inline" action="/search" method="POST">
                            <input id="banner-search-input" class="typeahead" autocomplete="off" name="search"
                                   type="text" placeholder="Public Key / Block Number / Block Hash / Graffiti"
                                   aria-label="Search">
                        </form>
                    </div>
                    <a class="search-button">
                        <i id="banner-search" class="fas fa-search"></i>
                    </a>
                </div>
            </div>
            <div class="info-banner-right">
                <div class="dropdown">
                    <a class="btn btn-transparent btn-sm dropdown-toggle currency-dropdown-toggle"  data-toggle="dropdown"
                       aira-haspopup="true" aria-expanded="false">
                       <div id="currencyFlagDropdown">
                           <img class='currency-flag-dropdown-image' src='/img/{{.Currency}}.svg'>
                       </div>
                       <div id="currencyDropdown">{{.Currency}}</div>
                    </a>
                    <div class="dropdown-menu dropdown-menu-right" aria-labelledby="currencyDropdown">
                        <a tabindex="1" class="dropdown-item cursor-pointer" onClick="updateCurrency('ETH')">
                            <img class="currency-flag-option" src="/img/ETH.svg">
                            <span class="currency-name">Ether</span>
                            ETH
                        </a>
                        <a tabindex="1" class="dropdown-item cursor-pointer" onClick="updateCurrency('USD')">
                            <img class="currency-flag-option" src="/img/USD.svg">
                            <span class="currency-name">United States Dollar</span>
                            USD
                        </a>
                        <a tabindex="1" class="dropdown-item cursor-pointer" onClick="updateCurrency('EUR')">
                            <img class="currency-flag-option" src="/img/EUR.svg">
                            <span class="currency-name">Euro</span>
                            EUR
                        </a>
                        <a tabindex="1" class="dropdown-item cursor-pointer" onClick="updateCurrency('GBP')">
                            <img class="currency-flag-option" src="/img/GBP.svg">
                            <span class="currency-name">Pound Sterling</span>
                            GBP
                        </a>
                        <a tabindex="1" class="dropdown-item cursor-pointer" onClick="updateCurrency('CNY')">
                            <img class="currency-flag-option" src="/img/CNY.svg">
                            <span class="currency-name">Chinese Yuan</span>
                            CNY
                        </a>
                        <a tabindex="1" class="dropdown-item cursor-pointer" onClick="updateCurrency('RUB')">
                            <img class="currency-flag-option" src="/img/RUB.svg">
                            <span class="currency-name">Russian Ruble</span>
                            RUB
                        </a>
                        <a tabindex="1" class="dropdown-item cursor-pointer" onClick="updateCurrency('CAD')">
                            <img class="currency-flag-option" src="/img/CAD.svg">
                            <span class="currency-name">Canadian Dollar</span>
                            CAD
                        </a>
                        <a tabindex="1" class="dropdown-item cursor-pointer" onClick="updateCurrency('AUD')">
                            <img class="currency-flag-option" src="/img/AUD.svg">
                            <span class="currency-name">Australian Dollar</span>
                            AUD
                        </a>
                        <a tabindex="1" class="dropdown-item cursor-pointer" onClick="updateCurrency('JPY')">
                            <img class="currency-flag-option" src="/img/JPY.svg">
                            <span class="currency-name">Japanese Yen</span>
                            JPY
                        </a>
                    </div>
                </div>
                <!--<div class="dropdown">
                    <a class="btn btn-transparent btn-sm dropdown-toggle" id="langDropdown" data-toggle="dropdown"
                       aira-haspopup="true" aria-expanded="false">
                        <i class="fas fa-globe m-0 p-0"></i>
                    </a>
                    <div class="dropdown-menu dropdown-menu-right" aria-labelledby="langDropdown">
                        <a class="dropdown-item" onClick="updateLang('en-US')">English</a>
                        <a class="dropdown-item" onClick="updateLang('ru-RU')">Russian</a>
                    </div>
                </div> -->
                {{if .User.Authenticated}}
                    <div class="dropdown">
                        <a class="btn btn-transparent btn-sm dropdown-toggle" id="userDropdown" data-toggle="dropdown"
                           aria-haspopup="true" aria-expanded="false">
                            <i class="fas fa-user-circle m-0 p-0"></i>
                        </a>
                        <div class="dropdown-menu dropdown-menu-right" aria-labelledby="userDropdown">
                            <a class="dropdown-item" href="/user/notifications">Watchlist</a>
                            <a class="dropdown-item" href="/user/settings">Settings</a>
                            <a data-no-instant class="dropdown-item" href="/logout">Logout</a>
                        </div>
                    </div>
                {{else}}
                    <div class="d-md-none">
                        <div class="dropdown" class="d-md-none">
                            <a class="btn btn-transparent btn-sm dropdown-toggle" id="loginDropdown"
                               data-toggle="dropdown" aira-haspopup="true" aria-expanded="false">
                                <i style="margin: 0; padding: 0;" class="fas fa-sign-in-alt"></i>
                            </a>
                            <div class="dropdown-menu dropdown-menu-right" aria-labelledby="loginDropdown">
                                <a class="dropdown-item" href="/login">Sign In</a>
                                <a class="dropdown-item" href="/register">Sign Up</a>
                            </div>
                        </div>
                    </div>
                    <a href="/login" class="mr-3 d-none d-md-flex">
                        <span>Sign In</span>
                    </a>
                    <a href="/register" class="btn btn-primary btn-sm d-none d-md-flex">
                        <span class="text-white"><b>Sign Up</b></span>
                    </a>
                {{end}}
            </div>
        </div>
    </div>
    <!-- Banner END -->
    <nav {{if or (eq .Active "confirmation") (or (eq .Active "login") (eq .Active "register"))}}style="display:none;"{{end}}
         id="nav" class="navbar navbar-expand-lg navbar-light">
        <div class="container">
            <a class=navbar-brand href="/">
                <i {{ if eq .Active "index"}}style="color: var(--font-color)" {{else}}style="opacity: .7"{{end}}
                   class="fas fa-satellite-dish mr-2"></i>
                <span class="brand-text">beaconcha.in</span>
            </a>

            <button class="navbar-toggler" type="button" data-toggle="collapse" data-target="#navbarSupportedContent"
                    aria-controls="navbarSupportedContent" aria-expanded="false" aria-label="Toggle navigation">
                <span class="navbar-toggler-icon"></span>
            </button>

            <div class="collapse navbar-collapse" id="navbarSupportedContent">
                <ul class="navbar-nav ml-auto">

                    <!-- <li class="nav-item">

                        <a ga-outbound="" class="nav-link text-primary"
                           href="https://gitcoin.co/grants/collections?collection_id=14#">
							<span class="nav-icon">
								<img src="/img/gitcoin_logo.svg" style="width: auto; height: 1rem;" class="mb-2">
							</span>
                            <span class="nav-text">Support Eth2</span>
                        </a>
                    </li> -->
                    <li class="nav-item {{ if eq .Active "epochs"}}active{{end}}">
                        <a class="nav-link" href="/epochs">
						<span class="nav-icon">
							<i class="fas fa-history"></i>
						</span>
                            <span class="nav-text">Epochs</span>
                        </a>
                    </li>
                    <li class="nav-item {{ if eq .Active "blocks"}}active{{end}}">
                        <a class="nav-link" href="/blocks">
							<span class="nav-icon">
								<i class="fas fa-cubes"></i>
							</span>
                            <span class="nav-text">Blocks</span>
                        </a>
                    </li>
                    <li class="nav-item {{ if eq .Active "validators"}}active{{end}} dropdown">
                        <a class="nav-link dropdown-toggle" href="#" id="navbarDropdown" role="button"
                           data-toggle="dropdown" aria-haspopup="true" aria-expanded="false">
							<span class="nav-icon">
								<i class="fas fa-thumbs-up"></i>
							</span>
                            <span class="nav-text">Validators</span>
                        </a>
                        <div class="dropdown-menu" aria-labelledby="navbarDropdown">
                            <a class="dropdown-item" href="/validators">
                                <span class="nav-icon"><i class="fas fa-table mr-2"></i></span>
                                <span class="nav-text">Overview</span>
                            </a>
                            <a class="dropdown-item" href="/validators/slashings">
                                <span class="nav-icon"><i class="fas fa-user-slash mr-2"></i></span>
                                <span class="nav-text">Slashings</span>
                            </a>
                            <hr>
                            <a class="dropdown-item" href="/validators/leaderboard">
                                <span class="nav-icon"><i class="fas fa-medal mr-2"></i></span>
                                <span class="nav-text">Validator Leaderboard</span>
                            </a>
                            <a class="dropdown-item" href="/validators/eth1leaderboard">
                                <span class="nav-icon"><i class="fas fa-file-import mr-2"></i></span>
                                <span class="nav-text">Deposit Leaderboard</span>
                            </a>
                            <a class="dropdown-item" href="/validators/streakleaderboard">
                                <span class="nav-icon"><i class="fas fa-fire mr-2"></i></span>
                                <span class="nav-text">Streak Leaderboard</span>
                            </a>
                            <hr>
                            <a class="dropdown-item" href="/validators/eth1deposits">
                                <span class="nav-icon"><i class="fas fa-file-signature mr-2"></i></span>
                                <span class="nav-text">Eth1 Deposits</span>
                            </a>
                            <a class="dropdown-item" href="/validators/eth2deposits">
                                <span class="nav-icon"><i class="fas fa-clipboard-check mr-2"></i></span>
                                <span class="nav-text">Eth2 Deposits</span>
                            </a>
                        </div>
                    </li>
                    <li class="nav-item {{ if eq .Active "stats"}}active{{end}} dropdown">
                        <a class="nav-link dropdown-toggle" href="#" id="navbarDropdown" role="button"
                           data-toggle="dropdown" aria-haspopup="true" aria-expanded="false">
							<span class="nav-icon">
								<i class="fas fa-cubes"></i>
							</span>
                            <span class="nav-text">Stats</span>
                        </a>
                        <div class="dropdown-menu" aria-labelledby="navbarDropdown">
                            <a class="dropdown-item" href="/charts">
                                <span class="nav-icon"><i class="fas fa-chart-bar mr-2"></i></span>
                                <span class="nav-text">Charts</span>
                            </a>
                            <a class="dropdown-item" href="/calculator">
                                <span class="nav-icon"><i class="fas fa-calculator mr-2"></i></span>
                                <span class="nav-text">Calculator</span>
                            </a>
                            <hr>
                            <a class="dropdown-item" href="/vis">
                                <span class="nav-icon"><i class="fas fa-project-diagram mr-2"></i></span>
                                <span class="nav-text">Block Viz</span>
                            </a>
                            <a ga-outbound class="dropdown-item" href="https://eth2.ethernodes.org/">
                                <span class="nav-icon"><i class="fas fa-network-wired mr-2"></i></span>
                                <span class="nav-text">Nodes</span>
                            </a>
                        </div>
                    </li>
                    <style>
                        .nav-cube {
                            --mainColor: rgba(75, 75, 75, .7);
                            --strokeColor: rgba(55, 55, 55, 1);
                            --lightColor: rgba(0, 0, 0, .5);
                            --darkColor: rgba(100, 100, 100, .8);
                        }

                        .active .nav-cube {
                            --mainColor: rgba(55, 55, 55, 1);
                            --strokeColor: rgba(35, 35, 35, 1);
                            --lightColor: rgba(0, 0, 0, 1);
                            --darkColor: rgba(80, 80, 80, 1);
                        }

                        [data-theme='dark'] .nav-cube {
                            --mainColor: rgba(180, 180, 180, .7);
                            --strokeColor: rgba(200, 200, 200, 1);
                            --lightColor: rgba(255, 255, 255, .5);
                            --darkColor: rgba(150, 150, 150, .8);
                        }

                        [data-theme='dark'] .active .nav-cube {
                            --mainColor: rgba(200, 200, 200, 1);
                            --strokeColor: rgba(220, 220, 220, 1);
                            --lightColor: rgba(255, 255, 255, 1);
                            --darkColor: rgba(170, 170, 170, 1);
                        }
                    </style>
                    <li class="nav-item {{ if eq .Active "dashboard"}}active{{end}}">
                        <a class="nav-link" href="/dashboard">
							<span class="nav-icon">
								<svg style="width:21px; height:23px;" xmlns="http://www.w3.org/2000/svg"
                                     class="nav-cube" viewBox="80 20 150 100">
									<defs>
										<g id="cube" class="cube-unit">
											<rect width="21" height="24" fill="var(--lightColor)"
                                                  stroke="var(--strokeColor)" transform="skewY(30)"/>
											<rect width="21" height="24" fill="var(--darkColor)"
                                                  stroke="var(--strokeColor)"
                                                  transform="skewY(-30) translate(21 24.3)"/>
											<rect width="21" height="21" fill="var(--mainColor)"
                                                  stroke="var(--strokeColor)"
                                                  transform="scale(1.41,.81) rotate(45) translate(0 -21)"/>
										</g>
										<g id="cube" class="cube-unit">
											<rect width="21" height="24" fill="var(--lightColor)"
                                                  stroke="var(--strokeColor)" transform="skewY(30)"/>
											<rect width="21" height="24" fill="var(--darkColor)"
                                                  stroke="var(--strokeColor)"
                                                  transform="skewY(-30) translate(21 24.3)"/>
											<rect width="21" height="21" fill="var(--mainColor)"
                                                  stroke="var(--strokeColor)"
                                                  transform="scale(1.41,.81) rotate(45) translate(0 -21)"/>
										</g>

										<g style="transform: scale(0.6)" id="cube-small" class="cube-unit">
											<rect width="21" height="24" fill="var(--lightColor)"
                                                  stroke="var(--strokeColor)" transform="skewY(30)"/>
											<rect width="21" height="24" fill="var(--darkColor)"
                                                  stroke="var(--strokeColor)"
                                                  transform="skewY(-30) translate(21 24.3)"/>
											<rect width="21" height="21" fill="var(--mainColor)"
                                                  stroke="var(--strokeColor)"
                                                  transform="scale(1.41,.81) rotate(45) translate(0 -21)"/>
										</g>
										<g id="cube" class="cube-unit">
											<rect width="21" height="24" fill="var(--lightColor)"
                                                  stroke="var(--strokeColor)" transform="skewY(30)"/>
											<rect width="21" height="24" fill="var(--darkColor)"
                                                  stroke="var(--strokeColor)"
                                                  transform="skewY(-30) translate(21 24.3)"/>
											<rect width="21" height="21" fill="var(--mainColor)"
                                                  stroke="var(--strokeColor)"
                                                  transform="scale(1.41,.81) rotate(45) translate(0 -21)"/>
										</g>
									</defs>
									<g class="move">
										<use href="#cube-small" x="129" y="56"/>
									</g>
									<g style="opacity: .2;">
										<use href="#cube" x="121" y="48"/>
										<use href="#cube" x="121" y="24"/>
										<use href="#cube" x="121" y="0"/>
										<use href="#cube" x="100" y="60"/>
										<use href="#cube" x="100" y="36"/>
										<use href="#cube" x="100" y="12"/>
										<use href="#cube" x="142" y="60"/>
										<use href="#cube" x="142" y="36"/>
										<use href="#cube" x="142" y="12"/>
										<use href="#cube" x="163" y="72"/>
										<use href="#cube" x="163" y="48"/>
										<use href="#cube" x="163" y="24"/>
										<use href="#cube" x="79" y="72"/>
										<use href="#cube" x="79" y="48"/>
										<use href="#cube" x="79" y="24"/>
										<use href="#cube" x="121" y="72"/>
										<use href="#cube" x="121" y="48"/>
										<use href="#cube" x="121" y="24"/>
										<use href="#cube" x="100" y="84"/>
										<use href="#cube" x="100" y="60"/>
										<use href="#cube" x="100" y="36"/>
										<use href="#cube" x="142" y="84"/>
										<use href="#cube" x="142" y="60"/>
										<use href="#cube" x="142" y="36"/>
										<use href="#cube" x="121" y="96"/>
										<use href="#cube" x="121" y="72"/>
										<use href="#cube-small" x="129" y="56"/>
									</g>
								</svg>
							</span>
                            <span class="nav-text">
								Dashboard
							</span>
                        </a>
                    </li>
                </li>
                

                <li class="nav-item {{ if eq .Active "services"}}active{{end}} dropdown">
                    <a class="nav-link dropdown-toggle" href="#" id="navbarDropdown" role="button"
                    data-toggle="dropdown" aria-haspopup="true" aria-expanded="false">  
                        {{if .User.Authenticated}}
                            {{if isUserClientUpdated .User.UserID}}   
                                <span id="clients-update-notifier-nav" class="fas fa-circle fa-sm text-primary" style="font-size: 5px; position: absolute; top: 18px; left: 0px;"></span>
                            {{end}}
                        {{end}}
                        <span class="nav-icon">
                            <i class="fas fa-tools"></i>                            
                        </span>
                        <span class="nav-text">Services</span> 
                    </a>

                    <div class="dropdown-menu" aria-labelledby="navbarDropdown">
                    </a>
                    <a class="dropdown-item" href="/stakingServices">
                        <span class="nav-icon"><i class="fas fa-drumstick-bite mr-2"></i></span>
                        <span class="nav-text">Staking Services</span>
                    </a>
		            <a class="dropdown-item" href="/pools">
                        <span class="nav-icon"><i class="fas fa-chart-pie mr-2"></i></span>
                        <span class="nav-text">Staking pools</span>
                    </a>
                    <a class="dropdown-item" href="/ethClients">
                        <span class="nav-icon"><i class="fas fa-desktop mr-2"></i></span>
                        <span class="nav-text">Ethereum Clients</span>
                        {{if .User.Authenticated}}
                            {{if isUserClientUpdated .User.UserID}} 
                            <div id="clients-update-notifier-item" class="d-flex justify-content-start m-0">
                                <span class="text-primary m-0 p-0" style="font-size: 8px;">update</span>
                            </div>
                            {{end}}
                        {{end}}
                    </a>
                    <a class="dropdown-item" href="/rewards">
                        <span class="nav-icon"><i class="far fa-money-bill-alt mr-2"></i></span>
<<<<<<< HEAD
                        <span class="nav-text">Reward Calculator</span>
=======
                        <span class="nav-text">Reward History</span>
>>>>>>> 230e0f24
                    </a>
                    <a class="dropdown-item" href="/education">
                        <span class="nav-icon"><i class="fa fa-book mr-2"></i></span>
                        <span class="nav-text">Educational Material</span>
                    </a>
                    <hr>
                    <a class="dropdown-item" href="https://beaconcha.in/api/v1/docs/index.html">
                        <span class="nav-icon">
                            <i class="fas fa-laptop-code mr-2"></i>
                        </span>
                        <span class="nav-text">API Docs</span>
                    </a>
                    <a class="dropdown-item" href="/pricing">
                        <span class="nav-icon">
                            <i class="fas fa-laptop-code mr-2"></i>
                        </span>
                        <span class="nav-text">API Pricing</span>
                    </a>
                    
                    </div>
                </li>
                    <li class="nav-item dropdown {{ if eq .Active "more"}}active{{end}}">
                        <a class="nav-link dropdown-toggle" href="#" id="navbarDropdown" role="button"
                           data-toggle="dropdown" aria-haspopup="true" aria-expanded="false">
							<span class="nav-icon">
								<i class="fas fa-info mr-2"></i>
							</span>
                            <span class="nav-text">
								More
							</span>
                        </a>
                        <div class="dropdown-menu dropdown-menu-right" aria-labelledby="navbarDropdown">
                            <!--<a class="dropdown-item" href="https://apps.apple.com/at/app/beaconchain-dashboard/id1541822121">
								<span class="nav-icon">
									<i class="fab fa-apple mr-2"></i>
								</span>
                                <span class="nav-text">iOS App</span>
                            </a>
                            <a class="dropdown-item" href="https://play.google.com/store/apps/details?id=in.beaconcha.mobile">
								<span class="nav-icon">
									<i class="fab fa-android mr-2"></i>
								</span>
                                <span class="nav-text">Android App</span>
                            </a>-->
                            <a class="dropdown-item" href="/mobile">
								<span class="nav-icon">
									<i class="fas fa-mobile-alt mr-2"></i>
								</span>
                                <span class="nav-text">Beaconchain App (iOS/Android)</span>
                            </a>
                            <hr>
                          
                            <a class="dropdown-item" href="/graffitiwall">
								<span class="nav-icon">
									<i class="fas fa-paint-brush mr-1"></i>
								</span>
                                <span class="nav-text">
									Graffiti Wall
								</span>
                            </a>
                            <a class="dropdown-item" href="/poap">
								<span class="nav-icon">
									<i class="fas fa-medal mr-1"></i>
								</span>
                                <span class="nav-text">
									POAP
								</span>
                            </a>
                            <a ga-outbound class="dropdown-item" href="https://kb.beaconcha.in">
                                <span class="nav-icon">
                                    <i class="fas fa-external-link-alt mr-2"></i>
                                </span>
                                <span class="nav-text">Knowledge Base</span>
                            </a>
                        </div>
                    </li>
                </ul>
            </div>
        </div>
        </div>
    </nav>
    
    {{ template "css" .Data }}

    <main>
      <!--  <div class="p-1" style="overflow-wrap: break-word;background-color: var(--bg-color-light); height: 40px; display: flex; justify-content:center; align-items:center;"> 
          <span class="d-none d-md-block">

            <span>Watch the 
                <span>
                    <a style="color: #ff6600;" href="https://ethernodes.org/berlin" target="_blank">
                    Berlin Hardfork
                    </a>
                </span> live on 
                    <span>
                        <a style="color: #ff6600;" href="https://www.youtube.com/watch?v=4R638fPK3NQ" target="_blank">
                            YouTube
                        </a>
                    </span> hosted by 
                    <span>
                        <a style="color: #ff6600;" href="https://discord.gg/NvCxbCu" target="_blank">
                            Ethstaker
                        </a>
                    </span> on Thursday, Apr 15, 2021
                </span>


        </span>
        <span class="d-md-none p-1" style="font-size:90%">
            <span>
                <span>
                    Watch the 
                    <a style="color: #ff6600;" href="https://ethernodes.org/berlin" target="_blank">
                        Berlin Hardfork
                    </a> 
                </span>, 15. April, 
                <span style="color: #ff6600;">
                <a style="color: #ff6600;" href="https://www.youtube.com/watch?v=4R638fPK3NQ" target="_blank">
                    on YouTube
                </a>
                </span>
            </span>
        </span>
        </div> -->
        <!-- {{ if .HeaderAd }}
				<div class="container">
					<div class="d-flex justify-content-between pt-4 pb-3">
						<ins data-revive-zoneid="1" data-revive-id="5b200397ccf8a9353bf44ef99b45268c"></ins>
					</div>
				</div>
				{{end}} -->
        {{ template "content" . }}
        {{if not .User.Authenticated}}
        <div id="cookie-banner" class="d-none" style="position: fixed; display: flex; flex-direction: column; z-index:999; bottom: 3%; left: 50%; transform: translateX(-50%); width: 100%; justify-content: center; align-items: center">
            <div style="width: 80%; max-width: 600px;" class="card card-body row">
                <div class="row">
                    <div class="col">
                        <span>By using our site you agree to our <a href="/legal/privacy.pdf">use of cookies</a> to deliver a better user experience.</span>
                    </div>
                    <div class="col-3 d-flex justify-content-center align-items-center">
                        <button class="btn btn-primary btn" style="margin-left: 1%" onclick="acceptCookieBanner()">Got it</button>
                    <div>
                </div>
            </div>
        </div>
        {{end}}
    </main>

    <div style="margin-top: 3rem; margin-bottom: 4.2rem;">
        <hr>
        <footer class="container">
            <div class="row">
                <div class="col-md-4 mb-2">
                    <h5>Legal Notices</h5>
                    <div class="d-flex flex-column">
                        <a class="my-1" href="/imprint">Imprint</a>
                    </div>
                    <div class="d-flex flex-column">
                        <a class="my-1" href="/legal/tos.pdf">Terms</a>
                    </div>
                    <div class="d-flex flex-column">
                        <a class="my-1" href="/legal/privacy.pdf">Privacy</a>
                    </div>
                </div>
                <div class="col-md-4 mb-2">
                    <h5>Resources</h5>
                    <div class="d-flex flex-column">
                        <a class="my-1" href="/advertisewithus"><i class="fas fa-ad mr-2"></i>Advertise</a>
                        <a class="my-1" href="https://shop.beaconcha.in"><i class="fas fa-shopping-cart mr-2"></i>Swag
                            Shop</a>
                        <a class="my-1" href="/pricing"><i class="fas fa-laptop-code mr-2"></i></i>API Pricing</a>
                        <!-- <a class="my-1" href="https://github.com/gobitfly/eth2-beaconchain-explorer"><i
                                    class="fab fa-github mr-2"></i>Github</a> -->
                    </div>
                </div>
                <div class="col-md-4 mb-2">
                    <h5>Links</h5>
                    <div class="d-flex flex-column">
                        <a class="my-1" href="https://twitter.com/etherchain_org"><i class="fab fa-twitter mr-2"></i>Bitfly</a>
                        <a class="my-1" href="https://github.com/gobitfly/eth2-beaconchain-explorer"><i class="fab fa-github mr-2"></i>Github</a>
                        <a class="my-1" href="https://github.com/gobitfly/eth2-beaconchain-explorer-app"><i class="fab fa-github mr-2"></i>Github Mobile App</a>

                        <!-- <a class="my-1" href="https://www.reddit.com/u/etherchain/"><i class="fab fa-reddit mr-2"></i>Reddit</a> -->
                        <!-- <a class="my-1" href="https://gitter.im/gobitfly/beaconchain-explorer"><i
                                    class="fab fa-gitter"></i> Gitter Channel</a> -->
                    </div>
                </div>
            </div>
            <div class="text-center row justify-content-center">
                <div class="col-12">
                    <span>© bitfly gmbh 2021 | {{.Version}} |</span>
                    <div class="theme-switch-wrapper">
                        <label class="theme-switch" for="toggleSwitch">
                            <input type="checkbox" id="toggleSwitch"/>
                            <div class="slider round"></div>
                            <svg class="sun" xmlns="http://www.w3.org/2000/svg" width="14" height="14"
                                 viewBox="0 0 14 14">
                                <path
                                        fill="#FFF"
                                        d="M7.41171457,11.9411805 C7.41235047,11.8273018 7.371175,11.728217 7.28817876,11.6445798 C7.21032953,11.5673743 7.11382258,11.5287724 6.99994588,11.5294069 C6.88606754,11.5287714 6.78698296,11.5673743 6.70334602,11.6445798 C6.62614078,11.7282186 6.58753899,11.8273035 6.58817343,11.9411805 L6.58817343,13.5882301 C6.587538,13.7021088 6.62614078,13.7986078 6.70334602,13.8764638 C6.78698461,13.9594603 6.88606919,14.0006366 6.99994588,14 C7.11382422,14.0006359 7.21032294,13.9594603 7.28817876,13.8764638 C7.371175,13.7986144 7.41235113,13.7021072 7.41171457,13.5882301 L7.41171457,11.9411805 L7.41171457,11.9411805 Z M10.7797495,10.2117784 C10.7031882,10.1307122 10.606678,10.089536 10.4915166,10.0882417 C10.3808549,10.0876063 10.2849936,10.1262092 10.2032837,10.2034146 C10.1222178,10.2857671 10.0810417,10.3816254 10.0797553,10.4916483 C10.0797553,10.6080997 10.1177148,10.7065389 10.19492,10.788249 L11.3562185,11.9579178 C11.4385708,12.0389839 11.5350711,12.0801602 11.6444514,12.0814465 C11.7609024,12.0814465 11.8599837,12.0402703 11.9410512,11.9579178 C12.0221172,11.8807124 12.0632933,11.7848458 12.064587,11.6696841 C12.065223,11.5590238 12.0240475,11.4625182 11.9410512,11.3814504 L10.7797528,10.2117817 L10.7797495,10.2117784 Z M3.78821142,10.7638068 C3.86927733,10.6866014 3.91045345,10.5907348 3.91174722,10.4755731 C3.91238313,10.3642688 3.87120766,10.2684072 3.78821142,10.1873394 C3.71165018,10.1056309 3.61513993,10.0644547 3.49997854,10.0638028 C3.38931688,10.0631674 3.29345557,10.1017703 3.21174567,10.1789757 L2.04208019,11.3402775 C1.96101428,11.42263 1.91983815,11.5184883 1.91855181,11.6285112 C1.91855181,11.7443202 1.95651126,11.8434017 2.03435884,11.9244695 C2.1160671,12.006178 2.21256911,12.0473543 2.32259172,12.0480057 C2.43840039,12.0486416 2.53748168,12.007466 2.61854923,11.9244695 L3.78821471,10.7638101 L3.78821142,10.7638068 Z M2.05881746,6.58820191 L0.411772455,6.58820191 C0.297894116,6.58756648 0.198809536,6.62616938 0.11517259,6.70337483 C0.0379673559,6.78701366 -0.000634437862,6.88609852 7.72715225e-14,6.99997553 C-0.000635426089,7.11385419 0.0379673559,7.21035318 0.11517259,7.28820922 C0.198811183,7.3712057 0.297895763,7.41238194 0.411772455,7.41174538 L2.05881746,7.41174538 C2.1726958,7.41238128 2.26919452,7.3712057 2.34705033,7.28820922 C2.43004658,7.21035977 2.4712227,7.11385254 2.47058615,6.99997553 C2.47122205,6.88609687 2.43004658,6.78701201 2.34705033,6.70337483 C2.26920111,6.62616938 2.17269415,6.58756747 2.05881746,6.58820191 L2.05881746,6.58820191 Z M2.65201719,2.02604698 C2.57352561,1.94884153 2.477661,1.91023963 2.36378431,1.91087407 C2.24926363,1.91023864 2.15082139,1.94884153 2.06718445,2.02604698 C1.98997921,2.10968581 1.95137742,2.20812832 1.95201186,2.32264769 C1.95137643,2.43652635 1.98997921,2.53238299 2.06718445,2.61088138 L3.22848294,3.77990781 C3.31147918,3.86290429 3.41056376,3.90408053 3.52444046,3.90344397 C3.63896114,3.90407987 3.73481751,3.86290429 3.81267333,3.77990781 C3.89566958,3.70205836 3.9368457,3.60619348 3.93620914,3.49167412 C3.93684504,3.37779546 3.89566958,3.2787106 3.81267333,3.19507342 L2.65201719,2.02604698 L2.65201719,2.02604698 Z M9.61852344,4.37309274 C8.8985836,3.65315087 8.02551798,3.29414345 7.00005129,3.29414345 C5.9745846,3.29414345 5.09886725,3.65315087 4.37317922,4.37309274 C3.65323938,5.09881576 3.29423298,5.97446971 3.29423298,6.99997224 C3.29423298,8.02547476 3.65323938,8.89852637 4.37317922,9.61845178 C5.09890019,10.3435324 5.97455166,10.7057681 7.00005129,10.7057681 C8.02555093,10.7057681 8.89860007,10.3435489 9.61852344,9.61845178 C10.3436021,8.8985099 10.7058367,8.02544182 10.7058367,6.99997224 C10.7058367,5.97450265 10.3436185,5.09878282 9.61852344,4.37309274 L9.61852344,4.37309274 Z M7.41181998,0.411773617 C7.41245588,0.297894957 7.37128041,0.198810097 7.28828417,0.115172916 C7.21043494,0.0379674631 7.11392799,-0.000634439654 7.00005129,0 C6.88617296,-0.000635427883 6.78708838,0.0379674631 6.70345143,0.115172916 C6.6262462,0.198811744 6.5876444,0.297896604 6.58827884,0.411773617 L6.58827884,2.05882327 C6.58764341,2.17270193 6.6262462,2.26920092 6.70345143,2.34705696 C6.78709002,2.43005344 6.8861746,2.47122968 7.00005129,2.47059312 C7.11392963,2.47122902 7.21042835,2.43005344 7.28828417,2.34705696 C7.37128041,2.26920751 7.41245654,2.17270029 7.41181998,2.05882327 L7.41181998,0.411773617 L7.41181998,0.411773617 Z M11.6773297,1.93528664 C11.5634514,1.93465121 11.4643668,1.9732541 11.3813722,2.05045955 L10.2117067,3.21176132 C10.1345015,3.29540015 10.0958997,3.39384266 10.0965341,3.50836203 C10.0958987,3.62224069 10.1345015,3.71809733 10.2117067,3.79659572 C10.2953453,3.8789482 10.3937875,3.92012444 10.5083066,3.92012444 C10.6221849,3.92012444 10.7180413,3.8789482 10.7965394,3.79659572 L11.9655626,2.63529395 C12.0485588,2.5574445 12.0897349,2.46093727 12.0890984,2.34706026 C12.0897343,2.2331816 12.0485588,2.13409674 11.9655626,2.05045955 C11.8877133,1.9732541 11.7918487,1.9346522 11.6773297,1.93528664 L11.6773297,1.93528664 Z M13.8764642,6.70333859 C13.798615,6.62613314 13.702108,6.58753124 13.5882313,6.58816568 L11.9411863,6.58816568 C11.827308,6.58753025 11.7282234,6.62613314 11.6445864,6.70333859 C11.5673812,6.78697742 11.5287794,6.88606228 11.5294139,6.9999393 C11.5287784,7.11381796 11.5673812,7.21031695 11.6445864,7.28817298 C11.728225,7.37116946 11.8273096,7.41234571 11.9411863,7.41170915 L13.5882313,7.41170915 C13.7021096,7.41234505 13.7986084,7.37116946 13.8764642,7.28817298 C13.9594604,7.21032354 14.0006366,7.11381631 14,6.9999393 C14.0006359,6.88606063 13.9594604,6.78697577 13.8764642,6.70333859 Z"
                                />
                            </svg>
                            <svg class="moon" xmlns="http://www.w3.org/2000/svg" width="10" height="11"
                                 viewBox="0 0 10 11">
                                <path
                                        fill="#FFF"
                                        fill-rule="evenodd"
                                        d="M10,0.816452081 C7.14055555,1.08494197 4.91953976,3.07942693 4.91953976,5.5 C4.91953976,7.92057307 7.14055555,9.91505803 10,10.1835479 C8.99974691,10.7012666 7.82117277,11 6.55938635,11 C2.9367373,11 0,8.53756612 0,5.5 C0,2.46243388 2.9367373,0 6.55938635,0 C7.82117277,0 8.99974691,0.298733377 10,0.816452081 Z"
                                />
                            </svg>
                        </label>
                        <script>
                            if (document.documentElement.getAttribute('data-theme') === 'light') {
                                document.getElementById("toggleSwitch").checked = true
                            }
                        </script>
                    </div>
                </div>
            </div>
        </footer>
    </div>




    <script src="/js/jquery.min.js"></script>
    <script src="/js/popper.min.js"
            integrity="sha384-UO2eT0CpHqdSJQ6hJty5KVphtPhzWj9WO1clHTMGa3JDZwrnQq4sF86dIHNDz0W1"
            crossorigin="anonymous"></script>

    <script src="/theme/js/bootstrap.min.js"></script>

    <script src="/js/luxon.min.js"></script>
    <script>luxon.DateTime.local();</script>

    <script src="/js/typeahead.bundle.min.js"></script>
    <script src="/js/layout.js"></script>
    <script src="/js/banner.js"></script>
    <script>
        var currency = {{.Currency}};
        var exchangeRate = {{.ExchangeRate}};

        function slotToTime(slot) {
            var gts = {{.ChainGenesisTimestamp}}
            var sps = {{.ChainSecondsPerSlot}}
            return (gts + slot * sps) * 1000
        }

        function epochToTime(epoch) {
            var gts = {{.ChainGenesisTimestamp}}
            var sps = {{.ChainSecondsPerSlot}}
            var spe = {{.ChainSlotsPerEpoch}}
            return (gts + epoch * sps * spe) * 1000
        }

        function timeToEpoch(ts) {
            var gts = {{.ChainGenesisTimestamp}}
            var sps = {{.ChainSecondsPerSlot}}
            var spe = {{.ChainSlotsPerEpoch}}
            var slot = Math.floor((ts / 1000 - gts) / sps)
            var epoch = Math.floor(slot / spe)
            if (epoch < 0) return 0
            return epoch
        }

        function timeToSlot(ts) {
            var gts = {{.ChainGenesisTimestamp}}
            var sps = {{.ChainSecondsPerSlot}}
            var spe = {{.ChainSlotsPerEpoch}}
            var slot = Math.floor((ts / 1000 - gts) / sps)
            if (slot < 0) return 0
            return slot
        }
    </script>

    {{if not .User.Authenticated}}
    <script>
        function hideCookieBanner(){
            $('#cookie-banner').attr("class", "d-none");
        }
        function acceptCookieBanner() {
                document.cookie = "cookie=accepted;expires=Fri, 31 Dec 9999 23:59:59 GMT;path=/"
                hideCookieBanner()
        }
        
        if (document.cookie.indexOf("cookie=accepted")!=-1){
            hideCookieBanner()
        }else{
            $('#cookie-banner').attr("class", "");
        }
    </script>
    {{end}}

    <script src="/js/clipboard.min.js"></script>
    {{ template "js" .Data }}

    <script src="/js/instant.min.js" type="module"></script>
    {{ if ne .Meta.GATag ""}}
        <!-- Global site tag (gtag.js) - Google Analytics -->
        <script async src="https://www.googletagmanager.com/gtag/js?id={{.Meta.GATag}}"></script>
        <script>
            window.dataLayer = window.dataLayer || [];

            function gtag() {
                dataLayer.push(arguments);
            }

            gtag('js', new Date());

            gtag('config', {{.Meta.GATag}});

            function createFunctionWithTimeout(callback, opt_timeout) {
                var called = false;

                function fn() {
                    if (!called) {
                        called = true;
                        callback();
                    }
                }

                setTimeout(fn, opt_timeout || 1000);
                return fn;
            }

            function handleOutboundLinkClicks(event) {
                var link = event.currentTarget.href
                event.preventDefault();

                var fallback = setTimeout(function () {
                    window.location = link
                }, 1000)

                gtag('event', "click", {
                    event_category: 'Outbound Link',
                    event_label: link,
                    event_callback: function () {
                        clearTimeout(fallback)
                        window.location = link
                    }
                });
            }

            // add event handler for outbound links tagged with ga-outbound
            var outbounds = document.querySelectorAll('[ga-outbound]')

            for (var i = 0; i < outbounds.length; i++) {
                var element = outbounds[i];
                element.addEventListener('click', handleOutboundLinkClicks)
            }

        </script>
    {{end}}

    <script type="text/javascript" async src="/js/revive.min.js"></script>
    </body>
    </html>
{{end}}<|MERGE_RESOLUTION|>--- conflicted
+++ resolved
@@ -627,11 +627,7 @@
                     </a>
                     <a class="dropdown-item" href="/rewards">
                         <span class="nav-icon"><i class="far fa-money-bill-alt mr-2"></i></span>
-<<<<<<< HEAD
-                        <span class="nav-text">Reward Calculator</span>
-=======
                         <span class="nav-text">Reward History</span>
->>>>>>> 230e0f24
                     </a>
                     <a class="dropdown-item" href="/education">
                         <span class="nav-icon"><i class="fa fa-book mr-2"></i></span>
