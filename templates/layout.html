{{define "layout"}}
    <!DOCTYPE html>
    <html lang="en">
    <head>
        <meta charset="utf-8">
        <meta name="viewport" content="width=device-width,initial-scale=1.0">
        
        <meta name="keywords"
              content="ethereum 2.0 block explorer, eth2 block explorer, beacon chain explorer, ethereum blockchain explorer"/>
        <meta name="description" content={{.Meta.Description}}/>

        <meta property="og:title" content="{{.Meta.Title}}"/>
        <meta property="og:type" content="website"/>
        <meta property="og:image" content="https://beaconcha.in/img/logo.png"/>
        <meta property="og:image:alt" content="The beaconcha.in logo is a satelite dish expanding its signal."/>
        <meta property="og:description" content="{{.Meta.Description}}"/>
        <meta property="og:url" content="https://beaconcha.in{{.Meta.Path}}"/>
        <meta property="og:site_name" content="beaconcha.in"/>

        <meta name="twitter:card" content="summary"/>
        <meta name="twitter:site" content="@etherchain_org"/>
        <meta name="twitter:title" content="{{.Meta.Title}}"/>
        <meta property="twitter:description" content="{{.Meta.Description}}"/>
        <meta property="twitter:image" content="https://beaconcha.in/img/logo.png"/>
        <meta property="twitter:image:alt" content="The beaconcha.in logo is a satelite dish expanding its signal."/>

        <link rel="canonical" href="https://beaconcha.in{{.Meta.Path}}"/>

        <title>{{.Meta.Title}}</title>
        <link rel="shortcut icon" type="image/png" href="/favicon.ico"/>

        <link rel="stylesheet" href="/css/fontawesome.min.css">
        <link rel="stylesheet" href="/bootstrap/css/bootstrap.min.css">
        <link rel="stylesheet" href="/css/layout.css">
        <script>
                var mql = window.matchMedia('(prefers-color-scheme: light)');
                var lightScheme = mql.matches;
                var currentTheme = localStorage.getItem('theme');
        

                if (currentTheme) {
                    document.documentElement.setAttribute('data-theme', currentTheme);
                } else {
                    if (lightScheme) {
                        document.documentElement.setAttribute('data-theme', 'light');
                        localStorage.setItem('theme', 'light');
                    } else {
                        document.documentElement.setAttribute('data-theme', 'dark');
                        localStorage.setItem('theme', 'dark');
                    }
                }
        </script>


    </head>

    <body ontouchstart="">
    <noscript>
        <strong>We're sorry but beaconcha.in doesn't work properly without JavaScript enabled. Please enable it to
            continue.</strong>
    </noscript>
    <nav id="nav" style="background-color: var(--bg-color-nav, #007bff)" class="navbar navbar-expand-lg">
    <script>
        if(document.documentElement.getAttribute('data-theme') === 'light') { 
            document.getElementById('nav').classList.add('navbar-light')
        } else {
            document.getElementById('nav').classList.add('navbar-dark')
        }
    </script>
        <div  class="container">
                    <a class=navbar-brand href="/">
                    <i class="fas fa-satellite-dish mr-1"></i>
                    <span class="brand-text">beaconcha.in</span>
                </a>
                
                <button class="navbar-toggler" type="button" data-toggle="collapse" data-target="#navbarSupportedContent"
                    aria-controls="navbarSupportedContent" aria-expanded="false" aria-label="Toggle navigation">
                <span class="navbar-toggler-icon"></span>
                </button>
                <div class="collapse navbar-collapse" id="navbarSupportedContent">
                    <ul class="navbar-nav mr-auto">
                        <li class="nav-item {{ if eq .Active "index"}}active{{end}}">
                            <a class="nav-link" href="/"><i class="fas fa-home"></i> Home</a>
                            {{ if eq .Active "index"}} 
                                <span class="nav-indicator"></span>
                            {{end}}
                        </li>
                        <li class="nav-item {{ if eq .Active "epochs"}}active{{end}}">
                            <a class="nav-link" href="/epochs"><i class="fas fa-history"></i> Epochs</a>
                            {{ if eq .Active "epochs"}} 
                                <span class="nav-indicator"></span>
                            {{end}}
                        </li>
                        <li class="nav-item {{ if eq .Active "blocks"}}active{{end}}">
                            <a class="nav-link" href="/blocks"><i class="fas fa-cubes"></i> Blocks</a>
                            {{ if eq .Active "blocks"}} 
                                <span class="nav-indicator"></span>
                            {{end}}
                        </li>
                        <li class="nav-item {{ if eq .Active "validators"}}active{{end}}">
                            <a class="nav-link" href="/validators"><i class="fas fa-thumbs-up"></i> Validators</a>
                            {{ if eq .Active "validators"}} 
                                <span class="nav-indicator"></span>
                            {{end}}
                        </li>
                        <li class="nav-item {{ if eq .Active "vis"}}active{{end}}">
                            <a class="nav-link" href="/vis"><i class="fas fa-project-diagram"></i> Block Viz</a>
                            {{ if eq .Active "vis"}} 
                                <span class="nav-indicator"></span>
                            {{end}}
                        </li>
                        <li class="nav-item {{ if eq .Active "charts"}}active{{end}}">
                            <a class="nav-link" href="/charts"><i class="fas fa-chart-bar"></i> Charts</a>
                            {{ if eq .Active "charts"}} 
                                <span class="nav-indicator"></span>
                            {{end}}
                        </li>
<<<<<<< HEAD
                        <li class="nav-item {{ if eq .Active "dashboard"}}active{{end}}">
                            <a class="nav-link" href="/dashboard"><i class="fas fa-chart-bar"></i> Dashboard</a>
                            {{ if eq .Active "dashboard"}} 
=======
                        <li class="nav-item {{ if eq .Active "docs"}}active{{end}}">
                            <a class="nav-link" href="https://kb.beaconcha.in"><i class="fas fa-book"></i> Docs</a>
                            {{ if eq .Active "docs"}}
>>>>>>> f3cadd36
                                <span class="nav-indicator"></span>
                            {{end}}
                        </li>
                    </ul>
                    <!-- <div>
                        <span class="fas fa-search search-icon"></span>
                        <i class="fab fa-github"></i>
                    </div> -->
                    <div class="search-container">
                        <form  class="form-inline ml-auto" action="/search" method="POST">
                            <span>
                                <input class="form-control mr-2 typeahead" name="search" type="text"
                                placeholder="Public Key / Block Number / Block Hash / Graffiti" aria-label="Search">
                                <span class="fas fa-search"></span>
                            </span>
                        </form>
                    </div>
                </div>
            </div>
        </div>
        </nav>
        {{ template "css" }}

    <main>
        <div class="container mt-1">
            {{ template "content" .Data }}
        </div>
    </main>

    <div class="text-center" style="margin-top: 3rem; margin-bottom: 4.2rem;">
        <footer class="container">© bitfly gmbh 2020 | <a href="/imprint">Imprint</a> | <a href="https://twitter.com/etherchain_org">
                <i class="fab fa-twitter mr-1"></i>Twitter</a> | <a href="https://www.reddit.com/u/etherchain/">
                <i class="fab fa-reddit mr-1"></i>Reddit</a> | <a
                    href="https://github.com/gobitfly/eth2-beaconchain-explorer">
                <i class="fab fa-github mr-1"></i>Github</a> | <a
                    href="https://gitter.im/gobitfly/beaconchain-explorer"><i class="fab fa-gitter"></i> Gitter Channel</a>
            | {{.Version}} | 
            <div class="theme-switch-wrapper">
                <label class="theme-switch" for="toggleSwitch">
                    <input type="checkbox" id="toggleSwitch" />
                    <div class="slider round"></div>
                    <svg class="sun" xmlns="http://www.w3.org/2000/svg" width="14" height="14" viewBox="0 0 14 14">
                        <path
                        fill="#FFF"
                        d="M7.41171457,11.9411805 C7.41235047,11.8273018 7.371175,11.728217 7.28817876,11.6445798 C7.21032953,11.5673743 7.11382258,11.5287724 6.99994588,11.5294069 C6.88606754,11.5287714 6.78698296,11.5673743 6.70334602,11.6445798 C6.62614078,11.7282186 6.58753899,11.8273035 6.58817343,11.9411805 L6.58817343,13.5882301 C6.587538,13.7021088 6.62614078,13.7986078 6.70334602,13.8764638 C6.78698461,13.9594603 6.88606919,14.0006366 6.99994588,14 C7.11382422,14.0006359 7.21032294,13.9594603 7.28817876,13.8764638 C7.371175,13.7986144 7.41235113,13.7021072 7.41171457,13.5882301 L7.41171457,11.9411805 L7.41171457,11.9411805 Z M10.7797495,10.2117784 C10.7031882,10.1307122 10.606678,10.089536 10.4915166,10.0882417 C10.3808549,10.0876063 10.2849936,10.1262092 10.2032837,10.2034146 C10.1222178,10.2857671 10.0810417,10.3816254 10.0797553,10.4916483 C10.0797553,10.6080997 10.1177148,10.7065389 10.19492,10.788249 L11.3562185,11.9579178 C11.4385708,12.0389839 11.5350711,12.0801602 11.6444514,12.0814465 C11.7609024,12.0814465 11.8599837,12.0402703 11.9410512,11.9579178 C12.0221172,11.8807124 12.0632933,11.7848458 12.064587,11.6696841 C12.065223,11.5590238 12.0240475,11.4625182 11.9410512,11.3814504 L10.7797528,10.2117817 L10.7797495,10.2117784 Z M3.78821142,10.7638068 C3.86927733,10.6866014 3.91045345,10.5907348 3.91174722,10.4755731 C3.91238313,10.3642688 3.87120766,10.2684072 3.78821142,10.1873394 C3.71165018,10.1056309 3.61513993,10.0644547 3.49997854,10.0638028 C3.38931688,10.0631674 3.29345557,10.1017703 3.21174567,10.1789757 L2.04208019,11.3402775 C1.96101428,11.42263 1.91983815,11.5184883 1.91855181,11.6285112 C1.91855181,11.7443202 1.95651126,11.8434017 2.03435884,11.9244695 C2.1160671,12.006178 2.21256911,12.0473543 2.32259172,12.0480057 C2.43840039,12.0486416 2.53748168,12.007466 2.61854923,11.9244695 L3.78821471,10.7638101 L3.78821142,10.7638068 Z M2.05881746,6.58820191 L0.411772455,6.58820191 C0.297894116,6.58756648 0.198809536,6.62616938 0.11517259,6.70337483 C0.0379673559,6.78701366 -0.000634437862,6.88609852 7.72715225e-14,6.99997553 C-0.000635426089,7.11385419 0.0379673559,7.21035318 0.11517259,7.28820922 C0.198811183,7.3712057 0.297895763,7.41238194 0.411772455,7.41174538 L2.05881746,7.41174538 C2.1726958,7.41238128 2.26919452,7.3712057 2.34705033,7.28820922 C2.43004658,7.21035977 2.4712227,7.11385254 2.47058615,6.99997553 C2.47122205,6.88609687 2.43004658,6.78701201 2.34705033,6.70337483 C2.26920111,6.62616938 2.17269415,6.58756747 2.05881746,6.58820191 L2.05881746,6.58820191 Z M2.65201719,2.02604698 C2.57352561,1.94884153 2.477661,1.91023963 2.36378431,1.91087407 C2.24926363,1.91023864 2.15082139,1.94884153 2.06718445,2.02604698 C1.98997921,2.10968581 1.95137742,2.20812832 1.95201186,2.32264769 C1.95137643,2.43652635 1.98997921,2.53238299 2.06718445,2.61088138 L3.22848294,3.77990781 C3.31147918,3.86290429 3.41056376,3.90408053 3.52444046,3.90344397 C3.63896114,3.90407987 3.73481751,3.86290429 3.81267333,3.77990781 C3.89566958,3.70205836 3.9368457,3.60619348 3.93620914,3.49167412 C3.93684504,3.37779546 3.89566958,3.2787106 3.81267333,3.19507342 L2.65201719,2.02604698 L2.65201719,2.02604698 Z M9.61852344,4.37309274 C8.8985836,3.65315087 8.02551798,3.29414345 7.00005129,3.29414345 C5.9745846,3.29414345 5.09886725,3.65315087 4.37317922,4.37309274 C3.65323938,5.09881576 3.29423298,5.97446971 3.29423298,6.99997224 C3.29423298,8.02547476 3.65323938,8.89852637 4.37317922,9.61845178 C5.09890019,10.3435324 5.97455166,10.7057681 7.00005129,10.7057681 C8.02555093,10.7057681 8.89860007,10.3435489 9.61852344,9.61845178 C10.3436021,8.8985099 10.7058367,8.02544182 10.7058367,6.99997224 C10.7058367,5.97450265 10.3436185,5.09878282 9.61852344,4.37309274 L9.61852344,4.37309274 Z M7.41181998,0.411773617 C7.41245588,0.297894957 7.37128041,0.198810097 7.28828417,0.115172916 C7.21043494,0.0379674631 7.11392799,-0.000634439654 7.00005129,0 C6.88617296,-0.000635427883 6.78708838,0.0379674631 6.70345143,0.115172916 C6.6262462,0.198811744 6.5876444,0.297896604 6.58827884,0.411773617 L6.58827884,2.05882327 C6.58764341,2.17270193 6.6262462,2.26920092 6.70345143,2.34705696 C6.78709002,2.43005344 6.8861746,2.47122968 7.00005129,2.47059312 C7.11392963,2.47122902 7.21042835,2.43005344 7.28828417,2.34705696 C7.37128041,2.26920751 7.41245654,2.17270029 7.41181998,2.05882327 L7.41181998,0.411773617 L7.41181998,0.411773617 Z M11.6773297,1.93528664 C11.5634514,1.93465121 11.4643668,1.9732541 11.3813722,2.05045955 L10.2117067,3.21176132 C10.1345015,3.29540015 10.0958997,3.39384266 10.0965341,3.50836203 C10.0958987,3.62224069 10.1345015,3.71809733 10.2117067,3.79659572 C10.2953453,3.8789482 10.3937875,3.92012444 10.5083066,3.92012444 C10.6221849,3.92012444 10.7180413,3.8789482 10.7965394,3.79659572 L11.9655626,2.63529395 C12.0485588,2.5574445 12.0897349,2.46093727 12.0890984,2.34706026 C12.0897343,2.2331816 12.0485588,2.13409674 11.9655626,2.05045955 C11.8877133,1.9732541 11.7918487,1.9346522 11.6773297,1.93528664 L11.6773297,1.93528664 Z M13.8764642,6.70333859 C13.798615,6.62613314 13.702108,6.58753124 13.5882313,6.58816568 L11.9411863,6.58816568 C11.827308,6.58753025 11.7282234,6.62613314 11.6445864,6.70333859 C11.5673812,6.78697742 11.5287794,6.88606228 11.5294139,6.9999393 C11.5287784,7.11381796 11.5673812,7.21031695 11.6445864,7.28817298 C11.728225,7.37116946 11.8273096,7.41234571 11.9411863,7.41170915 L13.5882313,7.41170915 C13.7021096,7.41234505 13.7986084,7.37116946 13.8764642,7.28817298 C13.9594604,7.21032354 14.0006366,7.11381631 14,6.9999393 C14.0006359,6.88606063 13.9594604,6.78697577 13.8764642,6.70333859 Z"
                        />
                    </svg>
                    <svg class="moon" xmlns="http://www.w3.org/2000/svg" width="10" height="11" viewBox="0 0 10 11">
                        <path
                        fill="#FFF"
                        fill-rule="evenodd"
                        d="M10,0.816452081 C7.14055555,1.08494197 4.91953976,3.07942693 4.91953976,5.5 C4.91953976,7.92057307 7.14055555,9.91505803 10,10.1835479 C8.99974691,10.7012666 7.82117277,11 6.55938635,11 C2.9367373,11 0,8.53756612 0,5.5 C0,2.46243388 2.9367373,0 6.55938635,0 C7.82117277,0 8.99974691,0.298733377 10,0.816452081 Z"
                        />
                    </svg>
                </label>
                <script>
                        if(document.documentElement.getAttribute('data-theme') === 'light') {
                            document.getElementById("toggleSwitch").checked = true
                        }
                    </script>
            </div>
        </footer>
    </div>

    <div class="fab-message">
            <div class="fab-message-button">
              <a href="#" class="at-button" onclick="toggleFAB();return false;">
                    <i class="svg-question-mark fas fa-exclamation-circle fa-3x"></i>
                    <svg class="svg-cross" xmlns="http://www.w3.org/2000/svg" width="24px" height="24px" viewBox="0 0 24 24"><path fill="#FFF" d="M24 2.5L21.5 0 12 9.5 2.5 0 0 2.5 9.5 12 0 21.5 2.5 24l9.5-9.5 9.5 9.5 2.5-2.5-9.5-9.5"/></svg> 
              </a>
            </div>
            <div class="fab-message-content">
                 {{if .ShowSyncingMessage}}
                    <h3 class="text-warning">Syncing in Progress</h3>
                        <p>
                            We are currently re-indexing our database. Displayed data might be inaccurate and outdated.
                        </p>
                {{end}}
            </div>
          </div>

    <script src="https://code.jquery.com/jquery-3.4.1.min.js"></script>
    <script src="https://cdnjs.cloudflare.com/ajax/libs/popper.js/1.14.7/umd/popper.min.js"
            integrity="sha384-UO2eT0CpHqdSJQ6hJty5KVphtPhzWj9WO1clHTMGa3JDZwrnQq4sF86dIHNDz0W1"
            crossorigin="anonymous"></script>
    
            <script src="/bootstrap/js/bootstrap.min.js"></script>
    <script src="https://cdnjs.cloudflare.com/ajax/libs/moment.js/2.18.1/moment-with-locales.min.js"></script>
    <script src="https://cdnjs.cloudflare.com/ajax/libs/typeahead.js/0.11.1/typeahead.bundle.min.js"></script>
    <script src="/js/layout.js"></script>

    {{ template "js" .Data }}

    </body>
    </html>
{{end}}<|MERGE_RESOLUTION|>--- conflicted
+++ resolved
@@ -115,15 +115,9 @@
                                 <span class="nav-indicator"></span>
                             {{end}}
                         </li>
-<<<<<<< HEAD
-                        <li class="nav-item {{ if eq .Active "dashboard"}}active{{end}}">
-                            <a class="nav-link" href="/dashboard"><i class="fas fa-chart-bar"></i> Dashboard</a>
-                            {{ if eq .Active "dashboard"}} 
-=======
                         <li class="nav-item {{ if eq .Active "docs"}}active{{end}}">
                             <a class="nav-link" href="https://kb.beaconcha.in"><i class="fas fa-book"></i> Docs</a>
                             {{ if eq .Active "docs"}}
->>>>>>> f3cadd36
                                 <span class="nav-indicator"></span>
                             {{end}}
                         </li>
