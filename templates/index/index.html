--- conflicted
+++ resolved
@@ -31,31 +31,11 @@
                     updateIn: -1,
                     page: {{.}},
                     chartOptions: {
-<<<<<<< HEAD
                         chart: {
                             height: 254,
                         },
                         plotOptions: {
                             line: {stacking: false },
-=======
-                        credits: { enabled: creditsEnabled },
-                        rangeSelector: {enabled: false},
-                        navigator: {enabled: false},
-                        scrollbar: {enabled: false},
-                        chart: {type: 'spline'},
-                        title: {text: 'Network History'},
-                        subtitle: {},
-                        xAxis: {
-                            type: 'datetime',
-                            range: 7 * 24 * 60 * 60 * 1000,
-                            labels: {
-                                formatter: function () {
-                                    var epoch = timeToEpoch(this.value)
-                                    var orig = this.axis.defaultLabelFormatter.call(this)
-                                    return `${orig}<br/>Epoch ${epoch}`
-                                }
-                            }
->>>>>>> cf1b6044
                         },
                         series: [
                             {
