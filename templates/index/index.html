--- conflicted
+++ resolved
@@ -68,21 +68,9 @@
                             }
                         }
                         ],
-<<<<<<< HEAD
                         title: {
                             text: '<span class="mukta font-weight-medium fs-20" >Gas Price History</span>',
                             useHTML: true,
-=======
-                        legend: {enabled: true},
-                        tooltip: {
-                            valueDecimals: 0,
-                            formatter: function (tooltip) {
-                                var orig = tooltip.defaultFormatter.call(this, tooltip)
-                                var epoch = timeToEpoch(this.x)
-                                orig[0] = `${orig[0]}<span style="font-size:10px">Epoch ${epoch}</span>`
-                                return orig
-                            }
->>>>>>> 63664a9b
                         },
                         rangeSelector: false,
                         navigator: {
@@ -99,33 +87,12 @@
                                     }
                                 },
                                 chartOptions: {
-<<<<<<< HEAD
                                     chart: {
                                         height: 160,
                                     },
                                 }
                             }]
                         },
-=======
-                                    legend: {enabled: false,},
-                                    chart: {},
-                                    legend: {layout: 'vertical',},
-                                    yAxis: [
-                                        {
-                                            title: {text: null,},
-                                            labels: {enabled: false,},
-                                            opposite: false
-                                        },
-                                        {
-                                            title: {text: null,},
-                                            labels: {enabled: false,},
-                                            opposite: true
-                                        }
-                                    ],
-                                },
-                            },
-                        ],
->>>>>>> 63664a9b
                     },
                 }
             },
