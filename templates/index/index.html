--- conflicted
+++ resolved
@@ -375,10 +375,6 @@
                     {{else}}
                         {{template "postGenesis" .}}
                     {{end}}
-<<<<<<< HEAD
-
-=======
->>>>>>> 42554eb0
                 {{end}}
             </div>
         </div>
