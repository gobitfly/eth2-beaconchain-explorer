<<<<<<< HEAD
{{define "recentEpochs"}}
  <div class="card">
    <div class="card-header">
      <h3 class="card-title d-flex justify-content-between align-items-center" style="margin: .5rem 0;">
        <span>
          <i class="fas fa-history"></i> Most recent epochs
        </span>
        <a class="btn btn-primary btn-sm float-right text-white" href="/epochs">View more</a>
      </h3>
    </div>
    <div class="card-body p-0">
      <div class="table-responsive">
        <table class="table">
          <thead>
          <tr>
            <th>Epoch</th>
            <th>Time</th>
            <th>Final</th>
            <th>Eligible (ETH)</th>
            <th>Voted</th>
          </tr>
          </thead>
          <tbody v-if="page && page.epochs && page.epochs.length">
          <tr v-for="epoch in page.epochs">
            <td><a v-bind:href="'/epoch/' + epoch.epoch">${ addCommas(epoch.epoch) }</a></td>
            <td>${ epoch.ts | fromNow }</td>
            <td v-html="epoch.finalized_formatted"></td>
            <td v-html="epoch.eligibleether_formatted"></td>
            <td v-html="epoch.globalparticipationrate_formatted"></td>
=======
{{ define "recentEpochs" }}
<div class="card">
  <div class="card-header">
    <h3 class="card-title d-flex justify-content-between align-items-center" style="margin: .5rem 0;">
      <span>
        <i class="fas fa-history"></i> Most recent epochs
      </span>
      <a class="btn btn-primary btn-sm float-right text-white" href="/epochs">View more</a>
    </h3>
  </div>
  <div class="card-body p-0">
    <div class="table-responsive">
      <table class="table">
        <thead>
        <tr>
          <th>Epoch</th>
          <th>Time</th>
          <th>Final</th>
          <th>Eligible (ETH)</th>
          <th>Voted</th>
        </tr>
        </thead>
        <tbody v-if="page && page.epochs && page.epochs.length">
        <tr v-for="epoch in page.epochs">
          <td><a v-bind:href="'/epoch/' + epoch.epoch">${ addCommas(epoch.epoch) }</a></td>
          <td>${ epoch.ts | fromNow }</td>
          <td v-html="epoch.finalized_formatted"></td>
          <td v-html="epoch.eligibleether_formatted"></td>
          <td v-html="epoch.globalparticipationrate_formatted"></td>
        </tr>
        </tbody>
        <tbody v-else>
          <tr style="height: 430px;" class="justify-content-center">
            <td></td>
            <td style="vertical-align: middle;" colspan="3">
              <div class="img-fluid p-3">
                {{ template "professor_svg"}}
              </div>
            </td>
            <td></td>
>>>>>>> 7a131cfb
          </tr>
          </tbody>
          <tbody v-else>
            <tr style="height: 430px;" class="justify-content-center">
              <td></td>
              <td style="vertical-align: middle;" colspan="3">
                <div class="img-fluid p-3">
                  {{ template "professor_svg"}}
                </div>
              </td>
              <td></td>
            </tr>
          </tbody>
        </table>
      </div>
    </div>
  </div>
{{end}}<|MERGE_RESOLUTION|>--- conflicted
+++ resolved
@@ -1,34 +1,3 @@
-<<<<<<< HEAD
-{{define "recentEpochs"}}
-  <div class="card">
-    <div class="card-header">
-      <h3 class="card-title d-flex justify-content-between align-items-center" style="margin: .5rem 0;">
-        <span>
-          <i class="fas fa-history"></i> Most recent epochs
-        </span>
-        <a class="btn btn-primary btn-sm float-right text-white" href="/epochs">View more</a>
-      </h3>
-    </div>
-    <div class="card-body p-0">
-      <div class="table-responsive">
-        <table class="table">
-          <thead>
-          <tr>
-            <th>Epoch</th>
-            <th>Time</th>
-            <th>Final</th>
-            <th>Eligible (ETH)</th>
-            <th>Voted</th>
-          </tr>
-          </thead>
-          <tbody v-if="page && page.epochs && page.epochs.length">
-          <tr v-for="epoch in page.epochs">
-            <td><a v-bind:href="'/epoch/' + epoch.epoch">${ addCommas(epoch.epoch) }</a></td>
-            <td>${ epoch.ts | fromNow }</td>
-            <td v-html="epoch.finalized_formatted"></td>
-            <td v-html="epoch.eligibleether_formatted"></td>
-            <td v-html="epoch.globalparticipationrate_formatted"></td>
-=======
 {{ define "recentEpochs" }}
 <div class="card">
   <div class="card-header">
@@ -69,7 +38,6 @@
               </div>
             </td>
             <td></td>
->>>>>>> 7a131cfb
           </tr>
           </tbody>
           <tbody v-else>
