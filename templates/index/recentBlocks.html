<<<<<<< HEAD
{{define "recentBlocks"}}
  <div class="card">
    <div class="card-header">
      <h3 class="card-title d-flex justify-content-between align-items-center" style="margin: .5rem 0;">
        <span><i class="fa fa-cubes"></i> Most recent blocks</span>
        <a class="btn btn-primary btn-sm float-right text-white" href="/blocks">View more</a>
      </h3>
    </div>
    <div class="card-body p-0">
      <div class="table-responsive">
        <table class="table">
          <thead>
          <tr>
            <th>Epoch</th>
            <th>Slot</th>
            <th>Status</th>
            <th>Time</th>
            <th>Proposer</th>
            <!-- <th>Root Hash</th> -->
            <th data-toggle="tooltip" title="Attestations">Att</th>
            <!-- <th>Deposits</th>
            <th>Slashings <span data-toggle="tooltip" data-placement="top" title="Proposers">P</span> / <span data-toggle="tooltip" data-placement="top" title="Attesters">A</span></th>
            <th>Exits</th> -->
          </tr>
          </thead>
          <tbody v-if="page && page.blocks && page.blocks.length">
          <tr v-for="block in page.blocks">
            <td><a v-bind:href="'/epoch/' + block.epoch">${ addCommas(block.epoch) }</a></td>
            <td><a v-bind:href="'/block/' + block.slot">${ addCommas(block.slot) }</a></td>
            <td v-if="block.slot === 0">
              <span style="background: rgba(179, 159, 70, 0.8);" class="badge text-dark">Genesis</span>
=======
{{ define "recentBlocks" }}
<div class="card">
  <div class="card-header">
    <h3 class="card-title d-flex justify-content-between align-items-center" style="margin: .5rem 0;">
      <span><i class="fa fa-cubes"></i> Most recent blocks</span>
      <a class="btn btn-primary btn-sm float-right text-white" href="/blocks">View more</a>
    </h3>
  </div>
  <div class="card-body p-0">
    <div class="table-responsive">
      <table class="table">
        <thead>
        <tr>
          <th>Epoch</th>
          <th>Slot</th>
          <th>Status</th>
          <th>Time</th>
          <th>Proposer</th>
          <!-- <th>Root Hash</th> -->
          <th data-toggle="tooltip" title="Attestations">Att</th>
          <!-- <th>Deposits</th>
          <th>Slashings <span data-toggle="tooltip" data-placement="top" title="Proposers">P</span> / <span data-toggle="tooltip" data-placement="top" title="Attesters">A</span></th>
          <th>Exits</th> -->
        </tr>
        </thead>
        <tbody v-if="page && page.blocks && page.blocks.length">
        <tr v-for="block in page.blocks">
          <td><a v-bind:href="'/epoch/' + block.epoch">${ addCommas(block.epoch) }</a></td>
          <td><a v-bind:href="'/block/' + block.slot">${ addCommas(block.slot) }</a></td>
          <td v-if="block.slot === 0">
            <span style="background: rgba(179, 159, 70, 0.8)" class="badge text-dark">Genesis</span>
          </td>
          <td v-else v-html="block.status_formatted"></td>
          <td>${ block.ts | fromNow }</td>
          <td v-if="block.slot !== 0" v-html="block.proposer_formatted"></td>
          <td v-else>N/A</td>
          <!-- <td class="text-monospace">
            <a v-if="block.status === 1 || block.status === 3" v-bind:href="'/block/' + block.block_root_formatted">0x${ block.block_root_formatted.substr(0, 6) }...</a>
            <a v-if="block.status === 0 || block.status === 2">N/A</a>
          </td> -->
          <td>${ block.attestations }</td>
          <!-- <td>${ block.deposits }</td>
          <td>${ block.proposerslashings } / ${ block.attesterslashings }</td>
          <td>${ block.exits }</td> -->
        </tr>
        </tbody>
        <tbody v-else>
          <tr style="height: 430px;">
            <td></td>
            <td style="vertical-align: middle;" colspan="4">
              <div  class="img-fluid mx-auto p-3 d-flex align-items-center" style="max-height: 400px; width: auto; overflow: hidden;">
                {{ template "timeline_svg"}}
              </div>
>>>>>>> 7a131cfb
            </td>
            <td v-else v-html="block.status_formatted"></td>
            <td>${ block.ts | fromNow }</td>
            <td v-if="block.slot !== 0" v-html="block.proposer_formatted"></td>
            <td v-else>N/A</td>
            <!-- <td class="text-monospace">
              <a v-if="block.status === 1 || block.status === 3" v-bind:href="'/block/' + block.block_root_formatted">0x${ block.block_root_formatted.substr(0, 6) }...</a>
              <a v-if="block.status === 0 || block.status === 2">N/A</a>
            </td> -->
            <td>${ block.attestations }</td>
            <!-- <td>${ block.deposits }</td>
            <td>${ block.proposerslashings } / ${ block.attesterslashings }</td>
            <td>${ block.exits }</td> -->
          </tr>
          </tbody>
          <tbody v-else>
            <tr style="height: 430px;">
              <td></td>
              <td style="vertical-align: middle;" colspan="4">
                <div  class="img-fluid mx-auto p-3 d-flex align-items-center" style="max-height: 400px; width: auto; overflow: hidden;">
                  {{ template "timeline_svg"}}
                </div>
              </td>
              <td></td>
            </tr>
          </tbody>
        </table>
        <small style="position: absolute; right: 0;" class="float-right pt-md-0 pt-2 m-2"> Next update in ${updateIn}s</small>
      </div>
    </div>
  </div>
{{end}}<|MERGE_RESOLUTION|>--- conflicted
+++ resolved
@@ -1,36 +1,3 @@
-<<<<<<< HEAD
-{{define "recentBlocks"}}
-  <div class="card">
-    <div class="card-header">
-      <h3 class="card-title d-flex justify-content-between align-items-center" style="margin: .5rem 0;">
-        <span><i class="fa fa-cubes"></i> Most recent blocks</span>
-        <a class="btn btn-primary btn-sm float-right text-white" href="/blocks">View more</a>
-      </h3>
-    </div>
-    <div class="card-body p-0">
-      <div class="table-responsive">
-        <table class="table">
-          <thead>
-          <tr>
-            <th>Epoch</th>
-            <th>Slot</th>
-            <th>Status</th>
-            <th>Time</th>
-            <th>Proposer</th>
-            <!-- <th>Root Hash</th> -->
-            <th data-toggle="tooltip" title="Attestations">Att</th>
-            <!-- <th>Deposits</th>
-            <th>Slashings <span data-toggle="tooltip" data-placement="top" title="Proposers">P</span> / <span data-toggle="tooltip" data-placement="top" title="Attesters">A</span></th>
-            <th>Exits</th> -->
-          </tr>
-          </thead>
-          <tbody v-if="page && page.blocks && page.blocks.length">
-          <tr v-for="block in page.blocks">
-            <td><a v-bind:href="'/epoch/' + block.epoch">${ addCommas(block.epoch) }</a></td>
-            <td><a v-bind:href="'/block/' + block.slot">${ addCommas(block.slot) }</a></td>
-            <td v-if="block.slot === 0">
-              <span style="background: rgba(179, 159, 70, 0.8);" class="badge text-dark">Genesis</span>
-=======
 {{ define "recentBlocks" }}
 <div class="card">
   <div class="card-header">
@@ -84,7 +51,6 @@
               <div  class="img-fluid mx-auto p-3 d-flex align-items-center" style="max-height: 400px; width: auto; overflow: hidden;">
                 {{ template "timeline_svg"}}
               </div>
->>>>>>> 7a131cfb
             </td>
             <td v-else v-html="block.status_formatted"></td>
             <td>${ block.ts | fromNow }</td>
