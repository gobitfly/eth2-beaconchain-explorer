--- conflicted
+++ resolved
@@ -215,13 +215,8 @@
               <div class="row border-bottom p-3 mx-0">
                 <div class="col-md-3">Value:</div>
                 <div class="col-md-9">
-<<<<<<< HEAD
-                  {{ formatBytesAmount .Value "Ether" 8 }}
-                  <span id="valuePriceButton" class="badge badge-pill align-middle bg-dark text-white" data-html="true" data-toggle="tooltip" data-placement="bottom" data-original-title="Current Value" {{ if .HistoricEtherPrice }}onclick="togglePriceContent('{{ .CurrentEtherPrice }}','{{ .HistoricEtherPrice }}')"{{ end }}>
-=======
                   {{ formatBytesAmount .Value config.Frontend.ElCurrencySymbol 8 }}
                   <span id="valuePriceButton" class="btn btn-secondary text-white" data-html="true" data-toggle="tooltip" data-placement="bottom" data-original-title="Current Value" {{ if .HistoricEtherPrice }}onclick="togglePriceContent('{{ .CurrentEtherPrice }}','{{ .HistoricEtherPrice }}')"{{ end }}>
->>>>>>> 27dc8642
                     {{ .CurrentEtherPrice }}
                   </span>
                 </div>
