--- conflicted
+++ resolved
@@ -155,15 +155,9 @@
                         <div class="col-md-3">Finalized:</div>
                         <div class="col-md-9">
                             {{if .Finalized}}
-<<<<<<< HEAD
-                                <span class="badge badge-pill bg-success text-white font-weight-normal">Yes</span>
-                            {{else}}
-                                <span class="badge badge-pill bg-warning font-weight-normal" style="color: #000;">No</span>
-=======
                                 <span class="badge badge-pill bg-success text-white" style="font-size: 12px; font-weight: 500;">Yes</span>
                             {{else}}
                                 <span class="badge badge-pill bg-warning text-white" style="font-size: 12px; font-weight: 500;">No</span>
->>>>>>> 7a131cfb
                             {{end}}
                         </div>
                     </div>
