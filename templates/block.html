{{ define "js"}}
<script>
	window.addEventListener('popstate', function (event) {
		event.preventDefault();
		history.back();
	})
</script>
<script type="text/javascript">
	function viewGraffitiAs(type) {
		var graffitiHex = $("[aria-graffiti]").attr("aria-graffiti");

		if (!graffitiHex) {
			return
		}

		if (type === "hex") {
			$("#graffiti").text("0x" + graffitiHex)
		} else {
			try {
				var r = decodeURIComponent(graffitiHex.replace(/\s+/g, '').replace(/[0-9a-f]{2}/g, '%$&'));
				$("#graffiti").text(r)
			} catch (e) {
				$("#graffiti").text(hex2a(graffitiHex.replace("0x", "")))
			}
		}
	}

	function hex2a(hexx) {
		var hex = hexx.toString();//force conversion
		var str = '';
		for (var i = 0; i < hex.length; i += 2)
			str += String.fromCharCode(parseInt(hex.substr(i, 2), 16));
		return str;
	}

	viewGraffitiAs('utf-8')
</script>
{{end}}

{{ define "css"}}
{{end}}

{{ define "content"}}
<div class="container mt-2">
	<div class="d-md-flex py-2 justify-content-md-between">
		<h1 class="h4 mb-1 mb-md-0">
			{{if not (eq .PreviousSlot .Slot)}}
			<a href="/block/{{.PreviousSlot}}"><i class="fa fa-chevron-left"></i></a>
			{{end}}
			<span class="ml-1 mr-1"><i class="fas fa-cube mr-2"></i>Block at Slot {{.Slot}}</span>
			{{if gt .NextSlot 0}}
			<a href="/block/{{.NextSlot}}"><i class="fa fa-chevron-right"></i></a>
			{{end}}
		</h1>
		<nav aria-label="breadcrumb">
			<ol class="breadcrumb font-size-1 mb-0" style="padding:0; background-color:transparent;">
				<li class="breadcrumb-item"><a href="/" title="Home">Home</a></li>
				<li class="breadcrumb-item"><a href="/blocks" title="Blocks">Blocks</a></li>
				<li class="breadcrumb-item active" aria-current="page">Block details</li>
			</ol>
		</nav>
	</div>
	<ul style="margin-bottom: -1px;" class="nav nav-tabs justify-content-start" id="tab" role="tablist">
		<li class="nav-item">
			<a class="nav-link active" id="overview-tab" data-toggle="tab" href="#overview" role="tab" aria-controls="overview" aria-selected="true">Overview</a>
		</li>
		<li class="nav-item">
			<a class="nav-link" id="votes-tab" data-toggle="tab" href="#votes" role="tab" aria-controls="votes" aria-selected="false">Votes <span class="badge bg-secondary text-white">{{.VotesCount}}</span></a>
		</li>
		<li class="nav-item">
			<a class="nav-link" id="attestations-tab" data-toggle="tab" href="#attestations" role="tab" aria-controls="attestations" aria-selected="false">Attestations <span class="badge bg-secondary text-white">{{.AttestationsCount}}</span></a>
		</li>
		{{if gt .DepositsCount 0}}
		<li class="nav-item">
			<a class="nav-link" id="deposits-tab" data-toggle="tab" href="#deposits" role="tab" aria-controls="deposits" aria-selected="false">Deposits <span class="badge bg-secondary text-white">{{.DepositsCount}}</span></a>
		</li>
		{{end}}
		{{if gt .VoluntaryExitscount 0}}
		<li class="nav-item">
			<a class="nav-link" id="voluntary-exits-tab" data-toggle="tab" href="#voluntary-exits" role="tab" aria-controls="voluntary-exits" aria-selected="false">Voluntary Exits <span class="badge bg-secondary text-white">{{.VoluntaryExitscount}}</span></a>
		</li>
		{{end}}
		{{if gt .AttesterSlashingsCount 0}}
		<li class="nav-item">
			<a class="nav-link" id="attester-slashings-tab" data-toggle="tab" href="#attester-slashings" role="tab" aria-controls="attester-slashings" aria-selected="false">Attester Slashings <span class="badge bg-secondary text-white">{{.AttesterSlashingsCount}}</span></a>
		</li>
		{{end}}
		{{if gt .ProposerSlashingsCount 0}}
		<li class="nav-item">
			<a class="nav-link" id="proposer-slashings-tab" data-toggle="tab" href="#proposer-slashings" role="tab" aria-controls="proposer-slashings" aria-selected="false">Proposer Slashings <span class="badge bg-secondary text-white">{{.ProposerSlashingsCount}}</span></a>
		</li>
		{{end}}
	</ul>
	<style>
		.block-card {
			border-top-left-radius: 0;
			border-top-right-radius: 0;
		}
	</style>
	<div class="tab-content" id="tabContent">
		<div class="tab-pane fade show active" id="overview" role="tabpanel" aria-labelledby="overview-tab">
			<div class="card block-card">
				<div style="margin-bottom: -.25rem;" class="card-body px-0 py-1">
					<div class="row border-bottom p-3 mx-0">
						<div class="col-md-2"><span data-toggle="tooltip" data-placement="top" title="Represents the number of 32 slots">Epoch:</span></div>
						<div class="col-md-10"><a href="/epoch/{{.Epoch}}">{{.Epoch}}</a></div>
					</div>
					<div class="row border-bottom p-3 mx-0">
						<div class="col-md-2"><span data-toggle="tooltip" data-placement="top" title="A slot is a chance for a block to be added to the Beacon Chain and shards">Slot:</span></div>
						<div class="col-md-10"><b>{{.Slot}}</b></div>
					</div>
					<div class="row border-bottom p-3 mx-0">
<<<<<<< HEAD
						<div class="col-md-2"><span data-toggle="tooltip" data-placement="top" title="Represents the current state of the block">Status:</span></div>
						<div class="col-md-10">{{formatBlockStatus .Status}}</div>
=======
						<div class="col-md-2">Status:</div>
						<div class="col-md-10">
							{{ if ne .Slot 0 }}
								{{formatBlockStatus .Status}}
							{{ else }}
								<span class="badge text-dark" style="background: rgba(179, 159, 70, 0.8) none repeat scroll 0% 0%;">Genesis</span>
							{{ end }}
						</div>
>>>>>>> cd153b7d
					</div>
					<div class="row border-bottom p-3 mx-0">
						<div class="col-md-2">Time:</div>
						<div class="col-md-10"><span aria-ethereum-date="{{.Ts.Unix}}">{{.Ts}}</span> (<span aria-ethereum-date="{{.Ts.Unix}}" aria-ethereum-date-format="FROMNOW"></span>)
						</div>
					</div>
					{{ if ne .Slot 0 }}
					<div class="row border-bottom p-3 mx-0">
						<div class="col-md-2"><span data-toggle="tooltip" data-placement="top" title="A chosen validator by the beacon chain to propose the next block">Proposer:</span></div>
						<div class="col-md-10">{{formatValidatorWithName .Proposer .ProposerName}}</div>
					</div>
					{{ end }}
					{{ if (or (eq .Status 1) (eq .Status 3)) }}
					<div class="row border-bottom p-3 mx-0">
						<div class="col-md-2"><span data-toggle="tooltip" data-placement="top" title="The hash-tree-root of the BeaconBlock">Block Root:</span></div>
						<div class="col-md-10 text-monospace text-break">0x{{printf "%x" .BlockRoot}}</div>
					</div>
					{{ if ne .Slot 0 }}
					<div class="row border-bottom p-3 mx-0">
						<div class="col-md-2"><span data-toggle="tooltip" data-placement="top" title="The hash pointing to the previous block">Parent Root:</span></div>
						<div class="col-md-10 text-monospace text-break"><a href="/block/{{printf "%x" .ParentRoot}}">0x{{printf "%x" .ParentRoot}}</a>
						</div>
					</div>
					{{ end }}
					<div class="row border-bottom p-3 mx-0">
						<div class="col-md-2"><span data-toggle="tooltip" data-placement="top" title="The hash-tree-root of the BeaconState">State Root:</span></div>
						<div class="col-md-10 text-monospace text-break">0x{{printf "%x" .StateRoot}}</div>
					</div>
					{{ if ne .Slot 0 }}
					<div class="row border-bottom p-3 mx-0">
						<div class="col-md-2"><span data-toggle="tooltip" data-placement="top" title="The BLS signature obtained by using the BeaconState, BeaconBlock and private key">Signature:</span></div>
						<div class="col-md-10 text-monospace text-break">0x{{printf "%x" .Signature}}</div>
					</div>
					<div class="row border-bottom p-3 mx-0">
						<div class="col-md-2"><span data-toggle="tooltip" data-placement="top" title="Signature verifying the proposer">Randao Reveal:</span></div>
						<div class="col-md-10 text-monospace text-break">0x{{printf "%x" .RandaoReveal}}</div>
					</div>
					<div class="row border-bottom p-3 mx-0">
						<div class="col-md-2"><span data-toggle="tooltip" data-placement="top" title="32 byte long message included by the block proposer">Graffiti:</span></div>
						<div class="col-md-8 text-monospace text-break" id="graffiti" aria-graffiti="{{printf "%x" .Graffiti}}">0x{{printf "%x" .Graffiti}}</div>
						<div class="col-md-2">
							<div class="btn-group btn-group-toggle" data-toggle="buttons">
								<label class="btn btn-light text-dark active btn-sm" onclick="viewGraffitiAs('hex')">
									<input type="radio" name="options" id="optionHex"> Hex
								</label>
								<label class="btn btn-light text-dark btn-sm" onclick="viewGraffitiAs('utf-8')">
									<input type="radio" name="options" id="optionUTF8" checked> UTF-8
								</label>
							</div>
						</div>
					</div>
					<div class="row border-bottom p-3 mx-0">
						<div class="col-md-2"><span data-toggle="tooltip" data-placement="top" title="Received Eth1 Block headers and Deposit data">Eth 1 Data:</span></div>
						<div class="col-md-10">
							<div class="row p-1">
								<div class="col-md-2"><span data-toggle="tooltip" data-placement="top" title="The Hash of the received Eth1 Block">Block Hash:</span></div>
								<div class="col-md-10 text-monospace text-break">
									{{if .Mainnet}}
										<a href="https://etherchain.org/block/0x{{printf "%x" .Eth1dataBlockhash}}">0x{{printf "%x" .Eth1dataBlockhash}}</a>
									{{else}}
										<a href="https://goerli.etherscan.io/block/0x{{printf "%x" .Eth1dataBlockhash}}">0x{{printf "%x" .Eth1dataBlockhash}}</a>
									{{end}}
								</div>
							</div>
							<div class="row p-1">
								<div class="col-md-2"><span data-toggle="tooltip" data-placement="top" title="Amount of validator deposits to the deposit contract in this block">Deposit Count:</span></div>
								<div class="col-md-10 text-monospace text-break">{{.Eth1dataDepositcount}}</div>
							</div>
							<div class="row p-1">
								<div class="col-md-2"><span data-toggle="tooltip" data-placement="top" title="The root of the merkle tree of deposits">Deposit Root:</span></div>
								<div class="col-md-10 text-monospace text-break">
									0x{{printf "%x" .Eth1dataDepositroot}}</div>
							</div>
						</div>
					</div>
					<div class="row border-bottom p-3 mx-0">
						<div class="col-md-2"><span data-toggle="tooltip" data-placement="top" title="Amount of attestations included in this block by the block proposer">Attestations:</span></div>
						<div class="col-md-10"><b>{{.AttestationsCount}}</b></div>
					</div>
					<div class="row border-bottom p-3 mx-0">
<<<<<<< HEAD
						<div class="col-md-2"><span data-toggle="tooltip" data-placement="top" title="Amount of validator deposits which have been included in this block by the block proposer">Deposits:</span></div>
						<div class="col-md-10"><b>{{.DepositsCount}}</b></div>
					</div>
					<div class="row border-bottom p-3 mx-0">
						<div class="col-md-2"><span data-toggle="tooltip" data-placement="top" title="Amount of voluntary Exits which have been included in this block by the block proposer">Voluntary Exits:</span></div>
=======
						<div class="col-md-2">Voluntary Exits:</div>
>>>>>>> cd153b7d
						<div class="col-md-10"><b>{{.VoluntaryExitscount}}</b></div>
					</div>
					<div class="row p-3 mx-0">
						<div class="col-md-2"><span data-toggle="tooltip" data-placement="top" title="Amount of slashings which have been included in this block by the block proposer">Slashings:</span></div>
						<div class="col-md-10"><b>{{.AttesterSlashingsCount}}</b> attester &
							<b>{{.ProposerSlashingsCount}}</b> proposer slashings
						</div>
					</div>
					{{ end }}
					<div class="row border-bottom p-3 mx-0">
						<div class="col-md-2">Deposits:</div>
						<div class="col-md-10"><b>{{.DepositsCount}}</b></div>
					</div>
					{{ end }}
				</div>
			</div>
		</div>
		<div class="tab-pane fade" id="votes" role="tabpanel" aria-labelledby="votes-tab">
			<div class="card block-card">
				<div style="margin-bottom: -.25rem;" class="card-body px-0 py-1">
					<div class="row p-1">
						<div class="col-md-12 text-center"><b>{{.VotesCount}} validator{{if ne .VotesCount 1}}s{{end}}
								voted for
								this block:</b></div>
					</div>
					<div class="table-responsive">
						<table class="table table-sm table-bordered text-center">
							{{range $i, $vote := .Votes}}
							{{if mod $i 10 }}
							<tr>
								{{end}}
								<td style="border-bottom: 1px solid var(--border-color);" class="p-1" data-toggle="tooltip" data-placement="top" title="Voted on by validator {{$vote.Validator}} of committee {{$vote.CommitteeIndex}} included in block {{$vote.IncludedIn}}">
									{{formatValidator $vote.Validator}}
								</td>
								{{if or (mod (add $i 1) 10) (eq $i (sub (len $.Votes) 1))}}
							</tr>
							{{end}}
							{{end}}
						</table>
					</div>
				</div>
			</div>
		</div>
		<div class="tab-pane fade" id="attestations" role="tabpanel" aria-labelledby="attestations-tab">
			<div class="card block-card">
				<div style="margin-bottom: -.25rem;" class="card-body px-0 py-1">
					<div class="row p-1 mx-0">
						<h3 class="h5 col-md-12 text-center"><b>Showing {{ .AttestationsCount }} Attestations </b></h3>
					</div>
				</div>
			</div>
			{{range $i, $attestation := .Attestations}}
			<div class="card my-2">
				<div class="card-body px-0 py-1">
					<div class="row border-bottom p-1 mx-0">
						<div class="col-md-12 text-center"><b>Attestation {{$i}}</b></div>
					</div>
					<div class="row border-bottom p-1 mx-0">
						<div class="col-md-2"><span data-toggle="tooltip" data-placement="top" title="Slot number to which the validator is attesting">Slot:</span></div>
						<div class="col-md-10"><a href="/block/{{$attestation.Slot}}">{{$attestation.Slot}}</a>
						</div>
					</div>
					<div class="row border-bottom p-1 mx-0">
						<div class="col-md-2"><span data-toggle="tooltip" data-placement="top" title="An identifier for a specific committee during a slot">Committee Index:</span></div>
						<div class="col-md-10">{{$attestation.CommitteeIndex}}</div>
					</div>
					<div class="row border-bottom p-1 mx-0">
						<div class="col-md-2"><span data-toggle="tooltip" data-placement="top" title="Represents the aggregated attestation of all participating validators in this attestation">Aggregation Bits:</span></div>
						<div class="col-md-10">{{printf "%8b" $attestation.AggregationBits}}</div>
					</div>
					<div class="row border-bottom p-1 mx-0">
						<div class="col-md-2"><span data-toggle="tooltip" data-placement="top" title="Validators who have submitted their attestation and have been included by the block proposer">Validators:</span></div>
						<div class="col-md-10">
							{{range $validator := $attestation.Validators}}
							{{formatValidatorInt64 $validator}}
							{{end}}
						</div>
					</div>
					<div class="row border-bottom p-1 mx-0">
						<div class="col-md-2"><span data-toggle="tooltip" data-placement="top" title="Points to the block to which validators are attesting">Beacon Block Root:</span></div>
						<div class="col-md-10 text-monospace text-break"><a href="/block/{{printf "%x" $attestation.BeaconBlockRoot}}">0x{{printf "%x" $attestation.BeaconBlockRoot}}</a>
						</div>
					</div>
					<div class="row border-bottom p-1 mx-0">
						<div class="col-md-2"><span data-toggle="tooltip" data-placement="top" title="Points to the latest justified epoch">Source:</span></div>
						<div class="col-md-10">Epoch <a href="/epoch/{{$attestation.SourceEpoch}}">{{$attestation.SourceEpoch}}</a>
							(<span class="text-monospace text-break"><a href="{{printf "%x" $attestation.SourceRoot}}">0x{{printf "%x" $attestation.SourceRoot}}</a>)</span>
						</div>
					</div>
					<div class="row border-bottom p-1 mx-0">
						<div class="col-md-2"><span data-toggle="tooltip" data-placement="top" title="Points to the latest epoch boundary">Target:</span></div>
						<div class="col-md-10">Epoch <a href="/epoch/{{$attestation.TargetEpoch}}">{{$attestation.TargetEpoch}}</a>
							(<span class="text-monospace text-break"><a href="{{printf "%x" $attestation.TargetRoot}}">0x{{printf "%x" $attestation.TargetRoot}}</a>)</span>
						</div>
					</div>
					<div class="row p-1 mx-0">
						<div class="col-md-2">Signature:</div>
						<div class="col-md-10 text-monospace text-break">
							0x{{printf "%x" $attestation.Signature}}</div>
					</div>
				</div>
			</div>
			{{end}}
		</div>
		{{if gt .DepositsCount 0}}
		<div class="tab-pane fade" id="deposits" role="tabpanel" aria-labelledby="deposits-tab">
			<div class="card block-card">
				<div style="margin-bottom: -.25rem;" class="card-body px-0 py-1">
					{{range $i, $deposit := .Deposits}}
					<div class="row border-bottom p-1 mx-0">
						<div class="col-md-12 text-center"><b>Deposit {{$i}}</b></div>
					</div>
					<div class="row border-bottom p-1 mx-0">
						<div class="col-md-2">Amount:</div>
						<div class="col-md-10">{{$deposit.Amount | formatBalance}}</div>
					</div>
					<div class="row border-bottom p-1 mx-0">
						<div class="col-md-2">Public Key:</div>
						<div class="col-md-10 text-monospace text-break">0x{{printf "%x" $deposit.PublicKey}}</div>
					</div>
					<div class="row border-bottom p-1 mx-0">
						<div class="col-md-2">Withdrawal Credentials:</div>
						<div class="col-md-10 text-monospace text-break">
							0x{{printf "%x" $deposit.WithdrawalCredentials}}</div>
					</div>
					<div class="row border-bottom p-1 mx-0">
						<div class="col-md-2">Signature:</div>
						<div class="col-md-10 text-monospace text-break">0x{{printf "%x" $deposit.Signature}}</div>
					</div>
					<div class="row border-bottom mx-0">
					</div>
					{{end}}
				</div>
			</div>
		</div>
		{{end}}
		{{if gt .VoluntaryExitscount 0}}
		<div class="tab-pane fade" id="voluntary-exits" role="tabpanel" aria-labelledby="voluntary-exits-tab">
			<div class="card block-card">
				<div style="margin-bottom: -.25rem;" class="card-body px-0 py-1">
					{{range $i, $exit := .VoluntaryExits}}
					<div class="row border-bottom p-1 mx-0">
						<div class="col-md-12 text-center"><b>Exit {{$i}}</b></div>
					</div>
					<div class="row border-bottom p-1 mx-0">
						<div class="col-md-2">Validator:</div>
						<div class="col-md-10">{{formatValidator $exit.ValidatorIndex}}</div>
					</div>
					<div class="row p-1 mx-0">
						<div class="col-md-2">Signature:</div>
						<div class="col-md-10 text-monospace text-break">0x{{printf "%x" $exit.Signature}}</div>
					</div>
					{{end}}
				</div>
			</div>
		</div>
		{{end}}
		{{if gt .AttesterSlashingsCount 0}}
		<!-- Nav tabs -->
		<div class="tab-pane fade" id="attester-slashings" role="tabpanel" aria-labelledby="attester-slashings-tab">
			<div class="card block-card">
				<div style="margin-bottom: -.25rem;" class="card-body px-0 py-1">
					<div class="row p-1 mx-0">
						<h3 class="h5 col-md-12 text-center"><b>Showing {{.AttesterSlashingsCount}} Attester Slashing(s) </b></h3>
					</div>
				</div>
			</div>
			{{range $i, $attestationSlashing := .AttesterSlashings}}
			<div class="card block-card my-2">
				<div style="margin-bottom: -.25rem;" class="card-body px-0 py-1">
					<div class="row border-bottom p-1 mx-0">
						<div class="col-md-2">Slashed Validator(s):</div>
						<div class="col-md-10">
							{{range $validator := $attestationSlashing.SlashedValidators}}
							{{formatSlashedValidatorInt64 $validator}}
							{{end}}
						</div>
					</div>
					<div class="row border-bottom p-1 mx-0">
						<div class="col-md-12 text-center">Attestation 1</div>
					</div>
					<div class="row border-bottom p-1 mx-0">
						<div class="col-md-2">Slot:</div>
						<div class="col-md-10"><a href="/block/{{$attestationSlashing.Attestation1Slot}}">{{$attestationSlashing.Attestation1Slot}}</a></div>
					</div>
					<div class="row border-bottom p-1 mx-0">
						<div class="col-md-2">Committee Index:</div>
						<div class="col-md-10">{{$attestationSlashing.Attestation1Index}}</div>
					</div>
					<div class="row border-bottom p-1 mx-0">
						<div class="col-md-2">Beacon BlockRoot:</div>
						<div class="col-md-10">0x{{printf "%x" $attestationSlashing.Attestation1BeaconBlockRoot}}</div>
					</div>
					<div class="row border-bottom p-1 mx-0">
						<div class="col-md-2">Signature:</div>
						<div class="col-md-10">0x{{printf "%x" $attestationSlashing.Attestation1Signature}}</div>
					</div>
					<div class="row border-bottom p-1 mx-0">
						<div class="col-md-2">Source Epoch:</div>
						<div class="col-md-10"><a href="/epoch/{{$attestationSlashing.Attestation1SourceEpoch}}">{{$attestationSlashing.Attestation1SourceEpoch}}</a></div>
					</div>
					<div class="row border-bottom p-1 mx-0">
						<div class="col-md-2">Target Epoch:</div>
						<div class="col-md-10"><a href="/epoch/{{$attestationSlashing.Attestation1TargetEpoch}}">{{$attestationSlashing.Attestation1TargetEpoch}}</a></div>
					</div>
					<div class="row border-bottom p-1 mx-0">
						<div class="col-md-2">Attesting Validators:</div>
						<div class="col-md-10">
							{{range $validator := $attestationSlashing.Attestation1Indices}}
							{{formatValidatorInt64 $validator}}
							{{end}}
						</div>
					</div>
					<div class="row border-bottom p-1 mx-0">
						<div class="col-md-12 text-center">Attestation 2</div>
					</div>
					<div class="row border-bottom p-1 mx-0">
						<div class="col-md-2">Slot:</div>
						<div class="col-md-10"><a href="/block/{{$attestationSlashing.Attestation2Slot}}">{{$attestationSlashing.Attestation2Slot}}</a></div>
					</div>
					<div class="row border-bottom p-1 mx-0">
						<div class="col-md-2">Committee Index:</div>
						<div class="col-md-10">{{$attestationSlashing.Attestation2Index}}</div>
					</div>
					<div class="row border-bottom p-1 mx-0">
						<div class="col-md-2">Beacon BlockRoot:</div>
						<div class="col-md-10">0x{{printf "%x" $attestationSlashing.Attestation2BeaconBlockRoot}}</div>
					</div>
					<div class="row border-bottom p-1 mx-0">
						<div class="col-md-2">Signature:</div>
						<div class="col-md-10">0x{{printf "%x" $attestationSlashing.Attestation2Signature}}</div>
					</div>
					<div class="row border-bottom p-1 mx-0">
						<div class="col-md-2">Source Epoch:</div>
						<div class="col-md-10"><a href="/epoch/{{$attestationSlashing.Attestation2SourceEpoch}}">{{$attestationSlashing.Attestation2SourceEpoch}}</a></div>
					</div>
					<div class="row border-bottom p-1 mx-0">
						<div class="col-md-2">Target Epoch:</div>
						<div class="col-md-10"><a href="/epoch/{{$attestationSlashing.Attestation2TargetEpoch}}">{{$attestationSlashing.Attestation2TargetEpoch}}</a></div>
					</div>
					<div class="row border-bottom p-1 mx-0">
						<div class="col-md-2">Attesting Validators:</div>
						<div class="col-md-10">
							{{range $validator := $attestationSlashing.Attestation2Indices}}
							{{formatValidatorInt64 $validator}}
							{{end}}
						</div>
					</div>
				</div>
			</div>
			{{end}}
		</div>
		{{end}}
		{{if gt .ProposerSlashingsCount 0}}
		<div class="tab-pane fade" id="proposer-slashings" role="tabpanel" aria-labelledby="proposer-slashings-tab">
			<div class="card block-card">
				<div style="margin-bottom: -.25rem;" class="card-body px-0 py-1">
					<div class="row p-1 mx-0">
						<h3 class="h5 col-md-12 text-center"><b>Showing {{.ProposerSlashingsCount}} Proposer Slashing(s) </b></h3>
					</div>
				</div>
			</div>
			{{range $i, $proposerSlashing := .ProposerSlashings}}
			<div class="card block-card my-2">
				<div class="card-body px-0 py-1 ">
					<!-- #TODO:stefan please make this pretty -->
					<div class="row border-bottom p-1 mx-0">
						<div class="col-md-12 text-center"><b>Slashing {{$i}}</b></div>
					</div>
					<div class="row border-bottom p-1 mx-0">
						<div class="col-md-2">Slashed Validator:</div>
						<div class="col-md-10">{{formatSlashedValidator $proposerSlashing.ProposerIndex}}</div>
					</div>
					<div class="row border-bottom p-1 mx-0">
						<div class="col-md-2">Header 1 Slot:</div>
						<div class="col-md-10">{{$proposerSlashing.Header1Slot}}</div>
					</div>
					<div class="row border-bottom p-1 mx-0">
						<div class="col-md-2">Header 1 Parent Root:</div>
						<div class="col-md-10 text-monospace text-break">
							0x{{printf "%x" $proposerSlashing.Header1ParentRoot}}</div>
					</div>
					<div class="row border-bottom p-1 mx-0">
						<div class="col-md-2">Header 1 State Root:</div>
						<div class="col-md-10 text-monospace text-break">
							0x{{printf "%x" $proposerSlashing.Header1StateRoot}}</div>
					</div>
					<div class="row border-bottom p-1 mx-0">
						<div class="col-md-2">Header 1 Body Root:</div>
						<div class="col-md-10 text-monospace text-break">
							0x{{printf "%x" $proposerSlashing.Header1BodyRoot}}
						</div>
					</div>
					<div class="row border-bottom p-1 mx-0">
						<div class="col-md-2">Header 1 Signature:</div>
						<div class="col-md-10 text-monospace text-break">
							0x{{printf "%x" $proposerSlashing.Header1Signature}}</div>
					</div>
					<div class="row border-bottom p-1 mx-0">
						<div class="col-md-2">Header 2 Slot:</div>
						<div class="col-md-10">{{$proposerSlashing.Header2Slot}}</div>
					</div>
					<div class="row border-bottom p-1 mx-0">
						<div class="col-md-2">Header 2 Parent Root:</div>
						<div class="col-md-10 text-monospace text-break">
							0x{{printf "%x" $proposerSlashing.Header2ParentRoot}}</div>
					</div>
					<div class="row border-bottom p-1 mx-0">
						<div class="col-md-2">Header 2 State Root:</div>
						<div class="col-md-10 text-monospace text-break">
							0x{{printf "%x" $proposerSlashing.Header2StateRoot}}</div>
					</div>
					<div class="row border-bottom p-1 mx-0">
						<div class="col-md-2">Header 2 Body Root:</div>
						<div class="col-md-10 text-monospace text-break">
							0x{{printf "%x" $proposerSlashing.Header2BodyRoot}}
						</div>
					</div>
					<div class="row p-1 pb-0 mx-0">
						<div class="col-md-2">Header 2 Signature:</div>
						<div class="col-md-10 text-monospace text-break">
							0x{{printf "%x" $proposerSlashing.Header2Signature}}</div>
					</div>
				</div>
			</div>
			{{end}}
		</div>
		{{end}}
		{{end}}
	</div>
</div><|MERGE_RESOLUTION|>--- conflicted
+++ resolved
@@ -110,11 +110,7 @@
 						<div class="col-md-10"><b>{{.Slot}}</b></div>
 					</div>
 					<div class="row border-bottom p-3 mx-0">
-<<<<<<< HEAD
 						<div class="col-md-2"><span data-toggle="tooltip" data-placement="top" title="Represents the current state of the block">Status:</span></div>
-						<div class="col-md-10">{{formatBlockStatus .Status}}</div>
-=======
-						<div class="col-md-2">Status:</div>
 						<div class="col-md-10">
 							{{ if ne .Slot 0 }}
 								{{formatBlockStatus .Status}}
@@ -122,7 +118,6 @@
 								<span class="badge text-dark" style="background: rgba(179, 159, 70, 0.8) none repeat scroll 0% 0%;">Genesis</span>
 							{{ end }}
 						</div>
->>>>>>> cd153b7d
 					</div>
 					<div class="row border-bottom p-3 mx-0">
 						<div class="col-md-2">Time:</div>
@@ -203,15 +198,7 @@
 						<div class="col-md-10"><b>{{.AttestationsCount}}</b></div>
 					</div>
 					<div class="row border-bottom p-3 mx-0">
-<<<<<<< HEAD
-						<div class="col-md-2"><span data-toggle="tooltip" data-placement="top" title="Amount of validator deposits which have been included in this block by the block proposer">Deposits:</span></div>
-						<div class="col-md-10"><b>{{.DepositsCount}}</b></div>
-					</div>
-					<div class="row border-bottom p-3 mx-0">
-						<div class="col-md-2"><span data-toggle="tooltip" data-placement="top" title="Amount of voluntary Exits which have been included in this block by the block proposer">Voluntary Exits:</span></div>
-=======
-						<div class="col-md-2">Voluntary Exits:</div>
->>>>>>> cd153b7d
+            <div class="col-md-2"><span data-toggle="tooltip" data-placement="top" title="Amount of voluntary Exits which have been included in this block by the block proposer">Voluntary Exits:</span></div>
 						<div class="col-md-10"><b>{{.VoluntaryExitscount}}</b></div>
 					</div>
 					<div class="row p-3 mx-0">
@@ -222,7 +209,7 @@
 					</div>
 					{{ end }}
 					<div class="row border-bottom p-3 mx-0">
-						<div class="col-md-2">Deposits:</div>
+						<div class="col-md-2"><span data-toggle="tooltip" data-placement="top" title="Amount of validator deposits which have been included in this block by the block proposer">Deposits:</span></div>
 						<div class="col-md-10"><b>{{.DepositsCount}}</b></div>
 					</div>
 					{{ end }}
