package services

import (
	"eth2-exporter/db"
	"eth2-exporter/types"
	"eth2-exporter/utils"
	"fmt"
	"html/template"
	"sync"
	"sync/atomic"
	"time"

	"github.com/sirupsen/logrus"
)

var latestEpoch uint64
<<<<<<< HEAD
var latestSlot uint64
=======
var latestProposedSlot uint64
>>>>>>> e6330fc9
var indexPageData atomic.Value
var chartsPageData atomic.Value
var ready = sync.WaitGroup{}

var logger = logrus.New().WithField("module", "services")

// Init will initialize the services
func Init() {
	ready.Add(3)
	go epochUpdater()
<<<<<<< HEAD
	go slotUpdater()
=======
	go latestProposedSlotUpdater()
>>>>>>> e6330fc9
	go indexPageDataUpdater()
	ready.Wait()

	go chartsPageDataUpdater()
}

func epochUpdater() {
	firstRun := true

	for true {
		var epoch uint64
		err := db.DB.Get(&epoch, "SELECT COALESCE(MAX(epoch), 0) FROM epochs")

		if err != nil {
			logger.Errorf("error retrieving latest epoch from the database: %w", err)
		} else {
			atomic.StoreUint64(&latestEpoch, epoch)
			if firstRun {
				ready.Done()
				firstRun = false
			}
		}
		time.Sleep(time.Second)
	}
}

<<<<<<< HEAD
func slotUpdater() {
	firstRun := true

	for true {
		var slot uint64
		err := db.DB.Get(&slot, "SELECT COALESCE(MAX(slot), 0) FROM blocks")

		if err != nil {
			logger.Errorf("error retrieving latest slot from the database: %w", err)
		} else {
			atomic.StoreUint64(&latestSlot, slot)
=======
func latestProposedSlotUpdater() {
	firstRun := true

	for true {
		var epoch uint64
		err := db.DB.Get(&epoch, "SELECT COALESCE(MAX(slot), 0) FROM blocks WHERE status = '1'")

		if err != nil {
			logger.Errorf("error retrieving latest proposed slot from the database: %w", err)
		} else {
			atomic.StoreUint64(&latestProposedSlot, epoch)
>>>>>>> e6330fc9
			if firstRun {
				ready.Done()
				firstRun = false
			}
		}
		time.Sleep(time.Second)
	}
}

func indexPageDataUpdater() {
	firstRun := true

	for true {
		data, err := getIndexPageData()
		if err != nil {
			logger.Errorf("error retrieving index page data: %v", err)
			time.Sleep(time.Second * 10)
			continue
		}
		indexPageData.Store(data)
		if firstRun {
			ready.Done()
			firstRun = false
		}
		time.Sleep(time.Second * 10)
	}
}

func getIndexPageData() (*types.IndexPageData, error) {
	data := &types.IndexPageData{}

	var epoch uint64
	err := db.DB.Get(&epoch, "SELECT COALESCE(MAX(epoch), 0) FROM epochs")
	if err != nil {
		return nil, fmt.Errorf("error retrieving latest epoch from the database: %v", err)
	}
	data.CurrentEpoch = epoch

	var blocks []*types.IndexPageDataBlocks
	err = db.DB.Select(&blocks, `
		SELECT
			blocks.epoch,
			blocks.slot,
			blocks.proposer,
			blocks.blockroot,
			blocks.parentroot,
			blocks.attestationscount,
			blocks.depositscount,
			blocks.voluntaryexitscount,
			blocks.proposerslashingscount,
			blocks.attesterslashingscount,
			blocks.status
		FROM blocks 
		WHERE blocks.slot < $1
		ORDER BY blocks.slot DESC LIMIT 20`, utils.TimeToSlot(uint64(time.Now().Add(time.Second*10).Unix())))
	if err != nil {
		return nil, fmt.Errorf("error retrieving index block data: %v", err)
	}
	data.Blocks = blocks

	for _, block := range data.Blocks {
		block.StatusFormatted = utils.FormatBlockStatus(block.Status)
		block.ProposerFormatted = utils.FormatValidator(block.Proposer)
		block.BlockRootFormatted = fmt.Sprintf("%x", block.BlockRoot)
	}

	if len(blocks) > 0 {
		data.CurrentSlot = blocks[0].Slot
	}

	for _, block := range data.Blocks {
		block.Ts = utils.SlotToTime(block.Slot)
	}

	err = db.DB.Get(&data.EnteringValidators, "SELECT COUNT(*) FROM validatorqueue_activation")
	if err != nil {
		return nil, fmt.Errorf("error retrieving entering validator count: %v", err)
	}

	err = db.DB.Get(&data.ExitingValidators, "SELECT COUNT(*) FROM validatorqueue_exit")
	if err != nil {
		return nil, fmt.Errorf("error retrieving exiting validator count: %v", err)
	}

	var averageBalance float64
	err = db.DB.Get(&averageBalance, "SELECT COALESCE(AVG(balance), 0) FROM validator_balances WHERE epoch = $1", epoch)
	if err != nil {
		return nil, fmt.Errorf("error retrieving validator balance: %v", err)
	}
	data.AverageBalance = utils.FormatBalance(uint64(averageBalance))

	var epochHistory []*types.IndexPageEpochHistory
	err = db.DB.Select(&epochHistory, "SELECT epoch, eligibleether, validatorscount, finalized FROM epochs WHERE epoch < $1 ORDER BY epoch", epoch)
	if err != nil {
		return nil, fmt.Errorf("error retrieving staked ether history: %v", err)
	}

	if len(epochHistory) > 0 {
		for i := len(epochHistory) - 1; i >= 0; i-- {
			if epochHistory[i].Finalized {
				data.CurrentFinalizedEpoch = epochHistory[i].Epoch
				data.FinalityDelay = data.CurrentEpoch - epoch
				break
			}
		}

		data.StakedEther = utils.FormatBalance(epochHistory[len(epochHistory)-1].EligibleEther)
		data.ActiveValidators = epochHistory[len(epochHistory)-1].ValidatorsCount
	}

	data.StakedEtherChartData = make([][]float64, len(epochHistory))
	data.ActiveValidatorsChartData = make([][]float64, len(epochHistory))
	for i, history := range epochHistory {
		data.StakedEtherChartData[i] = []float64{float64(utils.EpochToTime(history.Epoch).Unix() * 1000), float64(history.EligibleEther) / 1000000000}
		data.ActiveValidatorsChartData[i] = []float64{float64(utils.EpochToTime(history.Epoch).Unix() * 1000), float64(history.ValidatorsCount)}
	}

	data.Subtitle = template.HTML(utils.Config.Frontend.SiteSubtitle)

	return data, nil
}

// LatestEpoch will return the latest epoch
func LatestEpoch() uint64 {
	return atomic.LoadUint64(&latestEpoch)
}

<<<<<<< HEAD
// LatestSlot will return the latest slot
func LatestSlot() uint64 {
	return atomic.LoadUint64(&latestSlot)
=======
// LatestProposedSlot will return the latest proposed slot
func LatestProposedSlot() uint64 {
	return atomic.LoadUint64(&latestProposedSlot)
>>>>>>> e6330fc9
}

// LatestIndexPageData returns the latest index page data
func LatestIndexPageData() *types.IndexPageData {
	return indexPageData.Load().(*types.IndexPageData)
}

// IsSyncing returns true if the chain is still syncing
func IsSyncing() bool {
	return time.Now().Add(time.Minute * -10).After(utils.EpochToTime(LatestEpoch()))
}<|MERGE_RESOLUTION|>--- conflicted
+++ resolved
@@ -14,11 +14,8 @@
 )
 
 var latestEpoch uint64
-<<<<<<< HEAD
 var latestSlot uint64
-=======
 var latestProposedSlot uint64
->>>>>>> e6330fc9
 var indexPageData atomic.Value
 var chartsPageData atomic.Value
 var ready = sync.WaitGroup{}
@@ -29,11 +26,8 @@
 func Init() {
 	ready.Add(3)
 	go epochUpdater()
-<<<<<<< HEAD
 	go slotUpdater()
-=======
 	go latestProposedSlotUpdater()
->>>>>>> e6330fc9
 	go indexPageDataUpdater()
 	ready.Wait()
 
@@ -60,7 +54,6 @@
 	}
 }
 
-<<<<<<< HEAD
 func slotUpdater() {
 	firstRun := true
 
@@ -72,7 +65,15 @@
 			logger.Errorf("error retrieving latest slot from the database: %w", err)
 		} else {
 			atomic.StoreUint64(&latestSlot, slot)
-=======
+			if firstRun {
+				ready.Done()
+				firstRun = false
+			}
+		}
+		time.Sleep(time.Second)
+	}
+}
+
 func latestProposedSlotUpdater() {
 	firstRun := true
 
@@ -84,7 +85,6 @@
 			logger.Errorf("error retrieving latest proposed slot from the database: %w", err)
 		} else {
 			atomic.StoreUint64(&latestProposedSlot, epoch)
->>>>>>> e6330fc9
 			if firstRun {
 				ready.Done()
 				firstRun = false
@@ -212,15 +212,14 @@
 	return atomic.LoadUint64(&latestEpoch)
 }
 
-<<<<<<< HEAD
 // LatestSlot will return the latest slot
 func LatestSlot() uint64 {
 	return atomic.LoadUint64(&latestSlot)
-=======
+}
+
 // LatestProposedSlot will return the latest proposed slot
 func LatestProposedSlot() uint64 {
 	return atomic.LoadUint64(&latestProposedSlot)
->>>>>>> e6330fc9
 }
 
 // LatestIndexPageData returns the latest index page data
