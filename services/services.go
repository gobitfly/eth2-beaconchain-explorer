package services

import (
	"database/sql"
	"encoding/hex"
	"encoding/json"
	"eth2-exporter/cache"
	"eth2-exporter/db"
	"eth2-exporter/price"
	"eth2-exporter/types"
	"eth2-exporter/utils"
	"fmt"
	"html/template"
	"math"
	"math/big"
	"sort"
	"sync"
	"sync/atomic"
	"time"

	itypes "github.com/gobitfly/eth-rewards/types"
	"github.com/shopspring/decimal"

	"github.com/ethereum/go-ethereum/common"
	"github.com/sirupsen/logrus"

	geth_types "github.com/ethereum/go-ethereum/core/types"
	geth_rpc "github.com/ethereum/go-ethereum/rpc"
)

var eth1BlockDepositReached atomic.Value
var depositThresholdReached atomic.Value

var logger = logrus.New().WithField("module", "services")

// Init will initialize the services
func Init() {
	ready := &sync.WaitGroup{}
	ready.Add(1)
	go epochUpdater(ready)

	ready.Add(1)
	go slotUpdater(ready)

	ready.Add(1)
	go latestProposedSlotUpdater(ready)

	ready.Add(1)
	go latestBlockUpdater(ready)

	ready.Add(1)
	go slotVizUpdater(ready)

	ready.Add(1)
	go indexPageDataUpdater(ready)

	// Temporary Fix
	if (utils.Config.Chain.Config.DepositChainID == 1) {
	  ready.Add(1)
	  go poolsUpdater(ready)
  }

	ready.Add(1)
	go relaysUpdater(ready)

	ready.Add(1)
	go chartsPageDataUpdater(ready)

	ready.Add(1)
	go statsUpdater(ready)

	ready.Add(1)
	go mempoolUpdater(ready)

	// Temporary Fix
	if (utils.Config.Chain.Config.DepositChainID == 1) {
		ready.Add(1)
		go burnUpdater(ready)
	}

	ready.Add(1)
	go gasNowUpdater(ready)

	// Temporary Fix
	if (utils.Config.Chain.Config.DepositChainID == 1) {
		ready.Add(1)
		go ethStoreStatisticsDataUpdater(ready)
	}

	ready.Add(1)
	go startMonitoringService(ready)

	ready.Wait()
}

func InitNotifications(pubkeyCachePath string) {

	err := initPubkeyCache(pubkeyCachePath)
	if err != nil {
		logger.Fatalf("error initializing pubkey cache path for notifications: %v", err)
	}

	if utils.Config.Notifications.Sender {
		logger.Infof("starting notifications-sender")
		go notificationSender()
	}

	go notificationCollector()
}

func getRelaysPageData() (*types.RelaysResp, error) {
	start := time.Now()
	defer func() {
		logger.WithFields(logrus.Fields{"duration": time.Since(start)}).Info("completed caching relays page data")
	}()
	var relaysData types.RelaysResp

	relaysData.LastUpdated = start

	overallStatsQuery, err := db.ReaderDb.Preparex(`
		with stats as (
			select
				tag_id as relay_id,
				count(*) as block_count,
				sum(value) as total_value,
				ROUND(avg(value)) as avg_value,
				count(distinct builder_pubkey) as unique_builders,
				max(value) as max_value,
				(select rb2.block_slot from relays_blocks rb2 where rb2.value = max(rb.value) and rb2.tag_id = rb.tag_id limit 1) as max_value_slot
			from relays_blocks rb
			where
				rb.block_slot > $1 and
				rb.block_root not in (select bt.blockroot from blocks_tags bt where bt.tag_id='invalid-relay-reward')
			group by tag_id
		)
		select
			tags.metadata ->> 'name' as "name",
			relays.public_link as link,
			relays.is_censoring as censors,
			relays.is_ethical as ethical,
			stats.block_count / (select max(blocks.slot) - $1 from blocks)::float as network_usage,
			stats.relay_id,
			stats.block_count,
			stats.total_value,
			stats.avg_value,
			stats.unique_builders,
			stats.max_value,
			stats.max_value_slot
		from relays
		left join stats on stats.relay_id = relays.tag_id
		left join tags on tags.id = relays.tag_id
		where stats.relay_id = tag_id
		order by stats.block_count DESC`)
	if err != nil {
		logger.Errorf("failed to prepare overallStatsQuery: %v", err)
		return nil, err
	}
	defer overallStatsQuery.Close()

	dayInSlots := 24 * 60 * 60 / utils.Config.Chain.Config.SecondsPerSlot

	tmp := [3]types.RelayInfoContainer{{Days: 7}, {Days: 31}, {Days: 180}}
	latest := LatestSlot()
	for i := 0; i < len(tmp); i++ {
		tmp[i].IsFirst = i == 0
		var forSlot uint64 = 0
		if latest > tmp[i].Days*dayInSlots {
			forSlot = latest - (tmp[i].Days * dayInSlots)
		}
		err = overallStatsQuery.Select(&tmp[i].RelaysInfo, forSlot)
		if err != nil {
			return nil, err
		}
		// calculate total adoption
		for j := 0; j < len(tmp[i].RelaysInfo); j++ {
			tmp[i].NetworkParticipation += tmp[i].RelaysInfo[j].NetworkUsage
		}
	}
	relaysData.RelaysInfoContainers = tmp

	var forSlot uint64 = 0
	if latest > (14 * dayInSlots) {
		forSlot = latest - (14 * dayInSlots)
	}
	err = db.ReaderDb.Select(&relaysData.TopBuilders, `
		select
			builder_pubkey,
			SUM(c) as c,
			jsonb_agg(tags.metadata) as tags,
			max(latest_slot) as latest_slot
		from (
			select
				builder_pubkey,
				count(*) as c,
				tag_id,
				(
					select block_slot
					from relays_blocks rb2
					where
						rb2.builder_pubkey = rb.builder_pubkey
					order by block_slot desc
					limit 1
				) as latest_slot
			from (
				select builder_pubkey, tag_id
				from relays_blocks
				where block_slot > $1
				order by block_slot desc) rb
			group by builder_pubkey, tag_id
		) foo
		left join tags on tags.id = foo.tag_id
<<<<<<< HEAD
		group by builder_pubkey
		order by c desc`, LatestSlot()-(14*dayInSlots))
=======
		group by builder_pubkey 
		order by c desc`, forSlot)
>>>>>>> b1edd17d
	if err != nil {
		logger.Errorf("failed to get builder ranking %v", err)
		return nil, err
	}

	err = db.ReaderDb.Select(&relaysData.RecentBlocks, `
		select
			jsonb_agg(tags.metadata order by id) as tags,
			max(relays_blocks.value) as value,
			relays_blocks.block_slot as slot,
			relays_blocks.builder_pubkey as builder_pubkey,
			relays_blocks.proposer_fee_recipient as proposer_fee_recipient,
			validators.validatorindex as proposer,
			encode(exec_extra_data, 'hex') as block_extra_data
		from (
			select blockroot, exec_extra_data
			from blocks
			where blockroot in (
				select rb.block_root
				from relays_blocks rb
			)
			order by blocks.slot desc
			limit 15
		) as blocks
		left join relays_blocks
			on relays_blocks.block_root = blocks.blockroot
		left join tags
			on tags.id = relays_blocks.tag_id
		left join validators
			on validators.pubkey = relays_blocks.proposer_pubkey
		group by
			blockroot,
			relays_blocks.block_slot,
			relays_blocks.builder_pubkey,
			relays_blocks.proposer_fee_recipient,
			blocks.exec_extra_data,
			validators.validatorindex
		order by relays_blocks.block_slot desc`)
	if err != nil {
		logger.Errorf("failed to get latest blocks for relays page %v", err)
		return nil, err
	}

	err = db.ReaderDb.Select(&relaysData.TopBlocks, `
		select
			jsonb_agg(tags.metadata order by id) as tags,
			max(relays_blocks.value) as value,
			relays_blocks.block_slot as slot,
			relays_blocks.builder_pubkey as builder_pubkey,
			relays_blocks.proposer_fee_recipient as proposer_fee_recipient,
			validators.validatorindex as proposer,
			encode(exec_extra_data, 'hex') as block_extra_data
		from (
			select value, block_slot, builder_pubkey, proposer_fee_recipient, block_root, tag_id, proposer_pubkey
			from relays_blocks
			where relays_blocks.block_root not in (select bt.blockroot from blocks_tags bt where bt.tag_id='invalid-relay-reward')
			order by relays_blocks.value desc
			limit 15
		) as relays_blocks
		left join blocks
			on relays_blocks.block_root = blocks.blockroot
		left join tags
			on tags.id = relays_blocks.tag_id
		left join validators
			on validators.pubkey = relays_blocks.proposer_pubkey
		group by
			blockroot,
			relays_blocks.block_slot,
			relays_blocks.builder_pubkey,
			relays_blocks.proposer_fee_recipient,
			blocks.exec_fee_recipient,
			blocks.exec_extra_data,
			validators.validatorindex
		order by value desc`)
	if err != nil {
		logger.Errorf("failed to get top blocks for relays page %v", err)
		return nil, err
	}

	return &relaysData, nil
}

func relaysUpdater(wg *sync.WaitGroup) {
	firstRun := true

	for {
		data, err := getRelaysPageData()
		if err != nil {
			logger.Errorf("error retrieving relays page data: %v", err)
			time.Sleep(time.Second * 10)
			continue
		}

		cacheKey := fmt.Sprintf("%d:frontend:relaysData", utils.Config.Chain.Config.DepositChainID)
		err = cache.TieredCache.Set(cacheKey, data, time.Hour*24)
		if err != nil {
			logger.Errorf("error caching relaysData: %v", err)
		}
		if firstRun {
			logger.Info("initialized relays page updater")
			wg.Done()
			firstRun = false
		}
		ReportStatus("relaysUpdater", "Running", nil)
		time.Sleep(time.Minute)
	}
}

func epochUpdater(wg *sync.WaitGroup) {
	firstRun := true
	for {
		// latest epoch acording to the node
		var epochNode uint64
		err := db.WriterDb.Get(&epochNode, "SELECT headepoch FROM network_liveness order by headepoch desc LIMIT 1")
		if err != nil {
			logger.Errorf("error retrieving latest node epoch from the database: %v", err)
		} else {
			cacheKey := fmt.Sprintf("%d:frontend:latestNodeEpoch", utils.Config.Chain.Config.DepositChainID)
			err := cache.TieredCache.SetUint64(cacheKey, epochNode, time.Hour*24)
			if err != nil {
				logger.Errorf("error caching latestNodeEpoch: %v", err)
			}
		}

		// latest finalized epoch acording to the node
		var latestNodeFinalized uint64
		err = db.WriterDb.Get(&latestNodeFinalized, "SELECT finalizedepoch FROM network_liveness order by headepoch desc LIMIT 1")
		if err != nil {
			logger.Errorf("error retrieving latest node finalized epoch from the database: %v", err)
		} else {
			cacheKey := fmt.Sprintf("%d:frontend:latestNodeFinalizedEpoch", utils.Config.Chain.Config.DepositChainID)
			err := cache.TieredCache.SetUint64(cacheKey, latestNodeFinalized, time.Hour*24)
			if err != nil {
				logger.Errorf("error caching latestNodeFinalized: %v", err)
			}
		}

		// latest exported epoch
		var epoch uint64
		err = db.WriterDb.Get(&epoch, "SELECT COALESCE(MAX(epoch), 0) FROM epochs")
		if err != nil {
			logger.Errorf("error retrieving latest exported epoch from the database: %v", err)
		} else {
			cacheKey := fmt.Sprintf("%d:frontend:latestEpoch", utils.Config.Chain.Config.DepositChainID)
			err := cache.TieredCache.SetUint64(cacheKey, epoch, time.Hour*24)
			if err != nil {
				logger.Errorf("error caching latestEpoch: %v", err)
			}
		}

		// latest exportered finalized epoch
		var latestFinalized uint64
		err = db.WriterDb.Get(&latestFinalized, "SELECT COALESCE(MAX(epoch), 0) FROM epochs where finalized is true")
		if err != nil {
			logger.Errorf("error retrieving latest exported finalized epoch from the database: %v", err)
		} else {
			cacheKey := fmt.Sprintf("%d:frontend:latestFinalized", utils.Config.Chain.Config.DepositChainID)
			err := cache.TieredCache.SetUint64(cacheKey, latestFinalized, time.Hour*24)
			if err != nil {
				logger.Errorf("error caching latestFinalizedEpoch: %v", err)
			}
			if firstRun {
				logger.Info("initialized epoch updater")
				wg.Done()
				firstRun = false
			}
		}
		ReportStatus("epochUpdater", "Running", nil)
		time.Sleep(time.Second)
	}
}

func slotUpdater(wg *sync.WaitGroup) {
	firstRun := true

	for {
		var slot uint64
		err := db.WriterDb.Get(&slot, "SELECT COALESCE(MAX(slot), 0) FROM blocks where slot < $1", utils.TimeToSlot(uint64(time.Now().Add(time.Second*10).Unix())))

		if err != nil {
			logger.Errorf("error retrieving latest slot from the database: %v", err)

			if err.Error() == "sql: database is closed" {
				logger.Fatalf("error retrieving latest slot from the database: %v", err)
			}
		} else {
			cacheKey := fmt.Sprintf("%d:frontend:slot", utils.Config.Chain.Config.DepositChainID)
			err := cache.TieredCache.SetUint64(cacheKey, slot, time.Hour*24)
			if err != nil {
				logger.Errorf("error caching slot: %v", err)
			}
			if firstRun {
				logger.Info("initialized slot updater")
				wg.Done()
				firstRun = false
			}
		}
		ReportStatus("slotUpdater", "Running", nil)
		time.Sleep(time.Second)
	}
}

func poolsUpdater(wg *sync.WaitGroup) {
	firstRun := true

	for {
		data, err := getPoolsPageData()
		if err != nil {
			logger.Errorf("error retrieving pools page data: %v", err)
			time.Sleep(time.Second * 10)
			continue
		}

		cacheKey := fmt.Sprintf("%d:frontend:poolsData", utils.Config.Chain.Config.DepositChainID)
		err = cache.TieredCache.Set(cacheKey, data, time.Hour*24)
		if err != nil {
			logger.Errorf("error caching poolsData: %v", err)
		}
		if firstRun {
			logger.Info("initialized pools page updater")
			wg.Done()
			firstRun = false
		}
		ReportStatus("poolsUpdater", "Running", nil)
		time.Sleep(time.Minute * 10)
	}
}

func getPoolsPageData() (*types.PoolsResp, error) {
	var poolData types.PoolsResp
	err := db.ReaderDb.Select(&poolData.PoolInfos, `
	select pool as name, validators as count, apr * 100 as avg_performance_1d, (select avg(apr) from historical_pool_performance as hpp1 where hpp1.pool = hpp.pool AND hpp1.day > hpp.day - 7) * 100 as avg_performance_7d, (select avg(apr) from historical_pool_performance as hpp1 where hpp1.pool = hpp.pool AND hpp1.day > hpp.day - 31) * 100 as avg_performance_31d from historical_pool_performance hpp where day = (select max(day) from historical_pool_performance) order by validators desc;
	`)

	if err != nil {
		return nil, err
	}

	ethstoreData := &types.PoolInfo{}
	err = db.ReaderDb.Get(ethstoreData, `
	select 'ETH.STORE' as name, -1 as count, apr * 100 as avg_performance_1d, (select avg(apr) from eth_store_stats as e1 where e1.validator = -1 AND e1.day > e.day - 7) * 100 as avg_performance_7d, (select avg(apr) from eth_store_stats as e1 where e1.validator = -1 AND e1.day > e.day - 31) * 100 as avg_performance_31d from eth_store_stats e where day = (select max(day) from eth_store_stats) LIMIT 1;
	`)
	if err != nil {
		return nil, err
	}

	for _, pool := range poolData.PoolInfos {
		pool.EthstoreCompoarison1d = pool.AvgPerformance1d*100/ethstoreData.AvgPerformance1d - 100
		pool.EthstoreCompoarison7d = pool.AvgPerformance7d*100/ethstoreData.AvgPerformance7d - 100
		pool.EthstoreCompoarison31d = pool.AvgPerformance31d*100/ethstoreData.AvgPerformance31d - 100
	}
	poolData.PoolInfos = append([]*types.PoolInfo{ethstoreData}, poolData.PoolInfos...)

	return &poolData, nil
}

func latestProposedSlotUpdater(wg *sync.WaitGroup) {
	firstRun := true

	for {
		var slot uint64
		err := db.WriterDb.Get(&slot, "SELECT COALESCE(MAX(slot), 0) FROM blocks WHERE status = '1'")

		if err != nil {
			logger.Errorf("error retrieving latest proposed slot from the database: %v", err)
		} else {

			cacheKey := fmt.Sprintf("%d:frontend:latestProposedSlot", utils.Config.Chain.Config.DepositChainID)
			err = cache.TieredCache.SetUint64(cacheKey, slot, time.Hour*24)
			if err != nil {
				logger.Errorf("error caching latestProposedSlot: %v", err)
			}
			if firstRun {
				logger.Info("initialized last proposed slot updater")
				wg.Done()
				firstRun = false
			}
		}
		ReportStatus("latestProposedSlotUpdater", "Running", nil)
		time.Sleep(time.Second)
	}
}

func indexPageDataUpdater(wg *sync.WaitGroup) {
	firstRun := true

	for {
		logger.Infof("updating index page data")
		start := time.Now()
		data, err := getIndexPageData()
		if err != nil {
			logger.Errorf("error retrieving index page data: %v", err)
			time.Sleep(time.Second * 10)
			continue
		}
		logger.Infof("index page data update completed in %v", time.Since(start))

		cacheKey := fmt.Sprintf("%d:frontend:indexPageData", utils.Config.Chain.Config.DepositChainID)
		err = cache.TieredCache.Set(cacheKey, data, time.Hour*24)
		if err != nil {
			logger.Errorf("error caching indexPageData: %v", err)
		}
		if firstRun {
			logger.Info("initialized index page updater")
			wg.Done()
			firstRun = false
		}
		ReportStatus("indexPageDataUpdater", "Running", nil)
		time.Sleep(time.Second * 10)
	}
}

func ethStoreStatisticsDataUpdater(wg *sync.WaitGroup) {
	firstRun := true
	for {
		data, err := getEthStoreStatisticsData()
		if err != nil {
			logger.Errorf("error retrieving ETH.STORE statistics data: %v", err)
			time.Sleep(time.Second * 10)
			continue
		}

		cacheKey := fmt.Sprintf("%d:frontend:ethStoreStatistics", utils.Config.Chain.Config.DepositChainID)
		err = cache.TieredCache.Set(cacheKey, data, time.Hour*24)
		if err != nil {
			logger.Errorf("error caching ETH.STORE statistics data: %v", err)
		}
		if firstRun {
			firstRun = false
			wg.Done()
			logger.Info("initialized ETH.STORE statistics data updater")
		}
		ReportStatus("ethStoreStatistics", "Running", nil)
		time.Sleep(time.Second * 90)
	}
}

func slotVizUpdater(wg *sync.WaitGroup) {
	firstRun := true

	for {
		latestEpoch := LatestEpoch()
		epochData, err := db.GetSlotVizData(latestEpoch)
		if err != nil {
			logger.Errorf("error retrieving slot viz data from database: %v latest epoch: %v", err, latestEpoch)
		} else {
			cacheKey := fmt.Sprintf("%d:frontend:slotVizMetrics", utils.Config.Chain.Config.DepositChainID)
			err = cache.TieredCache.Set(cacheKey, epochData, time.Hour*24)
			if err != nil {
				logger.Errorf("error caching slotVizMetrics: %v", err)
			}
			if firstRun {
				logger.Info("initialized slotViz metrics")
				wg.Done()
				firstRun = false
			}
		}
		ReportStatus("slotVizUpdater", "Running", nil)
		time.Sleep(time.Second)
	}
}

func getEthStoreStatisticsData() (*types.EthStoreStatistics, error) {
	var ethStoreDays []types.EthStoreDay
	err := db.ReaderDb.Select(&ethStoreDays, `
		SELECT
			day,
			apr,
			effective_balances_sum_wei,
			total_rewards_wei
		FROM eth_store_stats
		WHERE validator = -1
		ORDER BY DAY ASC`)
	if err != nil {
		return nil, fmt.Errorf("error getting eth store stats from db: %v", err)
	}
	daysLastIndex := len(ethStoreDays) - 1

	if daysLastIndex < 0 {
		return nil, fmt.Errorf("no eth store stats found in db")
	}

	effectiveBalances := [][]float64{}
	totalRewards := [][]float64{}
	aprs := [][]float64{}
	for _, stat := range ethStoreDays {
		ts := float64(utils.EpochToTime(stat.Day*utils.EpochsPerDay()).Unix()) * 1000

		effectiveBalances = append(effectiveBalances, []float64{
			ts,
			stat.EffectiveBalancesSum.Div(decimal.NewFromInt(1e18)).Round(0).InexactFloat64(),
		})

		totalRewards = append(totalRewards, []float64{
			ts,
			stat.TotalRewardsWei.Div(decimal.NewFromInt(1e18)).Round(6).InexactFloat64(),
		})

		aprs = append(aprs, []float64{
			ts,
			stat.APR.Mul(decimal.NewFromInt(100)).Round(3).InexactFloat64(),
		})
	}

	data := &types.EthStoreStatistics{
		EffectiveBalances:         effectiveBalances,
		TotalRewards:              totalRewards,
		APRs:                      aprs,
		ProjectedAPR:              ethStoreDays[daysLastIndex].APR.Mul(decimal.NewFromInt(100)).InexactFloat64(),
		StartEpoch:                ethStoreDays[daysLastIndex].Day * utils.EpochsPerDay(),
		YesterdayRewards:          ethStoreDays[daysLastIndex].TotalRewardsWei.Div(decimal.NewFromInt(1e18)).InexactFloat64(),
		YesterdayEffectiveBalance: ethStoreDays[daysLastIndex].EffectiveBalancesSum.Div(decimal.NewFromInt(1e18)).InexactFloat64(),
		YesterdayTs:               utils.EpochToTime(ethStoreDays[daysLastIndex].Day * utils.EpochsPerDay()).Unix(),
	}

	return data, nil
}

func getIndexPageData() (*types.IndexPageData, error) {
	currency := "ETH"

	data := &types.IndexPageData{}
	data.Mainnet = utils.Config.Chain.Config.ConfigName == "mainnet"
	data.NetworkName = utils.Config.Chain.Config.ConfigName
	data.DepositContract = utils.Config.Indexer.Eth1DepositContractAddress

	var epoch uint64
	err := db.ReaderDb.Get(&epoch, "SELECT COALESCE(MAX(epoch), 0) FROM epochs")
	if err != nil {
		return nil, fmt.Errorf("error retrieving latest epoch from the database: %v", err)
	}
	data.CurrentEpoch = epoch

	cutoffSlot := utils.TimeToSlot(uint64(time.Now().Add(time.Second * 10).Unix()))

	// If we are before the genesis block show the first 20 slots by default
	startSlotTime := utils.SlotToTime(0)
	genesisTransition := utils.SlotToTime(160)
	now := time.Now()

	// run deposit query until the Genesis period is over
	if now.Before(genesisTransition) || startSlotTime == time.Unix(0, 0) {
		if cutoffSlot < 15 {
			cutoffSlot = 15
		}
		type Deposit struct {
			Total   uint64    `db:"total"`
			BlockTs time.Time `db:"block_ts"`
		}

		deposit := Deposit{}
		err = db.ReaderDb.Get(&deposit, `
			SELECT COUNT(*) as total, COALESCE(MAX(block_ts),NOW()) AS block_ts
			FROM (
				SELECT publickey, SUM(amount) AS amount, MAX(block_ts) as block_ts
				FROM eth1_deposits
				WHERE valid_signature = true
				GROUP BY publickey
				HAVING SUM(amount) >= 32e9
			) a`)
		if err != nil {
			return nil, fmt.Errorf("error retrieving eth1 deposits: %v", err)
		}

		threshold, err := db.GetDepositThresholdTime()
		if err != nil {
			logger.WithError(err).Error("error could not calculate threshold time")
		}
		if threshold == nil {
			threshold = &deposit.BlockTs
		}

		data.DepositThreshold = float64(utils.Config.Chain.Config.MinGenesisActiveValidatorCount) * 32
		data.DepositedTotal = float64(deposit.Total) * 32

		data.ValidatorsRemaining = (data.DepositThreshold - data.DepositedTotal) / 32
		genesisDelay := time.Duration(int64(utils.Config.Chain.Config.GenesisDelay) * 1000 * 1000 * 1000) // convert seconds to nanoseconds

		minGenesisTime := time.Unix(int64(utils.Config.Chain.Config.MinGenesisTime), 0)

		data.MinGenesisTime = minGenesisTime.Unix()
		data.NetworkStartTs = minGenesisTime.Add(genesisDelay).Unix()

		if minGenesisTime.Before(time.Now()) {
			minGenesisTime = time.Now()
		}

		// enough deposits
		if data.DepositedTotal > data.DepositThreshold {
			if depositThresholdReached.Load() == nil {
				eth1BlockDepositReached.Store(*threshold)
				depositThresholdReached.Store(true)
			}
			eth1Block := eth1BlockDepositReached.Load().(time.Time)

			if !(startSlotTime == time.Unix(0, 0)) && eth1Block.Add(genesisDelay).After(minGenesisTime) {
				// Network starts after min genesis time
				data.NetworkStartTs = eth1Block.Add(genesisDelay).Unix()
			} else {
				data.NetworkStartTs = minGenesisTime.Unix()
			}
		}

		latestChartsPageData := LatestChartsPageData()
		if len(latestChartsPageData) != 0 {
			for _, c := range latestChartsPageData {
				if c.Path == "deposits" {
					data.DepositChart = c
				} else if c.Path == "deposits_distribution" {
					data.DepositDistribution = c
				}
			}
		}
	}
	if data.DepositChart != nil && data.DepositChart.Data != nil && data.DepositChart.Data.Series != nil {
		series := data.DepositChart.Data.Series
		if len(series) > 2 {
			points, ok := series[1].Data.([][]float64)
			if !ok {
				logger.Errorf("error parsing deposit chart data could not convert  series to [][]float64 series: %+v", series[1].Data)
			} else {
				periodDays := float64(len(points))
				avgDepositPerDay := data.DepositedTotal / periodDays
				daysUntilThreshold := (data.DepositThreshold - data.DepositedTotal) / avgDepositPerDay
				estimatedTimeToThreshold := time.Now().Add(time.Hour * 24 * time.Duration(daysUntilThreshold))
				if estimatedTimeToThreshold.After(time.Unix(data.NetworkStartTs, 0)) {
					data.NetworkStartTs = estimatedTimeToThreshold.Add(time.Duration(int64(utils.Config.Chain.Config.GenesisDelay) * 1000 * 1000 * 1000)).Unix()
				}
			}
		}
	}

	// has genesis occurred
	if now.After(startSlotTime) {
		data.Genesis = true
	} else {
		data.Genesis = false
	}
	// show the transition view one hour before the first slot and until epoch 30 is reached
	if now.Add(time.Hour*24).After(startSlotTime) && now.Before(genesisTransition) {
		data.GenesisPeriod = true
	} else {
		data.GenesisPeriod = false
	}

	if startSlotTime == time.Unix(0, 0) {
		data.Genesis = false
	}

	var scheduledCount uint8
	err = db.WriterDb.Get(&scheduledCount, `
		select count(*) from blocks where status = '0' and epoch = $1;
	`, epoch)
	if err != nil {
		return nil, fmt.Errorf("error retrieving scheduledCount from blocks: %v", err)
	}
	data.ScheduledCount = scheduledCount

	var epochs []*types.IndexPageDataEpochs
	err = db.ReaderDb.Select(&epochs, `SELECT epoch, finalized , eligibleether, globalparticipationrate, votedether FROM epochs ORDER BY epochs DESC LIMIT 15`)
	if err != nil {
		return nil, fmt.Errorf("error retrieving index epoch data: %v", err)
	}
	epochsMap := make(map[uint64]bool)
	for _, epoch := range epochs {
		epoch.Ts = utils.EpochToTime(epoch.Epoch)
		epoch.FinalizedFormatted = utils.FormatYesNo(epoch.Finalized)
		epoch.VotedEtherFormatted = utils.FormatBalance(epoch.VotedEther, currency)
		epoch.EligibleEtherFormatted = utils.FormatEligibleBalance(epoch.EligibleEther, currency)
		epoch.GlobalParticipationRateFormatted = utils.FormatGlobalParticipationRate(epoch.VotedEther, epoch.GlobalParticipationRate, currency)
		epochsMap[epoch.Epoch] = true
	}

	var blocks []*types.IndexPageDataBlocks
	err = db.ReaderDb.Select(&blocks, `
		SELECT
			blocks.epoch,
			blocks.slot,
			blocks.proposer,
			blocks.blockroot,
			blocks.parentroot,
			blocks.attestationscount,
			blocks.depositscount,
			blocks.withdrawalcount, 
			blocks.voluntaryexitscount,
			blocks.proposerslashingscount,
			blocks.attesterslashingscount,
			blocks.status,
			COALESCE(blocks.exec_block_number, 0) AS exec_block_number,
			COALESCE(validator_names.name, '') AS name
		FROM blocks
		LEFT JOIN validators ON blocks.proposer = validators.validatorindex
		LEFT JOIN validator_names ON validators.pubkey = validator_names.publickey
		WHERE blocks.slot < $1
		ORDER BY blocks.slot DESC LIMIT 20`, cutoffSlot)
	if err != nil {
		return nil, fmt.Errorf("error retrieving index block data: %v", err)
	}

	blocksMap := make(map[uint64]*types.IndexPageDataBlocks)
	for _, block := range blocks {
		if blocksMap[block.Slot] == nil || len(block.BlockRoot) > len(blocksMap[block.Slot].BlockRoot) {
			blocksMap[block.Slot] = block
		}
	}
	blocks = make([]*types.IndexPageDataBlocks, 0, len(blocks))
	for _, b := range blocksMap {
		blocks = append(blocks, b)
	}
	sort.Slice(blocks, func(i, j int) bool {
		return blocks[i].Slot > blocks[j].Slot
	})
	data.Blocks = blocks

	if len(data.Blocks) > 15 {
		data.Blocks = data.Blocks[:15]
	}

	for _, block := range data.Blocks {
		block.StatusFormatted = utils.FormatBlockStatus(block.Status)
		block.ProposerFormatted = utils.FormatValidatorWithName(block.Proposer, block.ProposerName)
		block.BlockRootFormatted = fmt.Sprintf("%x", block.BlockRoot)

		if !epochsMap[block.Epoch] {
			epochs = append(epochs, &types.IndexPageDataEpochs{
				Epoch:                            block.Epoch,
				Ts:                               utils.EpochToTime(block.Epoch),
				Finalized:                        false,
				FinalizedFormatted:               utils.FormatYesNo(false),
				EligibleEther:                    0,
				EligibleEtherFormatted:           utils.FormatEligibleBalance(0, "ETH"),
				GlobalParticipationRate:          0,
				GlobalParticipationRateFormatted: utils.FormatGlobalParticipationRate(0, 1, ""),
				VotedEther:                       0,
				VotedEtherFormatted:              "",
			})
			epochsMap[block.Epoch] = true
		}
	}
	sort.Slice(epochs, func(i, j int) bool {
		return epochs[i].Epoch > epochs[j].Epoch
	})

	data.Epochs = epochs

	if len(data.Epochs) > 15 {
		data.Epochs = data.Epochs[:15]
	}

	if data.GenesisPeriod {
		for _, blk := range blocks {
			if blk.Status != 0 {
				data.CurrentSlot = blk.Slot
			}
		}
	} else if len(blocks) > 0 {
		data.CurrentSlot = blocks[0].Slot
	}

	for _, block := range data.Blocks {
		block.Ts = utils.SlotToTime(block.Slot)
	}
	queueCount := struct {
		EnteringValidators uint64 `db:"entering_validators_count"`
		ExitingValidators  uint64 `db:"exiting_validators_count"`
	}{}
	err = db.ReaderDb.Get(&queueCount, "SELECT entering_validators_count, exiting_validators_count FROM queue ORDER BY ts DESC LIMIT 1")
	if err != nil && err != sql.ErrNoRows {
		return nil, fmt.Errorf("error retrieving validator queue count: %v", err)
	}
	data.EnteringValidators = queueCount.EnteringValidators
	data.ExitingValidators = queueCount.ExitingValidators

	var epochLowerBound uint64
	if epochLowerBound = 0; epoch > 1600 {
		epochLowerBound = epoch - 1600
	}
	var epochHistory []*types.IndexPageEpochHistory
	err = db.WriterDb.Select(&epochHistory, "SELECT epoch, eligibleether, validatorscount, finalized, averagevalidatorbalance FROM epochs WHERE epoch < $1 and epoch > $2 ORDER BY epoch", epoch, epochLowerBound)
	if err != nil {
		return nil, fmt.Errorf("error retrieving staked ether history: %v", err)
	}

	if len(epochHistory) > 0 {
		for i := len(epochHistory) - 1; i >= 0; i-- {
			if epochHistory[i].Finalized {
				data.CurrentFinalizedEpoch = epochHistory[i].Epoch
				data.FinalityDelay = FinalizationDelay()
				data.AverageBalance = string(utils.FormatBalance(uint64(epochHistory[i].AverageValidatorBalance), currency))
				break
			}
		}

		data.StakedEther = string(utils.FormatBalance(epochHistory[len(epochHistory)-1].EligibleEther, currency))
		data.ActiveValidators = epochHistory[len(epochHistory)-1].ValidatorsCount
	}

	data.StakedEtherChartData = make([][]float64, len(epochHistory))
	data.ActiveValidatorsChartData = make([][]float64, len(epochHistory))
	for i, history := range epochHistory {
		data.StakedEtherChartData[i] = []float64{float64(utils.EpochToTime(history.Epoch).Unix() * 1000), float64(history.EligibleEther) / 1000000000}
		data.ActiveValidatorsChartData[i] = []float64{float64(utils.EpochToTime(history.Epoch).Unix() * 1000), float64(history.ValidatorsCount)}
	}

	data.Subtitle = template.HTML(utils.Config.Frontend.SiteSubtitle)

	return data, nil
}

// LatestEpoch will return the latest epoch
func LatestEpoch() uint64 {
	cacheKey := fmt.Sprintf("%d:frontend:latestEpoch", utils.Config.Chain.Config.DepositChainID)

	if wanted, err := cache.TieredCache.GetUint64WithLocalTimeout(cacheKey, time.Second*5); err == nil {
		return wanted
	} else {
		logger.Errorf("error retrieving latestEpoch from cache: %v", err)
	}

	return 0
}

func LatestNodeEpoch() uint64 {
	cacheKey := fmt.Sprintf("%d:frontend:latestNodeEpoch", utils.Config.Chain.Config.DepositChainID)

	if wanted, err := cache.TieredCache.GetUint64WithLocalTimeout(cacheKey, time.Second*5); err == nil {
		return wanted
	} else {
		logger.Errorf("error retrieving latestNodeEpoch from cache: %v", err)
	}

	return 0
}

func LatestNodeFinalizedEpoch() uint64 {
	cacheKey := fmt.Sprintf("%d:frontend:latestNodeFinalizedEpoch", utils.Config.Chain.Config.DepositChainID)

	if wanted, err := cache.TieredCache.GetUint64WithLocalTimeout(cacheKey, time.Second*5); err == nil {
		return wanted
	} else {
		logger.Errorf("error retrieving latestNodeFinalizedEpoch from cache: %v", err)
	}

	return 0
}

// LatestFinalizedEpoch will return the most recent epoch that has been finalized.
func LatestFinalizedEpoch() uint64 {
	cacheKey := fmt.Sprintf("%d:frontend:latestFinalized", utils.Config.Chain.Config.DepositChainID)

	if wanted, err := cache.TieredCache.GetUint64WithLocalTimeout(cacheKey, time.Second*5); err == nil {
		return wanted
	} else {
		logger.Errorf("error retrieving latestFinalized for key: %v from cache: %v", cacheKey, err)
	}
	return 0
}

// LatestSlot will return the latest slot
func LatestSlot() uint64 {
	cacheKey := fmt.Sprintf("%d:frontend:slot", utils.Config.Chain.Config.DepositChainID)

	if wanted, err := cache.TieredCache.GetUint64WithLocalTimeout(cacheKey, time.Second*5); err == nil {
		return wanted
	} else {
		logger.Errorf("error retrieving latest slot from cache: %v", err)
	}
	return 0
}

// FinalizationDelay will return the current Finalization Delay
func FinalizationDelay() uint64 {
	return LatestNodeEpoch() - LatestNodeFinalizedEpoch()
}

// LatestProposedSlot will return the latest proposed slot
func LatestProposedSlot() uint64 {
	cacheKey := fmt.Sprintf("%d:frontend:latestProposedSlot", utils.Config.Chain.Config.DepositChainID)

	if wanted, err := cache.TieredCache.GetUint64WithLocalTimeout(cacheKey, time.Second*5); err == nil {
		return wanted
	} else {
		logger.Errorf("error retrieving latestProposedSlot from cache: %v", err)
	}
	return 0
}

func LatestMempoolTransactions() *types.RawMempoolResponse {
	wanted := &types.RawMempoolResponse{}
	cacheKey := fmt.Sprintf("%d:frontend:mempool", utils.Config.Chain.Config.DepositChainID)
	if wanted, err := cache.TieredCache.GetWithLocalTimeout(cacheKey, time.Second*60, wanted); err == nil {
		return wanted.(*types.RawMempoolResponse)
	} else {
		logger.Errorf("error retrieving mempool data from cache: %v", err)
	}
	return &types.RawMempoolResponse{}
}

func LatestBurnData() *types.BurnPageData {
	wanted := &types.BurnPageData{}
	cacheKey := fmt.Sprintf("%d:frontend:burn", utils.Config.Chain.Config.DepositChainID)
	if wanted, err := cache.TieredCache.GetWithLocalTimeout(cacheKey, time.Second*60, wanted); err == nil {
		return wanted.(*types.BurnPageData)
	} else {
		logger.Errorf("error retrieving burn data from cache: %v", err)
	}
	return &types.BurnPageData{}
}

func LatestEthStoreStatistics() *types.EthStoreStatistics {
	wanted := &types.EthStoreStatistics{}
	cacheKey := fmt.Sprintf("%d:frontend:ethStoreStatistics", utils.Config.Chain.Config.DepositChainID)
	if wanted, err := cache.TieredCache.GetWithLocalTimeout(cacheKey, time.Second*60, wanted); err == nil {
		return wanted.(*types.EthStoreStatistics)
	} else {
		logger.Errorf("error retrieving ETH.STORE statistics data from cache: %v", err)
	}
	return &types.EthStoreStatistics{}
}

// LatestIndexPageData returns the latest index page data
func LatestIndexPageData() *types.IndexPageData {
	wanted := &types.IndexPageData{}
	cacheKey := fmt.Sprintf("%d:frontend:indexPageData", utils.Config.Chain.Config.DepositChainID)

	if wanted, err := cache.TieredCache.GetWithLocalTimeout(cacheKey, time.Second*5, wanted); err == nil {
		return wanted.(*types.IndexPageData)
	} else {
		logger.Errorf("error retrieving indexPageData from cache: %v", err)
	}
	return &types.IndexPageData{
		NetworkName:               "",
		DepositContract:           "",
		ShowSyncingMessage:        false,
		CurrentEpoch:              0,
		CurrentFinalizedEpoch:     0,
		CurrentSlot:               0,
		ScheduledCount:            0,
		FinalityDelay:             0,
		ActiveValidators:          0,
		EnteringValidators:        0,
		ExitingValidators:         0,
		StakedEther:               "",
		AverageBalance:            "",
		DepositedTotal:            0,
		DepositThreshold:          0,
		ValidatorsRemaining:       0,
		NetworkStartTs:            0,
		MinGenesisTime:            0,
		Blocks:                    []*types.IndexPageDataBlocks{},
		Epochs:                    []*types.IndexPageDataEpochs{},
		StakedEtherChartData:      [][]float64{},
		ActiveValidatorsChartData: [][]float64{},
		Subtitle:                  "",
		Genesis:                   false,
		GenesisPeriod:             false,
		Mainnet:                   false,
		DepositChart:              &types.ChartsPageDataChart{},
		DepositDistribution:       &types.ChartsPageDataChart{},
		Countdown:                 nil,
		SlotVizData:               nil,
	}
}

// LatestPoolsPageData returns the latest pools page data
func LatestPoolsPageData() *types.PoolsResp {

	wanted := &types.PoolsResp{}
	cacheKey := fmt.Sprintf("%d:frontend:poolsData", utils.Config.Chain.Config.DepositChainID)

	if wanted, err := cache.TieredCache.GetWithLocalTimeout(cacheKey, time.Second*5, wanted); err == nil {
		return wanted.(*types.PoolsResp)
	} else {
		logger.Errorf("error retrieving poolsData from cache: %v", err)
	}

	return &types.PoolsResp{
		PoolsDistribution:       types.ChartsPageDataChart{},
		HistoricPoolPerformance: types.ChartsPageDataChart{},
		PoolInfos:               []*types.PoolInfo{},
	}
}

func LatestGasNowData() *types.GasNowPageData {
	wanted := &types.GasNowPageData{}
	cacheKey := fmt.Sprintf("%d:frontend:gasNow", utils.Config.Chain.Config.DepositChainID)

	if wanted, err := cache.TieredCache.GetWithLocalTimeout(cacheKey, time.Second*5, wanted); err == nil {
		return wanted.(*types.GasNowPageData)
	} else {
		logger.Errorf("error retrieving gasNow from cache: %v", err)
	}

	return nil
}

func LatestRelaysPageData() *types.RelaysResp {
	wanted := &types.RelaysResp{}
	cacheKey := fmt.Sprintf("%d:frontend:relaysData", utils.Config.Chain.Config.DepositChainID)

	if wanted, err := cache.TieredCache.GetWithLocalTimeout(cacheKey, time.Second*5, wanted); err == nil {
		return wanted.(*types.RelaysResp)
	} else {
		logger.Errorf("error retrieving relaysData from cache: %v", err)
	}

	return nil
}

func LatestSlotVizMetrics() []*types.SlotVizEpochs {
	wanted := &[]*types.SlotVizEpochs{}
	cacheKey := fmt.Sprintf("%d:frontend:slotVizMetrics", utils.Config.Chain.Config.DepositChainID)

	if wanted, err := cache.TieredCache.GetWithLocalTimeout(cacheKey, time.Second*5, wanted); err == nil {
		w := wanted.(*[]*types.SlotVizEpochs)
		return *w
	} else {
		logger.Errorf("error retrieving slotVizMetrics from cache: %v", err)
	}

	return []*types.SlotVizEpochs{}
}

// LatestState returns statistics about the current eth2 state
func LatestState() *types.LatestState {
	data := &types.LatestState{}
	data.CurrentEpoch = LatestEpoch()
	data.CurrentSlot = LatestSlot()
	data.CurrentFinalizedEpoch = LatestFinalizedEpoch()
	data.LastProposedSlot = LatestProposedSlot()
	data.FinalityDelay = FinalizationDelay()
	data.IsSyncing = IsSyncing()
	data.UsdRoundPrice = price.GetEthRoundPrice(price.GetEthPrice("USD"))
	data.UsdTruncPrice = utils.KFormatterEthPrice(data.UsdRoundPrice)
	data.EurRoundPrice = price.GetEthRoundPrice(price.GetEthPrice("EUR"))
	data.EurTruncPrice = utils.KFormatterEthPrice(data.EurRoundPrice)
	data.GbpRoundPrice = price.GetEthRoundPrice(price.GetEthPrice("GBP"))
	data.GbpTruncPrice = utils.KFormatterEthPrice(data.GbpRoundPrice)
	data.CnyRoundPrice = price.GetEthRoundPrice(price.GetEthPrice("CNY"))
	data.CnyTruncPrice = utils.KFormatterEthPrice(data.CnyRoundPrice)
	data.RubRoundPrice = price.GetEthRoundPrice(price.GetEthPrice("RUB"))
	data.RubTruncPrice = utils.KFormatterEthPrice(data.RubRoundPrice)
	data.CadRoundPrice = price.GetEthRoundPrice(price.GetEthPrice("CAD"))
	data.CadTruncPrice = utils.KFormatterEthPrice(data.CadRoundPrice)
	data.AudRoundPrice = price.GetEthRoundPrice(price.GetEthPrice("AUD"))
	data.AudTruncPrice = utils.KFormatterEthPrice(data.AudRoundPrice)
	data.JpyRoundPrice = price.GetEthRoundPrice(price.GetEthPrice("JPY"))
	data.JpyTruncPrice = utils.KFormatterEthPrice(data.JpyRoundPrice)

	return data
}

func GetLatestStats() *types.Stats {
	wanted := &types.Stats{}
	cacheKey := fmt.Sprintf("%d:frontend:latestStats", utils.Config.Chain.Config.DepositChainID)

	if wanted, err := cache.TieredCache.GetWithLocalTimeout(cacheKey, time.Second*5, wanted); err == nil {
		return wanted.(*types.Stats)
	} else {
		logger.Errorf("error retrieving slotVizMetrics from cache: %v", err)
	}

	// create an empty stats object if no stats exist (genesis)
	return &types.Stats{
		TopDepositors: &[]types.StatsTopDepositors{
			{
				Address:      "000",
				DepositCount: 0,
			},
			{
				Address:      "000",
				DepositCount: 0,
			},
		},
		InvalidDepositCount:            new(uint64),
		UniqueValidatorCount:           new(uint64),
		TotalValidatorCount:            new(uint64),
		ActiveValidatorCount:           new(uint64),
		PendingValidatorCount:          new(uint64),
		ValidatorChurnLimit:            new(uint64),
		LatestValidatorWithdrawalIndex: new(uint64),
	}
}

var globalNotificationMessage = template.HTML("")
var globalNotificationMessageTs time.Time
var globalNotificationMux = &sync.Mutex{}

func GlobalNotificationMessage() template.HTML {
	globalNotificationMux.Lock()
	defer globalNotificationMux.Unlock()

	if time.Since(globalNotificationMessageTs) > time.Minute*10 {
		globalNotificationMessageTs = time.Now()

		err := db.WriterDb.Get(&globalNotificationMessage, "SELECT content FROM global_notifications WHERE target = $1 AND enabled", utils.Config.Chain.Name)

		if err != nil && err != sql.ErrNoRows {
			logger.Errorf("error updating global notification message: %v", err)
			globalNotificationMessage = ""
			return globalNotificationMessage
		}
	}
	return globalNotificationMessage
}

// IsSyncing returns true if the chain is still syncing
func IsSyncing() bool {
	return time.Now().Add(time.Minute * -10).After(utils.EpochToTime(LatestEpoch()))
}

func gasNowUpdater(wg *sync.WaitGroup) {
	firstRun := true

	for {
		data, err := getGasNowData()
		if err != nil {
			logger.Warnf("error retrieving gas now data: %v", err)
			time.Sleep(time.Second * 5)
			continue
		}

		cacheKey := fmt.Sprintf("%d:frontend:gasNow", utils.Config.Chain.Config.DepositChainID)
		err = cache.TieredCache.Set(cacheKey, data, time.Hour*24)
		if err != nil {
			logger.Errorf("error caching latestFinalizedEpoch: %v", err)
		}
		if firstRun {
			wg.Done()
			firstRun = false
		}
		time.Sleep(time.Second * 15)
	}
}

func getGasNowData() (*types.GasNowPageData, error) {
	gpoData := &types.GasNowPageData{}
	gpoData.Code = 200
	gpoData.Data.Timestamp = time.Now().UnixNano() / 1e6

	client, err := geth_rpc.Dial(utils.Config.Eth1GethEndpoint)
	if err != nil {
		return nil, err
	}
	var raw json.RawMessage
	err = client.Call(&raw, "eth_getBlockByNumber", "pending", true)
	if err != nil {
		return nil, fmt.Errorf("error retrieving pending block data: %v", err)
	}

	// var res map[string]interface{}
	// err = json.Unmarshal(raw, &res)
	// if err != nil {
	// 	return nil, err
	// }

	var header *geth_types.Header
	var body rpcBlock

	err = json.Unmarshal(raw, &header)
	if err != nil {
		return nil, err
	}
	err = json.Unmarshal(raw, &body)
	if err != nil {
		return nil, err
	}
	txs := body.Transactions

	sort.Slice(txs, func(i, j int) bool {
		return txs[i].tx.GasPrice().Cmp(txs[j].tx.GasPrice()) > 0
	})
	if len(txs) > 1 {
		medianGasPrice := txs[len(txs)/2].tx.GasPrice()
		tailGasPrice := txs[len(txs)-1].tx.GasPrice()

		gpoData.Data.Rapid = medianGasPrice
		gpoData.Data.Fast = tailGasPrice
	} else {
		gpoData.Data.Rapid = new(big.Int)
		gpoData.Data.Fast = new(big.Int)
	}

	err = client.Call(&raw, "txpool_content")
	if err != nil {
		utils.LogFatal(err, "error getting raw json data from txpool_content", 0)
	}

	txPoolContent := &TxPoolContent{}
	err = json.Unmarshal(raw, txPoolContent)
	if err != nil {
		utils.LogFatal(err, "unmarshal txpoolcontent json error", 0)
	}

	pendingTxs := make([]*geth_types.Transaction, 0, len(txPoolContent.Pending))

	for _, account := range txPoolContent.Pending {
		lowestNonce := 9223372036854775807
		for n := range account {
			if n < int(lowestNonce) {
				lowestNonce = n
			}
		}

		pendingTxs = append(pendingTxs, account[lowestNonce])
	}
	sort.Slice(pendingTxs, func(i, j int) bool {
		return pendingTxs[i].GasPrice().Cmp(pendingTxs[j].GasPrice()) > 0
	})

	standardIndex := int(math.Max(float64(2*len(txs)), 500))

	slowIndex := int(math.Max(float64(5*len(txs)), 1000))
	if standardIndex < len(pendingTxs) {
		gpoData.Data.Standard = pendingTxs[standardIndex].GasPrice()
	} else {
		gpoData.Data.Standard = header.BaseFee
	}

	if slowIndex < len(pendingTxs) {
		gpoData.Data.Slow = pendingTxs[slowIndex].GasPrice()
	} else {
		gpoData.Data.Slow = header.BaseFee
	}

	err = db.BigtableClient.SaveGasNowHistory(gpoData.Data.Slow, gpoData.Data.Standard, gpoData.Data.Fast, gpoData.Data.Rapid)
	if err != nil {
		logrus.WithError(err).Error("error updating gas now history")
	}

	gpoData.Data.Price = price.GetEthPrice("USD")
	gpoData.Data.Currency = "USD"

	// gpoData.RapidUSD = gpoData.Rapid * 21000 * params.GWei / params.Ether * usd
	// gpoData.FastUSD = gpoData.Fast * 21000 * params.GWei / params.Ether * usd
	// gpoData.StandardUSD = gpoData.Standard * 21000 * params.GWei / params.Ether * usd
	// gpoData.SlowUSD = gpoData.Slow * 21000 * params.GWei / params.Ether * usd
	return gpoData, nil
}

type TxPoolContent struct {
	Pending map[string]map[int]*geth_types.Transaction
}

type rpcTransaction struct {
	tx *geth_types.Transaction
	txExtraInfo
}

type txExtraInfo struct {
	BlockNumber *string         `json:"blockNumber,omitempty"`
	BlockHash   *common.Hash    `json:"blockHash,omitempty"`
	From        *common.Address `json:"from,omitempty"`
}

type rpcBlock struct {
	Transactions []rpcTransaction `json:"transactions"`
}

func (tx *rpcTransaction) UnmarshalJSON(msg []byte) error {
	if err := json.Unmarshal(msg, &tx.tx); err != nil {
		return err
	}
	return json.Unmarshal(msg, &tx.txExtraInfo)
}

func mempoolUpdater(wg *sync.WaitGroup) {
	firstRun := true
	errorCount := 0

	var client *geth_rpc.Client

	for {
		var err error

		if client == nil {
			client, err = geth_rpc.Dial(utils.Config.Eth1GethEndpoint)
			if err != nil {
				utils.LogError(err, "can't connect to geth node", 0)
				time.Sleep(time.Second * 30)
				continue
			}
		}

		var mempoolTx types.RawMempoolResponse

		err = client.Call(&mempoolTx, "txpool_content")
		if err != nil {
			errorCount++
			if errorCount < 5 {
				logrus.Warnf("error calling txpool_content request (x%d): %v", errorCount, err)
			} else {
				logrus.Errorf("error calling txpool_content request (x%d): %v", errorCount, err)
			}
			time.Sleep(time.Second * 10)
			continue
		} else {
			errorCount = 0
		}

		cacheKey := fmt.Sprintf("%d:frontend:mempool", utils.Config.Chain.Config.DepositChainID)
		err = cache.TieredCache.Set(cacheKey, mempoolTx, time.Hour*24)
		if err != nil {
			logger.Errorf("error caching relaysData: %v", err)
		}
		if firstRun {
			logger.Info("initialized mempool updater")
			wg.Done()
			firstRun = false
		}
		ReportStatus("mempoolUpdater", "Running", nil)
		time.Sleep(time.Second * 5)
	}
}

func burnUpdater(wg *sync.WaitGroup) {
	firstRun := true
	for {
		data, err := getBurnPageData()
		if err != nil {
			logger.Errorf("error retrieving burn page data: %v", err)
			time.Sleep(time.Second * 30)
			continue
		}
		cacheKey := fmt.Sprintf("%d:frontend:burn", utils.Config.Chain.Config.DepositChainID)
		err = cache.TieredCache.Set(cacheKey, data, time.Hour*24)
		if err != nil {
			logger.Errorf("error caching relaysData: %v", err)
		}
		if firstRun {
			logger.Infof("initialized burn updater")
			wg.Done()
			firstRun = false
		}
		time.Sleep(time.Minute)
	}
}

func getBurnPageData() (*types.BurnPageData, error) {
	data := &types.BurnPageData{}
	start := time.Now()

	latestEpoch := LatestEpoch()
	latestBlock := LatestEth1BlockNumber()

	// Retrieve the total amount of burned Ether
	err := db.ReaderDb.Get(&data.TotalBurned, "select sum(value) from chart_series where indicator = 'BURNED_FEES';")
	if err != nil {
		return nil, fmt.Errorf("error retrieving total burned amount from chart_series table: %v", err)
	}

	cutOff := time.Time{}
	err = db.ReaderDb.Get(&cutOff, "select (select max(time) from chart_series where indicator = 'BURNED_FEES') + interval '24 hours';")
	if err != nil {
		return nil, fmt.Errorf("error retrieving cutoff date from chart_series table: %v", err)
	}

	cutOffEpoch := utils.TimeToEpoch(cutOff)
	// logger.Infof("cutoff epoch: %v", cutOffEpoch)
	// var blockLastHour uint64
	// db.ReaderDb.Get(&blockLastHour, "select ")

	// var blockLastDay uint64
	// db.ReaderDb.Get(&blockLastDay)

	additionalBurned := float64(0)
	err = db.ReaderDb.Get(&additionalBurned, "select COALESCE(SUM(exec_base_fee_per_gas::numeric * exec_gas_used::numeric), 0) as burnedfees from blocks where epoch > $1", cutOffEpoch)
	if err != nil {
		return nil, fmt.Errorf("error retrieving additional burned eth from blocks table: %v", err)
	}
	// logger.Infof("additonal burn: %v", additionalBurned)
	data.TotalBurned += additionalBurned

	err = db.ReaderDb.Get(&data.BurnRate1h, "select COALESCE(SUM(exec_base_fee_per_gas::numeric * exec_gas_used::numeric) / 60, 0) as burnedfees from blocks where epoch > $1", latestEpoch-10)
	if err != nil {
		return nil, fmt.Errorf("error retrieving burn rate (1h) from blocks table: %v", err)
	}

	// err = db.ReaderDb.Get(&data.Emission, "select total_rewards_wei as emission from eth_store_stats order by day desc limit 1")
	// if err != nil {
	// 	return nil, fmt.Errorf("error retrieving emission (24h): %v", err)
	// }

	// swap this for GetEpochIncomeHistory in the future
	income, err := db.BigtableClient.GetValidatorIncomeDetailsHistory([]uint64{}, latestEpoch-10, latestBlock)
	if err != nil {
		logger.WithError(err).Error("error getting validator income history")
	}

	total := &itypes.ValidatorEpochIncome{}

	for _, epochs := range income {
		// logger.Infof("epochs: %+v", epochs)
		for _, details := range epochs {
			// logger.Infof("income: %+v", details)
			total.AttestationHeadReward += details.AttestationHeadReward
			total.AttestationSourceReward += details.AttestationSourceReward
			total.AttestationSourcePenalty += details.AttestationSourcePenalty
			total.AttestationTargetReward += details.AttestationTargetReward
			total.AttestationTargetPenalty += details.AttestationTargetPenalty
			total.FinalityDelayPenalty += details.FinalityDelayPenalty
			total.ProposerSlashingInclusionReward += details.ProposerSlashingInclusionReward
			total.ProposerAttestationInclusionReward += details.ProposerAttestationInclusionReward
			total.ProposerSyncInclusionReward += details.ProposerSyncInclusionReward
			total.SyncCommitteeReward += details.SyncCommitteeReward
			total.SyncCommitteePenalty += details.SyncCommitteePenalty
			total.SlashingReward += details.SlashingReward
			total.SlashingPenalty += details.SlashingPenalty
			total.TxFeeRewardWei = utils.AddBigInts(total.TxFeeRewardWei, details.TxFeeRewardWei)
		}
	}

	rewards := decimal.NewFromBigInt(new(big.Int).SetBytes(total.TxFeeRewardWei), 0)

	rewards = rewards.Add(decimal.NewFromBigInt(new(big.Int).SetUint64(total.AttestationHeadReward), 0))
	rewards = rewards.Add(decimal.NewFromBigInt(new(big.Int).SetUint64(total.AttestationSourceReward), 0))
	rewards = rewards.Add(decimal.NewFromBigInt(new(big.Int).SetUint64(total.AttestationTargetReward), 0))
	rewards = rewards.Add(decimal.NewFromBigInt(new(big.Int).SetUint64(total.ProposerSlashingInclusionReward), 0))
	rewards = rewards.Add(decimal.NewFromBigInt(new(big.Int).SetUint64(total.ProposerAttestationInclusionReward), 0))
	rewards = rewards.Add(decimal.NewFromBigInt(new(big.Int).SetUint64(total.ProposerSyncInclusionReward), 0))
	rewards = rewards.Add(decimal.NewFromBigInt(new(big.Int).SetUint64(total.SyncCommitteeReward), 0))
	rewards = rewards.Add(decimal.NewFromBigInt(new(big.Int).SetUint64(total.SlashingReward), 0))

	rewards = rewards.Sub(decimal.NewFromBigInt(new(big.Int).SetUint64(total.AttestationTargetPenalty), 0))
	rewards = rewards.Sub(decimal.NewFromBigInt(new(big.Int).SetUint64(total.FinalityDelayPenalty), 0))
	rewards = rewards.Sub(decimal.NewFromBigInt(new(big.Int).SetUint64(total.SyncCommitteePenalty), 0))
	rewards = rewards.Sub(decimal.NewFromBigInt(new(big.Int).SetUint64(total.AttestationSourcePenalty), 0))
	rewards = rewards.Sub(decimal.NewFromBigInt(new(big.Int).SetUint64(total.SlashingPenalty), 0))

	// rewards per min
	rewards = rewards.Div(decimal.NewFromInt(64))

	// emission per minute
	data.Emission = rewards.InexactFloat64() - data.BurnRate1h

	logger.Infof("burn rate per min: %v inflation per min: %v emission: %v", data.BurnRate1h, rewards.InexactFloat64(), data.Emission)
	// logger.Infof("calculated emission: %v", data.Emission)

	err = db.ReaderDb.Get(&data.BurnRate24h, "select COALESCE(SUM(exec_base_fee_per_gas::numeric * exec_gas_used::numeric) / (60 * 24), 0) as burnedfees from blocks where epoch >= $1", latestEpoch-utils.EpochsPerDay())
	if err != nil {
		return nil, fmt.Errorf("error retrieving burn rate (24h) from blocks table: %v", err)
	}

	err = db.ReaderDb.Get(&data.BlockUtilization, "select avg(exec_gas_used::numeric * 100 / exec_gas_limit) from blocks where epoch >= $1 and exec_gas_used > 0 and exec_gas_limit > 0", latestEpoch-utils.EpochsPerDay())
	if err != nil {
		return nil, fmt.Errorf("error retrieving block utilization from blocks table: %v", err)
	}

	blocks, err := db.BigtableClient.GetBlocksDescending(latestBlock, 1000)
	if err != nil {
		return nil, err
	}

	// db.BigAdminClient

	data.Blocks = make([]*types.BurnPageDataBlock, 0, 1000)
	for _, blk := range blocks {

		blockNumber := blk.GetNumber()
		baseFee := new(big.Int).SetBytes(blk.GetBaseFee())
		// gasHalf := float64(blk.GetGasLimit()) / 2.0
		txReward := new(big.Int).SetBytes(blk.GetTxReward())

		burned := new(big.Int).Mul(baseFee, big.NewInt(int64(blk.GetGasUsed())))
		// burnedPercentage := float64(0.0)
		if len(txReward.Bits()) != 0 {
			txBurnedBig := new(big.Float).SetInt(burned)
			txBurnedBig.Quo(txBurnedBig, new(big.Float).SetInt(txReward))
			// burnedPercentage, _ = txBurnedBig.Float64()
		}

		blockReward := new(big.Int).Add(utils.Eth1BlockReward(blockNumber, blk.GetDifficulty()), new(big.Int).Add(txReward, new(big.Int).SetBytes(blk.GetUncleReward())))

		data.Blocks = append(data.Blocks, &types.BurnPageDataBlock{
			Number:        int64(blockNumber),
			Hash:          hex.EncodeToString(blk.Hash),
			GasTarget:     int64(blk.GasLimit),
			GasUsed:       int64(blk.GasUsed),
			Txn:           int(blk.TransactionCount),
			Age:           blk.Time.AsTime(),
			BaseFeePerGas: float64(baseFee.Int64()),
			BurnedFees:    float64(burned.Int64()),
			Rewards:       float64(blockReward.Int64()),
		})
	}

	if len(data.Blocks) > 100 {
		if data.Blocks[0].BaseFeePerGas < data.Blocks[100].BaseFeePerGas {
			data.BaseFeeTrend = -1
		} else if data.Blocks[0].BaseFeePerGas == data.Blocks[100].BaseFeePerGas {
			data.BaseFeeTrend = 0
		} else {
			data.BaseFeeTrend = 1
		}
	} else {
		data.BaseFeeTrend = 1
	}

	for _, b := range data.Blocks {
		if b.Number > 12965000 {
			b.GasTarget = b.GasTarget / 2
		}
	}
	logger.Infof("epoch burn page export took: %v seconds", time.Since(start).Seconds())
	return data, nil
}<|MERGE_RESOLUTION|>--- conflicted
+++ resolved
@@ -209,13 +209,8 @@
 			group by builder_pubkey, tag_id
 		) foo
 		left join tags on tags.id = foo.tag_id
-<<<<<<< HEAD
-		group by builder_pubkey
-		order by c desc`, LatestSlot()-(14*dayInSlots))
-=======
 		group by builder_pubkey 
 		order by c desc`, forSlot)
->>>>>>> b1edd17d
 	if err != nil {
 		logger.Errorf("failed to get builder ranking %v", err)
 		return nil, err
