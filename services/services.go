package services

import (
	"encoding/hex"
	"encoding/json"
	"eth2-exporter/cache"
	"eth2-exporter/db"
	"eth2-exporter/price"
	"eth2-exporter/types"
	"eth2-exporter/utils"
	"fmt"
	"html/template"
	"math"
	"math/big"
	"sort"
	"sync"
	"sync/atomic"
	"time"

	itypes "github.com/gobitfly/eth-rewards/types"
	"github.com/shopspring/decimal"

	"github.com/ethereum/go-ethereum/common"
	"github.com/sirupsen/logrus"

	geth_types "github.com/ethereum/go-ethereum/core/types"
	geth_rpc "github.com/ethereum/go-ethereum/rpc"
)

var eth1BlockDepositReached atomic.Value
var depositThresholdReached atomic.Value

var logger = logrus.New().WithField("module", "services")

// Init will initialize the services
func Init() {
	ready := &sync.WaitGroup{}
	ready.Add(1)
	go epochUpdater(ready)

	ready.Add(1)
	go slotUpdater(ready)

	ready.Add(1)
	go latestProposedSlotUpdater(ready)

	ready.Add(1)
	go latestBlockUpdater(ready)

	ready.Add(1)
	go slotVizUpdater(ready)

	ready.Add(1)
	go indexPageDataUpdater(ready)

	ready.Add(1)
	go poolsUpdater(ready)

	ready.Add(1)
	go relaysUpdater(ready)

	ready.Add(1)
	go chartsPageDataUpdater(ready)

	ready.Add(1)
	go statsUpdater(ready)

	ready.Add(1)
	go mempoolUpdater(ready)

	ready.Add(1)
	go burnUpdater(ready)

	ready.Add(1)
	go gasNowUpdater(ready)

	ready.Add(1)
	go ethStoreStatisticsDataUpdater(ready)

	ready.Add(1)
	go startMonitoringService(ready)

	ready.Wait()
}

func InitNotifications(pubkeyCachePath string) {

	err := initPubkeyCache(pubkeyCachePath)
	if err != nil {
		logger.Fatalf("error initializing pubkey cache path for notifications: %v", err)
	}

	if utils.Config.Notifications.Sender {
		logger.Infof("starting notifications-sender")
		go notificationSender()
	}

	go notificationCollector()
}

func getRelaysPageData() (*types.RelaysResp, error) {
	start := time.Now()
	defer func() {
		logger.WithFields(logrus.Fields{"duration": time.Since(start)}).Info("completed caching relays page data")
	}()
	var relaysData types.RelaysResp

	relaysData.LastUpdated = start

	overallStatsQuery, err := db.ReaderDb.Preparex(`
		with stats as (
			select 
				tag_id as relay_id,
				count(*) as block_count,
				sum(value) as total_value,
				ROUND(avg(value)) as avg_value,
				count(distinct builder_pubkey) as unique_builders,
				max(value) as max_value,
				(select rb2.block_slot from relays_blocks rb2 where rb2.value = max(rb.value) and rb2.tag_id = rb.tag_id limit 1) as max_value_slot
			from relays_blocks rb
			where 
				rb.block_slot > $1 and 
				rb.block_root not in (select bt.blockroot from blocks_tags bt where bt.tag_id='invalid-relay-reward') 
			group by tag_id 
		)
		select 
			tags.metadata ->> 'name' as "name",
			relays.public_link as link,
			relays.is_censoring as censors,
			relays.is_ethical as ethical,
			stats.block_count / (select max(blocks.slot) - $1 from blocks)::float as network_usage,
			stats.relay_id,
			stats.block_count,
			stats.total_value,
			stats.avg_value,
			stats.unique_builders,
			stats.max_value,
			stats.max_value_slot
		from relays
		left join stats on stats.relay_id = relays.tag_id
		left join tags on tags.id = relays.tag_id 
		where stats.relay_id = tag_id 
		order by stats.block_count DESC`)
	if err != nil {
		logger.Errorf("failed to prepare overallStatsQuery: %v", err)
		return nil, err
	}
	defer overallStatsQuery.Close()

	dayInSlots := 24 * 60 * 60 / utils.Config.Chain.Config.SecondsPerSlot

	tmp := [3]types.RelayInfoContainer{{Days: 7}, {Days: 31}, {Days: 180}}
	latest := LatestSlot()
	for i := 0; i < len(tmp); i++ {
		tmp[i].IsFirst = i == 0
		var forSlot uint64 = 0
		if latest > tmp[i].Days*dayInSlots {
			forSlot = latest - (tmp[i].Days * dayInSlots)
		}
		err = overallStatsQuery.Select(&tmp[i].RelaysInfo, forSlot)
		if err != nil {
			return nil, err
		}
		// calculate total adoption
		for j := 0; j < len(tmp[i].RelaysInfo); j++ {
			tmp[i].NetworkParticipation += tmp[i].RelaysInfo[j].NetworkUsage
		}
	}
	relaysData.RelaysInfoContainers = tmp

	var forSlot uint64 = 0
	if latest > (14 * dayInSlots) {
		forSlot = latest - (14 * dayInSlots)
	}
	err = db.ReaderDb.Select(&relaysData.TopBuilders, `
		select 
			builder_pubkey,
			SUM(c) as c,
			jsonb_agg(tags.metadata) as tags,
			max(latest_slot) as latest_slot
		from (
			select 
				builder_pubkey,
				count(*) as c,
				tag_id,
				(
					select block_slot
					from relays_blocks rb2
					where
						rb2.builder_pubkey = rb.builder_pubkey
					order by block_slot desc
					limit 1
				) as latest_slot
			from (
				select builder_pubkey, tag_id
				from relays_blocks
				where block_slot > $1
				order by block_slot desc) rb
			group by builder_pubkey, tag_id 
		) foo
		left join tags on tags.id = foo.tag_id
		group by builder_pubkey 
		order by c desc`, forSlot)
	if err != nil {
		logger.Errorf("failed to get builder ranking %v", err)
		return nil, err
	}

	err = db.ReaderDb.Select(&relaysData.RecentBlocks, `
		select
			jsonb_agg(tags.metadata order by id) as tags,
			max(relays_blocks.value) as value,
			relays_blocks.block_slot as slot,
			relays_blocks.builder_pubkey as builder_pubkey,
			relays_blocks.proposer_fee_recipient as proposer_fee_recipient,
			validators.validatorindex as proposer,
			encode(exec_extra_data, 'hex') as block_extra_data
		from (
			select blockroot, exec_extra_data
			from blocks
			where blockroot in (
				select rb.block_root
				from relays_blocks rb
			) 
			order by blocks.slot desc
			limit 15
		) as blocks
		left join relays_blocks
			on relays_blocks.block_root = blocks.blockroot
		left join tags 
			on tags.id = relays_blocks.tag_id 
		left join validators
			on validators.pubkey = relays_blocks.proposer_pubkey  
		group by 
			blockroot, 
			relays_blocks.block_slot,
			relays_blocks.builder_pubkey,
			relays_blocks.proposer_fee_recipient,
			blocks.exec_extra_data,
			validators.validatorindex 
		order by relays_blocks.block_slot desc`)
	if err != nil {
		logger.Errorf("failed to get latest blocks for relays page %v", err)
		return nil, err
	}

	err = db.ReaderDb.Select(&relaysData.TopBlocks, `
		select
			jsonb_agg(tags.metadata order by id) as tags,
			max(relays_blocks.value) as value,
			relays_blocks.block_slot as slot,
			relays_blocks.builder_pubkey as builder_pubkey,
			relays_blocks.proposer_fee_recipient as proposer_fee_recipient,
			validators.validatorindex as proposer,
			encode(exec_extra_data, 'hex') as block_extra_data
		from (
			select value, block_slot, builder_pubkey, proposer_fee_recipient, block_root, tag_id, proposer_pubkey
			from relays_blocks
			where relays_blocks.block_root not in (select bt.blockroot from blocks_tags bt where bt.tag_id='invalid-relay-reward') 
			order by relays_blocks.value desc
			limit 15
		) as relays_blocks 
		left join blocks
			on relays_blocks.block_root = blocks.blockroot
		left join tags 
			on tags.id = relays_blocks.tag_id 
		left join validators
			on validators.pubkey = relays_blocks.proposer_pubkey  
		group by 
			blockroot, 
			relays_blocks.block_slot,
			relays_blocks.builder_pubkey,
			relays_blocks.proposer_fee_recipient,
			blocks.exec_fee_recipient,
			blocks.exec_extra_data,
			validators.validatorindex 
		order by value desc`)
	if err != nil {
		logger.Errorf("failed to get top blocks for relays page %v", err)
		return nil, err
	}

	return &relaysData, nil
}

func relaysUpdater(wg *sync.WaitGroup) {
	firstRun := true

	for {
		data, err := getRelaysPageData()
		if err != nil {
			logger.Errorf("error retrieving relays page data: %v", err)
			time.Sleep(time.Second * 10)
			continue
		}

		cacheKey := fmt.Sprintf("%d:frontend:relaysData", utils.Config.Chain.Config.DepositChainID)
		err = cache.TieredCache.Set(cacheKey, data, time.Hour*24)
		if err != nil {
			logger.Errorf("error caching relaysData: %v", err)
		}
		if firstRun {
			logger.Info("initialized relays page updater")
			wg.Done()
			firstRun = false
		}
		ReportStatus("relaysUpdater", "Running", nil)
		time.Sleep(time.Minute)
	}
}

func epochUpdater(wg *sync.WaitGroup) {
	firstRun := true
	for {
		// latest epoch acording to the node
		var epochNode uint64
		err := db.WriterDb.Get(&epochNode, "SELECT headepoch FROM network_liveness order by headepoch desc LIMIT 1")
		if err != nil {
			logger.Errorf("error retrieving latest node epoch from the database: %v", err)
		} else {
			cacheKey := fmt.Sprintf("%d:frontend:latestNodeEpoch", utils.Config.Chain.Config.DepositChainID)
			err := cache.TieredCache.SetUint64(cacheKey, epochNode, time.Hour*24)
			if err != nil {
				logger.Errorf("error caching latestNodeEpoch: %v", err)
			}
		}

		// latest finalized epoch acording to the node
		var latestNodeFinalized uint64
		err = db.WriterDb.Get(&latestNodeFinalized, "SELECT finalizedepoch FROM network_liveness order by headepoch desc LIMIT 1")
		if err != nil {
			logger.Errorf("error retrieving latest node finalized epoch from the database: %v", err)
		} else {
			cacheKey := fmt.Sprintf("%d:frontend:latestNodeFinalizedEpoch", utils.Config.Chain.Config.DepositChainID)
			err := cache.TieredCache.SetUint64(cacheKey, latestNodeFinalized, time.Hour*24)
			if err != nil {
				logger.Errorf("error caching latestNodeFinalized: %v", err)
			}
		}

		// latest exported epoch
		var epoch uint64
		err = db.WriterDb.Get(&epoch, "SELECT COALESCE(MAX(epoch), 0) FROM epochs")
		if err != nil {
			logger.Errorf("error retrieving latest exported epoch from the database: %v", err)
		} else {
			cacheKey := fmt.Sprintf("%d:frontend:latestEpoch", utils.Config.Chain.Config.DepositChainID)
			err := cache.TieredCache.SetUint64(cacheKey, epoch, time.Hour*24)
			if err != nil {
				logger.Errorf("error caching latestEpoch: %v", err)
			}
		}

		// latest exportered finalized epoch
		var latestFinalized uint64
		err = db.WriterDb.Get(&latestFinalized, "SELECT COALESCE(MAX(epoch), 0) FROM epochs where finalized is true")
		if err != nil {
			logger.Errorf("error retrieving latest exported finalized epoch from the database: %v", err)
		} else {
			cacheKey := fmt.Sprintf("%d:frontend:latestFinalized", utils.Config.Chain.Config.DepositChainID)
			err := cache.TieredCache.SetUint64(cacheKey, latestFinalized, time.Hour*24)
			if err != nil {
				logger.Errorf("error caching latestFinalizedEpoch: %v", err)
			}
			if firstRun {
				logger.Info("initialized epoch updater")
				wg.Done()
				firstRun = false
			}
		}
		ReportStatus("epochUpdater", "Running", nil)
		time.Sleep(time.Second)
	}
}

func slotUpdater(wg *sync.WaitGroup) {
	firstRun := true

	for {
		var slot uint64
		err := db.WriterDb.Get(&slot, "SELECT COALESCE(MAX(slot), 0) FROM blocks where slot < $1", utils.TimeToSlot(uint64(time.Now().Add(time.Second*10).Unix())))

		if err != nil {
			logger.Errorf("error retrieving latest slot from the database: %v", err)

			if err.Error() == "sql: database is closed" {
				logger.Fatalf("error retrieving latest slot from the database: %v", err)
			}
		} else {
			cacheKey := fmt.Sprintf("%d:frontend:slot", utils.Config.Chain.Config.DepositChainID)
			err := cache.TieredCache.SetUint64(cacheKey, slot, time.Hour*24)
			if err != nil {
				logger.Errorf("error caching slot: %v", err)
			}
			if firstRun {
				logger.Info("initialized slot updater")
				wg.Done()
				firstRun = false
			}
		}
		ReportStatus("slotUpdater", "Running", nil)
		time.Sleep(time.Second)
	}
}

func poolsUpdater(wg *sync.WaitGroup) {
	firstRun := true

	for {
		data, err := getPoolsPageData()
		if err != nil {
			logger.Errorf("error retrieving pools page data: %v", err)
			time.Sleep(time.Second * 10)
			continue
		}

		cacheKey := fmt.Sprintf("%d:frontend:poolsData", utils.Config.Chain.Config.DepositChainID)
		err = cache.TieredCache.Set(cacheKey, data, time.Hour*24)
		if err != nil {
			logger.Errorf("error caching poolsData: %v", err)
		}
		if firstRun {
			logger.Info("initialized pools page updater")
			wg.Done()
			firstRun = false
		}
		ReportStatus("poolsUpdater", "Running", nil)
		time.Sleep(time.Minute * 10)
	}
}

func getPoolsPageData() (*types.PoolsResp, error) {
	var poolData types.PoolsResp
	err := db.ReaderDb.Select(&poolData.PoolInfos, `
	select pool as name, validators as count, apr * 100 as avg_performance_1d, (select avg(apr) from historical_pool_performance as hpp1 where hpp1.pool = hpp.pool AND hpp1.day > hpp.day - 7) * 100 as avg_performance_7d, (select avg(apr) from historical_pool_performance as hpp1 where hpp1.pool = hpp.pool AND hpp1.day > hpp.day - 31) * 100 as avg_performance_31d from historical_pool_performance hpp where day = (select max(day) from historical_pool_performance) order by validators desc;
	`)

	if err != nil {
		return nil, err
	}

	ethstoreData := &types.PoolInfo{}
	err = db.ReaderDb.Get(ethstoreData, `
	select 'ETH.STORE' as name, -1 as count, apr * 100 as avg_performance_1d, (select avg(apr) from eth_store_stats as e1 where e1.validator = -1 AND e1.day > e.day - 7) * 100 as avg_performance_7d, (select avg(apr) from eth_store_stats as e1 where e1.validator = -1 AND e1.day > e.day - 31) * 100 as avg_performance_31d from eth_store_stats e where day = (select max(day) from eth_store_stats) LIMIT 1;
	`)
	if err != nil {
		return nil, err
	}

	for _, pool := range poolData.PoolInfos {
		pool.EthstoreCompoarison1d = pool.AvgPerformance1d*100/ethstoreData.AvgPerformance1d - 100
		pool.EthstoreCompoarison7d = pool.AvgPerformance7d*100/ethstoreData.AvgPerformance7d - 100
		pool.EthstoreCompoarison31d = pool.AvgPerformance31d*100/ethstoreData.AvgPerformance31d - 100
	}
	poolData.PoolInfos = append([]*types.PoolInfo{ethstoreData}, poolData.PoolInfos...)

	return &poolData, nil
}

func latestProposedSlotUpdater(wg *sync.WaitGroup) {
	firstRun := true

	for {
		var slot uint64
		err := db.WriterDb.Get(&slot, "SELECT COALESCE(MAX(slot), 0) FROM blocks WHERE status = '1'")

		if err != nil {
			logger.Errorf("error retrieving latest proposed slot from the database: %v", err)
		} else {

			cacheKey := fmt.Sprintf("%d:frontend:latestProposedSlot", utils.Config.Chain.Config.DepositChainID)
			err = cache.TieredCache.SetUint64(cacheKey, slot, time.Hour*24)
			if err != nil {
				logger.Errorf("error caching latestProposedSlot: %v", err)
			}
			if firstRun {
				logger.Info("initialized last proposed slot updater")
				wg.Done()
				firstRun = false
			}
		}
		ReportStatus("latestProposedSlotUpdater", "Running", nil)
		time.Sleep(time.Second)
	}
}

func indexPageDataUpdater(wg *sync.WaitGroup) {
	firstRun := true

	for {
		logger.Infof("updating index page data")
		start := time.Now()
		data, err := getIndexPageData()
		if err != nil {
			logger.Errorf("error retrieving index page data: %v", err)
			time.Sleep(time.Second * 10)
			continue
		}
		logger.Infof("index page data update completed in %v", time.Since(start))

		cacheKey := fmt.Sprintf("%d:frontend:indexPageData", utils.Config.Chain.Config.DepositChainID)
		err = cache.TieredCache.Set(cacheKey, data, time.Hour*24)
		if err != nil {
			logger.Errorf("error caching indexPageData: %v", err)
		}
		if firstRun {
			logger.Info("initialized index page updater")
			wg.Done()
			firstRun = false
		}
		ReportStatus("indexPageDataUpdater", "Running", nil)
		time.Sleep(time.Second * 10)
	}
}

func ethStoreStatisticsDataUpdater(wg *sync.WaitGroup) {
	firstRun := true
	for {
		data, err := getEthStoreStatisticsData()
		if err != nil {
			logger.Errorf("error retrieving ETH.STORE statistics data: %v", err)
			time.Sleep(time.Second * 10)
			continue
		}

		cacheKey := fmt.Sprintf("%d:frontend:ethStoreStatistics", utils.Config.Chain.Config.DepositChainID)
		err = cache.TieredCache.Set(cacheKey, data, time.Hour*24)
		if err != nil {
			logger.Errorf("error caching ETH.STORE statistics data: %v", err)
		}
		if firstRun {
			firstRun = false
			wg.Done()
			logger.Info("initialized ETH.STORE statistics data updater")
		}
		ReportStatus("ethStoreStatistics", "Running", nil)
		time.Sleep(time.Second * 90)
	}
}

func slotVizUpdater(wg *sync.WaitGroup) {
	firstRun := true

	for {
		latestEpoch := LatestEpoch()
		epochData, err := db.GetSlotVizData(latestEpoch)
		if err != nil {
			logger.Errorf("error retrieving slot viz data from database: %v latest epoch: %v", err, latestEpoch)
		} else {
			cacheKey := fmt.Sprintf("%d:frontend:slotVizMetrics", utils.Config.Chain.Config.DepositChainID)
			err = cache.TieredCache.Set(cacheKey, epochData, time.Hour*24)
			if err != nil {
				logger.Errorf("error caching slotVizMetrics: %v", err)
			}
			if firstRun {
				logger.Info("initialized slotViz metrics")
				wg.Done()
				firstRun = false
			}
		}
		ReportStatus("slotVizUpdater", "Running", nil)
		time.Sleep(time.Second)
	}
}

func getEthStoreStatisticsData() (*types.EthStoreStatistics, error) {
	var ethStoreDays []types.EthStoreDay
	err := db.ReaderDb.Select(&ethStoreDays, `
		SELECT
			day,
			apr,
			effective_balances_sum_wei,
			total_rewards_wei
		FROM eth_store_stats
		WHERE validator = -1
		ORDER BY DAY ASC`)
	if err != nil {
		return nil, fmt.Errorf("error getting eth store stats from db: %v", err)
	}
	daysLastIndex := len(ethStoreDays) - 1

	if daysLastIndex < 0 {
		return nil, fmt.Errorf("no eth store stats found in db")
	}

	effectiveBalances := [][]float64{}
	totalRewards := [][]float64{}
	aprs := [][]float64{}
	for _, stat := range ethStoreDays {
		ts := float64(utils.EpochToTime(stat.Day*utils.EpochsPerDay()).Unix()) * 1000

		effectiveBalances = append(effectiveBalances, []float64{
			ts,
			stat.EffectiveBalancesSum.Div(decimal.NewFromInt(1e18)).Round(0).InexactFloat64(),
		})

		totalRewards = append(totalRewards, []float64{
			ts,
			stat.TotalRewardsWei.Div(decimal.NewFromInt(1e18)).Round(6).InexactFloat64(),
		})

		aprs = append(aprs, []float64{
			ts,
			stat.APR.Mul(decimal.NewFromInt(100)).Round(3).InexactFloat64(),
		})
	}

	data := &types.EthStoreStatistics{
		EffectiveBalances:         effectiveBalances,
		TotalRewards:              totalRewards,
		APRs:                      aprs,
		ProjectedAPR:              ethStoreDays[daysLastIndex].APR.Mul(decimal.NewFromInt(100)).InexactFloat64(),
		StartEpoch:                ethStoreDays[daysLastIndex].Day * utils.EpochsPerDay(),
		YesterdayRewards:          ethStoreDays[daysLastIndex].TotalRewardsWei.Div(decimal.NewFromInt(1e18)).InexactFloat64(),
		YesterdayEffectiveBalance: ethStoreDays[daysLastIndex].EffectiveBalancesSum.Div(decimal.NewFromInt(1e18)).InexactFloat64(),
		YesterdayTs:               utils.EpochToTime(ethStoreDays[daysLastIndex].Day * utils.EpochsPerDay()).Unix(),
	}

	return data, nil
}

func getIndexPageData() (*types.IndexPageData, error) {
	currency := "ETH"

	data := &types.IndexPageData{}
	data.Mainnet = utils.Config.Chain.Config.ConfigName == "mainnet"
	data.NetworkName = utils.Config.Chain.Config.ConfigName
	data.DepositContract = utils.Config.Indexer.Eth1DepositContractAddress

	var epoch uint64
	err := db.ReaderDb.Get(&epoch, "SELECT COALESCE(MAX(epoch), 0) FROM epochs")
	if err != nil {
		return nil, fmt.Errorf("error retrieving latest epoch from the database: %v", err)
	}
	data.CurrentEpoch = epoch

	cutoffSlot := utils.TimeToSlot(uint64(time.Now().Add(time.Second * 10).Unix()))

	// If we are before the genesis block show the first 20 slots by default
	startSlotTime := utils.SlotToTime(0)
	genesisTransition := utils.SlotToTime(160)
	now := time.Now()

	// run deposit query until the Genesis period is over
	if now.Before(genesisTransition) || startSlotTime == time.Unix(0, 0) {
		if cutoffSlot < 15 {
			cutoffSlot = 15
		}
		type Deposit struct {
			Total   uint64    `db:"total"`
			BlockTs time.Time `db:"block_ts"`
		}

		deposit := Deposit{}
		err = db.ReaderDb.Get(&deposit, `
			SELECT COUNT(*) as total, COALESCE(MAX(block_ts),NOW()) AS block_ts
			FROM (
				SELECT publickey, SUM(amount) AS amount, MAX(block_ts) as block_ts
				FROM eth1_deposits
				WHERE valid_signature = true
				GROUP BY publickey
				HAVING SUM(amount) >= 32e9
			) a`)
		if err != nil {
			return nil, fmt.Errorf("error retrieving eth1 deposits: %v", err)
		}

		threshold, err := db.GetDepositThresholdTime()
		if err != nil {
			logger.WithError(err).Error("error could not calculate threshold time")
		}
		if threshold == nil {
			threshold = &deposit.BlockTs
		}

		data.DepositThreshold = float64(utils.Config.Chain.Config.MinGenesisActiveValidatorCount) * 32
		data.DepositedTotal = float64(deposit.Total) * 32

		data.ValidatorsRemaining = (data.DepositThreshold - data.DepositedTotal) / 32
		genesisDelay := time.Duration(int64(utils.Config.Chain.Config.GenesisDelay) * 1000 * 1000 * 1000) // convert seconds to nanoseconds

		minGenesisTime := time.Unix(int64(utils.Config.Chain.Config.MinGenesisTime), 0)

		data.MinGenesisTime = minGenesisTime.Unix()
		data.NetworkStartTs = minGenesisTime.Add(genesisDelay).Unix()

		if minGenesisTime.Before(time.Now()) {
			minGenesisTime = time.Now()
		}

		// enough deposits
		if data.DepositedTotal > data.DepositThreshold {
			if depositThresholdReached.Load() == nil {
				eth1BlockDepositReached.Store(*threshold)
				depositThresholdReached.Store(true)
			}
			eth1Block := eth1BlockDepositReached.Load().(time.Time)

			if !(startSlotTime == time.Unix(0, 0)) && eth1Block.Add(genesisDelay).After(minGenesisTime) {
				// Network starts after min genesis time
				data.NetworkStartTs = eth1Block.Add(genesisDelay).Unix()
			} else {
				data.NetworkStartTs = minGenesisTime.Unix()
			}
		}

		latestChartsPageData := LatestChartsPageData()
		if len(latestChartsPageData) != 0 {
			for _, c := range latestChartsPageData {
				if c.Path == "deposits" {
					data.DepositChart = c
				} else if c.Path == "deposits_distribution" {
					data.DepositDistribution = c
				}
			}
		}
	}
	if data.DepositChart != nil && data.DepositChart.Data != nil && data.DepositChart.Data.Series != nil {
		series := data.DepositChart.Data.Series
		if len(series) > 2 {
			points, ok := series[1].Data.([][]float64)
			if !ok {
				logger.Errorf("error parsing deposit chart data could not convert  series to [][]float64 series: %+v", series[1].Data)
			} else {
				periodDays := float64(len(points))
				avgDepositPerDay := data.DepositedTotal / periodDays
				daysUntilThreshold := (data.DepositThreshold - data.DepositedTotal) / avgDepositPerDay
				estimatedTimeToThreshold := time.Now().Add(time.Hour * 24 * time.Duration(daysUntilThreshold))
				if estimatedTimeToThreshold.After(time.Unix(data.NetworkStartTs, 0)) {
					data.NetworkStartTs = estimatedTimeToThreshold.Add(time.Duration(int64(utils.Config.Chain.Config.GenesisDelay) * 1000 * 1000 * 1000)).Unix()
				}
			}
		}
	}

	// has genesis occurred
	data.Genesis = now.After(startSlotTime)
	// show the transition view one hour before the first slot and until epoch 30 is reached
	data.GenesisPeriod = now.Add(time.Hour*24).After(startSlotTime) && now.Before(genesisTransition)

	if startSlotTime == time.Unix(0, 0) {
		data.Genesis = false
	}

	var scheduledCount uint8
	err = db.WriterDb.Get(&scheduledCount, `
		select count(*) from blocks where status = '0' and epoch = $1;
	`, epoch)
	if err != nil {
		return nil, fmt.Errorf("error retrieving scheduledCount from blocks: %v", err)
	}
	data.ScheduledCount = scheduledCount

	// get epochs from db
	var epochs []*types.IndexPageDataEpochs
	err = db.ReaderDb.Select(&epochs, `
		SELECT 
			epoch, 
			finalized, 
			globalparticipationrate, 
			votedether,

			eligibleether,
			validatorscount,
			averagevalidatorbalance
		FROM epochs 
		ORDER BY epochs DESC 
		LIMIT 10`)
	if err != nil {
		return nil, fmt.Errorf("error retrieving index epoch data: %v", err)
	}

	setEpochHistoryData(data, epochs)

	if data.CurrentFinalizedEpoch == 0 {
		var epochLowerBound uint64
		if epochLowerBound = 0; epoch > 1600 {
			epochLowerBound = epoch - 1600
		}
		var epochHistory []*types.IndexPageDataEpochs
		err = db.WriterDb.Select(&epochHistory, "SELECT epoch, eligibleether, validatorscount, finalized, averagevalidatorbalance FROM epochs WHERE epoch < $1 and epoch > $2 ORDER BY epoch", epoch, epochLowerBound)
		if err != nil {
			return nil, fmt.Errorf("error retrieving staked ether history: %v", err)
		}

		setEpochHistoryData(data, epochHistory)
	}

	epochsMap := make(map[uint64]*types.IndexPageDataEpochs)
	// set epoch struct values and add to map
	for _, epoch := range epochs {
		// since the latest epoch in the db always has a participation rate of 1, check for < 1 instead of <= 1
		if data.EpochParticipationRate == 0 && epoch.GlobalParticipationRate < 1 {
			data.EpochParticipationRate = epoch.GlobalParticipationRate
		}
		epoch.Ts = utils.EpochToTime(epoch.Epoch)
		epoch.FinalizedFormatted = utils.FormatEpochStatus(epoch.Finalized, epoch.GlobalParticipationRate)
		epoch.GlobalParticipationRateFormatted = utils.FormatGlobalParticipationRateStyle(epoch.VotedEther, epoch.GlobalParticipationRate, currency)
		epoch.ExecutionReward = big.NewInt(0)
		epochsMap[epoch.Epoch] = epoch
	}

	// get slots from db
	// it may be possible for multiple slots to have the same block number, which is why more than 10 slots are selected
	var slots []*types.IndexPageDataBlocks
	err = db.ReaderDb.Select(&slots, `
		SELECT
			blocks.epoch,
			blocks.slot,
			blocks.proposer,
			blocks.blockroot,
<<<<<<< HEAD
=======
			blocks.parentroot,
			blocks.attestationscount,
			blocks.depositscount,
			blocks.withdrawalcount, 
			blocks.voluntaryexitscount,
			blocks.proposerslashingscount,
			blocks.attesterslashingscount,
>>>>>>> cf1b6044
			blocks.status,
			COALESCE(blocks.exec_block_number, 0) AS exec_block_number,
			COALESCE(validator_names.name, '') AS name
		FROM blocks 
		LEFT JOIN validators ON blocks.proposer = validators.validatorindex
		LEFT JOIN validator_names ON validators.pubkey = validator_names.publickey
		WHERE blocks.slot < $1
		ORDER BY blocks.slot DESC LIMIT 15`, cutoffSlot)
	if err != nil {
		return nil, fmt.Errorf("error retrieving index block data: %v", err)
	}
	// keep slots with higher blockroot length
	slotsMap := make(map[uint64]*types.IndexPageDataBlocks)
	for _, slot := range slots {
		if slotsMap[slot.Slot] == nil || len(slot.BlockRoot) > len(slotsMap[slot.Slot].BlockRoot) {
			slotsMap[slot.Slot] = slot
		}
		if slot.ExecutionBlockNumber > data.CurrentBlock {
			data.CurrentBlock = slot.ExecutionBlockNumber
		}
	}

	// set block struct values
	for _, slot := range slotsMap {
		slot.StatusFormatted = utils.FormatBlockStatusStyle(slot.Status)
		slot.ProposerFormatted = utils.FormatValidatorWithName(slot.Proposer, slot.ProposerName)
		slot.ExecutionRewardFormatted = template.HTML("-")
		slot.ExecutionRewardRecipient = template.HTML("-")
		slot.Ts = utils.SlotToTime(slot.Slot)

		// it may be possible for the slot to be in a epoch not selected in the previous epoch query (e.g. a new epoch started in the meanwhile)
		if _, containsEpoch := epochsMap[slot.Epoch]; !containsEpoch {
			epochsMap[slot.Epoch] = &types.IndexPageDataEpochs{
				Epoch:                            slot.Epoch,
				Ts:                               utils.EpochToTime(slot.Epoch),
				Finalized:                        false,
				FinalizedFormatted:               utils.FormatEpochStatus(false, 0),
				GlobalParticipationRate:          0,
				GlobalParticipationRateFormatted: utils.FormatGlobalParticipationRateStyle(0, 1, ""),
				ExecutionReward:                  big.NewInt(0),
				VotedEther:                       0,
			}
		}
	}

	// if there is no el block in the last 15 slots, get max block num from db
	if data.CurrentBlock == 0 {
		var max uint64
		err = db.ReaderDb.Get(&max, `
		SELECT MAX(b.exec_block_number) as max
		FROM blocks b
		WHERE b.slot < $1`, cutoffSlot)
		if err != nil {
			return nil, fmt.Errorf("error retrieving max block num for landing page: %v", err)
		}
		data.CurrentBlock = max
	}

	// check if there even are any el blocks
	if data.CurrentBlock != 0 {
		// get el block data from bigtable
		elBlocks, err := db.BigtableClient.GetBlocksDescending(data.CurrentBlock, 320)
		if err != nil {
			return nil, fmt.Errorf("error retrieving el block data for landing page: %v", err)
		}

		// get relay data for all blocks
		relayData, err := db.GetRelayDataForIndexedBlocks(elBlocks)
		if err != nil {
			return nil, fmt.Errorf("error retrieving relay data for blocks for landing page: %v", err)
		}

		// sum up or set reward for epochs and slots respectively
		for _, block := range elBlocks {
			slotNum := utils.TimeToSlot(uint64(block.Time.Seconds))
			epochNum := utils.EpochOfSlot(slotNum)
			if _, epochInMap := epochsMap[epochNum]; epochInMap {
				slot, slotInMap := slotsMap[slotNum]
				if relayDatum, blockHasMEV := relayData[common.BytesToHash(block.Hash)]; blockHasMEV {
					epochsMap[epochNum].ExecutionReward = new(big.Int).Add(epochsMap[epochNum].ExecutionReward, relayDatum.MevBribe.BigInt())
					if slotInMap {
						slot.ExecutionRewardFormatted = utils.NewFormat(relayDatum.MevBribe.BigInt(), "ETH", 5, 1)
						slot.ExecutionRewardRecipient = utils.FormatAddressWithLimits(relayDatum.MevRecipient, "", false, "address", 15, 20, false)
					}
				} else {
					epochsMap[epochNum].ExecutionReward = new(big.Int).Add(epochsMap[epochNum].ExecutionReward, new(big.Int).SetBytes(block.TxReward))
					if slotInMap {
						slot.ExecutionRewardFormatted = utils.NewFormat(new(big.Int).SetBytes(block.TxReward), "ETH", 5, 1)
						slot.ExecutionRewardRecipient = utils.FormatAddressWithLimits(block.Coinbase, "", false, "address", 15, 20, false)
					}
				}
			}
		}
	}

	// convert slotsMap to slice
	slots = make([]*types.IndexPageDataBlocks, 0, len(slots))
	for _, s := range slotsMap {
		slots = append(slots, s)
	}
	sort.Slice(slots, func(i, j int) bool {
		return slots[i].Slot > slots[j].Slot
	})

	if len(slots) > 10 {
		slots = slots[:10]
	}

	data.Blocks = slots

	// convert epochsMap to slice
	epochs = make([]*types.IndexPageDataEpochs, 0, len(epochs))
	for _, e := range epochsMap {
		epochs = append(epochs, e)
	}
	sort.Slice(epochs, func(i, j int) bool {
		return epochs[i].Epoch > epochs[j].Epoch
	})

	if len(epochs) > 10 {
		epochs = epochs[:10]
	}

	for _, e := range epochs {
		e.ExecutionRewardFormatted = utils.NewFormat(e.ExecutionReward, "ETH", 5, 1)
	}
	data.Epochs = epochs

	// not utilized in design prototype
	//data.Subtitle = template.HTML(utils.Config.Frontend.SiteSubtitle)
	data.ChurnRate = *GetLatestStats().ValidatorChurnLimit

	// get eth.store
	ethstore, err := getEthStoreStatisticsData()
	if err != nil {
		return nil, fmt.Errorf("error retrieving eth store for index page: %v", err)
	}
	data.EthStore = ethstore.ProjectedAPR / 100

	// get gas price history
	now = time.Now().Truncate(time.Minute)
	lastThreeDays := time.Now().Truncate(time.Minute).Add(-time.Hour * 24 * 3)

	history, err := db.BigtableClient.GetGasNowHistory(now, lastThreeDays)
	if err != nil {
		return nil, fmt.Errorf("error retrieving gas price history: %v", err)
	}

	group := make(map[int64]float64, 0)
	count := make(map[int64]int, 0)
	for i := 0; i < len(history); i++ {
		ts := history[i].Ts.Truncate(time.Hour).Unix()
		group[ts] += float64(history[i].Fast.Int64())
		count[ts]++
	}
	for ts, sum := range group {
		group[ts] = sum / float64(count[ts])
	}

	gasPriceData := [][]float64{}

	for ts, fast := range group {
		gasPriceData = append(gasPriceData, []float64{float64(ts * 1000), math.Round(fast/1e4) / 1e5})
	}

	sort.SliceStable(gasPriceData, func(i int, j int) bool {
		return gasPriceData[i][0] < gasPriceData[j][0]
	})

	data.GasPriceHistory = gasPriceData

	return data, nil
}

func setEpochHistoryData(data *types.IndexPageData, epochHistory []*types.IndexPageDataEpochs) {
	if len(epochHistory) == 0 {
		return
	}

	for i := len(epochHistory) - 1; i >= 0; i-- {
		if epochHistory[i].Finalized {
			data.CurrentFinalizedEpoch = epochHistory[i].Epoch
			data.FinalityDelay = FinalizationDelay()
			data.AverageBalance = string(utils.FormatBalance(uint64(epochHistory[i].AverageValidatorBalance), "ETH"))
			break
		}
	}

	data.StakedEther = string(utils.FormatBalance(epochHistory[len(epochHistory)-1].EligibleEther, "ETH"))
	data.ActiveValidators = epochHistory[len(epochHistory)-1].ValidatorsCount
}

// LatestEpoch will return the latest epoch
func LatestEpoch() uint64 {
	cacheKey := fmt.Sprintf("%d:frontend:latestEpoch", utils.Config.Chain.Config.DepositChainID)

	if wanted, err := cache.TieredCache.GetUint64WithLocalTimeout(cacheKey, time.Second*5); err == nil {
		return wanted
	} else {
		logger.Errorf("error retrieving latestEpoch from cache: %v", err)
	}

	return 0
}

func LatestNodeEpoch() uint64 {
	cacheKey := fmt.Sprintf("%d:frontend:latestNodeEpoch", utils.Config.Chain.Config.DepositChainID)

	if wanted, err := cache.TieredCache.GetUint64WithLocalTimeout(cacheKey, time.Second*5); err == nil {
		return wanted
	} else {
		logger.Errorf("error retrieving latestNodeEpoch from cache: %v", err)
	}

	return 0
}

func LatestNodeFinalizedEpoch() uint64 {
	cacheKey := fmt.Sprintf("%d:frontend:latestNodeFinalizedEpoch", utils.Config.Chain.Config.DepositChainID)

	if wanted, err := cache.TieredCache.GetUint64WithLocalTimeout(cacheKey, time.Second*5); err == nil {
		return wanted
	} else {
		logger.Errorf("error retrieving latestNodeFinalizedEpoch from cache: %v", err)
	}

	return 0
}

// LatestFinalizedEpoch will return the most recent epoch that has been finalized.
func LatestFinalizedEpoch() uint64 {
	cacheKey := fmt.Sprintf("%d:frontend:latestFinalized", utils.Config.Chain.Config.DepositChainID)

	if wanted, err := cache.TieredCache.GetUint64WithLocalTimeout(cacheKey, time.Second*5); err == nil {
		return wanted
	} else {
		logger.Errorf("error retrieving latestFinalized for key: %v from cache: %v", cacheKey, err)
	}
	return 0
}

// LatestSlot will return the latest slot
func LatestSlot() uint64 {
	cacheKey := fmt.Sprintf("%d:frontend:slot", utils.Config.Chain.Config.DepositChainID)

	if wanted, err := cache.TieredCache.GetUint64WithLocalTimeout(cacheKey, time.Second*5); err == nil {
		return wanted
	} else {
		logger.Errorf("error retrieving latest slot from cache: %v", err)
	}
	return 0
}

// FinalizationDelay will return the current Finalization Delay
func FinalizationDelay() uint64 {
	return LatestNodeEpoch() - LatestNodeFinalizedEpoch()
}

// LatestProposedSlot will return the latest proposed slot
func LatestProposedSlot() uint64 {
	cacheKey := fmt.Sprintf("%d:frontend:latestProposedSlot", utils.Config.Chain.Config.DepositChainID)

	if wanted, err := cache.TieredCache.GetUint64WithLocalTimeout(cacheKey, time.Second*5); err == nil {
		return wanted
	} else {
		logger.Errorf("error retrieving latestProposedSlot from cache: %v", err)
	}
	return 0
}

func LatestMempoolTransactions() *types.RawMempoolResponse {
	wanted := &types.RawMempoolResponse{}
	cacheKey := fmt.Sprintf("%d:frontend:mempool", utils.Config.Chain.Config.DepositChainID)
	if wanted, err := cache.TieredCache.GetWithLocalTimeout(cacheKey, time.Second*60, wanted); err == nil {
		return wanted.(*types.RawMempoolResponse)
	} else {
		logger.Errorf("error retrieving mempool data from cache: %v", err)
	}
	return &types.RawMempoolResponse{}
}

func LatestBurnData() *types.BurnPageData {
	wanted := &types.BurnPageData{}
	cacheKey := fmt.Sprintf("%d:frontend:burn", utils.Config.Chain.Config.DepositChainID)
	if wanted, err := cache.TieredCache.GetWithLocalTimeout(cacheKey, time.Second*60, wanted); err == nil {
		return wanted.(*types.BurnPageData)
	} else {
		logger.Errorf("error retrieving burn data from cache: %v", err)
	}
	return &types.BurnPageData{}
}

func LatestEthStoreStatistics() *types.EthStoreStatistics {
	wanted := &types.EthStoreStatistics{}
	cacheKey := fmt.Sprintf("%d:frontend:ethStoreStatistics", utils.Config.Chain.Config.DepositChainID)
	if wanted, err := cache.TieredCache.GetWithLocalTimeout(cacheKey, time.Second*60, wanted); err == nil {
		return wanted.(*types.EthStoreStatistics)
	} else {
		logger.Errorf("error retrieving ETH.STORE statistics data from cache: %v", err)
	}
	return &types.EthStoreStatistics{}
}

// LatestIndexPageData returns the latest index page data
func LatestIndexPageData() *types.IndexPageData {
	wanted := &types.IndexPageData{}
	cacheKey := fmt.Sprintf("%d:frontend:indexPageData", utils.Config.Chain.Config.DepositChainID)

	if wanted, err := cache.TieredCache.GetWithLocalTimeout(cacheKey, time.Second*5, wanted); err == nil {
		return wanted.(*types.IndexPageData)
	} else {
		logger.Errorf("error retrieving indexPageData from cache: %v", err)
	}
	return &types.IndexPageData{
		NetworkName:           "",
		DepositContract:       "",
		ShowSyncingMessage:    false,
		CurrentEpoch:          0,
		CurrentFinalizedEpoch: 0,
		CurrentBlock:          0,
		ScheduledCount:        0,
		FinalityDelay:         0,
		ActiveValidators:      0,
		EnteringValidators:    0,
		ExitingValidators:     0,
		StakedEther:           "",
		AverageBalance:        "",
		DepositedTotal:        0,
		DepositThreshold:      0,
		ValidatorsRemaining:   0,
		NetworkStartTs:        0,
		MinGenesisTime:        0,
		Blocks:                []*types.IndexPageDataBlocks{},
		Epochs:                []*types.IndexPageDataEpochs{},
		//StakedEtherChartData:      [][]float64{},
		//ActiveValidatorsChartData: [][]float64{},
		Subtitle:            "",
		Genesis:             false,
		GenesisPeriod:       false,
		Mainnet:             false,
		DepositChart:        &types.ChartsPageDataChart{},
		DepositDistribution: &types.ChartsPageDataChart{},
		Countdown:           nil,
		SlotVizData:         types.SlotVizPageData{},
	}
}

// LatestPoolsPageData returns the latest pools page data
func LatestPoolsPageData() *types.PoolsResp {

	wanted := &types.PoolsResp{}
	cacheKey := fmt.Sprintf("%d:frontend:poolsData", utils.Config.Chain.Config.DepositChainID)

	if wanted, err := cache.TieredCache.GetWithLocalTimeout(cacheKey, time.Second*5, wanted); err == nil {
		return wanted.(*types.PoolsResp)
	} else {
		logger.Errorf("error retrieving poolsData from cache: %v", err)
	}

	return &types.PoolsResp{
		PoolsDistribution:       types.ChartsPageDataChart{},
		HistoricPoolPerformance: types.ChartsPageDataChart{},
		PoolInfos:               []*types.PoolInfo{},
	}
}

func LatestGasNowData() *types.GasNowPageData {
	wanted := &types.GasNowPageData{}
	cacheKey := fmt.Sprintf("%d:frontend:gasNow", utils.Config.Chain.Config.DepositChainID)

	if wanted, err := cache.TieredCache.GetWithLocalTimeout(cacheKey, time.Second*5, wanted); err == nil {
		return wanted.(*types.GasNowPageData)
	} else {
		logger.Errorf("error retrieving gasNow from cache: %v", err)
	}

	return nil
}

func LatestRelaysPageData() *types.RelaysResp {
	wanted := &types.RelaysResp{}
	cacheKey := fmt.Sprintf("%d:frontend:relaysData", utils.Config.Chain.Config.DepositChainID)

	if wanted, err := cache.TieredCache.GetWithLocalTimeout(cacheKey, time.Second*5, wanted); err == nil {
		return wanted.(*types.RelaysResp)
	} else {
		logger.Errorf("error retrieving relaysData from cache: %v", err)
	}

	return nil
}

func LatestSlotVizMetrics() []*types.SlotVizEpochs {
	wanted := &[]*types.SlotVizEpochs{}
	cacheKey := fmt.Sprintf("%d:frontend:slotVizMetrics", utils.Config.Chain.Config.DepositChainID)

	if wanted, err := cache.TieredCache.GetWithLocalTimeout(cacheKey, time.Second*5, wanted); err == nil {
		w := wanted.(*[]*types.SlotVizEpochs)
		return *w
	} else {
		logger.Errorf("error retrieving slotVizMetrics from cache: %v", err)
	}

	return []*types.SlotVizEpochs{}
}

// LatestState returns statistics about the current eth2 state
func LatestState() *types.LatestState {
	data := &types.LatestState{}
	data.CurrentEpoch = LatestEpoch()
	data.CurrentSlot = LatestSlot()
	data.CurrentFinalizedEpoch = LatestFinalizedEpoch()
	data.LastProposedSlot = LatestProposedSlot()
	data.FinalityDelay = FinalizationDelay()
	data.IsSyncing = IsSyncing()
	data.UsdRoundPrice = price.GetEthRoundPrice(price.GetEthPrice("USD"))
	data.UsdTruncPrice = utils.KFormatterEthPrice(data.UsdRoundPrice)
	data.EurRoundPrice = price.GetEthRoundPrice(price.GetEthPrice("EUR"))
	data.EurTruncPrice = utils.KFormatterEthPrice(data.EurRoundPrice)
	data.GbpRoundPrice = price.GetEthRoundPrice(price.GetEthPrice("GBP"))
	data.GbpTruncPrice = utils.KFormatterEthPrice(data.GbpRoundPrice)
	data.CnyRoundPrice = price.GetEthRoundPrice(price.GetEthPrice("CNY"))
	data.CnyTruncPrice = utils.KFormatterEthPrice(data.CnyRoundPrice)
	data.RubRoundPrice = price.GetEthRoundPrice(price.GetEthPrice("RUB"))
	data.RubTruncPrice = utils.KFormatterEthPrice(data.RubRoundPrice)
	data.CadRoundPrice = price.GetEthRoundPrice(price.GetEthPrice("CAD"))
	data.CadTruncPrice = utils.KFormatterEthPrice(data.CadRoundPrice)
	data.AudRoundPrice = price.GetEthRoundPrice(price.GetEthPrice("AUD"))
	data.AudTruncPrice = utils.KFormatterEthPrice(data.AudRoundPrice)
	data.JpyRoundPrice = price.GetEthRoundPrice(price.GetEthPrice("JPY"))
	data.JpyTruncPrice = utils.KFormatterEthPrice(data.JpyRoundPrice)

	return data
}

func GetLatestStats() *types.Stats {
	wanted := &types.Stats{}
	cacheKey := fmt.Sprintf("%d:frontend:latestStats", utils.Config.Chain.Config.DepositChainID)

	if wanted, err := cache.TieredCache.GetWithLocalTimeout(cacheKey, time.Second*5, wanted); err == nil {
		return wanted.(*types.Stats)
	} else {
		logger.Errorf("error retrieving slotVizMetrics from cache: %v", err)
	}

	// create an empty stats object if no stats exist (genesis)
	return &types.Stats{
		TopDepositors: &[]types.StatsTopDepositors{
			{
				Address:      "000",
				DepositCount: 0,
			},
			{
				Address:      "000",
				DepositCount: 0,
			},
		},
		InvalidDepositCount:            new(uint64),
		UniqueValidatorCount:           new(uint64),
		TotalValidatorCount:            new(uint64),
		ActiveValidatorCount:           new(uint64),
		PendingValidatorCount:          new(uint64),
		ValidatorChurnLimit:            new(uint64),
		LatestValidatorWithdrawalIndex: new(uint64),
	}
}

var globalNotificationMessage = template.HTML("")
var globalNotificationMessageTs time.Time
var globalNotificationMux = &sync.Mutex{}

func GlobalNotificationMessage() template.HTML {
	globalNotificationMux.Lock()
	defer globalNotificationMux.Unlock()

	if time.Since(globalNotificationMessageTs) > time.Minute*10 {
		globalNotificationMessageTs = time.Now()

		err := db.WriterDb.Get(&globalNotificationMessage, "SELECT content FROM global_notifications WHERE target = $1 AND enabled", utils.Config.Chain.Name)

		if err != nil && err != sql.ErrNoRows {
			logger.Errorf("error updating global notification message: %v", err)
			globalNotificationMessage = ""
			return globalNotificationMessage
		}
	}
	return globalNotificationMessage
}

// IsSyncing returns true if the chain is still syncing
func IsSyncing() bool {
	return time.Now().Add(time.Minute * -10).After(utils.EpochToTime(LatestEpoch()))
}

func gasNowUpdater(wg *sync.WaitGroup) {
	firstRun := true

	for {
		data, err := getGasNowData()
		if err != nil {
			logger.Warnf("error retrieving gas now data: %v", err)
			time.Sleep(time.Second * 5)
			continue
		}

		cacheKey := fmt.Sprintf("%d:frontend:gasNow", utils.Config.Chain.Config.DepositChainID)
		err = cache.TieredCache.Set(cacheKey, data, time.Hour*24)
		if err != nil {
			logger.Errorf("error caching latestFinalizedEpoch: %v", err)
		}
		if firstRun {
			wg.Done()
			firstRun = false
		}
		time.Sleep(time.Second * 15)
	}
}

func getGasNowData() (*types.GasNowPageData, error) {
	gpoData := &types.GasNowPageData{}
	gpoData.Code = 200
	gpoData.Data.Timestamp = time.Now().UnixNano() / 1e6

	client, err := geth_rpc.Dial(utils.Config.Eth1GethEndpoint)
	if err != nil {
		return nil, err
	}
	var raw json.RawMessage
	err = client.Call(&raw, "eth_getBlockByNumber", "pending", true)
	if err != nil {
		return nil, fmt.Errorf("error retrieving pending block data: %v", err)
	}

	// var res map[string]interface{}
	// err = json.Unmarshal(raw, &res)
	// if err != nil {
	// 	return nil, err
	// }

	var header *geth_types.Header
	var body rpcBlock

	err = json.Unmarshal(raw, &header)
	if err != nil {
		return nil, err
	}
	err = json.Unmarshal(raw, &body)
	if err != nil {
		return nil, err
	}
	txs := body.Transactions

	sort.Slice(txs, func(i, j int) bool {
		return txs[i].tx.GasPrice().Cmp(txs[j].tx.GasPrice()) > 0
	})
	if len(txs) > 1 {
		medianGasPrice := txs[len(txs)/2].tx.GasPrice()
		tailGasPrice := txs[len(txs)-1].tx.GasPrice()

		gpoData.Data.Rapid = medianGasPrice
		gpoData.Data.Fast = tailGasPrice
	} else {
		gpoData.Data.Rapid = new(big.Int)
		gpoData.Data.Fast = new(big.Int)
	}

	err = client.Call(&raw, "txpool_content")
	if err != nil {
		utils.LogFatal(err, "error getting raw json data from txpool_content", 0)
	}

	txPoolContent := &TxPoolContent{}
	err = json.Unmarshal(raw, txPoolContent)
	if err != nil {
		utils.LogFatal(err, "unmarshal txpoolcontent json error", 0)
	}

	pendingTxs := make([]*geth_types.Transaction, 0, len(txPoolContent.Pending))

	for _, account := range txPoolContent.Pending {
		lowestNonce := 9223372036854775807
		for n := range account {
			if n < int(lowestNonce) {
				lowestNonce = n
			}
		}

		pendingTxs = append(pendingTxs, account[lowestNonce])
	}
	sort.Slice(pendingTxs, func(i, j int) bool {
		return pendingTxs[i].GasPrice().Cmp(pendingTxs[j].GasPrice()) > 0
	})

	standardIndex := int(math.Max(float64(2*len(txs)), 500))

	slowIndex := int(math.Max(float64(5*len(txs)), 1000))
	if standardIndex < len(pendingTxs) {
		gpoData.Data.Standard = pendingTxs[standardIndex].GasPrice()
	} else {
		gpoData.Data.Standard = header.BaseFee
	}

	if slowIndex < len(pendingTxs) {
		gpoData.Data.Slow = pendingTxs[slowIndex].GasPrice()
	} else {
		gpoData.Data.Slow = header.BaseFee
	}

	err = db.BigtableClient.SaveGasNowHistory(gpoData.Data.Slow, gpoData.Data.Standard, gpoData.Data.Fast, gpoData.Data.Rapid)
	if err != nil {
		logrus.WithError(err).Error("error updating gas now history")
	}

	gpoData.Data.Price = price.GetEthPrice("USD")
	gpoData.Data.Currency = "USD"

	// gpoData.RapidUSD = gpoData.Rapid * 21000 * params.GWei / params.Ether * usd
	// gpoData.FastUSD = gpoData.Fast * 21000 * params.GWei / params.Ether * usd
	// gpoData.StandardUSD = gpoData.Standard * 21000 * params.GWei / params.Ether * usd
	// gpoData.SlowUSD = gpoData.Slow * 21000 * params.GWei / params.Ether * usd
	return gpoData, nil
}

type TxPoolContent struct {
	Pending map[string]map[int]*geth_types.Transaction
}

type rpcTransaction struct {
	tx *geth_types.Transaction
	txExtraInfo
}

type txExtraInfo struct {
	BlockNumber *string         `json:"blockNumber,omitempty"`
	BlockHash   *common.Hash    `json:"blockHash,omitempty"`
	From        *common.Address `json:"from,omitempty"`
}

type rpcBlock struct {
	Transactions []rpcTransaction `json:"transactions"`
}

func (tx *rpcTransaction) UnmarshalJSON(msg []byte) error {
	if err := json.Unmarshal(msg, &tx.tx); err != nil {
		return err
	}
	return json.Unmarshal(msg, &tx.txExtraInfo)
}

func mempoolUpdater(wg *sync.WaitGroup) {
	firstRun := true
	errorCount := 0

	var client *geth_rpc.Client

	for {
		var err error

		if client == nil {
			client, err = geth_rpc.Dial(utils.Config.Eth1GethEndpoint)
			if err != nil {
				utils.LogError(err, "can't connect to geth node", 0)
				time.Sleep(time.Second * 30)
				continue
			}
		}

		var mempoolTx types.RawMempoolResponse

		err = client.Call(&mempoolTx, "txpool_content")
		if err != nil {
			errorCount++
			if errorCount < 5 {
				logrus.Warnf("error calling txpool_content request (x%d): %v", errorCount, err)
			} else {
				logrus.Errorf("error calling txpool_content request (x%d): %v", errorCount, err)
			}
			time.Sleep(time.Second * 10)
			continue
		} else {
			errorCount = 0
		}

		cacheKey := fmt.Sprintf("%d:frontend:mempool", utils.Config.Chain.Config.DepositChainID)
		err = cache.TieredCache.Set(cacheKey, mempoolTx, time.Hour*24)
		if err != nil {
			logger.Errorf("error caching relaysData: %v", err)
		}
		if firstRun {
			logger.Info("initialized mempool updater")
			wg.Done()
			firstRun = false
		}
		ReportStatus("mempoolUpdater", "Running", nil)
		time.Sleep(time.Second * 5)
	}
}

func burnUpdater(wg *sync.WaitGroup) {
	firstRun := true
	for {
		data, err := getBurnPageData()
		if err != nil {
			logger.Errorf("error retrieving burn page data: %v", err)
			time.Sleep(time.Second * 30)
			continue
		}
		cacheKey := fmt.Sprintf("%d:frontend:burn", utils.Config.Chain.Config.DepositChainID)
		err = cache.TieredCache.Set(cacheKey, data, time.Hour*24)
		if err != nil {
			logger.Errorf("error caching relaysData: %v", err)
		}
		if firstRun {
			logger.Infof("initialized burn updater")
			wg.Done()
			firstRun = false
		}
		time.Sleep(time.Minute)
	}
}

func getBurnPageData() (*types.BurnPageData, error) {
	data := &types.BurnPageData{}
	start := time.Now()

	latestEpoch := LatestEpoch()
	latestBlock := LatestEth1BlockNumber()

	// Retrieve the total amount of burned Ether
	err := db.ReaderDb.Get(&data.TotalBurned, "select sum(value) from chart_series where indicator = 'BURNED_FEES';")
	if err != nil {
		return nil, fmt.Errorf("error retrieving total burned amount from chart_series table: %v", err)
	}

	cutOff := time.Time{}
	err = db.ReaderDb.Get(&cutOff, "select (select max(time) from chart_series where indicator = 'BURNED_FEES') + interval '24 hours';")
	if err != nil {
		return nil, fmt.Errorf("error retrieving cutoff date from chart_series table: %v", err)
	}

	cutOffEpoch := utils.TimeToEpoch(cutOff)
	// logger.Infof("cutoff epoch: %v", cutOffEpoch)
	// var blockLastHour uint64
	// db.ReaderDb.Get(&blockLastHour, "select ")

	// var blockLastDay uint64
	// db.ReaderDb.Get(&blockLastDay)

	additionalBurned := float64(0)
	err = db.ReaderDb.Get(&additionalBurned, "select COALESCE(SUM(exec_base_fee_per_gas::numeric * exec_gas_used::numeric), 0) as burnedfees from blocks where epoch > $1", cutOffEpoch)
	if err != nil {
		return nil, fmt.Errorf("error retrieving additional burned eth from blocks table: %v", err)
	}
	// logger.Infof("additonal burn: %v", additionalBurned)
	data.TotalBurned += additionalBurned

	err = db.ReaderDb.Get(&data.BurnRate1h, "select COALESCE(SUM(exec_base_fee_per_gas::numeric * exec_gas_used::numeric) / 60, 0) as burnedfees from blocks where epoch > $1", latestEpoch-10)
	if err != nil {
		return nil, fmt.Errorf("error retrieving burn rate (1h) from blocks table: %v", err)
	}

	// err = db.ReaderDb.Get(&data.Emission, "select total_rewards_wei as emission from eth_store_stats order by day desc limit 1")
	// if err != nil {
	// 	return nil, fmt.Errorf("error retrieving emission (24h): %v", err)
	// }

	// swap this for GetEpochIncomeHistory in the future
	income, err := db.BigtableClient.GetValidatorIncomeDetailsHistory([]uint64{}, latestEpoch-10, latestBlock)
	if err != nil {
		logger.WithError(err).Error("error getting validator income history")
	}

	total := &itypes.ValidatorEpochIncome{}

	for _, epochs := range income {
		// logger.Infof("epochs: %+v", epochs)
		for _, details := range epochs {
			// logger.Infof("income: %+v", details)
			total.AttestationHeadReward += details.AttestationHeadReward
			total.AttestationSourceReward += details.AttestationSourceReward
			total.AttestationSourcePenalty += details.AttestationSourcePenalty
			total.AttestationTargetReward += details.AttestationTargetReward
			total.AttestationTargetPenalty += details.AttestationTargetPenalty
			total.FinalityDelayPenalty += details.FinalityDelayPenalty
			total.ProposerSlashingInclusionReward += details.ProposerSlashingInclusionReward
			total.ProposerAttestationInclusionReward += details.ProposerAttestationInclusionReward
			total.ProposerSyncInclusionReward += details.ProposerSyncInclusionReward
			total.SyncCommitteeReward += details.SyncCommitteeReward
			total.SyncCommitteePenalty += details.SyncCommitteePenalty
			total.SlashingReward += details.SlashingReward
			total.SlashingPenalty += details.SlashingPenalty
			total.TxFeeRewardWei = utils.AddBigInts(total.TxFeeRewardWei, details.TxFeeRewardWei)
		}
	}

	rewards := decimal.NewFromBigInt(new(big.Int).SetBytes(total.TxFeeRewardWei), 0)

	rewards = rewards.Add(decimal.NewFromBigInt(new(big.Int).SetUint64(total.AttestationHeadReward), 0))
	rewards = rewards.Add(decimal.NewFromBigInt(new(big.Int).SetUint64(total.AttestationSourceReward), 0))
	rewards = rewards.Add(decimal.NewFromBigInt(new(big.Int).SetUint64(total.AttestationTargetReward), 0))
	rewards = rewards.Add(decimal.NewFromBigInt(new(big.Int).SetUint64(total.ProposerSlashingInclusionReward), 0))
	rewards = rewards.Add(decimal.NewFromBigInt(new(big.Int).SetUint64(total.ProposerAttestationInclusionReward), 0))
	rewards = rewards.Add(decimal.NewFromBigInt(new(big.Int).SetUint64(total.ProposerSyncInclusionReward), 0))
	rewards = rewards.Add(decimal.NewFromBigInt(new(big.Int).SetUint64(total.SyncCommitteeReward), 0))
	rewards = rewards.Add(decimal.NewFromBigInt(new(big.Int).SetUint64(total.SlashingReward), 0))

	rewards = rewards.Sub(decimal.NewFromBigInt(new(big.Int).SetUint64(total.AttestationTargetPenalty), 0))
	rewards = rewards.Sub(decimal.NewFromBigInt(new(big.Int).SetUint64(total.FinalityDelayPenalty), 0))
	rewards = rewards.Sub(decimal.NewFromBigInt(new(big.Int).SetUint64(total.SyncCommitteePenalty), 0))
	rewards = rewards.Sub(decimal.NewFromBigInt(new(big.Int).SetUint64(total.AttestationSourcePenalty), 0))
	rewards = rewards.Sub(decimal.NewFromBigInt(new(big.Int).SetUint64(total.SlashingPenalty), 0))

	// rewards per min
	rewards = rewards.Div(decimal.NewFromInt(64))

	// emission per minute
	data.Emission = rewards.InexactFloat64() - data.BurnRate1h

	logger.Infof("burn rate per min: %v inflation per min: %v emission: %v", data.BurnRate1h, rewards.InexactFloat64(), data.Emission)
	// logger.Infof("calculated emission: %v", data.Emission)

	err = db.ReaderDb.Get(&data.BurnRate24h, "select COALESCE(SUM(exec_base_fee_per_gas::numeric * exec_gas_used::numeric) / (60 * 24), 0) as burnedfees from blocks where epoch >= $1", latestEpoch-utils.EpochsPerDay())
	if err != nil {
		return nil, fmt.Errorf("error retrieving burn rate (24h) from blocks table: %v", err)
	}

	err = db.ReaderDb.Get(&data.BlockUtilization, "select avg(exec_gas_used::numeric * 100 / exec_gas_limit) from blocks where epoch >= $1 and exec_gas_used > 0 and exec_gas_limit > 0", latestEpoch-utils.EpochsPerDay())
	if err != nil {
		return nil, fmt.Errorf("error retrieving block utilization from blocks table: %v", err)
	}

	blocks, err := db.BigtableClient.GetBlocksDescending(latestBlock, 1000)
	if err != nil {
		return nil, err
	}

	// db.BigAdminClient

	data.Blocks = make([]*types.BurnPageDataBlock, 0, 1000)
	for _, blk := range blocks {

		blockNumber := blk.GetNumber()
		baseFee := new(big.Int).SetBytes(blk.GetBaseFee())
		// gasHalf := float64(blk.GetGasLimit()) / 2.0
		txReward := new(big.Int).SetBytes(blk.GetTxReward())

		burned := new(big.Int).Mul(baseFee, big.NewInt(int64(blk.GetGasUsed())))
		// burnedPercentage := float64(0.0)
		if len(txReward.Bits()) != 0 {
			txBurnedBig := new(big.Float).SetInt(burned)
			txBurnedBig.Quo(txBurnedBig, new(big.Float).SetInt(txReward))
			// burnedPercentage, _ = txBurnedBig.Float64()
		}

		blockReward := new(big.Int).Add(utils.Eth1BlockReward(blockNumber, blk.GetDifficulty()), new(big.Int).Add(txReward, new(big.Int).SetBytes(blk.GetUncleReward())))

		data.Blocks = append(data.Blocks, &types.BurnPageDataBlock{
			Number:        int64(blockNumber),
			Hash:          hex.EncodeToString(blk.Hash),
			GasTarget:     int64(blk.GasLimit),
			GasUsed:       int64(blk.GasUsed),
			Txn:           int(blk.TransactionCount),
			Age:           blk.Time.AsTime(),
			BaseFeePerGas: float64(baseFee.Int64()),
			BurnedFees:    float64(burned.Int64()),
			Rewards:       float64(blockReward.Int64()),
		})
	}

	if len(data.Blocks) > 100 {
		if data.Blocks[0].BaseFeePerGas < data.Blocks[100].BaseFeePerGas {
			data.BaseFeeTrend = -1
		} else if data.Blocks[0].BaseFeePerGas == data.Blocks[100].BaseFeePerGas {
			data.BaseFeeTrend = 0
		} else {
			data.BaseFeeTrend = 1
		}
	} else {
		data.BaseFeeTrend = 1
	}

	for _, b := range data.Blocks {
		if b.Number > 12965000 {
			b.GasTarget = b.GasTarget / 2
		}
	}
	logger.Infof("epoch burn page export took: %v seconds", time.Since(start).Seconds())
	return data, nil
}<|MERGE_RESOLUTION|>--- conflicted
+++ resolved
@@ -1,6 +1,7 @@
 package services
 
 import (
+	"database/sql"
 	"encoding/hex"
 	"encoding/json"
 	"eth2-exporter/cache"
@@ -809,16 +810,6 @@
 			blocks.slot,
 			blocks.proposer,
 			blocks.blockroot,
-<<<<<<< HEAD
-=======
-			blocks.parentroot,
-			blocks.attestationscount,
-			blocks.depositscount,
-			blocks.withdrawalcount, 
-			blocks.voluntaryexitscount,
-			blocks.proposerslashingscount,
-			blocks.attesterslashingscount,
->>>>>>> cf1b6044
 			blocks.status,
 			COALESCE(blocks.exec_block_number, 0) AS exec_block_number,
 			COALESCE(validator_names.name, '') AS name
