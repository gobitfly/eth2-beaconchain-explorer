--- conflicted
+++ resolved
@@ -699,32 +699,16 @@
 			}
 		}
 
-<<<<<<< HEAD
-		threshold, err := db.GetDepositThresholdTime()
-		if err != nil {
-			logger.WithError(err).Error("error could not calculate threshold time")
-		}
-		if threshold == nil {
-			threshold = &deposit.BlockTs
-		}
-
 		data.DepositThreshold = float64(utils.Config.Chain.ClConfig.MinGenesisActiveValidatorCount) * 32
-		data.DepositedTotal = float64(deposit.Total) * 32
+		data.DepositedTotal = float64(deposit.Total)
 
 		data.ValidatorsRemaining = (data.DepositThreshold - data.DepositedTotal) / 32
-		genesisDelay := time.Duration(int64(utils.Config.Chain.ClConfig.GenesisDelay) * 1000 * 1000 * 1000) // convert seconds to nanoseconds
-=======
-		data.DepositThreshold = float64(utils.Config.Chain.Config.MinGenesisActiveValidatorCount) * 32
-		data.DepositedTotal = float64(deposit.Total)
-
-		data.ValidatorsRemaining = (data.DepositThreshold - data.DepositedTotal) / 32
-		// genesisDelay := time.Duration(int64(utils.Config.Chain.Config.GenesisDelay) * 1000 * 1000 * 1000) // convert seconds to nanoseconds
->>>>>>> 3a9e34e7
+		// genesisDelay := time.Duration(int64(utils.Config.Chain.ClConfig.GenesisDelay) * 1000 * 1000 * 1000) // convert seconds to nanoseconds
 
 		minGenesisTime := time.Unix(int64(utils.Config.Chain.ClConfig.MinGenesisTime), 0)
 
 		data.MinGenesisTime = minGenesisTime.Unix()
-		data.NetworkStartTs = minGenesisTime.Add(time.Second * time.Duration(utils.Config.Chain.Config.GenesisDelay)).Unix()
+		data.NetworkStartTs = minGenesisTime.Add(time.Second * time.Duration(utils.Config.Chain.ClConfig.GenesisDelay)).Unix()
 
 		// if minGenesisTime.Before(time.Now()) {
 		// 	minGenesisTime = time.Now()
@@ -742,7 +726,7 @@
 
 		// 	if !(startSlotTime == time.Unix(0, 0)) && eth1Block.Add(genesisDelay).After(minGenesisTime) {
 		// 		// Network starts after min genesis time
-		// 		data.NetworkStartTs = eth1Block.Add(time.Second * time.Duration(utils.Config.Chain.Config.GenesisDelay)).Unix()
+		// 		data.NetworkStartTs = eth1Block.Add(time.Second * time.Duration(utils.Config.Chain.ClConfig.GenesisDelay)).Unix()
 		// 	} else {
 		// 		data.NetworkStartTs = minGenesisTime.Unix()
 		// 	}
