--- conflicted
+++ resolved
@@ -82,15 +82,12 @@
 	ready.Add(1)
 	go startMonitoringService(ready)
 
-<<<<<<< HEAD
 	ready.Add(1)
 	go lastBlockInBlocksTableUpdater(ready)
 
 	ready.Add(1)
 	go depositsLeaderboardUpdater(ready)
 
-=======
->>>>>>> ed9703a6
 	ready.Wait()
 }
 
@@ -109,7 +106,6 @@
 	go notificationCollector()
 }
 
-<<<<<<< HEAD
 func depositsLeaderboardUpdater(wg *sync.WaitGroup) {
 	firstRun := true
 
@@ -200,8 +196,6 @@
 	}
 }
 
-=======
->>>>>>> ed9703a6
 func getRelaysPageData() (*types.RelaysResp, error) {
 	start := time.Now()
 	defer func() {
