--- conflicted
+++ resolved
@@ -366,15 +366,7 @@
 	}
 
 	var epochHistory []*types.IndexPageEpochHistory
-<<<<<<< HEAD
-	cutoffEpoch := epoch - 1600
-	if epoch < 1600 {
-		cutoffEpoch = 0
-	}
-	err = db.DB.Select(&epochHistory, "SELECT epoch, eligibleether, validatorscount, finalized FROM epochs WHERE epoch < $1 and epoch > $2 ORDER BY epoch", epoch, cutoffEpoch)
-=======
 	err = db.DB.Select(&epochHistory, "SELECT epoch, eligibleether, validatorscount, finalized FROM epochs WHERE epoch < $1 and epoch > $2 ORDER BY epoch", epoch, epochLowerBound)
->>>>>>> c3f9ca9a
 	if err != nil {
 		return nil, fmt.Errorf("error retrieving staked ether history: %v", err)
 	}
