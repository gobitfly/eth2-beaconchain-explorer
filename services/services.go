package services

import (
	"eth2-exporter/db"
	"eth2-exporter/types"
	"eth2-exporter/utils"
	"fmt"
	"html/template"
	"log"
	"sync"
	"sync/atomic"
	"time"

	"github.com/sirupsen/logrus"
)

var latestEpoch uint64
var latestFinalizedEpoch uint64
var latestSlot uint64
var latestProposedSlot uint64
var indexPageData atomic.Value
var chartsPageData atomic.Value
var ready = sync.WaitGroup{}

var eth1BlockDepositReached atomic.Value
var depositThresholdReached atomic.Value

var logger = logrus.New().WithField("module", "services")

// Init will initialize the services
func Init() {
	ready.Add(4)
	go epochUpdater()
	go slotUpdater()
	go latestProposedSlotUpdater()
	go indexPageDataUpdater()
	ready.Wait()

	go chartsPageDataUpdater()

	if utils.Config.Frontend.Notifications.Enabled {
		logger.Infof("starting notifications-sender")
		go notificationsSender()
	}
}

func epochUpdater() {
	firstRun := true

	for true {

		var latestFinalized uint64
		err := db.DB.Get(&latestFinalized, "SELECT COALESCE(MAX(epoch), 0) FROM epochs where finalized is true")
		if err != nil {
			logger.Errorf("error retrieving latest finalized epoch from the database: %v", err)
		} else {
			atomic.StoreUint64(&latestFinalizedEpoch, latestFinalized)
		}

		var epoch uint64
		err = db.DB.Get(&epoch, "SELECT COALESCE(MAX(epoch), 0) FROM epochs")
		if err != nil {
			logger.Errorf("error retrieving latest epoch from the database: %v", err)
		} else {
			atomic.StoreUint64(&latestEpoch, epoch)
			if firstRun {
				ready.Done()
				firstRun = false
			}
		}
		time.Sleep(time.Second)
	}
}

func slotUpdater() {
	firstRun := true

	for true {
		var slot uint64
		err := db.DB.Get(&slot, "SELECT COALESCE(MAX(slot), 0) FROM blocks where slot < $1", utils.TimeToSlot(uint64(time.Now().Add(time.Second*10).Unix())))

		if err != nil {
			logger.Errorf("error retrieving latest slot from the database: %v", err)
		} else {
			atomic.StoreUint64(&latestSlot, slot)
			if firstRun {
				ready.Done()
				firstRun = false
			}
		}
		time.Sleep(time.Second)
	}
}

func latestProposedSlotUpdater() {
	firstRun := true

	for true {
		var slot uint64
		err := db.DB.Get(&slot, "SELECT COALESCE(MAX(slot), 0) FROM blocks WHERE status = '1'")

		if err != nil {
			logger.Errorf("error retrieving latest proposed slot from the database: %v", err)
		} else {
			atomic.StoreUint64(&latestProposedSlot, slot)
			if firstRun {
				ready.Done()
				firstRun = false
			}
		}
		time.Sleep(time.Second)
	}
}

func indexPageDataUpdater() {
	firstRun := true

	for true {
		data, err := getIndexPageData()
		if err != nil {
			logger.Errorf("error retrieving index page data: %v", err)
			time.Sleep(time.Second * 10)
			continue
		}
		indexPageData.Store(data)
		if firstRun {
			ready.Done()
			firstRun = false
		}
		time.Sleep(time.Second * 10)
	}
}

func getIndexPageData() (*types.IndexPageData, error) {
	data := &types.IndexPageData{}

	var epoch uint64
	err := db.DB.Get(&epoch, "SELECT COALESCE(MAX(epoch), 0) FROM epochs")
	if err != nil {
		return nil, fmt.Errorf("error retrieving latest epoch from the database: %v", err)
	}
	data.CurrentEpoch = epoch

	cutoffSlot := utils.TimeToSlot(uint64(time.Now().Add(time.Second * 10).Unix()))

	// If we are before the genesis block show the first 20 slots by default
	startSlotTime := utils.SlotToTime(0)
	if startSlotTime.After(time.Now()) {
		cutoffSlot = 20

		data.Genesis = false
		type Deposit struct {
			Total   uint64    `db:"total"`
			BlockTs time.Time `db:"block_ts"`
		}

		deposit := Deposit{}

		err = db.DB.Get(&deposit, `
			SELECT COUNT(*) as total, MAX(block_ts) as block_ts
			FROM 
				eth1_deposits as eth1 
			WHERE 
				eth1.amount >= 32e9 and eth1.valid_signature = true;
		`)
		if err != nil {
			return nil, fmt.Errorf("error retrieving eth1 deposits: %v", err)
		}

		data.DepositThreshold = float64(utils.Config.Chain.MinGenesisActiveValidatorCount) * 32
		data.DepositedTotal = float64(deposit.Total) * 32
		data.ValidatorsRemaining = (data.DepositThreshold - data.DepositedTotal) / 32

		minGenesisTime := time.Unix(int64(utils.Config.Chain.GenesisTimestamp), 0)
		data.NetworkStartTs = minGenesisTime.Unix()

		// enough deposits
		if data.DepositedTotal > data.DepositThreshold {
			if depositThresholdReached.Load() == nil {
				eth1BlockDepositReached.Store(deposit.BlockTs)
				depositThresholdReached.Store(true)
			}
			eth1Block := eth1BlockDepositReached.Load().(time.Time)
			genesisDelay := time.Duration(int64(utils.Config.Chain.GenesisDelay))

			if eth1Block.Add(genesisDelay).After(minGenesisTime) {
				// Network starts after min genesis time
				data.NetworkStartTs = eth1Block.Add(genesisDelay).Unix()
			}
		}
	} else {
		data.Genesis = true
	}

	var epochs []*types.IndexPageDataEpochs
	err = db.DB.Select(&epochs, `SELECT epoch, finalized , eligibleether, globalparticipationrate, votedether FROM epochs ORDER BY epochs DESC LIMIT 15`)
	if err != nil {
		return nil, fmt.Errorf("error retrieving index epoch data: %v", err)
	}

	for _, epoch := range epochs {
		epoch.Ts = utils.EpochToTime(epoch.Epoch)
		epoch.FinalizedFormatted = utils.FormatYesNo(epoch.Finalized)
		epoch.VotedEtherFormatted = utils.FormatBalance(epoch.VotedEther)
		epoch.EligibleEtherFormatted = utils.FormatBalance(epoch.EligibleEther)
		epoch.GlobalParticipationRateFormatted = utils.FormatGlobalParticipationRate(epoch.VotedEther, epoch.GlobalParticipationRate)
	}
	data.Epochs = epochs

	var scheduledCount uint8
<<<<<<< HEAD
	err = db.DB.Get(&scheduledCount, `
		select count(*) from blocks where status = '0' and epoch = (select max(epoch) from blocks limit 1);
	`)
	if err != nil {
		return nil, fmt.Errorf("error retrieving scheduledCount from blocks: %v", err)
	}
	data.ScheduledCount = scheduledCount
	log.Println("scheduled count", data.ScheduledCount, "for epoch", data.CurrentEpoch)
=======
	err = db.DB.Select(&scheduledCount, `
		SELECT 
			COUNT(*) 
		FROM 
			blocks 
		WHERE 
			blocks.epoch = (SELECT MAX(blocks.epoch) FROM blocks LIMIT 1) AND blocks.status = '0';
	`)
	data.ScheduledCount = scheduledCount
>>>>>>> 9bf4bab9

	var blocks []*types.IndexPageDataBlocks
	err = db.DB.Select(&blocks, `
		SELECT
			blocks.epoch,
			blocks.slot,
			blocks.proposer,
			blocks.blockroot,
			blocks.parentroot,
			blocks.attestationscount,
			blocks.depositscount,
			blocks.voluntaryexitscount,
			blocks.proposerslashingscount,
			blocks.attesterslashingscount,
			blocks.status,
			COALESCE(validators.name, '') AS name
		FROM blocks 
		LEFT JOIN validators ON blocks.proposer = validators.validatorindex
		WHERE blocks.slot < $1
		ORDER BY blocks.slot DESC LIMIT 15`, cutoffSlot)
	if err != nil {
		return nil, fmt.Errorf("error retrieving index block data: %v", err)
	}
	data.Blocks = blocks

	for _, block := range data.Blocks {
		block.StatusFormatted = utils.FormatBlockStatus(block.Status)
		block.ProposerFormatted = utils.FormatValidatorWithName(block.Proposer, block.ProposerName)
		block.BlockRootFormatted = fmt.Sprintf("%x", block.BlockRoot)
	}

	if len(blocks) > 0 {
		data.CurrentSlot = blocks[0].Slot
	}

	for _, block := range data.Blocks {
		block.Ts = utils.SlotToTime(block.Slot)
	}

	err = db.DB.Get(&data.EnteringValidators, "SELECT COUNT(*) FROM validatorqueue_activation")
	if err != nil {
		return nil, fmt.Errorf("error retrieving entering validator count: %v", err)
	}

	err = db.DB.Get(&data.ExitingValidators, "SELECT COUNT(*) FROM validatorqueue_exit")
	if err != nil {
		return nil, fmt.Errorf("error retrieving exiting validator count: %v", err)
	}

	var averageBalance float64
	err = db.DB.Get(&averageBalance, "SELECT COALESCE(AVG(balance), 0) FROM validator_balances WHERE epoch = $1", epoch)
	if err != nil {
		return nil, fmt.Errorf("error retrieving validator balance: %v", err)
	}
	data.AverageBalance = string(utils.FormatBalance(uint64(averageBalance)))

	var epochHistory []*types.IndexPageEpochHistory
	err = db.DB.Select(&epochHistory, "SELECT epoch, eligibleether, validatorscount, finalized FROM epochs WHERE epoch < $1 ORDER BY epoch", epoch)
	if err != nil {
		return nil, fmt.Errorf("error retrieving staked ether history: %v", err)
	}

	if len(epochHistory) > 0 {
		for i := len(epochHistory) - 1; i >= 0; i-- {
			if epochHistory[i].Finalized {
				data.CurrentFinalizedEpoch = epochHistory[i].Epoch
				data.FinalityDelay = data.CurrentEpoch - epoch
				break
			}
		}

		data.StakedEther = string(utils.FormatBalance(epochHistory[len(epochHistory)-1].EligibleEther))
		data.ActiveValidators = epochHistory[len(epochHistory)-1].ValidatorsCount
	}

	data.StakedEtherChartData = make([][]float64, len(epochHistory))
	data.ActiveValidatorsChartData = make([][]float64, len(epochHistory))
	for i, history := range epochHistory {
		data.StakedEtherChartData[i] = []float64{float64(utils.EpochToTime(history.Epoch).Unix() * 1000), float64(history.EligibleEther) / 1000000000}
		data.ActiveValidatorsChartData[i] = []float64{float64(utils.EpochToTime(history.Epoch).Unix() * 1000), float64(history.ValidatorsCount)}
	}

	data.Subtitle = template.HTML(utils.Config.Frontend.SiteSubtitle)

	return data, nil
}

// LatestEpoch will return the latest epoch
func LatestEpoch() uint64 {
	return atomic.LoadUint64(&latestEpoch)
}

// LatestFinalizedEpoch will return the most recent epoch that has been finalized.
func LatestFinalizedEpoch() uint64 {
	return atomic.LoadUint64(&latestFinalizedEpoch)
}

// LatestSlot will return the latest slot
func LatestSlot() uint64 {
	return atomic.LoadUint64(&latestSlot)
}

//FinalizationDelay will return the current Finalization Delay
func FinalizationDelay() uint64 {
	return LatestEpoch() - LatestFinalizedEpoch()
}

// LatestProposedSlot will return the latest proposed slot
func LatestProposedSlot() uint64 {
	return atomic.LoadUint64(&latestProposedSlot)
}

// LatestIndexPageData returns the latest index page data
func LatestIndexPageData() *types.IndexPageData {
	return indexPageData.Load().(*types.IndexPageData)
}

// LatestState returns statistics about the current eth2 state
func LatestState() *types.LatestState {
	data := &types.LatestState{}
	data.CurrentEpoch = LatestEpoch()
	data.CurrentSlot = LatestSlot()
	data.CurrentFinalizedEpoch = LatestFinalizedEpoch()
	data.LastProposedSlot = atomic.LoadUint64(&latestProposedSlot)
	data.FinalityDelay = data.CurrentEpoch - data.CurrentFinalizedEpoch
	data.IsSyncing = IsSyncing()
	return data
}

// IsSyncing returns true if the chain is still syncing
func IsSyncing() bool {
	return time.Now().Add(time.Minute * -10).After(utils.EpochToTime(LatestEpoch()))
}<|MERGE_RESOLUTION|>--- conflicted
+++ resolved
@@ -208,7 +208,6 @@
 	data.Epochs = epochs
 
 	var scheduledCount uint8
-<<<<<<< HEAD
 	err = db.DB.Get(&scheduledCount, `
 		select count(*) from blocks where status = '0' and epoch = (select max(epoch) from blocks limit 1);
 	`)
@@ -216,18 +215,6 @@
 		return nil, fmt.Errorf("error retrieving scheduledCount from blocks: %v", err)
 	}
 	data.ScheduledCount = scheduledCount
-	log.Println("scheduled count", data.ScheduledCount, "for epoch", data.CurrentEpoch)
-=======
-	err = db.DB.Select(&scheduledCount, `
-		SELECT 
-			COUNT(*) 
-		FROM 
-			blocks 
-		WHERE 
-			blocks.epoch = (SELECT MAX(blocks.epoch) FROM blocks LIMIT 1) AND blocks.status = '0';
-	`)
-	data.ScheduledCount = scheduledCount
->>>>>>> 9bf4bab9
 
 	var blocks []*types.IndexPageDataBlocks
 	err = db.DB.Select(&blocks, `
