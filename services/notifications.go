package services

import (
	"eth2-exporter/db"
	ethclients "eth2-exporter/ethClients"
	"eth2-exporter/mail"
	"eth2-exporter/metrics"
	"eth2-exporter/notify"
	"eth2-exporter/types"
	"eth2-exporter/utils"
	"fmt"
	"regexp"
	"strconv"
	"strings"
	"time"
	"unicode/utf8"

	"firebase.google.com/go/messaging"
)

func notificationsSender() {
	for {
		// check if the explorer is not too far behind, if we set this value to close (10m) it could potentially never send any notifications
		// if IsSyncing() {
		if time.Now().Add(time.Minute * -20).After(utils.EpochToTime(LatestEpoch())) {
			logger.Info("skipping notifications because the explorer is syncing")
			time.Sleep(time.Second * 60)
			continue
		}
		start := time.Now()
		notifications := collectNotifications()
		sendNotifications(notifications)
		logger.WithField("notifications", len(notifications)).WithField("duration", time.Since(start)).Info("notifications completed")
		metrics.TaskDuration.WithLabelValues("service_notifications").Observe(time.Since(start).Seconds())
		time.Sleep(time.Second * 120)
	}
}

func collectNotifications() map[uint64]map[types.EventName][]types.Notification {
	notificationsByUserID := map[uint64]map[types.EventName][]types.Notification{}
	var err error
	err = collectValidatorBalanceDecreasedNotifications(notificationsByUserID)
	if err != nil {
		logger.Errorf("error collecting validator_balance_decreased notifications: %v", err)
	}
	err = collectValidatorGotSlashedNotifications(notificationsByUserID)
	if err != nil {
		logger.Errorf("error collecting validator_got_slashed notifications: %v", err)
	}

	// executed Proposals
	err = collectBlockProposalNotifications(notificationsByUserID, 1, types.ValidatorExecutedProposalEventName)
	if err != nil {
		logger.Errorf("error collecting validator_proposal_submitted notifications: %v", err)
	}

	// Missed proposals
	err = collectBlockProposalNotifications(notificationsByUserID, 2, types.ValidatorMissedProposalEventName)
	if err != nil {
		logger.Errorf("error collecting validator_proposal_missed notifications: %v", err)
	}

	// Missed attestations
	err = collectAttestationNotifications(notificationsByUserID, 0, types.ValidatorMissedAttestationEventName)
	if err != nil {
		logger.Errorf("error collecting validator_attestation_missed notifications: %v", err)
	}

	// New ETH clients
	err = collectEthClientNotifications(notificationsByUserID, types.EthClientUpdateEventName)
	if err != nil {
		logger.Errorf("error collecting Eth client notifications: %v", err)
	}

	// Monitoring (premium): machine offline
	err = collectMonitoringMachineOffline(notificationsByUserID)
	if err != nil {
		logger.Errorf("error collecting Eth client notifications: %v", err)
	}

	// Monitoring (premium): disk full warnings
	err = collectMonitoringMachineDiskAlmostFull(notificationsByUserID)
	if err != nil {
		logger.Errorf("error collecting Eth client notifications: %v", err)
	}

	// Monitoring (premium): cpu load
	err = collectMonitoringMachineCPULoad(notificationsByUserID)
	if err != nil {
		logger.Errorf("error collecting Eth client notifications: %v", err)
	}

	// Monitoring (premium): ETH2 fallback in use
	err = collectMonitoringMachineETH2FallbackActive(notificationsByUserID)
	if err != nil {
		logger.Errorf("error collecting Eth client notifications: %v", err)
	}

	// Monitoring (premium): ETH1 fallback in use
	err = collectMonitoringMachineETH1FallbackActive(notificationsByUserID)
	if err != nil {
		logger.Errorf("error collecting Eth client notifications: %v", err)
	}

	//Tax Report
	err = collectTaxReportNotificationNotifications(notificationsByUserID, types.TaxReportEventName)
	if err != nil {
		logger.Errorf("error collecting tax report notifications: %v", err)
	}

	return notificationsByUserID
}

func sendNotifications(notificationsByUserID map[uint64]map[types.EventName][]types.Notification) {
	sendEmailNotifications(notificationsByUserID)
	sendPushNotifications(notificationsByUserID)
	sendFrontEndEthClientNotifications(notificationsByUserID)
	saveNotifications(notificationsByUserID)
	// sendWebhookNotifications(notificationsByUserID)
}

func saveNotifications(notificationsByUserID map[uint64]map[types.EventName][]types.Notification) {
	for userID, userNotifications := range notificationsByUserID {
		for _, ns := range userNotifications {
			for _, n := range ns {
				if n.GetEventName() != types.EthClientUpdateEventName {
					continue // only store eth client notifications
				}

				event := fmt.Sprintf("%s", n.GetEventName())
				filter := n.GetEventFilter()

				if !utf8.ValidString(event) {
					logger.Errorf("skipping ... received string with invalid encoding %s", event)
					continue // if one piece of data fails, continue for other data types that may not fail
				}

				if !utf8.ValidString(filter) {
					logger.Errorf("skipping ... received string with invalid encoding %s", filter)
					continue
				}
				_, err := db.DB.Exec(`
					INSERT INTO users_notifications (user_id, event_name, event_filter, sent_ts, epoch)
					VALUES ($1, $2, $3, TO_TIMESTAMP($4), $5)`,
					userID, event, filter, time.Now().Unix(), n.GetEpoch())

				if err != nil {
					logger.Errorf("error when Inserting data to 'users_notifications' table: %v", err)
				}
			}
		}
	}
}

func sendFrontEndEthClientNotifications(notificationsByUserID map[uint64]map[types.EventName][]types.Notification) {
	uids := map[uint64][]types.Notification{}
	for userID, userNotifications := range notificationsByUserID {
		for eventName, ns := range userNotifications {
			if eventName == types.EthClientUpdateEventName {
				uids[userID] = ns
			}
		}
	}
	ethclients.SetUsersToNotify(uids)
}

func getNetwork() string {
	domainParts := strings.Split(utils.Config.Frontend.SiteDomain, ".")
	if len(domainParts) >= 3 {
		return fmt.Sprintf("%s: ", strings.Title(domainParts[0]))
	}
	return ""
}

func sendPushNotifications(notificationsByUserID map[uint64]map[types.EventName][]types.Notification) {
	userIDs := []uint64{}
	for userID := range notificationsByUserID {
		userIDs = append(userIDs, userID)
	}

	tokensByUserID, err := db.GetUserPushTokenByIds(userIDs)
	if err != nil {
		logger.Errorf("error when sending push-notificaitons: could not get tokens: %v", err)
		return
	}

	for userID, userNotifications := range notificationsByUserID {
		userTokens, exists := tokensByUserID[userID]
		if !exists {
			continue
		}

		go func(userTokens []string, userNotifications map[types.EventName][]types.Notification) {
			var batch []*messaging.Message
			sentSubsByEpoch := map[uint64][]uint64{}

			for _, ns := range userNotifications {
				for _, n := range ns {
					for _, userToken := range userTokens {

						notification := new(messaging.Notification)
						notification.Title = fmt.Sprintf("%s%s", getNetwork(), n.GetTitle())
						notification.Body = n.GetInfo(false)

						message := new(messaging.Message)
						message.Notification = notification
						message.Token = userToken

						batch = append(batch, message)
					}

					e := n.GetEpoch()
					if _, exists := sentSubsByEpoch[e]; !exists {
						sentSubsByEpoch[e] = []uint64{n.GetSubscriptionID()}
					} else {
						sentSubsByEpoch[e] = append(sentSubsByEpoch[e], n.GetSubscriptionID())
					}
				}
			}

			_, err := notify.SendPushBatch(batch)
			if err != nil {
				logger.Errorf("firebase batch job failed: %v", err)
				return
			}

			for epoch, subIDs := range sentSubsByEpoch {
				err = db.UpdateSubscriptionsLastSent(subIDs, time.Now(), epoch)
				if err != nil {
					logger.Errorf("error updating sent-time of sent notifications: %v", err)
				}
			}
		}(userTokens, userNotifications)
	}

}

func sendEmailNotifications(notificationsByUserID map[uint64]map[types.EventName][]types.Notification) {
	userIDs := []uint64{}
	for userID := range notificationsByUserID {
		userIDs = append(userIDs, userID)
	}
	emailsByUserID, err := db.GetUserEmailsByIds(userIDs)
	if err != nil {
		logger.Errorf("error when sending eamil-notificaitons: could not get emails: %v", err)
		return
	}

	for userID, userNotifications := range notificationsByUserID {
		userEmail, exists := emailsByUserID[userID]
		if !exists {
			logger.Errorf("error when sending email-notification: could not find email for user %v", userID)
			continue
		}
		go func(userEmail string, userNotifications map[types.EventName][]types.Notification) {
			sentSubsByEpoch := map[uint64][]uint64{}
			subject := fmt.Sprintf("%s: Notification", utils.Config.Frontend.SiteDomain)
			msg := ""
<<<<<<< HEAD
			attachments := []types.EmailAttachment{}
=======

			attachments := []types.EmailAttachment{}

>>>>>>> f772ebce
			for event, ns := range userNotifications {
				if len(msg) > 0 {
					msg += "\n"
				}
				msg += fmt.Sprintf("%s\n====\n\n", event)
				for _, n := range ns {
					msg += fmt.Sprintf("%s\n", n.GetInfo(true))
					e := n.GetEpoch()
					if _, exists := sentSubsByEpoch[e]; !exists {
						sentSubsByEpoch[e] = []uint64{n.GetSubscriptionID()}
					} else {
						sentSubsByEpoch[e] = append(sentSubsByEpoch[e], n.GetSubscriptionID())
					}
<<<<<<< HEAD
=======

>>>>>>> f772ebce
					if att := n.GetEmailAttachment(); att != nil {
						attachments = append(attachments, *att)
					}

				}
				if event == "validator_balance_decreased" {
					msg += "\nYou will not receive any further balance decrease mails for these validators until the balance of a validator is increasing again.\n"
				}
			}
			msg += fmt.Sprintf("\nBest regards\n\n%s", utils.Config.Frontend.SiteDomain)

			err := mail.SendMailRateLimited(userEmail, subject, msg, attachments)
			if err != nil {
				logger.Errorf("error sending notification-email: %v", err)
				return
			}

			for epoch, subIDs := range sentSubsByEpoch {
				err = db.UpdateSubscriptionsLastSent(subIDs, time.Now(), epoch)
				if err != nil {
					logger.Errorf("error updating sent-time of sent notifications: %v", err)
				}
			}
		}(userEmail, userNotifications)
	}
}

type validatorBalanceDecreasedNotification struct {
	ValidatorIndex     uint64
	ValidatorPublicKey string
	StartEpoch         uint64
	EndEpoch           uint64
	StartBalance       uint64
	EndBalance         uint64
	SubscriptionID     uint64
	EventFilter        string
}

func (n *validatorBalanceDecreasedNotification) GetEmailAttachment() *types.EmailAttachment {
	return nil
}

func (n *validatorBalanceDecreasedNotification) GetSubscriptionID() uint64 {
	return n.SubscriptionID
}

func (n *validatorBalanceDecreasedNotification) GetEpoch() uint64 {
	return n.StartEpoch
}

func (n *validatorBalanceDecreasedNotification) GetEventName() types.EventName {
	return types.ValidatorBalanceDecreasedEventName
}

func (n *validatorBalanceDecreasedNotification) GetInfo(includeUrl bool) string {
	balance := float64(n.EndBalance) / 1e9
	diff := float64(n.StartBalance-n.EndBalance) / 1e9

	generalPart := fmt.Sprintf(`The balance of validator %[1]v decreased for 3 consecutive epochs by %.9[2]f ETH to %.9[3]f ETH from epoch %[4]v to epoch %[5]v.`, n.ValidatorIndex, diff, balance, n.StartEpoch, n.EndEpoch)
	if includeUrl {
		return generalPart + getUrlPart(n.ValidatorIndex)
	}
	return generalPart
}

func (n *validatorBalanceDecreasedNotification) GetTitle() string {
	return "Validator Balance Decreased"
}

func (n *validatorBalanceDecreasedNotification) GetEventFilter() string {
	return n.EventFilter
}

func getUrlPart(validatorIndex uint64) string {
	return fmt.Sprintf(` For more information visit: https://%[2]s/validator/%[1]v`, validatorIndex, utils.Config.Frontend.SiteDomain)
}

// collectValidatorBalanceDecreasedNotifications finds all validators whose balance decreased for 3 consecutive epochs
// and creates notifications for all subscriptions which have not been notified about the validator since the last time its balance increased.
// It looks 10 epochs back for when the balance increased the last time, this means if the explorer is not running for 10 epochs it is possible
// that no new notification is sent even if there was a balance-increase.
func collectValidatorBalanceDecreasedNotifications(notificationsByUserID map[uint64]map[types.EventName][]types.Notification) error {
	latestEpoch := LatestEpoch()
	if latestEpoch < 3 {
		return nil
	}

	var dbResult []struct {
		SubscriptionID uint64 `db:"id"`
		UserID         uint64 `db:"user_id"`
		ValidatorIndex uint64 `db:"validatorindex"`
		StartBalance   uint64 `db:"startbalance"`
		EndBalance     uint64 `db:"endbalance"`
		EventFilter    string `db:"pubkey"`
	}

	err := db.DB.Select(&dbResult, `
		SELECT id, user_id, validatorindex, startbalance, endbalance, a.pubkey AS pubkey FROM (
			SELECT 
				us.id, 
				us.user_id, 
				v.validatorindex,
				v.pubkeyhex AS pubkey, 
				vb0.balance AS endbalance, 
				vb3.balance AS startbalance, 
				us.last_sent_epoch,
				(SELECT MAX(epoch) FROM (
					SELECT epoch, balance-LAG(balance) OVER (ORDER BY epoch) AS diff
					FROM validator_balances_recent 
					WHERE validatorindex = v.validatorindex AND epoch > us.last_sent_epoch AND epoch > $2 - 10
				) b WHERE diff > 0) AS lastbalanceincreaseepoch
			FROM users_subscriptions us
			INNER JOIN validators v ON v.pubkeyhex = us.event_filter
			INNER JOIN validator_balances_recent vb0 ON v.validatorindex = vb0.validatorindex AND vb0.epoch = $2
			INNER JOIN validator_balances_recent vb1 ON v.validatorindex = vb1.validatorindex AND vb1.epoch = $2 - 1 AND vb1.balance > vb0.balance
			INNER JOIN validator_balances_recent vb2 ON v.validatorindex = vb2.validatorindex AND vb2.epoch = $2 - 2 AND vb2.balance > vb1.balance
			INNER JOIN validator_balances_recent vb3 ON v.validatorindex = vb3.validatorindex AND vb3.epoch = $2 - 3 AND vb3.balance > vb2.balance
			WHERE us.event_name = $1 AND us.created_epoch <= $2
		) a WHERE lastbalanceincreaseepoch IS NOT NULL OR last_sent_epoch IS NULL`,
		types.ValidatorBalanceDecreasedEventName, latestEpoch)
	if err != nil {
		return err
	}

	for _, r := range dbResult {
		n := &validatorBalanceDecreasedNotification{
			SubscriptionID: r.SubscriptionID,
			ValidatorIndex: r.ValidatorIndex,
			StartEpoch:     latestEpoch - 3,
			EndEpoch:       latestEpoch,
			StartBalance:   r.StartBalance,
			EndBalance:     r.EndBalance,
			EventFilter:    r.EventFilter,
		}

		if _, exists := notificationsByUserID[r.UserID]; !exists {
			notificationsByUserID[r.UserID] = map[types.EventName][]types.Notification{}
		}
		if _, exists := notificationsByUserID[r.UserID][n.GetEventName()]; !exists {
			notificationsByUserID[r.UserID][n.GetEventName()] = []types.Notification{}
		}
		notificationsByUserID[r.UserID][n.GetEventName()] = append(notificationsByUserID[r.UserID][n.GetEventName()], n)
	}

	return nil
}

func collectBlockProposalNotifications(notificationsByUserID map[uint64]map[types.EventName][]types.Notification, status uint64, eventName types.EventName) error {
	latestEpoch := LatestEpoch()

	var dbResult []struct {
		SubscriptionID uint64 `db:"id"`
		UserID         uint64 `db:"user_id"`
		ValidatorIndex uint64 `db:"validatorindex"`
		Epoch          uint64 `db:"epoch"`
		Status         uint64 `db:"status"`
		EventFilter    string `db:"pubkey"`
	}

	err := db.DB.Select(&dbResult, `
			SELECT 
				us.id, 
				us.user_id, 
				v.validatorindex, 
				pa.epoch,
				pa.status,
				ENCODE(v.pubkey::bytea, 'hex') AS pubkey
			FROM users_subscriptions us
			INNER JOIN validators v ON ENCODE(v.pubkey, 'hex') = us.event_filter
			INNER JOIN proposal_assignments pa ON v.validatorindex = pa.validatorindex AND pa.epoch >= ($2 - 5) 
			WHERE us.event_name = $1 AND pa.status = $3 AND us.created_epoch <= $2 AND pa.epoch >= ($2 - 5) AND (us.last_sent_epoch < pa.epoch OR us.last_sent_epoch IS NULL)`,
		eventName, latestEpoch, status)
	if err != nil {
		return err
	}

	for _, r := range dbResult {

		n := &validatorProposalNotification{
			SubscriptionID: r.SubscriptionID,
			ValidatorIndex: r.ValidatorIndex,
			Epoch:          r.Epoch,
			Status:         r.Status,
			EventName:      eventName,
			EventFilter:    r.EventFilter,
		}

		if _, exists := notificationsByUserID[r.UserID]; !exists {
			notificationsByUserID[r.UserID] = map[types.EventName][]types.Notification{}
		}
		if _, exists := notificationsByUserID[r.UserID][n.GetEventName()]; !exists {
			notificationsByUserID[r.UserID][n.GetEventName()] = []types.Notification{}
		}
		notificationsByUserID[r.UserID][n.GetEventName()] = append(notificationsByUserID[r.UserID][n.GetEventName()], n)
	}

	return nil
}

type validatorProposalNotification struct {
	SubscriptionID     uint64
	ValidatorIndex     uint64
	ValidatorPublicKey string
	Epoch              uint64
	Status             uint64 // * Can be 0 = scheduled, 1 executed, 2 missed */
	EventName          types.EventName
	EventFilter        string
}

func (n *validatorProposalNotification) GetEmailAttachment() *types.EmailAttachment {
	return nil
}

func (n *validatorProposalNotification) GetSubscriptionID() uint64 {
	return n.SubscriptionID
}

func (n *validatorProposalNotification) GetEpoch() uint64 {
	return n.Epoch
}

func (n *validatorProposalNotification) GetEventName() types.EventName {
	return n.EventName
}

func (n *validatorProposalNotification) GetInfo(includeUrl bool) string {
	var generalPart = ""
	switch n.Status {
	case 0:
		generalPart = fmt.Sprintf(`New scheduled block proposal for Validator %[1]v.`, n.ValidatorIndex)
	case 1:
		generalPart = fmt.Sprintf(`Validator %[1]v proposed a new block.`, n.ValidatorIndex)
	case 2:
		generalPart = fmt.Sprintf(`Validator %[1]v missed a block proposal.`, n.ValidatorIndex)
	}

	if includeUrl {
		return generalPart + getUrlPart(n.ValidatorIndex)
	}
	return generalPart
}

func (n *validatorProposalNotification) GetTitle() string {
	switch n.Status {
	case 0:
		return "Block Proposal Scheduled"
	case 1:
		return "New Block Proposal"
	case 2:
		return "Block Proposal Missed"
	}
	return "-"
}

func (n *validatorProposalNotification) GetEventFilter() string {
	return n.EventFilter
}

func collectAttestationNotifications(notificationsByUserID map[uint64]map[types.EventName][]types.Notification, status uint64, eventName types.EventName) error {
	latestEpoch := LatestEpoch()
	latestSlot := LatestSlot()

	var dbResult []struct {
		SubscriptionID uint64 `db:"id"`
		UserID         uint64 `db:"user_id"`
		ValidatorIndex uint64 `db:"validatorindex"`
		Epoch          uint64 `db:"epoch"`
		Status         uint64 `db:"status"`
		Slot           uint64 `db:"attesterslot"`
		InclusionSlot  uint64 `db:"inclusionslot"`
		EventFilter    string `db:"pubkey"`
	}

	err := db.DB.Select(&dbResult, `
			SELECT 
				us.id, 
				us.user_id, 
				v.validatorindex, 
				aa.epoch,
				aa.status,
				aa.attesterslot,
				aa.inclusionslot,
				ENCODE(v.pubkey::bytea, 'hex') AS pubkey
			FROM users_subscriptions us
			INNER JOIN validators v ON ENCODE(v.pubkey, 'hex') = us.event_filter
			INNER JOIN attestation_assignments_p aa ON v.validatorindex = aa.validatorindex AND aa.epoch >= ($2 - 3)  AND aa.week >= ($2 - 3) / 1575
			WHERE us.event_name = $1 AND aa.status = $3 AND us.created_epoch <= $2 AND aa.epoch >= ($2 - 3)
			AND (us.last_sent_epoch < ($2 - 6) OR us.last_sent_epoch IS NULL)
			AND aa.inclusionslot = 0 AND aa.attesterslot < ($4 - 32)
			`,
		eventName, latestEpoch, status, latestSlot)
	if err != nil {
		return err
	}

	for _, r := range dbResult {

		n := &validatorAttestationNotification{
			SubscriptionID: r.SubscriptionID,
			ValidatorIndex: r.ValidatorIndex,
			Epoch:          r.Epoch,
			Status:         r.Status,
			EventName:      eventName,
			Slot:           r.Slot,
			InclusionSlot:  r.InclusionSlot,
			EventFilter:    r.EventFilter,
		}

		if _, exists := notificationsByUserID[r.UserID]; !exists {
			notificationsByUserID[r.UserID] = map[types.EventName][]types.Notification{}
		}
		if _, exists := notificationsByUserID[r.UserID][n.GetEventName()]; !exists {
			notificationsByUserID[r.UserID][n.GetEventName()] = []types.Notification{}
		}
		notificationsByUserID[r.UserID][n.GetEventName()] = append(notificationsByUserID[r.UserID][n.GetEventName()], n)
	}

	return nil
}

type validatorAttestationNotification struct {
	SubscriptionID     uint64
	ValidatorIndex     uint64
	ValidatorPublicKey string
	Epoch              uint64
	Status             uint64 // * Can be 0 = scheduled | missed, 1 executed
	EventName          types.EventName
	Slot               uint64
	InclusionSlot      uint64
	EventFilter        string
}

func (n *validatorAttestationNotification) GetEmailAttachment() *types.EmailAttachment {
	return nil
}

func (n *validatorAttestationNotification) GetSubscriptionID() uint64 {
	return n.SubscriptionID
}

func (n *validatorAttestationNotification) GetEpoch() uint64 {
	return n.Epoch
}

func (n *validatorAttestationNotification) GetEventName() types.EventName {
	return n.EventName
}

func (n *validatorAttestationNotification) GetInfo(includeUrl bool) string {
	var generalPart = ""
	switch n.Status {
	case 0:
		generalPart = fmt.Sprintf(`Validator %[1]v missed an attestation at slot %[2]v.`, n.ValidatorIndex, n.Slot)
		//generalPart = fmt.Sprintf(`New scheduled attestation for Validator %[1]v at slot %[2]v.`, n.ValidatorIndex, n.Slot)
	case 1:
		generalPart = fmt.Sprintf(`Validator %[1]v submitted a successfull attestation for slot %[2]v.`, n.ValidatorIndex, n.Slot)
	}

	if includeUrl {
		return generalPart + getUrlPart(n.ValidatorIndex)
	}
	return generalPart
}

func (n *validatorAttestationNotification) GetTitle() string {
	switch n.Status {
	case 0:
		return "Attestation Missed"
	case 1:
		return "Attestation Submitted"
	}
	return "-"
}

func (n *validatorAttestationNotification) GetEventFilter() string {
	return n.EventFilter
}

type validatorGotSlashedNotification struct {
	SubscriptionID uint64
	ValidatorIndex uint64
	Epoch          uint64
	Slasher        uint64
	Reason         string
	EventFilter    string
}

func (n *validatorGotSlashedNotification) GetEmailAttachment() *types.EmailAttachment {
	return nil
}

func (n *validatorGotSlashedNotification) GetSubscriptionID() uint64 {
	return n.SubscriptionID
}

func (n *validatorGotSlashedNotification) GetEpoch() uint64 {
	return n.Epoch
}

func (n *validatorGotSlashedNotification) GetEventName() types.EventName {
	return types.ValidatorGotSlashedEventName
}

func (n *validatorGotSlashedNotification) GetInfo(includeUrl bool) string {
	generalPart := fmt.Sprintf(`Validator %[1]v has been slashed at epoch %[2]v by validator %[3]v for %[4]s.`, n.ValidatorIndex, n.Epoch, n.Slasher, n.Reason)
	if includeUrl {
		return generalPart + getUrlPart(n.ValidatorIndex)
	}
	return generalPart
}

func (n *validatorGotSlashedNotification) GetTitle() string {
	return "Validator got Slashed"
}

func (n *validatorGotSlashedNotification) GetEventFilter() string {
	return n.EventFilter
}

func collectValidatorGotSlashedNotifications(notificationsByUserID map[uint64]map[types.EventName][]types.Notification) error {
	latestEpoch := LatestEpoch()
	if latestEpoch == 0 {
		return nil
	}

	var dbResult []struct {
		SubscriptionID uint64 `db:"id"`
		UserID         uint64 `db:"user_id"`
		ValidatorIndex uint64 `db:"validatorindex"`
		Slasher        uint64 `db:"slasher"`
		Epoch          uint64 `db:"epoch"`
		Reason         string `db:"reason"`
		EventFilter    string `db:"pubkey"`
	}

	err := db.DB.Select(&dbResult, `
		WITH
			slashings AS (
				SELECT DISTINCT ON (slashedvalidator) * FROM (
					SELECT
						blocks.slot, 
						blocks.epoch, 
						blocks.proposer AS slasher, 
						UNNEST(ARRAY(
							SELECT UNNEST(attestation1_indices)
								INTERSECT
							SELECT UNNEST(attestation2_indices)
						)) AS slashedvalidator, 
						'Attestation Violation' AS reason
					FROM blocks_attesterslashings 
					LEFT JOIN blocks ON blocks_attesterslashings.block_slot = blocks.slot
					WHERE blocks.status = '1'
					UNION ALL
						SELECT
							blocks.slot, 
							blocks.epoch, 
							blocks.proposer AS slasher, 
							blocks_proposerslashings.proposerindex AS slashedvalidator,
							'Proposer Violation' AS reason 
						FROM blocks_proposerslashings
						LEFT JOIN blocks ON blocks_proposerslashings.block_slot = blocks.slot
						WHERE blocks.status = '1'
				) a
				ORDER BY slashedvalidator, slot
			)
		SELECT us.id, us.user_id, v.validatorindex, s.slasher, s.epoch, s.reason, ENCODE(v.pubkey::bytea, 'hex') AS pubkey
		FROM users_subscriptions us
		INNER JOIN validators v ON ENCODE(v.pubkey, 'hex') = us.event_filter
		INNER JOIN slashings s ON s.slashedvalidator = v.validatorindex
		WHERE us.event_name = $1 AND us.last_sent_epoch IS NULL AND us.created_epoch < s.epoch`,
		types.ValidatorGotSlashedEventName)
	if err != nil {
		return err
	}

	for _, r := range dbResult {
		n := &validatorGotSlashedNotification{
			SubscriptionID: r.SubscriptionID,
			ValidatorIndex: r.ValidatorIndex,
			Slasher:        r.Slasher,
			Epoch:          r.Epoch,
			Reason:         r.Reason,
			EventFilter:    r.EventFilter,
		}
		if _, exists := notificationsByUserID[r.UserID]; !exists {
			notificationsByUserID[r.UserID] = map[types.EventName][]types.Notification{}
		}
		if _, exists := notificationsByUserID[r.UserID][n.GetEventName()]; !exists {
			notificationsByUserID[r.UserID][n.GetEventName()] = []types.Notification{}
		}
		notificationsByUserID[r.UserID][n.GetEventName()] = append(notificationsByUserID[r.UserID][n.GetEventName()], n)
	}

	return nil
}

type ethClientNotification struct {
	SubscriptionID uint64
	UserID         uint64
	Epoch          uint64
	EthClient      string
	EventFilter    string
}

func (n *ethClientNotification) GetEmailAttachment() *types.EmailAttachment {
	return nil
}

func (n *ethClientNotification) GetSubscriptionID() uint64 {
	return n.SubscriptionID
}

func (n *ethClientNotification) GetEpoch() uint64 {
	return n.Epoch
}

func (n *ethClientNotification) GetEventName() types.EventName {
	return types.EthClientUpdateEventName
}

func (n *ethClientNotification) GetInfo(includeUrl bool) string {
	generalPart := fmt.Sprintf(`A new version for %s is available.`, n.EthClient)
	if includeUrl {
		url := ""
		switch n.EthClient {
		case "Geth":
			url = "https://github.com/ethereum/go-ethereum/releases"
		case "Nethermind":
			url = "https://github.com/NethermindEth/nethermind/releases"
		case "OpenEthereum":
			url = "https://github.com/openethereum/openethereum/releases"
		case "Teku":
			url = "https://github.com/ConsenSys/teku/releases"
		case "Prysm":
			url = "https://github.com/prysmaticlabs/prysm/releases"
		case "Nimbus":
			url = "https://github.com/status-im/nimbus-eth2/releases"
		case "Lighthouse":
			url = "https://github.com/sigp/lighthouse/releases"
		default:
			url = "https://beaconcha.in/ethClients"
		}

		return generalPart + " " + url
	}
	return generalPart
}

func (n *ethClientNotification) GetTitle() string {
	return fmt.Sprintf("New %s update", n.EthClient)
}

func (n *ethClientNotification) GetEventFilter() string {
	return n.EventFilter
}

func collectEthClientNotifications(notificationsByUserID map[uint64]map[types.EventName][]types.Notification, eventName types.EventName) error {
	updatedClients := ethclients.GetUpdatedClients() //only check if there are new updates
	for _, client := range updatedClients {
		var dbResult []struct {
			SubscriptionID uint64 `db:"id"`
			UserID         uint64 `db:"user_id"`
			Epoch          uint64 `db:"created_epoch"`
			EventFilter    string `db:"event_filter"`
		}

		err := db.DB.Select(&dbResult, `
			SELECT us.id, us.user_id, us.created_epoch, us.event_filter
			FROM users_subscriptions AS us
			WHERE 
				us.event_name=$1 
			AND 
				us.event_filter=$2 
			AND 
				us.user_id 
			NOT IN 
				(SELECT user_id FROM users_notifications as un WHERE un.event_name=$1 AND un.event_filter=$2 AND TO_TIMESTAMP($3) <= un.sent_ts AND un.sent_ts <= NOW() + INTERVAL '2 DAYS')
			`,
			eventName, strings.ToLower(client.Name), client.Date.Unix()) // was last notification sent 2 days ago for this client

		if err != nil {
			return err
		}

		for _, r := range dbResult {
			n := &ethClientNotification{
				SubscriptionID: r.SubscriptionID,
				UserID:         r.UserID,
				Epoch:          r.Epoch,
				EventFilter:    r.EventFilter,
				EthClient:      client.Name,
			}
			if _, exists := notificationsByUserID[r.UserID]; !exists {
				notificationsByUserID[r.UserID] = map[types.EventName][]types.Notification{}
			}
			if _, exists := notificationsByUserID[r.UserID][n.GetEventName()]; !exists {
				notificationsByUserID[r.UserID][n.GetEventName()] = []types.Notification{}
			}
			notificationsByUserID[r.UserID][n.GetEventName()] = append(notificationsByUserID[r.UserID][n.GetEventName()], n)
		}
	}
	return nil
}

func collectMonitoringMachineOffline(notificationsByUserID map[uint64]map[types.EventName][]types.Notification) error {
	return collectMonitoringMachine(notificationsByUserID, types.MonitoringMachineOfflineEventName,
		`SELECT 
			us.id, 
			us.user_id
		FROM users_subscriptions us
		INNER JOIN stats_meta v ON us.user_id = v.user_id
		WHERE us.event_name = $1 AND us.created_epoch <= $2 
		AND (us.last_sent_epoch < ($2 - 120) OR us.last_sent_epoch IS NULL)
		AND v.ts < now() - interval '3 minutes' AND v.ts > now() - interval '6 hours'
		AND machine 
		NOT IN 
		(SELECT event_filter FROM users_notifications as un WHERE un.event_name=$1 AND un.user_id = us.user_id AND un.sent_ts > NOW() - INTERVAL '6 hours')
	`)
}

func collectMonitoringMachineDiskAlmostFull(notificationsByUserID map[uint64]map[types.EventName][]types.Notification) error {
	return collectMonitoringMachine(notificationsByUserID, types.MonitoringMachineDiskAlmostFullEventName,
		`SELECT 
			us.id, 
			us.user_id 
		FROM users_subscriptions us
		INNER JOIN stats_meta v ON us.user_id = v.user_id
		INNER JOIN stats_system sy ON v.id = sy.meta_id
		WHERE us.event_name = $1 AND us.created_epoch <= $2 
		AND (us.last_sent_epoch < ($2 - 120) OR us.last_sent_epoch IS NULL)
		AND sy.disk_node_bytes_free / sy.disk_node_bytes_total < 0.05
		AND machine 
		NOT IN 
		(SELECT event_filter FROM users_notifications as un WHERE un.event_name=$1 AND un.user_id = us.user_id AND un.sent_ts > NOW() - INTERVAL '6 hours')
	`)
}

func collectMonitoringMachineCPULoad(notificationsByUserID map[uint64]map[types.EventName][]types.Notification) error {
	return collectMonitoringMachine(notificationsByUserID, types.MonitoringMachineCpuLoadEventName,
		`SELECT 
			us.id, 
			us.user_id 
		FROM users_subscriptions us
		INNER JOIN stats_meta v ON us.user_id = v.user_id
		INNER JOIN stats_system sy ON v.id = sy.meta_id
		WHERE us.event_name = $1 AND us.created_epoch <= $2 
		AND (us.last_sent_epoch < ($2 - 120) OR us.last_sent_epoch IS NULL)
		AND sy.cpu_node_idle_seconds_total / sy.cpu_node_system_seconds_total < 0.10
		AND machine 
		NOT IN 
		(SELECT event_filter FROM users_notifications as un WHERE un.event_name=$1 AND un.user_id = us.user_id AND un.sent_ts > NOW() - INTERVAL '6 hours')
	`)
}

func collectMonitoringMachineETH2FallbackActive(notificationsByUserID map[uint64]map[types.EventName][]types.Notification) error {
	return collectMonitoringMachine(notificationsByUserID, types.MonitoringMachineSwitchedToETH2FallbackEventName,
		`SELECT 
			us.id, 
			us.user_id 
		FROM users_subscriptions us
		INNER JOIN stats_meta v ON us.user_id = v.user_id
		INNER JOIN stats_process sy ON v.id = sy.meta_id
		WHERE us.event_name = $1 AND us.created_epoch <= $2 
		AND (us.last_sent_epoch < ($2 - 120) OR us.last_sent_epoch IS NULL)
		AND sync_eth2_fallback_connected = true AND sync_eth2_fallback_configured = true
		AND machine 
		NOT IN 
		(SELECT event_filter FROM users_notifications as un WHERE un.event_name=$1 AND un.user_id = us.user_id AND un.sent_ts > NOW() - INTERVAL '6 hours')
	`)
}

func collectMonitoringMachineETH1FallbackActive(notificationsByUserID map[uint64]map[types.EventName][]types.Notification) error {
	return collectMonitoringMachine(notificationsByUserID, types.MonitoringMachineSwitchedToETH1FallbackEventName,
		`SELECT 
			us.id, 
			us.user_id 
		FROM users_subscriptions us
		INNER JOIN stats_meta v ON us.user_id = v.user_id
		INNER JOIN stats_process sy ON v.id = sy.meta_id
		INNER JOIN stats_add_beaconnode bn ON sy.id = bn.general_id
		WHERE us.event_name = $1 AND us.created_epoch <= $2 
		AND (us.last_sent_epoch < ($2 - 120) OR us.last_sent_epoch IS NULL)
		AND sync_eth1_fallback_connected = true AND sync_eth1_fallback_configured = true
		AND machine 
		NOT IN 
		(SELECT event_filter FROM users_notifications as un WHERE un.event_name=$1 AND un.user_id = us.user_id AND un.sent_ts > NOW() - INTERVAL '6 hours')
	`)
}

func collectMonitoringMachine(notificationsByUserID map[uint64]map[types.EventName][]types.Notification, eventName types.EventName, query string) error {
	latestEpoch := LatestEpoch()
	if latestEpoch == 0 {
		return nil
	}

	var dbResult []struct {
		SubscriptionID uint64 `db:"id"`
		UserID         uint64 `db:"user_id"`
		MachineName    string `db:"machine"`
	}

	err := db.FrontendDB.Select(&dbResult, query, eventName, latestEpoch)
	if err != nil {
		return err
	}

	for _, r := range dbResult {

		n := &monitorMachineNotification{
			SubscriptionID: r.SubscriptionID,
			MachineName:    r.MachineName,
			UserID:         r.UserID,
			EventName:      eventName,
			Epoch:          latestEpoch,
		}

		if _, exists := notificationsByUserID[r.UserID]; !exists {
			notificationsByUserID[r.UserID] = map[types.EventName][]types.Notification{}
		}
		if _, exists := notificationsByUserID[r.UserID][n.GetEventName()]; !exists {
			notificationsByUserID[r.UserID][n.GetEventName()] = []types.Notification{}
		}
		notificationsByUserID[r.UserID][n.GetEventName()] = append(notificationsByUserID[r.UserID][n.GetEventName()], n)
	}

	return nil
}

type monitorMachineNotification struct {
	SubscriptionID uint64
	MachineName    string
	UserID         uint64
	Epoch          uint64
	EventName      types.EventName
}

func (n *monitorMachineNotification) GetEmailAttachment() *types.EmailAttachment {
	return nil
}

func (n *monitorMachineNotification) GetSubscriptionID() uint64 {
	return n.SubscriptionID
}

func (n *monitorMachineNotification) GetEpoch() uint64 {
	return n.Epoch
}

func (n *monitorMachineNotification) GetEventName() types.EventName {
	return n.EventName
}

func (n *monitorMachineNotification) GetInfo(includeUrl bool) string {
	switch n.EventName {
	case types.MonitoringMachineDiskAlmostFullEventName:
		return fmt.Sprintf(`Your staking machine "%v" has less than 5%% free disk space.`, n.MachineName)
	case types.MonitoringMachineOfflineEventName:
		return fmt.Sprintf(`Your staking machine "%v" has not been seen for a couple minutes now. Is it offline?`, n.MachineName)
	case types.MonitoringMachineCpuLoadEventName:
		return fmt.Sprintf(`Your staking machine "%v" has a very high CPU usage`, n.MachineName)
	case types.MonitoringMachineSwitchedToETH1FallbackEventName:
		return fmt.Sprintf(`Your staking machine "%v" has switched to your configured ETH1 fallback`, n.MachineName)
	case types.MonitoringMachineSwitchedToETH2FallbackEventName:
		return fmt.Sprintf(`Your staking machine "%v" has switched to your configured ETH2 fallback`, n.MachineName)
	}
	return ""
}

func (n *monitorMachineNotification) GetTitle() string {
	switch n.EventName {
	case types.MonitoringMachineDiskAlmostFullEventName:
		return "Storage Warning"
	case types.MonitoringMachineOfflineEventName:
		return "Staking Machine Offline"
	case types.MonitoringMachineSwitchedToETH1FallbackEventName:
		return "ETH1 Fallback Active"
	case types.MonitoringMachineSwitchedToETH2FallbackEventName:
		return "ETH2 Fallback Active"
	}
	return ""
}

func (n *monitorMachineNotification) GetEventFilter() string {
	return n.MachineName
}

type taxReportNotification struct {
	SubscriptionID uint64
	UserID         uint64
	Epoch          uint64
	EventFilter    string
}

func (n *taxReportNotification) GetEmailAttachment() *types.EmailAttachment {
	tNow := time.Now()
	firstDay := time.Date(tNow.Year(), tNow.Month(), 1, 0, 0, 0, 0, time.UTC)
	lastDay := firstDay.AddDate(0, 1, 0).Add(-time.Nanosecond)

	re := regexp.MustCompile(`currency=[A-Za-z]{3,}?`)
<<<<<<< HEAD
	currency := fmt.Sprintf("%s", re.Find([]byte(n.EventFilter)))
	if curSlice := strings.Split(currency, "="); len(curSlice) >= 2 {
=======
	currency := fmt.Sprintf("%q\n", re.Find([]byte(n.EventFilter)))

	if curSlice := strings.Split(currency, "="); len(curSlice) >= 2 {

>>>>>>> f772ebce
		currency = curSlice[1]
	}

	re = regexp.MustCompile(`validators=.*?&`)
<<<<<<< HEAD
	validatorsStr := fmt.Sprintf("%s", strings.Replace(string(re.Find([]byte(n.EventFilter))), "&", "", -1))
=======
	validatorsStr := fmt.Sprintf("%q\n", strings.Replace(string(re.Find([]byte(n.EventFilter))), "&", "", -1))

	// validatorsStr = strings.Replace(validatorsStr, "&", "", -1)
>>>>>>> f772ebce
	valSlice := strings.Split(validatorsStr, "=")
	validators := []uint64{}
	if len(valSlice) >= 2 {
		valSlice = strings.Split(valSlice[1], ",")
		if len(valSlice) > 0 {
			for _, val := range valSlice {
				v, err := strconv.ParseUint(val, 10, 64)
				if err != nil {
					continue
				}
				validators = append(validators, v)
			}
		}
	}

	pdf := GetMonthlyPdf(validators, currency, uint64(firstDay.Unix()), uint64(lastDay.Unix()))

	return &types.EmailAttachment{Attachment: pdf, Name: "beaconcha_in-rewards-history.pdf"}
}

func (n *taxReportNotification) GetSubscriptionID() uint64 {
	return n.SubscriptionID
}

func (n *taxReportNotification) GetEpoch() uint64 {
	return n.Epoch
}

func (n *taxReportNotification) GetEventName() types.EventName {
	return types.TaxReportEventName
}

func (n *taxReportNotification) GetInfo(includeUrl bool) string {
	// tNow := time.Now()
	// firstDay := time.Date(tNow.Year(), tNow.Month(), 1, 0, 0, 0, 0, time.UTC)
	// lastDay := firstDay.AddDate(0, 1, 0).Add(-time.Nanosecond)
	// dateRange := fmt.Sprintf("days=%d-%d", firstDay.Unix(), lastDay.Unix())
	generalPart := fmt.Sprint(`Monthly report is ready to download`)
	// if includeUrl {
	// 	url := fmt.Sprintf("https://%s/rewards/hist/download?%s", utils.Config.Frontend.SiteDomain, n.EventFilter)
	// 	url = strings.Replace(url, "days=30", dateRange, -1)
	// 	return generalPart + " " + url
	// }
	return generalPart
}

func (n *taxReportNotification) GetTitle() string {
	return fmt.Sprint("New report ready")
}

func (n *taxReportNotification) GetEventFilter() string {
	return n.EventFilter
}

func collectTaxReportNotificationNotifications(notificationsByUserID map[uint64]map[types.EventName][]types.Notification, eventName types.EventName) error {
	// tNow := time.Now()
	// firstDay := time.Date(tNow.Year(), tNow.Month(), 1, 0, 0, 0, 0, time.UTC)
	// lastDay := firstDay.AddDate(0, 1, 0).Add(-time.Nanosecond)
	// if tNow.Year() == lastDay.Year() && tNow.Month() == lastDay.Month() && tNow.Day() == lastDay.Day() { // Send the reports at the end of the month
	var dbResult []struct {
		SubscriptionID uint64 `db:"id"`
		UserID         uint64 `db:"user_id"`
		Epoch          uint64 `db:"created_epoch"`
		EventFilter    string `db:"event_filter"`
	}

	err := db.DB.Select(&dbResult, `
			SELECT us.id, us.user_id, us.created_epoch, us.event_filter                 
			FROM users_subscriptions AS us
			WHERE us.event_name=$1 AND (us.last_sent_ts <= NOW() - INTERVAL '2 DAY' OR us.last_sent_ts IS NULL);
			`,
		eventName)

	if err != nil {
		return err
	}
<<<<<<< HEAD

	for _, r := range dbResult {
		n := &taxReportNotification{
			SubscriptionID: r.SubscriptionID,
			UserID:         r.UserID,
			Epoch:          r.Epoch,
			EventFilter:    r.EventFilter,
		}
		if _, exists := notificationsByUserID[r.UserID]; !exists {
			notificationsByUserID[r.UserID] = map[types.EventName][]types.Notification{}
		}
		if _, exists := notificationsByUserID[r.UserID][n.GetEventName()]; !exists {
			notificationsByUserID[r.UserID][n.GetEventName()] = []types.Notification{}
		}
=======

	for _, r := range dbResult {
		n := &taxReportNotification{
			SubscriptionID: r.SubscriptionID,
			UserID:         r.UserID,
			Epoch:          r.Epoch,
			EventFilter:    r.EventFilter,

		}
		if _, exists := notificationsByUserID[r.UserID]; !exists {
			notificationsByUserID[r.UserID] = map[types.EventName][]types.Notification{}
		}

		if _, exists := notificationsByUserID[r.UserID][n.GetEventName()]; !exists {
			notificationsByUserID[r.UserID][n.GetEventName()] = []types.Notification{}
		}
>>>>>>> f772ebce
		notificationsByUserID[r.UserID][n.GetEventName()] = append(notificationsByUserID[r.UserID][n.GetEventName()], n)
	}
	// }

	return nil
}<|MERGE_RESOLUTION|>--- conflicted
+++ resolved
@@ -256,13 +256,9 @@
 			sentSubsByEpoch := map[uint64][]uint64{}
 			subject := fmt.Sprintf("%s: Notification", utils.Config.Frontend.SiteDomain)
 			msg := ""
-<<<<<<< HEAD
+
 			attachments := []types.EmailAttachment{}
-=======
-
-			attachments := []types.EmailAttachment{}
-
->>>>>>> f772ebce
+
 			for event, ns := range userNotifications {
 				if len(msg) > 0 {
 					msg += "\n"
@@ -276,10 +272,7 @@
 					} else {
 						sentSubsByEpoch[e] = append(sentSubsByEpoch[e], n.GetSubscriptionID())
 					}
-<<<<<<< HEAD
-=======
-
->>>>>>> f772ebce
+
 					if att := n.GetEmailAttachment(); att != nil {
 						attachments = append(attachments, *att)
 					}
@@ -1079,26 +1072,17 @@
 	lastDay := firstDay.AddDate(0, 1, 0).Add(-time.Nanosecond)
 
 	re := regexp.MustCompile(`currency=[A-Za-z]{3,}?`)
-<<<<<<< HEAD
+
 	currency := fmt.Sprintf("%s", re.Find([]byte(n.EventFilter)))
 	if curSlice := strings.Split(currency, "="); len(curSlice) >= 2 {
-=======
-	currency := fmt.Sprintf("%q\n", re.Find([]byte(n.EventFilter)))
-
-	if curSlice := strings.Split(currency, "="); len(curSlice) >= 2 {
-
->>>>>>> f772ebce
+
 		currency = curSlice[1]
 	}
 
 	re = regexp.MustCompile(`validators=.*?&`)
-<<<<<<< HEAD
+
 	validatorsStr := fmt.Sprintf("%s", strings.Replace(string(re.Find([]byte(n.EventFilter))), "&", "", -1))
-=======
-	validatorsStr := fmt.Sprintf("%q\n", strings.Replace(string(re.Find([]byte(n.EventFilter))), "&", "", -1))
-
-	// validatorsStr = strings.Replace(validatorsStr, "&", "", -1)
->>>>>>> f772ebce
+
 	valSlice := strings.Split(validatorsStr, "=")
 	validators := []uint64{}
 	if len(valSlice) >= 2 {
@@ -1175,7 +1159,7 @@
 	if err != nil {
 		return err
 	}
-<<<<<<< HEAD
+
 
 	for _, r := range dbResult {
 		n := &taxReportNotification{
@@ -1190,24 +1174,7 @@
 		if _, exists := notificationsByUserID[r.UserID][n.GetEventName()]; !exists {
 			notificationsByUserID[r.UserID][n.GetEventName()] = []types.Notification{}
 		}
-=======
-
-	for _, r := range dbResult {
-		n := &taxReportNotification{
-			SubscriptionID: r.SubscriptionID,
-			UserID:         r.UserID,
-			Epoch:          r.Epoch,
-			EventFilter:    r.EventFilter,
-
-		}
-		if _, exists := notificationsByUserID[r.UserID]; !exists {
-			notificationsByUserID[r.UserID] = map[types.EventName][]types.Notification{}
-		}
-
-		if _, exists := notificationsByUserID[r.UserID][n.GetEventName()]; !exists {
-			notificationsByUserID[r.UserID][n.GetEventName()] = []types.Notification{}
-		}
->>>>>>> f772ebce
+
 		notificationsByUserID[r.UserID][n.GetEventName()] = append(notificationsByUserID[r.UserID][n.GetEventName()], n)
 	}
 	// }
