package services

import (
	"eth2-exporter/db"
	ethclients "eth2-exporter/ethClients"
	"eth2-exporter/mail"
	"eth2-exporter/metrics"
	"eth2-exporter/notify"
	"eth2-exporter/types"
	"eth2-exporter/utils"
	"fmt"
<<<<<<< HEAD
	"net/url"
=======

	"net/url"

>>>>>>> 73ead93d
	"strconv"
	"strings"
	"time"
	"unicode/utf8"

	"firebase.google.com/go/messaging"
)

func notificationsSender() {
	for {
		// check if the explorer is not too far behind, if we set this value to close (10m) it could potentially never send any notifications
		// if IsSyncing() {
		if time.Now().Add(time.Minute * -20).After(utils.EpochToTime(LatestEpoch())) {
			logger.Info("skipping notifications because the explorer is syncing")
			time.Sleep(time.Second * 60)
			continue
		}
		start := time.Now()
		notifications := collectNotifications()
		sendNotifications(notifications)
		logger.WithField("notifications", len(notifications)).WithField("duration", time.Since(start)).Info("notifications completed")
		metrics.TaskDuration.WithLabelValues("service_notifications").Observe(time.Since(start).Seconds())
		time.Sleep(time.Second * 120)
	}
}

func collectNotifications() map[uint64]map[types.EventName][]types.Notification {
	notificationsByUserID := map[uint64]map[types.EventName][]types.Notification{}
	var err error
	err = collectValidatorBalanceDecreasedNotifications(notificationsByUserID)
	if err != nil {
		logger.Errorf("error collecting validator_balance_decreased notifications: %v", err)
	}
	err = collectValidatorGotSlashedNotifications(notificationsByUserID)
	if err != nil {
		logger.Errorf("error collecting validator_got_slashed notifications: %v", err)
	}

	// executed Proposals
	err = collectBlockProposalNotifications(notificationsByUserID, 1, types.ValidatorExecutedProposalEventName)
	if err != nil {
		logger.Errorf("error collecting validator_proposal_submitted notifications: %v", err)
	}

	// Missed proposals
	err = collectBlockProposalNotifications(notificationsByUserID, 2, types.ValidatorMissedProposalEventName)
	if err != nil {
		logger.Errorf("error collecting validator_proposal_missed notifications: %v", err)
	}

	// Missed attestations
	err = collectAttestationNotifications(notificationsByUserID, 0, types.ValidatorMissedAttestationEventName)
	if err != nil {
		logger.Errorf("error collecting validator_attestation_missed notifications: %v", err)
	}

	// New ETH clients
	err = collectEthClientNotifications(notificationsByUserID, types.EthClientUpdateEventName)
	if err != nil {
		logger.Errorf("error collecting Eth client notifications: %v", err)
	}

	// Monitoring (premium): machine offline
	err = collectMonitoringMachineOffline(notificationsByUserID)
	if err != nil {
		logger.Errorf("error collecting Eth client notifications: %v", err)
	}

	// Monitoring (premium): disk full warnings
	err = collectMonitoringMachineDiskAlmostFull(notificationsByUserID)
	if err != nil {
		logger.Errorf("error collecting Eth client notifications: %v", err)
	}

	// Monitoring (premium): cpu load
	err = collectMonitoringMachineCPULoad(notificationsByUserID)
	if err != nil {
		logger.Errorf("error collecting Eth client notifications: %v", err)
	}

	// Monitoring (premium): ETH2 fallback in use
	err = collectMonitoringMachineETH2FallbackActive(notificationsByUserID)
	if err != nil {
		logger.Errorf("error collecting Eth client notifications: %v", err)
	}

	// Monitoring (premium): ETH1 fallback in use
	err = collectMonitoringMachineETH1FallbackActive(notificationsByUserID)
	if err != nil {
		logger.Errorf("error collecting Eth client notifications: %v", err)
	}

	//Tax Report
	err = collectTaxReportNotificationNotifications(notificationsByUserID, types.TaxReportEventName)
	if err != nil {
		logger.Errorf("error collecting tax report notifications: %v", err)
	}

	return notificationsByUserID
}

func sendNotifications(notificationsByUserID map[uint64]map[types.EventName][]types.Notification) {
	sendEmailNotifications(notificationsByUserID)
	sendPushNotifications(notificationsByUserID)
	sendFrontEndEthClientNotifications(notificationsByUserID)
	saveNotifications(notificationsByUserID)
	// sendWebhookNotifications(notificationsByUserID)
}

func saveNotifications(notificationsByUserID map[uint64]map[types.EventName][]types.Notification) {
	for userID, userNotifications := range notificationsByUserID {
		for _, ns := range userNotifications {
			for _, n := range ns {
				if n.GetEventName() != types.EthClientUpdateEventName {
					continue // only store eth client notifications
				}

				event := fmt.Sprintf("%s", n.GetEventName())
				filter := n.GetEventFilter()

				if !utf8.ValidString(event) {
					logger.Errorf("skipping ... received string with invalid encoding %s", event)
					continue // if one piece of data fails, continue for other data types that may not fail
				}

				if !utf8.ValidString(filter) {
					logger.Errorf("skipping ... received string with invalid encoding %s", filter)
					continue
				}
				_, err := db.DB.Exec(`
					INSERT INTO users_notifications (user_id, event_name, event_filter, sent_ts, epoch)
					VALUES ($1, $2, $3, TO_TIMESTAMP($4), $5)`,
					userID, event, filter, time.Now().Unix(), n.GetEpoch())

				if err != nil {
					logger.Errorf("error when Inserting data to 'users_notifications' table: %v", err)
				}
			}
		}
	}
}

func sendFrontEndEthClientNotifications(notificationsByUserID map[uint64]map[types.EventName][]types.Notification) {
	uids := map[uint64][]types.Notification{}
	for userID, userNotifications := range notificationsByUserID {
		for eventName, ns := range userNotifications {
			if eventName == types.EthClientUpdateEventName {
				uids[userID] = ns
			}
		}
	}
	ethclients.SetUsersToNotify(uids)
}

func getNetwork() string {
	domainParts := strings.Split(utils.Config.Frontend.SiteDomain, ".")
	if len(domainParts) >= 3 {
		return fmt.Sprintf("%s: ", strings.Title(domainParts[0]))
	}
	return ""
}

func sendPushNotifications(notificationsByUserID map[uint64]map[types.EventName][]types.Notification) {
	userIDs := []uint64{}
	for userID := range notificationsByUserID {
		userIDs = append(userIDs, userID)
	}

	tokensByUserID, err := db.GetUserPushTokenByIds(userIDs)
	if err != nil {
		logger.Errorf("error when sending push-notificaitons: could not get tokens: %v", err)
		return
	}

	for userID, userNotifications := range notificationsByUserID {
		userTokens, exists := tokensByUserID[userID]
		if !exists {
			continue
		}

		go func(userTokens []string, userNotifications map[types.EventName][]types.Notification) {
			var batch []*messaging.Message
			sentSubsByEpoch := map[uint64][]uint64{}

			for _, ns := range userNotifications {
				for _, n := range ns {
					for _, userToken := range userTokens {

						notification := new(messaging.Notification)
						notification.Title = fmt.Sprintf("%s%s", getNetwork(), n.GetTitle())
						notification.Body = n.GetInfo(false)

						message := new(messaging.Message)
						message.Notification = notification
						message.Token = userToken

						batch = append(batch, message)
					}

					e := n.GetEpoch()
					if _, exists := sentSubsByEpoch[e]; !exists {
						sentSubsByEpoch[e] = []uint64{n.GetSubscriptionID()}
					} else {
						sentSubsByEpoch[e] = append(sentSubsByEpoch[e], n.GetSubscriptionID())
					}
				}
			}

			_, err := notify.SendPushBatch(batch)
			if err != nil {
				logger.Errorf("firebase batch job failed: %v", err)
				return
			}

			for epoch, subIDs := range sentSubsByEpoch {
				err = db.UpdateSubscriptionsLastSent(subIDs, time.Now(), epoch)
				if err != nil {
					logger.Errorf("error updating sent-time of sent notifications: %v", err)
				}
			}
		}(userTokens, userNotifications)
	}

}

func sendEmailNotifications(notificationsByUserID map[uint64]map[types.EventName][]types.Notification) {
	userIDs := []uint64{}
	for userID := range notificationsByUserID {
		userIDs = append(userIDs, userID)
	}
	emailsByUserID, err := db.GetUserEmailsByIds(userIDs)
	if err != nil {
		logger.Errorf("error when sending eamil-notificaitons: could not get emails: %v", err)
		return
	}

	for userID, userNotifications := range notificationsByUserID {
		userEmail, exists := emailsByUserID[userID]
		if !exists {
			logger.Errorf("error when sending email-notification: could not find email for user %v", userID)
			continue
		}
		go func(userEmail string, userNotifications map[types.EventName][]types.Notification) {
			sentSubsByEpoch := map[uint64][]uint64{}
			subject := fmt.Sprintf("%s: Notification", utils.Config.Frontend.SiteDomain)
			msg := ""
<<<<<<< HEAD
			attachments := []types.EmailAttachment{}
=======

			attachments := []types.EmailAttachment{}

>>>>>>> 73ead93d
			for event, ns := range userNotifications {
				if len(msg) > 0 {
					msg += "\n"
				}
				msg += fmt.Sprintf("%s\n====\n\n", event)
				for _, n := range ns {
					msg += fmt.Sprintf("%s\n", n.GetInfo(true))
					e := n.GetEpoch()
					if _, exists := sentSubsByEpoch[e]; !exists {
						sentSubsByEpoch[e] = []uint64{n.GetSubscriptionID()}
					} else {
						sentSubsByEpoch[e] = append(sentSubsByEpoch[e], n.GetSubscriptionID())
					}
<<<<<<< HEAD
=======

>>>>>>> 73ead93d
					if att := n.GetEmailAttachment(); att != nil {
						attachments = append(attachments, *att)
					}

				}
				if event == "validator_balance_decreased" {
					msg += "\nYou will not receive any further balance decrease mails for these validators until the balance of a validator is increasing again.\n"
				}
			}
			msg += fmt.Sprintf("\nBest regards\n\n%s", utils.Config.Frontend.SiteDomain)

			err := mail.SendMailRateLimited(userEmail, subject, msg, attachments)
			if err != nil {
				logger.Errorf("error sending notification-email: %v", err)
				return
			}

			for epoch, subIDs := range sentSubsByEpoch {
				err = db.UpdateSubscriptionsLastSent(subIDs, time.Now(), epoch)
				if err != nil {
					logger.Errorf("error updating sent-time of sent notifications: %v", err)
				}
			}
		}(userEmail, userNotifications)
	}
}

type validatorBalanceDecreasedNotification struct {
	ValidatorIndex     uint64
	ValidatorPublicKey string
	StartEpoch         uint64
	EndEpoch           uint64
	StartBalance       uint64
	EndBalance         uint64
	SubscriptionID     uint64
	EventFilter        string
}

func (n *validatorBalanceDecreasedNotification) GetEmailAttachment() *types.EmailAttachment {
	return nil
}

func (n *validatorBalanceDecreasedNotification) GetSubscriptionID() uint64 {
	return n.SubscriptionID
}

func (n *validatorBalanceDecreasedNotification) GetEpoch() uint64 {
	return n.StartEpoch
}

func (n *validatorBalanceDecreasedNotification) GetEventName() types.EventName {
	return types.ValidatorBalanceDecreasedEventName
}

func (n *validatorBalanceDecreasedNotification) GetInfo(includeUrl bool) string {
	balance := float64(n.EndBalance) / 1e9
	diff := float64(n.StartBalance-n.EndBalance) / 1e9

	generalPart := fmt.Sprintf(`The balance of validator %[1]v decreased for 3 consecutive epochs by %.9[2]f ETH to %.9[3]f ETH from epoch %[4]v to epoch %[5]v.`, n.ValidatorIndex, diff, balance, n.StartEpoch, n.EndEpoch)
	if includeUrl {
		return generalPart + getUrlPart(n.ValidatorIndex)
	}
	return generalPart
}

func (n *validatorBalanceDecreasedNotification) GetTitle() string {
	return "Validator Balance Decreased"
}

func (n *validatorBalanceDecreasedNotification) GetEventFilter() string {
	return n.EventFilter
}

func getUrlPart(validatorIndex uint64) string {
	return fmt.Sprintf(` For more information visit: https://%[2]s/validator/%[1]v`, validatorIndex, utils.Config.Frontend.SiteDomain)
}

// collectValidatorBalanceDecreasedNotifications finds all validators whose balance decreased for 3 consecutive epochs
// and creates notifications for all subscriptions which have not been notified about the validator since the last time its balance increased.
// It looks 10 epochs back for when the balance increased the last time, this means if the explorer is not running for 10 epochs it is possible
// that no new notification is sent even if there was a balance-increase.
func collectValidatorBalanceDecreasedNotifications(notificationsByUserID map[uint64]map[types.EventName][]types.Notification) error {
	latestEpoch := LatestEpoch()
	if latestEpoch < 3 {
		return nil
	}

	var dbResult []struct {
		SubscriptionID uint64 `db:"id"`
		UserID         uint64 `db:"user_id"`
		ValidatorIndex uint64 `db:"validatorindex"`
		StartBalance   uint64 `db:"startbalance"`
		EndBalance     uint64 `db:"endbalance"`
		EventFilter    string `db:"pubkey"`
	}

	err := db.DB.Select(&dbResult, `
		SELECT id, user_id, validatorindex, startbalance, endbalance, a.pubkey AS pubkey FROM (
			SELECT 
				us.id, 
				us.user_id, 
				v.validatorindex,
				v.pubkeyhex AS pubkey, 
				vb0.balance AS endbalance, 
				vb3.balance AS startbalance, 
				us.last_sent_epoch,
				(SELECT MAX(epoch) FROM (
					SELECT epoch, balance-LAG(balance) OVER (ORDER BY epoch) AS diff
					FROM validator_balances_recent 
					WHERE validatorindex = v.validatorindex AND epoch > us.last_sent_epoch AND epoch > $2 - 10
				) b WHERE diff > 0) AS lastbalanceincreaseepoch
			FROM users_subscriptions us
			INNER JOIN validators v ON v.pubkeyhex = us.event_filter
			INNER JOIN validator_balances_recent vb0 ON v.validatorindex = vb0.validatorindex AND vb0.epoch = $2
			INNER JOIN validator_balances_recent vb1 ON v.validatorindex = vb1.validatorindex AND vb1.epoch = $2 - 1 AND vb1.balance > vb0.balance
			INNER JOIN validator_balances_recent vb2 ON v.validatorindex = vb2.validatorindex AND vb2.epoch = $2 - 2 AND vb2.balance > vb1.balance
			INNER JOIN validator_balances_recent vb3 ON v.validatorindex = vb3.validatorindex AND vb3.epoch = $2 - 3 AND vb3.balance > vb2.balance
			WHERE us.event_name = $1 AND us.created_epoch <= $2
		) a WHERE lastbalanceincreaseepoch IS NOT NULL OR last_sent_epoch IS NULL`,
		types.ValidatorBalanceDecreasedEventName, latestEpoch)
	if err != nil {
		return err
	}

	for _, r := range dbResult {
		n := &validatorBalanceDecreasedNotification{
			SubscriptionID: r.SubscriptionID,
			ValidatorIndex: r.ValidatorIndex,
			StartEpoch:     latestEpoch - 3,
			EndEpoch:       latestEpoch,
			StartBalance:   r.StartBalance,
			EndBalance:     r.EndBalance,
			EventFilter:    r.EventFilter,
		}

		if _, exists := notificationsByUserID[r.UserID]; !exists {
			notificationsByUserID[r.UserID] = map[types.EventName][]types.Notification{}
		}
		if _, exists := notificationsByUserID[r.UserID][n.GetEventName()]; !exists {
			notificationsByUserID[r.UserID][n.GetEventName()] = []types.Notification{}
		}
		notificationsByUserID[r.UserID][n.GetEventName()] = append(notificationsByUserID[r.UserID][n.GetEventName()], n)
	}

	return nil
}

func collectBlockProposalNotifications(notificationsByUserID map[uint64]map[types.EventName][]types.Notification, status uint64, eventName types.EventName) error {
	latestEpoch := LatestEpoch()

	var dbResult []struct {
		SubscriptionID uint64 `db:"id"`
		UserID         uint64 `db:"user_id"`
		ValidatorIndex uint64 `db:"validatorindex"`
		Epoch          uint64 `db:"epoch"`
		Status         uint64 `db:"status"`
		EventFilter    string `db:"pubkey"`
	}

	err := db.DB.Select(&dbResult, `
			SELECT 
				us.id, 
				us.user_id, 
				v.validatorindex, 
				pa.epoch,
				pa.status,
				ENCODE(v.pubkey::bytea, 'hex') AS pubkey
			FROM users_subscriptions us
			INNER JOIN validators v ON ENCODE(v.pubkey, 'hex') = us.event_filter
			INNER JOIN proposal_assignments pa ON v.validatorindex = pa.validatorindex AND pa.epoch >= ($2 - 5) 
			WHERE us.event_name = $1 AND pa.status = $3 AND us.created_epoch <= $2 AND pa.epoch >= ($2 - 5) AND (us.last_sent_epoch < pa.epoch OR us.last_sent_epoch IS NULL)`,
		eventName, latestEpoch, status)
	if err != nil {
		return err
	}

	for _, r := range dbResult {

		n := &validatorProposalNotification{
			SubscriptionID: r.SubscriptionID,
			ValidatorIndex: r.ValidatorIndex,
			Epoch:          r.Epoch,
			Status:         r.Status,
			EventName:      eventName,
			EventFilter:    r.EventFilter,
		}

		if _, exists := notificationsByUserID[r.UserID]; !exists {
			notificationsByUserID[r.UserID] = map[types.EventName][]types.Notification{}
		}
		if _, exists := notificationsByUserID[r.UserID][n.GetEventName()]; !exists {
			notificationsByUserID[r.UserID][n.GetEventName()] = []types.Notification{}
		}
		notificationsByUserID[r.UserID][n.GetEventName()] = append(notificationsByUserID[r.UserID][n.GetEventName()], n)
	}

	return nil
}

type validatorProposalNotification struct {
	SubscriptionID     uint64
	ValidatorIndex     uint64
	ValidatorPublicKey string
	Epoch              uint64
	Status             uint64 // * Can be 0 = scheduled, 1 executed, 2 missed */
	EventName          types.EventName
	EventFilter        string
}

func (n *validatorProposalNotification) GetEmailAttachment() *types.EmailAttachment {
	return nil
}

func (n *validatorProposalNotification) GetSubscriptionID() uint64 {
	return n.SubscriptionID
}

func (n *validatorProposalNotification) GetEpoch() uint64 {
	return n.Epoch
}

func (n *validatorProposalNotification) GetEventName() types.EventName {
	return n.EventName
}

func (n *validatorProposalNotification) GetInfo(includeUrl bool) string {
	var generalPart = ""
	switch n.Status {
	case 0:
		generalPart = fmt.Sprintf(`New scheduled block proposal for Validator %[1]v.`, n.ValidatorIndex)
	case 1:
		generalPart = fmt.Sprintf(`Validator %[1]v proposed a new block.`, n.ValidatorIndex)
	case 2:
		generalPart = fmt.Sprintf(`Validator %[1]v missed a block proposal.`, n.ValidatorIndex)
	}

	if includeUrl {
		return generalPart + getUrlPart(n.ValidatorIndex)
	}
	return generalPart
}

func (n *validatorProposalNotification) GetTitle() string {
	switch n.Status {
	case 0:
		return "Block Proposal Scheduled"
	case 1:
		return "New Block Proposal"
	case 2:
		return "Block Proposal Missed"
	}
	return "-"
}

func (n *validatorProposalNotification) GetEventFilter() string {
	return n.EventFilter
}

func collectAttestationNotifications(notificationsByUserID map[uint64]map[types.EventName][]types.Notification, status uint64, eventName types.EventName) error {
	latestEpoch := LatestEpoch()
	latestSlot := LatestSlot()

	var dbResult []struct {
		SubscriptionID uint64 `db:"id"`
		UserID         uint64 `db:"user_id"`
		ValidatorIndex uint64 `db:"validatorindex"`
		Epoch          uint64 `db:"epoch"`
		Status         uint64 `db:"status"`
		Slot           uint64 `db:"attesterslot"`
		InclusionSlot  uint64 `db:"inclusionslot"`
		EventFilter    string `db:"pubkey"`
	}

	err := db.DB.Select(&dbResult, `
			SELECT 
				us.id, 
				us.user_id, 
				v.validatorindex, 
				aa.epoch,
				aa.status,
				aa.attesterslot,
				aa.inclusionslot,
				ENCODE(v.pubkey::bytea, 'hex') AS pubkey
			FROM users_subscriptions us
			INNER JOIN validators v ON ENCODE(v.pubkey, 'hex') = us.event_filter
			INNER JOIN attestation_assignments_p aa ON v.validatorindex = aa.validatorindex AND aa.epoch >= ($2 - 3)  AND aa.week >= ($2 - 3) / 1575
			WHERE us.event_name = $1 AND aa.status = $3 AND us.created_epoch <= $2 AND aa.epoch >= ($2 - 3)
			AND (us.last_sent_epoch < ($2 - 6) OR us.last_sent_epoch IS NULL)
			AND aa.inclusionslot = 0 AND aa.attesterslot < ($4 - 32)
			`,
		eventName, latestEpoch, status, latestSlot)
	if err != nil {
		return err
	}

	for _, r := range dbResult {

		n := &validatorAttestationNotification{
			SubscriptionID: r.SubscriptionID,
			ValidatorIndex: r.ValidatorIndex,
			Epoch:          r.Epoch,
			Status:         r.Status,
			EventName:      eventName,
			Slot:           r.Slot,
			InclusionSlot:  r.InclusionSlot,
			EventFilter:    r.EventFilter,
		}

		if _, exists := notificationsByUserID[r.UserID]; !exists {
			notificationsByUserID[r.UserID] = map[types.EventName][]types.Notification{}
		}
		if _, exists := notificationsByUserID[r.UserID][n.GetEventName()]; !exists {
			notificationsByUserID[r.UserID][n.GetEventName()] = []types.Notification{}
		}
		notificationsByUserID[r.UserID][n.GetEventName()] = append(notificationsByUserID[r.UserID][n.GetEventName()], n)
	}

	return nil
}

type validatorAttestationNotification struct {
	SubscriptionID     uint64
	ValidatorIndex     uint64
	ValidatorPublicKey string
	Epoch              uint64
	Status             uint64 // * Can be 0 = scheduled | missed, 1 executed
	EventName          types.EventName
	Slot               uint64
	InclusionSlot      uint64
	EventFilter        string
}

func (n *validatorAttestationNotification) GetEmailAttachment() *types.EmailAttachment {
	return nil
}

func (n *validatorAttestationNotification) GetSubscriptionID() uint64 {
	return n.SubscriptionID
}

func (n *validatorAttestationNotification) GetEpoch() uint64 {
	return n.Epoch
}

func (n *validatorAttestationNotification) GetEventName() types.EventName {
	return n.EventName
}

func (n *validatorAttestationNotification) GetInfo(includeUrl bool) string {
	var generalPart = ""
	switch n.Status {
	case 0:
		generalPart = fmt.Sprintf(`Validator %[1]v missed an attestation at slot %[2]v.`, n.ValidatorIndex, n.Slot)
		//generalPart = fmt.Sprintf(`New scheduled attestation for Validator %[1]v at slot %[2]v.`, n.ValidatorIndex, n.Slot)
	case 1:
		generalPart = fmt.Sprintf(`Validator %[1]v submitted a successfull attestation for slot %[2]v.`, n.ValidatorIndex, n.Slot)
	}

	if includeUrl {
		return generalPart + getUrlPart(n.ValidatorIndex)
	}
	return generalPart
}

func (n *validatorAttestationNotification) GetTitle() string {
	switch n.Status {
	case 0:
		return "Attestation Missed"
	case 1:
		return "Attestation Submitted"
	}
	return "-"
}

func (n *validatorAttestationNotification) GetEventFilter() string {
	return n.EventFilter
}

type validatorGotSlashedNotification struct {
	SubscriptionID uint64
	ValidatorIndex uint64
	Epoch          uint64
	Slasher        uint64
	Reason         string
	EventFilter    string
}

func (n *validatorGotSlashedNotification) GetEmailAttachment() *types.EmailAttachment {
	return nil
}

func (n *validatorGotSlashedNotification) GetSubscriptionID() uint64 {
	return n.SubscriptionID
}

func (n *validatorGotSlashedNotification) GetEpoch() uint64 {
	return n.Epoch
}

func (n *validatorGotSlashedNotification) GetEventName() types.EventName {
	return types.ValidatorGotSlashedEventName
}

func (n *validatorGotSlashedNotification) GetInfo(includeUrl bool) string {
	generalPart := fmt.Sprintf(`Validator %[1]v has been slashed at epoch %[2]v by validator %[3]v for %[4]s.`, n.ValidatorIndex, n.Epoch, n.Slasher, n.Reason)
	if includeUrl {
		return generalPart + getUrlPart(n.ValidatorIndex)
	}
	return generalPart
}

func (n *validatorGotSlashedNotification) GetTitle() string {
	return "Validator got Slashed"
}

func (n *validatorGotSlashedNotification) GetEventFilter() string {
	return n.EventFilter
}

func collectValidatorGotSlashedNotifications(notificationsByUserID map[uint64]map[types.EventName][]types.Notification) error {
	latestEpoch := LatestEpoch()
	if latestEpoch == 0 {
		return nil
	}

	var dbResult []struct {
		SubscriptionID uint64 `db:"id"`
		UserID         uint64 `db:"user_id"`
		ValidatorIndex uint64 `db:"validatorindex"`
		Slasher        uint64 `db:"slasher"`
		Epoch          uint64 `db:"epoch"`
		Reason         string `db:"reason"`
		EventFilter    string `db:"pubkey"`
	}

	err := db.DB.Select(&dbResult, `
		WITH
			slashings AS (
				SELECT DISTINCT ON (slashedvalidator) * FROM (
					SELECT
						blocks.slot, 
						blocks.epoch, 
						blocks.proposer AS slasher, 
						UNNEST(ARRAY(
							SELECT UNNEST(attestation1_indices)
								INTERSECT
							SELECT UNNEST(attestation2_indices)
						)) AS slashedvalidator, 
						'Attestation Violation' AS reason
					FROM blocks_attesterslashings 
					LEFT JOIN blocks ON blocks_attesterslashings.block_slot = blocks.slot
					WHERE blocks.status = '1'
					UNION ALL
						SELECT
							blocks.slot, 
							blocks.epoch, 
							blocks.proposer AS slasher, 
							blocks_proposerslashings.proposerindex AS slashedvalidator,
							'Proposer Violation' AS reason 
						FROM blocks_proposerslashings
						LEFT JOIN blocks ON blocks_proposerslashings.block_slot = blocks.slot
						WHERE blocks.status = '1'
				) a
				ORDER BY slashedvalidator, slot
			)
		SELECT us.id, us.user_id, v.validatorindex, s.slasher, s.epoch, s.reason, ENCODE(v.pubkey::bytea, 'hex') AS pubkey
		FROM users_subscriptions us
		INNER JOIN validators v ON ENCODE(v.pubkey, 'hex') = us.event_filter
		INNER JOIN slashings s ON s.slashedvalidator = v.validatorindex
		WHERE us.event_name = $1 AND us.last_sent_epoch IS NULL AND us.created_epoch < s.epoch`,
		types.ValidatorGotSlashedEventName)
	if err != nil {
		return err
	}

	for _, r := range dbResult {
		n := &validatorGotSlashedNotification{
			SubscriptionID: r.SubscriptionID,
			ValidatorIndex: r.ValidatorIndex,
			Slasher:        r.Slasher,
			Epoch:          r.Epoch,
			Reason:         r.Reason,
			EventFilter:    r.EventFilter,
		}
		if _, exists := notificationsByUserID[r.UserID]; !exists {
			notificationsByUserID[r.UserID] = map[types.EventName][]types.Notification{}
		}
		if _, exists := notificationsByUserID[r.UserID][n.GetEventName()]; !exists {
			notificationsByUserID[r.UserID][n.GetEventName()] = []types.Notification{}
		}
		notificationsByUserID[r.UserID][n.GetEventName()] = append(notificationsByUserID[r.UserID][n.GetEventName()], n)
	}

	return nil
}

type ethClientNotification struct {
	SubscriptionID uint64
	UserID         uint64
	Epoch          uint64
	EthClient      string
	EventFilter    string
}

func (n *ethClientNotification) GetEmailAttachment() *types.EmailAttachment {
	return nil
}

func (n *ethClientNotification) GetSubscriptionID() uint64 {
	return n.SubscriptionID
}

func (n *ethClientNotification) GetEpoch() uint64 {
	return n.Epoch
}

func (n *ethClientNotification) GetEventName() types.EventName {
	return types.EthClientUpdateEventName
}

func (n *ethClientNotification) GetInfo(includeUrl bool) string {
	generalPart := fmt.Sprintf(`A new version for %s is available.`, n.EthClient)
	if includeUrl {
		url := ""
		switch n.EthClient {
		case "Geth":
			url = "https://github.com/ethereum/go-ethereum/releases"
		case "Nethermind":
			url = "https://github.com/NethermindEth/nethermind/releases"
		case "OpenEthereum":
			url = "https://github.com/openethereum/openethereum/releases"
		case "Teku":
			url = "https://github.com/ConsenSys/teku/releases"
		case "Prysm":
			url = "https://github.com/prysmaticlabs/prysm/releases"
		case "Nimbus":
			url = "https://github.com/status-im/nimbus-eth2/releases"
		case "Lighthouse":
			url = "https://github.com/sigp/lighthouse/releases"
		default:
			url = "https://beaconcha.in/ethClients"
		}

		return generalPart + " " + url
	}
	return generalPart
}

func (n *ethClientNotification) GetTitle() string {
	return fmt.Sprintf("New %s update", n.EthClient)
}

func (n *ethClientNotification) GetEventFilter() string {
	return n.EventFilter
}

func collectEthClientNotifications(notificationsByUserID map[uint64]map[types.EventName][]types.Notification, eventName types.EventName) error {
	updatedClients := ethclients.GetUpdatedClients() //only check if there are new updates
	for _, client := range updatedClients {
		var dbResult []struct {
			SubscriptionID uint64 `db:"id"`
			UserID         uint64 `db:"user_id"`
			Epoch          uint64 `db:"created_epoch"`
			EventFilter    string `db:"event_filter"`
		}

		err := db.DB.Select(&dbResult, `
			SELECT us.id, us.user_id, us.created_epoch, us.event_filter
			FROM users_subscriptions AS us
			WHERE 
				us.event_name=$1 
			AND 
				us.event_filter=$2 
			AND 
				us.user_id 
			NOT IN 
				(SELECT user_id FROM users_notifications as un WHERE un.event_name=$1 AND un.event_filter=$2 AND TO_TIMESTAMP($3) <= un.sent_ts AND un.sent_ts <= NOW() + INTERVAL '2 DAYS')
			`,
			eventName, strings.ToLower(client.Name), client.Date.Unix()) // was last notification sent 2 days ago for this client

		if err != nil {
			return err
		}

		for _, r := range dbResult {
			n := &ethClientNotification{
				SubscriptionID: r.SubscriptionID,
				UserID:         r.UserID,
				Epoch:          r.Epoch,
				EventFilter:    r.EventFilter,
				EthClient:      client.Name,
			}
			if _, exists := notificationsByUserID[r.UserID]; !exists {
				notificationsByUserID[r.UserID] = map[types.EventName][]types.Notification{}
			}
			if _, exists := notificationsByUserID[r.UserID][n.GetEventName()]; !exists {
				notificationsByUserID[r.UserID][n.GetEventName()] = []types.Notification{}
			}
			notificationsByUserID[r.UserID][n.GetEventName()] = append(notificationsByUserID[r.UserID][n.GetEventName()], n)
		}
	}
	return nil
}

func collectMonitoringMachineOffline(notificationsByUserID map[uint64]map[types.EventName][]types.Notification) error {
	return collectMonitoringMachine(notificationsByUserID, types.MonitoringMachineOfflineEventName,
		`SELECT 
			us.id, 
			us.user_id
		FROM users_subscriptions us
		INNER JOIN stats_meta v ON us.user_id = v.user_id
		WHERE us.event_name = $1 AND us.created_epoch <= $2 
		AND (us.last_sent_epoch < ($2 - 120) OR us.last_sent_epoch IS NULL)
		AND v.ts < now() - interval '3 minutes' AND v.ts > now() - interval '6 hours'
		AND machine 
		NOT IN 
		(SELECT event_filter FROM users_notifications as un WHERE un.event_name=$1 AND un.user_id = us.user_id AND un.sent_ts > NOW() - INTERVAL '6 hours')
	`)
}

func collectMonitoringMachineDiskAlmostFull(notificationsByUserID map[uint64]map[types.EventName][]types.Notification) error {
	return collectMonitoringMachine(notificationsByUserID, types.MonitoringMachineDiskAlmostFullEventName,
		`SELECT 
			us.id, 
			us.user_id 
		FROM users_subscriptions us
		INNER JOIN stats_meta v ON us.user_id = v.user_id
		INNER JOIN stats_system sy ON v.id = sy.meta_id
		WHERE us.event_name = $1 AND us.created_epoch <= $2 
		AND (us.last_sent_epoch < ($2 - 120) OR us.last_sent_epoch IS NULL)
		AND sy.disk_node_bytes_free / sy.disk_node_bytes_total < 0.05
		AND machine 
		NOT IN 
		(SELECT event_filter FROM users_notifications as un WHERE un.event_name=$1 AND un.user_id = us.user_id AND un.sent_ts > NOW() - INTERVAL '6 hours')
	`)
}

func collectMonitoringMachineCPULoad(notificationsByUserID map[uint64]map[types.EventName][]types.Notification) error {
	return collectMonitoringMachine(notificationsByUserID, types.MonitoringMachineCpuLoadEventName,
		`SELECT 
			us.id, 
			us.user_id 
		FROM users_subscriptions us
		INNER JOIN stats_meta v ON us.user_id = v.user_id
		INNER JOIN stats_system sy ON v.id = sy.meta_id
		WHERE us.event_name = $1 AND us.created_epoch <= $2 
		AND (us.last_sent_epoch < ($2 - 120) OR us.last_sent_epoch IS NULL)
		AND sy.cpu_node_idle_seconds_total / sy.cpu_node_system_seconds_total < 0.10
		AND machine 
		NOT IN 
		(SELECT event_filter FROM users_notifications as un WHERE un.event_name=$1 AND un.user_id = us.user_id AND un.sent_ts > NOW() - INTERVAL '6 hours')
	`)
}

func collectMonitoringMachineETH2FallbackActive(notificationsByUserID map[uint64]map[types.EventName][]types.Notification) error {
	return collectMonitoringMachine(notificationsByUserID, types.MonitoringMachineSwitchedToETH2FallbackEventName,
		`SELECT 
			us.id, 
			us.user_id 
		FROM users_subscriptions us
		INNER JOIN stats_meta v ON us.user_id = v.user_id
		INNER JOIN stats_process sy ON v.id = sy.meta_id
		WHERE us.event_name = $1 AND us.created_epoch <= $2 
		AND (us.last_sent_epoch < ($2 - 120) OR us.last_sent_epoch IS NULL)
		AND sync_eth2_fallback_connected = true AND sync_eth2_fallback_configured = true
		AND machine 
		NOT IN 
		(SELECT event_filter FROM users_notifications as un WHERE un.event_name=$1 AND un.user_id = us.user_id AND un.sent_ts > NOW() - INTERVAL '6 hours')
	`)
}

func collectMonitoringMachineETH1FallbackActive(notificationsByUserID map[uint64]map[types.EventName][]types.Notification) error {
	return collectMonitoringMachine(notificationsByUserID, types.MonitoringMachineSwitchedToETH1FallbackEventName,
		`SELECT 
			us.id, 
			us.user_id 
		FROM users_subscriptions us
		INNER JOIN stats_meta v ON us.user_id = v.user_id
		INNER JOIN stats_process sy ON v.id = sy.meta_id
		INNER JOIN stats_add_beaconnode bn ON sy.id = bn.general_id
		WHERE us.event_name = $1 AND us.created_epoch <= $2 
		AND (us.last_sent_epoch < ($2 - 120) OR us.last_sent_epoch IS NULL)
		AND sync_eth1_fallback_connected = true AND sync_eth1_fallback_configured = true
		AND machine 
		NOT IN 
		(SELECT event_filter FROM users_notifications as un WHERE un.event_name=$1 AND un.user_id = us.user_id AND un.sent_ts > NOW() - INTERVAL '6 hours')
	`)
}

func collectMonitoringMachine(notificationsByUserID map[uint64]map[types.EventName][]types.Notification, eventName types.EventName, query string) error {
	latestEpoch := LatestEpoch()
	if latestEpoch == 0 {
		return nil
	}

	var dbResult []struct {
		SubscriptionID uint64 `db:"id"`
		UserID         uint64 `db:"user_id"`
		MachineName    string `db:"machine"`
	}

	err := db.FrontendDB.Select(&dbResult, query, eventName, latestEpoch)
	if err != nil {
		return err
	}

	for _, r := range dbResult {

		n := &monitorMachineNotification{
			SubscriptionID: r.SubscriptionID,
			MachineName:    r.MachineName,
			UserID:         r.UserID,
			EventName:      eventName,
			Epoch:          latestEpoch,
		}

		if _, exists := notificationsByUserID[r.UserID]; !exists {
			notificationsByUserID[r.UserID] = map[types.EventName][]types.Notification{}
		}
		if _, exists := notificationsByUserID[r.UserID][n.GetEventName()]; !exists {
			notificationsByUserID[r.UserID][n.GetEventName()] = []types.Notification{}
		}
		notificationsByUserID[r.UserID][n.GetEventName()] = append(notificationsByUserID[r.UserID][n.GetEventName()], n)
	}

	return nil
}

type monitorMachineNotification struct {
	SubscriptionID uint64
	MachineName    string
	UserID         uint64
	Epoch          uint64
	EventName      types.EventName
}

func (n *monitorMachineNotification) GetEmailAttachment() *types.EmailAttachment {
	return nil
}

func (n *monitorMachineNotification) GetSubscriptionID() uint64 {
	return n.SubscriptionID
}

func (n *monitorMachineNotification) GetEpoch() uint64 {
	return n.Epoch
}

func (n *monitorMachineNotification) GetEventName() types.EventName {
	return n.EventName
}

func (n *monitorMachineNotification) GetInfo(includeUrl bool) string {
	switch n.EventName {
	case types.MonitoringMachineDiskAlmostFullEventName:
		return fmt.Sprintf(`Your staking machine "%v" has less than 5%% free disk space.`, n.MachineName)
	case types.MonitoringMachineOfflineEventName:
		return fmt.Sprintf(`Your staking machine "%v" has not been seen for a couple minutes now. Is it offline?`, n.MachineName)
	case types.MonitoringMachineCpuLoadEventName:
		return fmt.Sprintf(`Your staking machine "%v" has a very high CPU usage`, n.MachineName)
	case types.MonitoringMachineSwitchedToETH1FallbackEventName:
		return fmt.Sprintf(`Your staking machine "%v" has switched to your configured ETH1 fallback`, n.MachineName)
	case types.MonitoringMachineSwitchedToETH2FallbackEventName:
		return fmt.Sprintf(`Your staking machine "%v" has switched to your configured ETH2 fallback`, n.MachineName)
	}
	return ""
}

func (n *monitorMachineNotification) GetTitle() string {
	switch n.EventName {
	case types.MonitoringMachineDiskAlmostFullEventName:
		return "Storage Warning"
	case types.MonitoringMachineOfflineEventName:
		return "Staking Machine Offline"
	case types.MonitoringMachineSwitchedToETH1FallbackEventName:
		return "ETH1 Fallback Active"
	case types.MonitoringMachineSwitchedToETH2FallbackEventName:
		return "ETH2 Fallback Active"
	}
	return ""
}

func (n *monitorMachineNotification) GetEventFilter() string {
	return n.MachineName
}

type taxReportNotification struct {
	SubscriptionID uint64
	UserID         uint64
	Epoch          uint64
	EventFilter    string
}

func (n *taxReportNotification) GetEmailAttachment() *types.EmailAttachment {
	tNow := time.Now()
	firstDay := time.Date(tNow.Year(), tNow.Month(), 1, 0, 0, 0, 0, time.UTC)
	lastDay := firstDay.AddDate(0, 1, 0).Add(-time.Nanosecond)

<<<<<<< HEAD
=======

>>>>>>> 73ead93d
	q, err := url.ParseQuery(n.EventFilter)

	if err != nil {
		logger.Warn("Failed to parse rewards report eventfilter")
		return nil
	}

	currency := q.Get("currency")

	validators := []uint64{}
	valSlice := strings.Split(q.Get("validators"), ",")
	if len(valSlice) > 0 {
		for _, val := range valSlice {
			v, err := strconv.ParseUint(val, 10, 64)
			if err != nil {
				continue
			}
			validators = append(validators, v)
		}
	} else {
		logger.Warn("Validators Not found in rewards report eventfilter")
		return nil
<<<<<<< HEAD
	}

	pdf := GetPdfReport(validators, currency, uint64(firstDay.Unix()), uint64(lastDay.Unix()))
=======

	}

	pdf := GetMonthlyPdf(validators, currency, uint64(firstDay.Unix()), uint64(lastDay.Unix()))
>>>>>>> 73ead93d

	return &types.EmailAttachment{Attachment: pdf, Name: "beaconcha_in-rewards-history.pdf"}
}

func (n *taxReportNotification) GetSubscriptionID() uint64 {
	return n.SubscriptionID
}

func (n *taxReportNotification) GetEpoch() uint64 {
	return n.Epoch
}

func (n *taxReportNotification) GetEventName() types.EventName {
	return types.TaxReportEventName
}

func (n *taxReportNotification) GetInfo(includeUrl bool) string {
	// tNow := time.Now()
	// firstDay := time.Date(tNow.Year(), tNow.Month(), 1, 0, 0, 0, 0, time.UTC)
	// lastDay := firstDay.AddDate(0, 1, 0).Add(-time.Nanosecond)
	// dateRange := fmt.Sprintf("days=%d-%d", firstDay.Unix(), lastDay.Unix())
	generalPart := fmt.Sprint(`Monthly report is ready to download`)
	// if includeUrl {
	// 	url := fmt.Sprintf("https://%s/rewards/hist/download?%s", utils.Config.Frontend.SiteDomain, n.EventFilter)
	// 	url = strings.Replace(url, "days=30", dateRange, -1)
	// 	return generalPart + " " + url
	// }
	return generalPart
}

func (n *taxReportNotification) GetTitle() string {
	return fmt.Sprint("New report ready")
}

func (n *taxReportNotification) GetEventFilter() string {
	return n.EventFilter
}

func collectTaxReportNotificationNotifications(notificationsByUserID map[uint64]map[types.EventName][]types.Notification, eventName types.EventName) error {
	// tNow := time.Now()
	// firstDay := time.Date(tNow.Year(), tNow.Month(), 1, 0, 0, 0, 0, time.UTC)
	// lastDay := firstDay.AddDate(0, 1, 0).Add(-time.Nanosecond)
	// if tNow.Year() == lastDay.Year() && tNow.Month() == lastDay.Month() && tNow.Day() == lastDay.Day() { // Send the reports at the end of the month
	var dbResult []struct {
		SubscriptionID uint64 `db:"id"`
		UserID         uint64 `db:"user_id"`
		Epoch          uint64 `db:"created_epoch"`
		EventFilter    string `db:"event_filter"`
	}

	err := db.DB.Select(&dbResult, `
			SELECT us.id, us.user_id, us.created_epoch, us.event_filter                 
			FROM users_subscriptions AS us
			WHERE us.event_name=$1 AND (us.last_sent_ts <= NOW() - INTERVAL '2 DAY' OR us.last_sent_ts IS NULL);
			`,
		eventName)

	if err != nil {
		return err
	}

<<<<<<< HEAD
=======

>>>>>>> 73ead93d
	for _, r := range dbResult {
		n := &taxReportNotification{
			SubscriptionID: r.SubscriptionID,
			UserID:         r.UserID,
			Epoch:          r.Epoch,
			EventFilter:    r.EventFilter,
<<<<<<< HEAD
		}
		if _, exists := notificationsByUserID[r.UserID]; !exists {
			notificationsByUserID[r.UserID] = map[types.EventName][]types.Notification{}
		}
		if _, exists := notificationsByUserID[r.UserID][n.GetEventName()]; !exists {
			notificationsByUserID[r.UserID][n.GetEventName()] = []types.Notification{}
		}
=======

		}
		if _, exists := notificationsByUserID[r.UserID]; !exists {
			notificationsByUserID[r.UserID] = map[types.EventName][]types.Notification{}
		}
		if _, exists := notificationsByUserID[r.UserID][n.GetEventName()]; !exists {
			notificationsByUserID[r.UserID][n.GetEventName()] = []types.Notification{}
		}

>>>>>>> 73ead93d
		notificationsByUserID[r.UserID][n.GetEventName()] = append(notificationsByUserID[r.UserID][n.GetEventName()], n)
	}
	// }

	return nil
}<|MERGE_RESOLUTION|>--- conflicted
+++ resolved
@@ -9,13 +9,9 @@
 	"eth2-exporter/types"
 	"eth2-exporter/utils"
 	"fmt"
-<<<<<<< HEAD
+
 	"net/url"
-=======
-
-	"net/url"
-
->>>>>>> 73ead93d
+
 	"strconv"
 	"strings"
 	"time"
@@ -262,13 +258,9 @@
 			sentSubsByEpoch := map[uint64][]uint64{}
 			subject := fmt.Sprintf("%s: Notification", utils.Config.Frontend.SiteDomain)
 			msg := ""
-<<<<<<< HEAD
+
 			attachments := []types.EmailAttachment{}
-=======
-
-			attachments := []types.EmailAttachment{}
-
->>>>>>> 73ead93d
+
 			for event, ns := range userNotifications {
 				if len(msg) > 0 {
 					msg += "\n"
@@ -282,10 +274,7 @@
 					} else {
 						sentSubsByEpoch[e] = append(sentSubsByEpoch[e], n.GetSubscriptionID())
 					}
-<<<<<<< HEAD
-=======
-
->>>>>>> 73ead93d
+
 					if att := n.GetEmailAttachment(); att != nil {
 						attachments = append(attachments, *att)
 					}
@@ -1084,10 +1073,7 @@
 	firstDay := time.Date(tNow.Year(), tNow.Month(), 1, 0, 0, 0, 0, time.UTC)
 	lastDay := firstDay.AddDate(0, 1, 0).Add(-time.Nanosecond)
 
-<<<<<<< HEAD
-=======
-
->>>>>>> 73ead93d
+
 	q, err := url.ParseQuery(n.EventFilter)
 
 	if err != nil {
@@ -1110,16 +1096,11 @@
 	} else {
 		logger.Warn("Validators Not found in rewards report eventfilter")
 		return nil
-<<<<<<< HEAD
+
 	}
 
 	pdf := GetPdfReport(validators, currency, uint64(firstDay.Unix()), uint64(lastDay.Unix()))
-=======
-
-	}
-
-	pdf := GetMonthlyPdf(validators, currency, uint64(firstDay.Unix()), uint64(lastDay.Unix()))
->>>>>>> 73ead93d
+
 
 	return &types.EmailAttachment{Attachment: pdf, Name: "beaconcha_in-rewards-history.pdf"}
 }
@@ -1181,17 +1162,14 @@
 		return err
 	}
 
-<<<<<<< HEAD
-=======
-
->>>>>>> 73ead93d
+
 	for _, r := range dbResult {
 		n := &taxReportNotification{
 			SubscriptionID: r.SubscriptionID,
 			UserID:         r.UserID,
 			Epoch:          r.Epoch,
 			EventFilter:    r.EventFilter,
-<<<<<<< HEAD
+
 		}
 		if _, exists := notificationsByUserID[r.UserID]; !exists {
 			notificationsByUserID[r.UserID] = map[types.EventName][]types.Notification{}
@@ -1199,17 +1177,7 @@
 		if _, exists := notificationsByUserID[r.UserID][n.GetEventName()]; !exists {
 			notificationsByUserID[r.UserID][n.GetEventName()] = []types.Notification{}
 		}
-=======
-
-		}
-		if _, exists := notificationsByUserID[r.UserID]; !exists {
-			notificationsByUserID[r.UserID] = map[types.EventName][]types.Notification{}
-		}
-		if _, exists := notificationsByUserID[r.UserID][n.GetEventName()]; !exists {
-			notificationsByUserID[r.UserID][n.GetEventName()] = []types.Notification{}
-		}
-
->>>>>>> 73ead93d
+
 		notificationsByUserID[r.UserID][n.GetEventName()] = append(notificationsByUserID[r.UserID][n.GetEventName()], n)
 	}
 	// }
