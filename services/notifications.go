--- conflicted
+++ resolved
@@ -256,11 +256,9 @@
 			sentSubsByEpoch := map[uint64][]uint64{}
 			subject := fmt.Sprintf("%s: Notification", utils.Config.Frontend.SiteDomain)
 			msg := ""
-<<<<<<< HEAD
+
 			attachments := []types.EmailAttachment{}
-=======
-			attachments := []*types.EmailAttachment{}
->>>>>>> 561c9dad
+
 			for event, ns := range userNotifications {
 				if len(msg) > 0 {
 					msg += "\n"
@@ -274,14 +272,11 @@
 					} else {
 						sentSubsByEpoch[e] = append(sentSubsByEpoch[e], n.GetSubscriptionID())
 					}
-<<<<<<< HEAD
+
 					if att := n.GetEmailAttachment(); att != nil {
 						attachments = append(attachments, *att)
 					}
 
-=======
-					attachments = append(attachments, n.GetEmailAttachment())
->>>>>>> 561c9dad
 				}
 				if event == "validator_balance_decreased" {
 					msg += "\nYou will not receive any further balance decrease mails for these validators until the balance of a validator is increasing again.\n"
@@ -1078,27 +1073,19 @@
 
 	re := regexp.MustCompile(`currency=[A-Za-z]{3,}?`)
 	currency := fmt.Sprintf("%q\n", re.Find([]byte(n.EventFilter)))
-<<<<<<< HEAD
+
 	if curSlice := strings.Split(currency, "="); len(curSlice) >= 2 {
-=======
-	if curSlice := strings.Split(currency, "="); len(curSlice) > 2 {
->>>>>>> 561c9dad
+
 		currency = curSlice[1]
 	}
 
 	re = regexp.MustCompile(`validators=.*?&`)
 	validatorsStr := fmt.Sprintf("%q\n", strings.Replace(string(re.Find([]byte(n.EventFilter))), "&", "", -1))
-<<<<<<< HEAD
+
 	// validatorsStr = strings.Replace(validatorsStr, "&", "", -1)
 	valSlice := strings.Split(validatorsStr, "=")
 	validators := []uint64{}
 	if len(valSlice) >= 2 {
-=======
-	validatorsStr = strings.Replace(validatorsStr, "&", "", -1)
-	valSlice := strings.Split(validatorsStr, "=")
-	validators := []uint64{}
-	if len(valSlice) > 2 {
->>>>>>> 561c9dad
 		valSlice = strings.Split(valSlice[1], ",")
 		if len(valSlice) > 0 {
 			for _, val := range valSlice {
@@ -1179,17 +1166,12 @@
 			UserID:         r.UserID,
 			Epoch:          r.Epoch,
 			EventFilter:    r.EventFilter,
-<<<<<<< HEAD
+
 		}
 		if _, exists := notificationsByUserID[r.UserID]; !exists {
 			notificationsByUserID[r.UserID] = map[types.EventName][]types.Notification{}
 		}
-=======
-		}
-		if _, exists := notificationsByUserID[r.UserID]; !exists {
-			notificationsByUserID[r.UserID] = map[types.EventName][]types.Notification{}
-		}
->>>>>>> 561c9dad
+
 		if _, exists := notificationsByUserID[r.UserID][n.GetEventName()]; !exists {
 			notificationsByUserID[r.UserID][n.GetEventName()] = []types.Notification{}
 		}
