package services

import (
	"encoding/hex"
	"eth2-exporter/db"
	ethclients "eth2-exporter/ethClients"
	"eth2-exporter/mail"
	"eth2-exporter/metrics"
	"eth2-exporter/notify"
	"eth2-exporter/types"
	"eth2-exporter/utils"
	"fmt"
	"net/url"
	"strconv"
	"strings"
	"time"

	"firebase.google.com/go/messaging"
	"github.com/jmoiron/sqlx"
	"github.com/lib/pq"
)

func notificationsSender() {
	for {
		// check if the explorer is not too far behind, if we set this value to close (10m) it could potentially never send any notifications
		// if IsSyncing() {

		if time.Now().Add(time.Minute * -20).After(utils.EpochToTime(LatestEpoch())) {
			logger.Infof("skipping notifications because the explorer is syncing, latest epoch: %v", LatestEpoch())
			time.Sleep(time.Second * 60)
			continue
		}
		start := time.Now()

		// Network DB Notifications (network related)
		notifications := collectNotifications()
		// for user, notification := range notifications {
		// 	log.Printf("Sending Notification to User: %v", user)
		// 	for event, n := range notification {
		// 		log.Printf("Notification Event: %v, Notifications: %+v", event)
		// 		for _, ev := range n {
		// 			log.Printf("event Info: %v", ev.GetInfo(true))
		// 		}
		// 	}
		// }
		sendNotifications(notifications, db.FrontendDB)

		// Network DB Notifications (user related)
		if utils.Config.Notifications.UserDBNotifications {
			userNotifications := collectUserDbNotifications()
			sendNotifications(userNotifications, db.FrontendDB)
		}

		logger.WithField("notifications", len(notifications)).WithField("duration", time.Since(start)).Info("notifications completed")
		metrics.TaskDuration.WithLabelValues("service_notifications").Observe(time.Since(start).Seconds())
		time.Sleep(time.Second * 120)
	}
}

func collectNotifications() map[uint64]map[types.EventName][]types.Notification {
	notificationsByUserID := map[uint64]map[types.EventName][]types.Notification{}
	start := time.Now()
	var err error
	// if utils.Config.Notifications.ValidatorBalanceDecreasedNotificationsEnabled {
	// 	err = collectValidatorBalanceDecreasedNotifications(notificationsByUserID)
	// 	if err != nil {
	// 		logger.Errorf("error collecting validator_balance_decreased notifications: %v", err)
	// 	}
	// }
	logger.Infof("Started collecting notifications")
	err = collectValidatorGotSlashedNotifications(notificationsByUserID)
	if err != nil {
		logger.Errorf("error collecting validator_got_slashed notifications: %v", err)
	}
	logger.Infof("Collecting validator got slashed notifications took: %v\n", time.Since(start))

	// executed Proposals
	err = collectBlockProposalNotifications(notificationsByUserID, 1, types.ValidatorExecutedProposalEventName)
	if err != nil {
		logger.Errorf("error collecting validator_proposal_submitted notifications: %v", err)
	}
	logger.Infof("Collecting block proposal proposed notifications took: %v\n", time.Since(start))

	// Missed proposals
	err = collectBlockProposalNotifications(notificationsByUserID, 2, types.ValidatorMissedProposalEventName)
	if err != nil {
		logger.Errorf("error collecting validator_proposal_missed notifications: %v", err)
	}
	logger.Infof("Collecting block proposal missed notifications took: %v\n", time.Since(start))

	// Missed attestations
	err = collectAttestationNotifications(notificationsByUserID, 0, types.ValidatorMissedAttestationEventName)
	if err != nil {
		logger.Errorf("error collecting validator_attestation_missed notifications: %v", err)
	}
	logger.Infof("Collecting attestation notifications took: %v\n", time.Since(start))

	// Network liveness
	err = collectNetworkNotifications(notificationsByUserID, types.NetworkLivenessIncreasedEventName)
	if err != nil {
		logger.Errorf("error collecting tax report notifications: %v", err)
	}

	return notificationsByUserID
}

func collectUserDbNotifications() map[uint64]map[types.EventName][]types.Notification {
	notificationsByUserID := map[uint64]map[types.EventName][]types.Notification{}
	var err error

	// Monitoring (premium): machine offline
	err = collectMonitoringMachineOffline(notificationsByUserID)
	if err != nil {
		logger.Errorf("error collecting Eth client offline notifications: %v", err)
	}

	// Monitoring (premium): disk full warnings
	err = collectMonitoringMachineDiskAlmostFull(notificationsByUserID)
	if err != nil {
		logger.Errorf("error collecting Eth client disk full notifications: %v", err)
	}

	// Monitoring (premium): cpu load
	err = collectMonitoringMachineCPULoad(notificationsByUserID)
	if err != nil {
		logger.Errorf("error collecting Eth client cpu notifications: %v", err)
	}

	// Monitoring (premium): ram
	err = collectMonitoringMachineMemoryUsage(notificationsByUserID)
	if err != nil {
		logger.Errorf("error collecting Eth client memory notifications: %v", err)
	}

	// New ETH clients
	err = collectEthClientNotifications(notificationsByUserID, types.EthClientUpdateEventName)
	if err != nil {
		logger.Errorf("error collecting Eth client notifications: %v", err)
	}

	//Tax Report
	err = collectTaxReportNotificationNotifications(notificationsByUserID, types.TaxReportEventName)
	if err != nil {
		logger.Errorf("error collecting tax report notifications: %v", err)
	}

	return notificationsByUserID
}

func sendNotifications(notificationsByUserID map[uint64]map[types.EventName][]types.Notification, useDB *sqlx.DB) {
	sendEmailNotifications(notificationsByUserID, useDB)
	sendPushNotifications(notificationsByUserID, useDB)
	// sendWebhookNotifications(notificationsByUserID)
}

func getNetwork() string {
	domainParts := strings.Split(utils.Config.Frontend.SiteDomain, ".")
	if len(domainParts) >= 3 {
		return fmt.Sprintf("%s: ", strings.Title(domainParts[0]))
	}
	return ""
}

func sendPushNotifications(notificationsByUserID map[uint64]map[types.EventName][]types.Notification, useDB *sqlx.DB) {
	userIDs := []uint64{}
	for userID := range notificationsByUserID {
		userIDs = append(userIDs, userID)
	}

	tokensByUserID, err := db.GetUserPushTokenByIds(userIDs)
	if err != nil {
		logger.Errorf("error when sending push-notificaitons: could not get tokens: %v", err)
		return
	}

	for userID, userNotifications := range notificationsByUserID {
		userTokens, exists := tokensByUserID[userID]
		if !exists {
			continue
		}

		go func(userTokens []string, userNotifications map[types.EventName][]types.Notification) {
			var batch []*messaging.Message
			sentSubsByEpoch := map[uint64][]uint64{}

			for _, ns := range userNotifications {
				for _, n := range ns {
					for _, userToken := range userTokens {

						notification := new(messaging.Notification)
						notification.Title = fmt.Sprintf("%s%s", getNetwork(), n.GetTitle())
						notification.Body = n.GetInfo(false)

						message := new(messaging.Message)
						message.Notification = notification
						message.Token = userToken

						message.APNS = new(messaging.APNSConfig)
						message.APNS.Payload = new(messaging.APNSPayload)
						message.APNS.Payload.Aps = new(messaging.Aps)
						message.APNS.Payload.Aps.Sound = "default"

						batch = append(batch, message)
					}

					e := n.GetEpoch()
					if _, exists := sentSubsByEpoch[e]; !exists {
						sentSubsByEpoch[e] = []uint64{n.GetSubscriptionID()}
					} else {
						sentSubsByEpoch[e] = append(sentSubsByEpoch[e], n.GetSubscriptionID())
					}
				}
			}

			_, err := notify.SendPushBatch(batch)
			if err != nil {
				logger.Errorf("firebase batch job failed: %v", err)
				return
			}

			for epoch, subIDs := range sentSubsByEpoch {
				err = db.UpdateSubscriptionsLastSent(subIDs, time.Now(), epoch, useDB)
				if err != nil {
					logger.Errorf("error updating sent-time of sent notifications: %v", err)
				}
			}
		}(userTokens, userNotifications)
	}

}

func sendEmailNotifications(notificationsByUserID map[uint64]map[types.EventName][]types.Notification, useDB *sqlx.DB) {
	userIDs := []uint64{}
	for userID := range notificationsByUserID {
		userIDs = append(userIDs, userID)
	}
	emailsByUserID, err := db.GetUserEmailsByIds(userIDs)
	if err != nil {
		logger.Errorf("error when sending eamil-notificaitons: could not get emails: %v", err)
		return
	}

	for userID, userNotifications := range notificationsByUserID {
		userEmail, exists := emailsByUserID[userID]
		if !exists {
			logger.Errorf("error when sending email-notification: could not find email for user %v", userID)
			continue
		}
		go func(userEmail string, userNotifications map[types.EventName][]types.Notification) {
			sentSubsByEpoch := map[uint64][]uint64{}
			subject := fmt.Sprintf("%s: Notification", utils.Config.Frontend.SiteDomain)
			msg := ""
			attachments := []types.EmailAttachment{}
			for event, ns := range userNotifications {
				if len(msg) > 0 {
					msg += "\n"
				}
				event_title := event
				if event == types.TaxReportEventName {
					event_title = "income_history"
				}
				msg += fmt.Sprintf("%s\n====\n\n", event_title)
				for _, n := range ns {
					msg += fmt.Sprintf("%s\n", n.GetInfo(true))
					e := n.GetEpoch()
					if _, exists := sentSubsByEpoch[e]; !exists {
						sentSubsByEpoch[e] = []uint64{n.GetSubscriptionID()}
					} else {
						sentSubsByEpoch[e] = append(sentSubsByEpoch[e], n.GetSubscriptionID())
					}
					if att := n.GetEmailAttachment(); att != nil {
						attachments = append(attachments, *att)
					}

				}
				if event == "validator_balance_decreased" {
					msg += "\nYou will not receive any further balance decrease mails for these validators until the balance of a validator is increasing again.\n"
				}
			}
			msg += fmt.Sprintf("\nBest regards\n\n%s", utils.Config.Frontend.SiteDomain)

			err := mail.SendMailRateLimited(userEmail, subject, msg, attachments)
			if err != nil {
				logger.Errorf("error sending notification-email: %v", err)
				return
			}

			for epoch, subIDs := range sentSubsByEpoch {
				err = db.UpdateSubscriptionsLastSent(subIDs, time.Now(), epoch, useDB)
				if err != nil {
					logger.Errorf("error updating sent-time of sent notifications: %v", err)
				}
			}
		}(userEmail, userNotifications)
	}
}

type validatorBalanceDecreasedNotification struct {
	ValidatorIndex     uint64
	ValidatorPublicKey string
	StartEpoch         uint64
	EndEpoch           uint64
	StartBalance       uint64
	EndBalance         uint64
	SubscriptionID     uint64
	EventFilter        string
}

func (n *validatorBalanceDecreasedNotification) GetEmailAttachment() *types.EmailAttachment {
	return nil
}

func (n *validatorBalanceDecreasedNotification) GetSubscriptionID() uint64 {
	return n.SubscriptionID
}

func (n *validatorBalanceDecreasedNotification) GetEpoch() uint64 {
	return n.StartEpoch
}

func (n *validatorBalanceDecreasedNotification) GetEventName() types.EventName {
	return types.ValidatorBalanceDecreasedEventName
}

func (n *validatorBalanceDecreasedNotification) GetInfo(includeUrl bool) string {
	balance := float64(n.EndBalance) / 1e9
	diff := float64(n.StartBalance-n.EndBalance) / 1e9

	generalPart := fmt.Sprintf(`The balance of validator %[1]v decreased for 3 consecutive epochs by %.9[2]f ETH to %.9[3]f ETH from epoch %[4]v to epoch %[5]v.`, n.ValidatorIndex, diff, balance, n.StartEpoch, n.EndEpoch)
	if includeUrl {
		return generalPart + getUrlPart(n.ValidatorIndex)
	}
	return generalPart
}

func (n *validatorBalanceDecreasedNotification) GetTitle() string {
	return "Validator Balance Decreased"
}

func (n *validatorBalanceDecreasedNotification) GetEventFilter() string {
	return n.EventFilter
}

func getUrlPart(validatorIndex uint64) string {
	return fmt.Sprintf(` For more information visit: https://%[2]s/validator/%[1]v`, validatorIndex, utils.Config.Frontend.SiteDomain)
}

// collectValidatorBalanceDecreasedNotifications finds all validators whose balance decreased for 3 consecutive epochs
// and creates notifications for all subscriptions which have not been notified about the validator since the last time its balance increased.
// It looks 10 epochs back for when the balance increased the last time, this means if the explorer is not running for 10 epochs it is possible
// that no new notification is sent even if there was a balance-increase.
func collectValidatorBalanceDecreasedNotifications(notificationsByUserID map[uint64]map[types.EventName][]types.Notification) error {
	latestEpoch := LatestEpoch()
	if latestEpoch < 3 {
		return nil
	}
	dbResult, err := db.GetValidatorsBalanceDecrease(latestEpoch)
	if err != nil {
		return err
	}

	query := ""
	resultsLen := len(dbResult)
	for i, event := range dbResult {
		query += fmt.Sprintf(`SELECT %d as ref, id, user_id from users_subscriptions where event_name = $1 AND event_filter = '%s'  AND (last_sent_epoch > $2 OR last_sent_epoch IS NULL) AND created_epoch <= $2`, i, event.Pubkey)
		if i < resultsLen-1 {
			query += " UNION "
		}
	}
	if query == "" {
		return nil
	}
	var subscribers []struct {
		Ref    uint64 `db:"ref"`
		Id     uint64 `db:"id"`
		UserId uint64 `db:"user_id"`
	}

	err = db.FrontendDB.Select(&subscribers, query, types.ValidatorBalanceDecreasedEventName, latestEpoch)
	if err != nil {
		return err
	}

	for _, sub := range subscribers {
		event := dbResult[sub.Ref]
		n := &validatorBalanceDecreasedNotification{
			SubscriptionID: sub.Id,
			ValidatorIndex: event.ValidatorIndex,
			StartEpoch:     latestEpoch - 3,
			EndEpoch:       latestEpoch,
			StartBalance:   event.StartBalance,
			EndBalance:     event.EndBalance,
			EventFilter:    event.Pubkey,
		}

		if _, exists := notificationsByUserID[sub.UserId]; !exists {
			notificationsByUserID[sub.UserId] = map[types.EventName][]types.Notification{}
		}
		if _, exists := notificationsByUserID[sub.UserId][n.GetEventName()]; !exists {
			notificationsByUserID[sub.UserId][n.GetEventName()] = []types.Notification{}
		}
		notificationsByUserID[sub.UserId][n.GetEventName()] = append(notificationsByUserID[sub.UserId][n.GetEventName()], n)
	}

	return nil
}

func collectBlockProposalNotifications(notificationsByUserID map[uint64]map[types.EventName][]types.Notification, status uint64, eventName types.EventName) error {
	latestEpoch := LatestEpoch()

	type dbResult struct {
		ValidatorIndex uint64 `db:"validatorindex"`
		Epoch          uint64 `db:"epoch"`
		Status         uint64 `db:"status"`
		EventFilter    []byte `db:"pubkey"`
	}

	pubkeys, subMap, err := db.GetSubsForEventFilter(eventName)
	if err != nil {
		return fmt.Errorf("error getting subscriptions for missted attestations %w", err)
	}
	runs := 1
	lenKeys := len(pubkeys)
	if lenKeys > 5000 {
		runs = lenKeys / 5000
		if lenKeys%5000 != 0 {
			runs += 1
		}
	}
	events := make([]dbResult, 0)
	for i := 0; i < runs; i++ {
		var keys [][]byte
		if i == (runs - 1) {
			keys = pubkeys[i*5000:]
		} else {
			keys = pubkeys[i*5000 : (i+1)*5000]
		}

		var partial []dbResult

		err = db.DB.Select(&partial, `
				SELECT 
					v.validatorindex, 
					pa.epoch,
					pa.status,
					v.pubkey as pubkey
				FROM 
				(SELECT 
					v.validatorindex as validatorindex, 
					v.pubkey as pubkey
				FROM validators v
				WHERE pubkey = ANY($3)) v
				INNER JOIN proposal_assignments pa ON v.validatorindex = pa.validatorindex AND pa.epoch >= ($1 - 5) 
				WHERE pa.status = $2 AND pa.epoch >= ($1 - 5)`, latestEpoch, status, pq.ByteaArray(keys))
		if err != nil {
			return err
		}
		events = append(events, partial...)
	}

	for _, event := range events {
		subscribers, ok := subMap[hex.EncodeToString(event.EventFilter)]
		if !ok {
			return fmt.Errorf("error event returned that does not exist: %x", event.EventFilter)
		}
		for _, sub := range subscribers {
			if sub.UserID == nil || sub.ID == nil {
				return fmt.Errorf("error expected userId or subId to be defined but got user: %v, sub: %v", sub.UserID, sub.ID)
			}
<<<<<<< HEAD
=======
			if sub.LastEpoch != nil {
				lastSentEpoch := *sub.LastEpoch
				if lastSentEpoch >= event.Epoch || event.Epoch < sub.CreatedEpoch {
					continue
				}
			}
>>>>>>> 0ea00d18
			n := &validatorProposalNotification{
				SubscriptionID: *sub.ID,
				ValidatorIndex: event.ValidatorIndex,
				Epoch:          event.Epoch,
				Status:         event.Status,
				EventName:      eventName,
				EventFilter:    hex.EncodeToString(event.EventFilter),
			}
			if _, exists := notificationsByUserID[*sub.UserID]; !exists {
				notificationsByUserID[*sub.UserID] = map[types.EventName][]types.Notification{}
			}
			if _, exists := notificationsByUserID[*sub.UserID][n.GetEventName()]; !exists {
				notificationsByUserID[*sub.UserID][n.GetEventName()] = []types.Notification{}
			}
			notificationsByUserID[*sub.UserID][n.GetEventName()] = append(notificationsByUserID[*sub.UserID][n.GetEventName()], n)
		}
	}

	return nil
}

type validatorProposalNotification struct {
	SubscriptionID     uint64
	ValidatorIndex     uint64
	ValidatorPublicKey string
	Epoch              uint64
	Status             uint64 // * Can be 0 = scheduled, 1 executed, 2 missed */
	EventName          types.EventName
	EventFilter        string
}

func (n *validatorProposalNotification) GetEmailAttachment() *types.EmailAttachment {
	return nil
}

func (n *validatorProposalNotification) GetSubscriptionID() uint64 {
	return n.SubscriptionID
}

func (n *validatorProposalNotification) GetEpoch() uint64 {
	return n.Epoch
}

func (n *validatorProposalNotification) GetEventName() types.EventName {
	return n.EventName
}

func (n *validatorProposalNotification) GetInfo(includeUrl bool) string {
	var generalPart = ""
	switch n.Status {
	case 0:
		generalPart = fmt.Sprintf(`New scheduled block proposal for Validator %[1]v.`, n.ValidatorIndex)
	case 1:
		generalPart = fmt.Sprintf(`Validator %[1]v proposed a new block.`, n.ValidatorIndex)
	case 2:
		generalPart = fmt.Sprintf(`Validator %[1]v missed a block proposal.`, n.ValidatorIndex)
	}

	if includeUrl {
		return generalPart + getUrlPart(n.ValidatorIndex)
	}
	return generalPart
}

func (n *validatorProposalNotification) GetTitle() string {
	switch n.Status {
	case 0:
		return "Block Proposal Scheduled"
	case 1:
		return "New Block Proposal"
	case 2:
		return "Block Proposal Missed"
	}
	return "-"
}

func (n *validatorProposalNotification) GetEventFilter() string {
	return n.EventFilter
}

func collectAttestationNotifications(notificationsByUserID map[uint64]map[types.EventName][]types.Notification, status uint64, eventName types.EventName) error {
	latestEpoch := LatestEpoch()
	latestSlot := LatestSlot()

	runs := 1
	pubkeys, subMap, err := db.GetSubsForEventFilter(types.ValidatorMissedAttestationEventName)
	if err != nil {
		return fmt.Errorf("error getting subscriptions for missted attestations %w", err)
	}
	if len(pubkeys) > 5000 {
		runs = len(pubkeys) / 5000
		if len(pubkeys)%5000 != 0 {
			runs += 1
		}
	}
	type dbResult struct {
		ValidatorIndex uint64 `db:"validatorindex"`
		Epoch          uint64 `db:"epoch"`
		Status         uint64 `db:"status"`
		Slot           uint64 `db:"attesterslot"`
		InclusionSlot  uint64 `db:"inclusionslot"`
		EventFilter    []byte `db:"pubkey"`
	}

	events := make([]dbResult, 0)
	for i := 0; i < runs; i++ {
		var keys [][]byte
		if i == (runs - 1) {
			keys = pubkeys[i*5000:]
		} else {
			keys = pubkeys[i*5000 : (i+1)*5000]
		}

		var partial []dbResult
		err = db.DB.Select(&partial, `
		SELECT 
			v.validatorindex,
			v.pubkey,
			aa.epoch,
			aa.status,
			aa.attesterslot,
			aa.inclusionslot
		FROM
		(SELECT 
				v.validatorindex as validatorindex, 
				v.pubkey as pubkey
			FROM validators v
			WHERE pubkey = ANY($4)) v
			INNER JOIN attestation_assignments_p aa ON v.validatorindex = aa.validatorindex AND aa.week >= ($1 - 3) / 1575 AND aa.epoch >= ($1 - 3)
			WHERE status = $3
			AND aa.inclusionslot = 0 AND aa.attesterslot < ($2 - 32)
			`, latestEpoch, latestSlot, status, pq.ByteaArray(keys))
		if err != nil {
			return err
		}

		events = append(events, partial...)
	}

<<<<<<< HEAD
=======
	name := string(types.ValidatorBalanceDecreasedEventName)
	if utils.Config.Chain.Phase0.ConfigName != "" {
		name = utils.Config.Chain.Phase0.ConfigName + ":" + name
	}

>>>>>>> 0ea00d18
	for _, event := range events {
		subscribers, ok := subMap[hex.EncodeToString(event.EventFilter)]
		if !ok {
			return fmt.Errorf("error event returned that does not exist: %x", event.EventFilter)
		}
		for _, sub := range subscribers {
			if sub.UserID == nil || sub.ID == nil {
				return fmt.Errorf("error expected userId or subId to be defined but got user: %v, sub: %v", sub.UserID, sub.ID)
			}
<<<<<<< HEAD
=======
			if sub.LastEpoch != nil {
				lastSentEpoch := *sub.LastEpoch
				if lastSentEpoch >= event.Epoch || event.Epoch < sub.CreatedEpoch {
					continue
				}
			}
>>>>>>> 0ea00d18
			n := &validatorAttestationNotification{
				SubscriptionID: *sub.ID,
				ValidatorIndex: event.ValidatorIndex,
				Epoch:          event.Epoch,
				Status:         event.Status,
				EventName:      eventName,
				Slot:           event.Slot,
				InclusionSlot:  event.InclusionSlot,
				EventFilter:    hex.EncodeToString(event.EventFilter),
			}
			if _, exists := notificationsByUserID[*sub.UserID]; !exists {
				notificationsByUserID[*sub.UserID] = map[types.EventName][]types.Notification{}
			}
			if _, exists := notificationsByUserID[*sub.UserID][n.GetEventName()]; !exists {
				notificationsByUserID[*sub.UserID][n.GetEventName()] = []types.Notification{}
			}
<<<<<<< HEAD
			isDuplicate := false
			for _, nev := range notificationsByUserID[*sub.UserID][n.GetEventName()] {
				if nev.GetSubscriptionID() == n.SubscriptionID {
					isDuplicate = true
				}
			}
			if isDuplicate {
				continue
			}
=======
>>>>>>> 0ea00d18
			notificationsByUserID[*sub.UserID][n.GetEventName()] = append(notificationsByUserID[*sub.UserID][n.GetEventName()], n)
		}
	}

	return nil
}

type validatorAttestationNotification struct {
	SubscriptionID     uint64
	ValidatorIndex     uint64
	ValidatorPublicKey string
	Epoch              uint64
	Status             uint64 // * Can be 0 = scheduled | missed, 1 executed
	EventName          types.EventName
	Slot               uint64
	InclusionSlot      uint64
	EventFilter        string
}

func (n *validatorAttestationNotification) GetEmailAttachment() *types.EmailAttachment {
	return nil
}

func (n *validatorAttestationNotification) GetSubscriptionID() uint64 {
	return n.SubscriptionID
}

func (n *validatorAttestationNotification) GetEpoch() uint64 {
	return n.Epoch
}

func (n *validatorAttestationNotification) GetEventName() types.EventName {
	return n.EventName
}

func (n *validatorAttestationNotification) GetInfo(includeUrl bool) string {
	var generalPart = ""
	switch n.Status {
	case 0:
		generalPart = fmt.Sprintf(`Validator %[1]v missed an attestation at slot %[2]v.`, n.ValidatorIndex, n.Slot)
		//generalPart = fmt.Sprintf(`New scheduled attestation for Validator %[1]v at slot %[2]v.`, n.ValidatorIndex, n.Slot)
	case 1:
		generalPart = fmt.Sprintf(`Validator %[1]v submitted a successfull attestation for slot %[2]v.`, n.ValidatorIndex, n.Slot)
	}

	if includeUrl {
		return generalPart + getUrlPart(n.ValidatorIndex)
	}
	return generalPart
}

func (n *validatorAttestationNotification) GetTitle() string {
	switch n.Status {
	case 0:
		return "Attestation Missed"
	case 1:
		return "Attestation Submitted"
	}
	return "-"
}

func (n *validatorAttestationNotification) GetEventFilter() string {
	return n.EventFilter
}

type validatorGotSlashedNotification struct {
	SubscriptionID uint64
	ValidatorIndex uint64
	Epoch          uint64
	Slasher        uint64
	Reason         string
	EventFilter    string
}

func (n *validatorGotSlashedNotification) GetEmailAttachment() *types.EmailAttachment {
	return nil
}

func (n *validatorGotSlashedNotification) GetSubscriptionID() uint64 {
	return n.SubscriptionID
}

func (n *validatorGotSlashedNotification) GetEpoch() uint64 {
	return n.Epoch
}

func (n *validatorGotSlashedNotification) GetEventName() types.EventName {
	return types.ValidatorGotSlashedEventName
}

func (n *validatorGotSlashedNotification) GetInfo(includeUrl bool) string {
	generalPart := fmt.Sprintf(`Validator %[1]v has been slashed at epoch %[2]v by validator %[3]v for %[4]s.`, n.ValidatorIndex, n.Epoch, n.Slasher, n.Reason)
	if includeUrl {
		return generalPart + getUrlPart(n.ValidatorIndex)
	}
	return generalPart
}

func (n *validatorGotSlashedNotification) GetTitle() string {
	return "Validator got Slashed"
}

func (n *validatorGotSlashedNotification) GetEventFilter() string {
	return n.EventFilter
}

func collectValidatorGotSlashedNotifications(notificationsByUserID map[uint64]map[types.EventName][]types.Notification) error {
	latestEpoch := LatestEpoch()
	if latestEpoch == 0 {
		return nil
	}

	// only consider the most recent epochs
	lookBack := int64(latestEpoch) - 50
	if lookBack < 0 {
		lookBack = 0
	}

	dbResult, err := db.GetValidatorsGotSlashed(uint64(lookBack))
	if err != nil {
		return fmt.Errorf("error getting slashed validators from database, err: %w", err)
	}
	query := ""
	resultsLen := len(dbResult)
	for i, event := range dbResult {
		query += fmt.Sprintf(`SELECT %d as ref, id, user_id from users_subscriptions where event_name = $1 AND event_filter = '%x'  AND (last_sent_epoch > $2 OR last_sent_epoch IS NULL)`, i, event.SlashedValidatorPubkey)
		if i < resultsLen-1 {
			query += " UNION "
		}
	}

	if query == "" {
		return nil
	}

	var subscribers []struct {
		Ref    uint64 `db:"ref"`
		Id     uint64 `db:"id"`
		UserId uint64 `db:"user_id"`
	}

	name := string(types.ValidatorGotSlashedEventName)
	if utils.Config.Chain.Phase0.ConfigName != "" {
		name = utils.Config.Chain.Phase0.ConfigName + ":" + name
	}
	err = db.FrontendDB.Select(&subscribers, query, name, latestEpoch)
	if err != nil {
		return fmt.Errorf("error querying subscribers, err: %w", err)
	}

	for _, sub := range subscribers {
		event := dbResult[sub.Ref]
		n := &validatorGotSlashedNotification{
			SubscriptionID: sub.Id,
			Slasher:        event.SlasherIndex,
			Epoch:          event.Epoch,
			Reason:         event.Reason,
			ValidatorIndex: event.SlashedValidatorIndex,
			EventFilter:    hex.EncodeToString(event.SlashedValidatorPubkey),
		}

		if _, exists := notificationsByUserID[sub.UserId]; !exists {
			notificationsByUserID[sub.UserId] = map[types.EventName][]types.Notification{}
		}
		if _, exists := notificationsByUserID[sub.UserId][n.GetEventName()]; !exists {
			notificationsByUserID[sub.UserId][n.GetEventName()] = []types.Notification{}
		}
		notificationsByUserID[sub.UserId][n.GetEventName()] = append(notificationsByUserID[sub.UserId][n.GetEventName()], n)
	}

	return nil
}

type ethClientNotification struct {
	SubscriptionID uint64
	UserID         uint64
	Epoch          uint64
	EthClient      string
	EventFilter    string
}

func (n *ethClientNotification) GetEmailAttachment() *types.EmailAttachment {
	return nil
}

func (n *ethClientNotification) GetSubscriptionID() uint64 {
	return n.SubscriptionID
}

func (n *ethClientNotification) GetEpoch() uint64 {
	return n.Epoch
}

func (n *ethClientNotification) GetEventName() types.EventName {
	return types.EthClientUpdateEventName
}

func (n *ethClientNotification) GetInfo(includeUrl bool) string {
	generalPart := fmt.Sprintf(`A new version for %s is available.`, n.EthClient)
	if includeUrl {
		url := ""
		switch n.EthClient {
		case "Geth":
			url = "https://github.com/ethereum/go-ethereum/releases"
		case "Nethermind":
			url = "https://github.com/NethermindEth/nethermind/releases"
		case "OpenEthereum":
			url = "https://github.com/openethereum/openethereum/releases"
		case "Teku":
			url = "https://github.com/ConsenSys/teku/releases"
		case "Prysm":
			url = "https://github.com/prysmaticlabs/prysm/releases"
		case "Nimbus":
			url = "https://github.com/status-im/nimbus-eth2/releases"
		case "Lighthouse":
			url = "https://github.com/sigp/lighthouse/releases"
		default:
			url = "https://beaconcha.in/ethClients"
		}

		return generalPart + " " + url
	}
	return generalPart
}

func (n *ethClientNotification) GetTitle() string {
	return fmt.Sprintf("New %s update", n.EthClient)
}

func (n *ethClientNotification) GetEventFilter() string {
	return n.EventFilter
}

func collectEthClientNotifications(notificationsByUserID map[uint64]map[types.EventName][]types.Notification, eventName types.EventName) error {
	updatedClients := ethclients.GetUpdatedClients() //only check if there are new updates
	for _, client := range updatedClients {
		var dbResult []struct {
			SubscriptionID uint64 `db:"id"`
			UserID         uint64 `db:"user_id"`
			Epoch          uint64 `db:"created_epoch"`
			EventFilter    string `db:"event_filter"`
		}

		err := db.FrontendDB.Select(&dbResult, `
			SELECT us.id, us.user_id, us.created_epoch, us.event_filter
			FROM users_subscriptions AS us
			WHERE 
				us.event_name=$1 
			AND 
				us.event_filter=$2 
			AND 
				((us.last_sent_ts <= NOW() - INTERVAL '2 DAY' AND TO_TIMESTAMP($3) > us.last_sent_ts) OR us.last_sent_ts IS NULL)
			`,
			eventName, strings.ToLower(client.Name), client.Date.Unix()) // was last notification sent 2 days ago for this client

		if err != nil {
			return err
		}

		for _, r := range dbResult {
			n := &ethClientNotification{
				SubscriptionID: r.SubscriptionID,
				UserID:         r.UserID,
				Epoch:          r.Epoch,
				EventFilter:    r.EventFilter,
				EthClient:      client.Name,
			}
			if _, exists := notificationsByUserID[r.UserID]; !exists {
				notificationsByUserID[r.UserID] = map[types.EventName][]types.Notification{}
			}
			if _, exists := notificationsByUserID[r.UserID][n.GetEventName()]; !exists {
				notificationsByUserID[r.UserID][n.GetEventName()] = []types.Notification{}
			}
			notificationsByUserID[r.UserID][n.GetEventName()] = append(notificationsByUserID[r.UserID][n.GetEventName()], n)
		}
	}
	return nil
}

func collectMonitoringMachineOffline(notificationsByUserID map[uint64]map[types.EventName][]types.Notification) error {
	return collectMonitoringMachine(notificationsByUserID, types.MonitoringMachineOfflineEventName,
		`SELECT 
		us.user_id,
		max(us.id) as id,
		machine  
	FROM users_subscriptions us
	JOIN (
		SELECT max(id) as id, user_id, machine, max(created_trunc) as created_trunc from stats_meta_p 
		WHERE day >= $3 
		group by user_id, machine
	) v on v.user_id = us.user_id 
	WHERE us.event_name = $1 AND us.created_epoch <= $2 
	AND us.event_filter = v.machine 
	AND (us.last_sent_epoch < ($2 - 120) OR us.last_sent_epoch IS NULL)
	AND v.created_trunc < now() - interval '4 minutes' AND v.created_trunc > now() - interval '1 hours'
	group by us.user_id, machine
	`)
}

func collectMonitoringMachineDiskAlmostFull(notificationsByUserID map[uint64]map[types.EventName][]types.Notification) error {
	return collectMonitoringMachine(notificationsByUserID, types.MonitoringMachineDiskAlmostFullEventName,
		`SELECT 
			us.user_id,
			max(us.id) as id,
			machine 
		FROM users_subscriptions us 
		INNER JOIN stats_meta_p v ON us.user_id = v.user_id
		INNER JOIN stats_system sy ON v.id = sy.meta_id
		WHERE us.event_name = $1 AND us.created_epoch <= $2 
		AND v.day >= $3 
		AND v.machine = us.event_filter 
		AND (us.last_sent_epoch < ($2 - 750) OR us.last_sent_epoch IS NULL)
		AND sy.disk_node_bytes_free::decimal / sy.disk_node_bytes_total < event_threshold
		AND v.created_trunc > NOW() - INTERVAL '1 hours' 
		group by us.user_id, machine
	`)
}

func collectMonitoringMachineCPULoad(notificationsByUserID map[uint64]map[types.EventName][]types.Notification) error {
	return collectMonitoringMachine(notificationsByUserID, types.MonitoringMachineCpuLoadEventName,
		`SELECT 
			max(us.id) as id, 
			us.user_id,
			machine 
		FROM users_subscriptions us 
		INNER JOIN (
			SELECT max(id) as id, user_id, machine, max(created_trunc) as created_trunc from stats_meta_p
			where process = 'system' AND day >= $3 
			group by user_id, machine
		) v ON us.user_id = v.user_id 
		WHERE v.machine = us.event_filter 
		AND us.event_name = $1 AND us.created_epoch <= $2 
		AND (us.last_sent_epoch < ($2 - 10) OR us.last_sent_epoch IS NULL)
		AND v.created_trunc > now() - interval '45 minutes' 
		AND event_threshold < (SELECT 
			1 - (cpu_node_idle_seconds_total::decimal - lag(cpu_node_idle_seconds_total::decimal, 4, 0::decimal) OVER (PARTITION BY m.user_id, machine ORDER BY sy.id asc)) / (cpu_node_system_seconds_total::decimal - lag(cpu_node_system_seconds_total::decimal, 4, 0::decimal) OVER (PARTITION BY m.user_id, machine ORDER BY sy.id asc)) as cpu_load 
			FROM stats_system as sy 
			INNER JOIN stats_meta_p m on meta_id = m.id 
			WHERE m.id = meta_id 
			AND m.day >= $3 
			AND m.user_id = v.user_id 
			AND m.machine = us.event_filter 
			ORDER BY sy.id desc
			LIMIT 1
		) 
		group by us.user_id, machine;
	`)
}

func collectMonitoringMachineMemoryUsage(notificationsByUserID map[uint64]map[types.EventName][]types.Notification) error {
	return collectMonitoringMachine(notificationsByUserID, types.MonitoringMachineMemoryUsageEventName,
		`SELECT 
			max(us.id) as id, 
			us.user_id,
			machine 
		FROM users_subscriptions us 
		INNER JOIN (
			SELECT max(id) as id, user_id, machine, max(created_trunc) as created_trunc from stats_meta_p
			where process = 'system' AND day >= $3 
			group by user_id, machine
		) v ON us.user_id = v.user_id 
		WHERE v.machine = us.event_filter 
		AND us.event_name = $1 AND us.created_epoch <= $2
		AND (us.last_sent_epoch < ($2 - 10) OR us.last_sent_epoch IS NULL)
		AND v.created_trunc > now() - interval '1 hours' 
		AND event_threshold < (SELECT avg(usage) FROM (SELECT 
		1 - ((memory_node_bytes_free + memory_node_bytes_cached + memory_node_bytes_buffers) / memory_node_bytes_total::decimal) as usage
		FROM stats_system as sy 
		INNER JOIN stats_meta_p m on meta_id = m.id 
		WHERE m.id = meta_id 
		AND m.day >= $3 
		AND m.user_id = v.user_id 
		AND m.machine = us.event_filter 
		ORDER BY sy.id desc
		LIMIT 5
		) p) 
		group by us.user_id, machine;
	`)
}

func collectMonitoringMachine(notificationsByUserID map[uint64]map[types.EventName][]types.Notification, eventName types.EventName, query string) error {
	latestEpoch := LatestEpoch()
	if latestEpoch == 0 {
		return nil
	}

	var dbResult []struct {
		SubscriptionID uint64 `db:"id"`
		UserID         uint64 `db:"user_id"`
		MachineName    string `db:"machine"`
	}

	now := time.Now()
	nowTs := now.Unix()
	var day int = int(nowTs/86400) - 1 // -1 so we have no issue on partition table change

	err := db.FrontendDB.Select(&dbResult, query, eventName, latestEpoch, day)
	if err != nil {
		return err
	}

	for _, r := range dbResult {

		n := &monitorMachineNotification{
			SubscriptionID: r.SubscriptionID,
			MachineName:    r.MachineName,
			UserID:         r.UserID,
			EventName:      eventName,
			Epoch:          latestEpoch,
		}

		if _, exists := notificationsByUserID[r.UserID]; !exists {
			notificationsByUserID[r.UserID] = map[types.EventName][]types.Notification{}
		}
		if _, exists := notificationsByUserID[r.UserID][n.GetEventName()]; !exists {
			notificationsByUserID[r.UserID][n.GetEventName()] = []types.Notification{}
		}
		notificationsByUserID[r.UserID][n.GetEventName()] = append(notificationsByUserID[r.UserID][n.GetEventName()], n)
	}

	return nil
}

type monitorMachineNotification struct {
	SubscriptionID uint64
	MachineName    string
	UserID         uint64
	Epoch          uint64
	EventName      types.EventName
}

func (n *monitorMachineNotification) GetEmailAttachment() *types.EmailAttachment {
	return nil
}

func (n *monitorMachineNotification) GetSubscriptionID() uint64 {
	return n.SubscriptionID
}

func (n *monitorMachineNotification) GetEpoch() uint64 {
	return n.Epoch
}

func (n *monitorMachineNotification) GetEventName() types.EventName {
	return n.EventName
}

func (n *monitorMachineNotification) GetInfo(includeUrl bool) string {
	switch n.EventName {
	case types.MonitoringMachineDiskAlmostFullEventName:
		return fmt.Sprintf(`Your staking machine "%v" is running low on storage space.`, n.MachineName)
	case types.MonitoringMachineOfflineEventName:
		return fmt.Sprintf(`Your staking machine "%v" might be offline. It has not been seen for a couple minutes now.`, n.MachineName)
	case types.MonitoringMachineCpuLoadEventName:
		return fmt.Sprintf(`Your staking machine "%v" has reached your configured CPU usage threshold.`, n.MachineName)
	case types.MonitoringMachineSwitchedToETH1FallbackEventName:
		return fmt.Sprintf(`Your staking machine "%v" has switched to your configured ETH1 fallback`, n.MachineName)
	case types.MonitoringMachineSwitchedToETH2FallbackEventName:
		return fmt.Sprintf(`Your staking machine "%v" has switched to your configured ETH2 fallback`, n.MachineName)
	case types.MonitoringMachineMemoryUsageEventName:
		return fmt.Sprintf(`Your staking machine "%v" has reached your configured RAM threshold.`, n.MachineName)
	}
	return ""
}

func (n *monitorMachineNotification) GetTitle() string {
	switch n.EventName {
	case types.MonitoringMachineDiskAlmostFullEventName:
		return "Storage Warning"
	case types.MonitoringMachineOfflineEventName:
		return "Staking Machine Offline"
	case types.MonitoringMachineCpuLoadEventName:
		return "High CPU Load"
	case types.MonitoringMachineSwitchedToETH1FallbackEventName:
		return "ETH1 Fallback Active"
	case types.MonitoringMachineSwitchedToETH2FallbackEventName:
		return "ETH2 Fallback Active"
	case types.MonitoringMachineMemoryUsageEventName:
		return "Memory Warning"
	}
	return ""
}

func (n *monitorMachineNotification) GetEventFilter() string {
	return n.MachineName
}

type taxReportNotification struct {
	SubscriptionID uint64
	UserID         uint64
	Epoch          uint64
	EventFilter    string
}

func (n *taxReportNotification) GetEmailAttachment() *types.EmailAttachment {
	tNow := time.Now()
	lastDay := time.Date(tNow.Year(), tNow.Month(), 1, 0, 0, 0, 0, time.UTC)
	firstDay := lastDay.AddDate(0, -1, 0)

	q, err := url.ParseQuery(n.EventFilter)

	if err != nil {
		logger.Warn("Failed to parse rewards report eventfilter")
		return nil
	}

	currency := q.Get("currency")

	validators := []uint64{}
	valSlice := strings.Split(q.Get("validators"), ",")
	if len(valSlice) > 0 {
		for _, val := range valSlice {
			v, err := strconv.ParseUint(val, 10, 64)
			if err != nil {
				continue
			}
			validators = append(validators, v)
		}
	} else {
		logger.Warn("Validators Not found in rewards report eventfilter")
		return nil
	}

	pdf := GetPdfReport(validators, currency, uint64(firstDay.Unix()), uint64(lastDay.Unix()))

	return &types.EmailAttachment{Attachment: pdf, Name: fmt.Sprintf("income_history_%v_%v.pdf", firstDay.Format("20060102"), lastDay.Format("20060102"))}
}

func (n *taxReportNotification) GetSubscriptionID() uint64 {
	return n.SubscriptionID
}

func (n *taxReportNotification) GetEpoch() uint64 {
	return n.Epoch
}

func (n *taxReportNotification) GetEventName() types.EventName {
	return types.TaxReportEventName
}

func (n *taxReportNotification) GetInfo(includeUrl bool) string {
	generalPart := fmt.Sprint(`Please find attached the income history of your selected validators.`)
	return generalPart
}

func (n *taxReportNotification) GetTitle() string {
	return fmt.Sprint("New report ready")
}

func (n *taxReportNotification) GetEventFilter() string {
	return n.EventFilter
}

func collectTaxReportNotificationNotifications(notificationsByUserID map[uint64]map[types.EventName][]types.Notification, eventName types.EventName) error {
	tNow := time.Now()
	firstDayOfMonth := time.Date(tNow.Year(), tNow.Month(), 1, 0, 0, 0, 0, time.UTC)
	if tNow.Year() == firstDayOfMonth.Year() && tNow.Month() == firstDayOfMonth.Month() && tNow.Day() == firstDayOfMonth.Day() { // Send the reports on the first day of the month
		var dbResult []struct {
			SubscriptionID uint64 `db:"id"`
			UserID         uint64 `db:"user_id"`
			Epoch          uint64 `db:"created_epoch"`
			EventFilter    string `db:"event_filter"`
		}

		name := string(eventName)
		if utils.Config.Chain.Phase0.ConfigName != "" {
			name = utils.Config.Chain.Phase0.ConfigName + ":" + name
		}

		err := db.FrontendDB.Select(&dbResult, `
			SELECT us.id, us.user_id, us.created_epoch, us.event_filter                 
			FROM users_subscriptions AS us
			WHERE us.event_name=$1 AND (us.last_sent_ts <= NOW() - INTERVAL '2 DAY' OR us.last_sent_ts IS NULL);
			`,
			name)

		if err != nil {
			return err
		}

		for _, r := range dbResult {
			n := &taxReportNotification{
				SubscriptionID: r.SubscriptionID,
				UserID:         r.UserID,
				Epoch:          r.Epoch,
				EventFilter:    r.EventFilter,
			}
			if _, exists := notificationsByUserID[r.UserID]; !exists {
				notificationsByUserID[r.UserID] = map[types.EventName][]types.Notification{}
			}
			if _, exists := notificationsByUserID[r.UserID][n.GetEventName()]; !exists {
				notificationsByUserID[r.UserID][n.GetEventName()] = []types.Notification{}
			}
			notificationsByUserID[r.UserID][n.GetEventName()] = append(notificationsByUserID[r.UserID][n.GetEventName()], n)
		}
	}

	return nil
}

type networkNotification struct {
	SubscriptionID uint64
	UserID         uint64
	Epoch          uint64
	EventFilter    string
}

func (n *networkNotification) GetEmailAttachment() *types.EmailAttachment {
	return nil
}

func (n *networkNotification) GetSubscriptionID() uint64 {
	return n.SubscriptionID
}

func (n *networkNotification) GetEpoch() uint64 {
	return n.Epoch
}

func (n *networkNotification) GetEventName() types.EventName {
	return types.NetworkLivenessIncreasedEventName
}

func (n *networkNotification) GetInfo(includeUrl bool) string {
	generalPart := fmt.Sprintf(`Network experienced finality issues. Learn more at https://%v/charts/network_liveness`, utils.Config.Frontend.SiteDomain)
	return generalPart
}

func (n *networkNotification) GetTitle() string {
	return fmt.Sprint("Beaconchain Network Issues")
}

func (n *networkNotification) GetEventFilter() string {
	return n.EventFilter
}

func collectNetworkNotifications(notificationsByUserID map[uint64]map[types.EventName][]types.Notification, eventName types.EventName) error {
	count := 0
	err := db.DB.Get(&count, `
		select count(ts) from network_liveness where (headepoch-finalizedepoch)!=2 AND ts > now() - interval '20 minutes';
	`)

	if err != nil {
		return err
	}

	if count > 0 {

		var dbResult []struct {
			SubscriptionID uint64 `db:"id"`
			UserID         uint64 `db:"user_id"`
			Epoch          uint64 `db:"created_epoch"`
			EventFilter    string `db:"event_filter"`
		}

		err := db.FrontendDB.Select(&dbResult, `
			SELECT us.id, us.user_id, us.created_epoch, us.event_filter                 
			FROM users_subscriptions AS us
			WHERE us.event_name=$1 AND (us.last_sent_ts <= NOW() - INTERVAL '1 hour' OR us.last_sent_ts IS NULL);
			`,
			utils.GetNetwork()+":"+string(eventName))

		if err != nil {
			return err
		}

		for _, r := range dbResult {
			n := &networkNotification{
				SubscriptionID: r.SubscriptionID,
				UserID:         r.UserID,
				Epoch:          r.Epoch,
				EventFilter:    r.EventFilter,
			}
			if _, exists := notificationsByUserID[r.UserID]; !exists {
				notificationsByUserID[r.UserID] = map[types.EventName][]types.Notification{}
			}
			if _, exists := notificationsByUserID[r.UserID][n.GetEventName()]; !exists {
				notificationsByUserID[r.UserID][n.GetEventName()] = []types.Notification{}
			}
			notificationsByUserID[r.UserID][n.GetEventName()] = append(notificationsByUserID[r.UserID][n.GetEventName()], n)
		}
	}

	return nil
}<|MERGE_RESOLUTION|>--- conflicted
+++ resolved
@@ -467,15 +467,12 @@
 			if sub.UserID == nil || sub.ID == nil {
 				return fmt.Errorf("error expected userId or subId to be defined but got user: %v, sub: %v", sub.UserID, sub.ID)
 			}
-<<<<<<< HEAD
-=======
 			if sub.LastEpoch != nil {
 				lastSentEpoch := *sub.LastEpoch
 				if lastSentEpoch >= event.Epoch || event.Epoch < sub.CreatedEpoch {
 					continue
 				}
 			}
->>>>>>> 0ea00d18
 			n := &validatorProposalNotification{
 				SubscriptionID: *sub.ID,
 				ValidatorIndex: event.ValidatorIndex,
@@ -615,14 +612,6 @@
 		events = append(events, partial...)
 	}
 
-<<<<<<< HEAD
-=======
-	name := string(types.ValidatorBalanceDecreasedEventName)
-	if utils.Config.Chain.Phase0.ConfigName != "" {
-		name = utils.Config.Chain.Phase0.ConfigName + ":" + name
-	}
-
->>>>>>> 0ea00d18
 	for _, event := range events {
 		subscribers, ok := subMap[hex.EncodeToString(event.EventFilter)]
 		if !ok {
@@ -632,15 +621,12 @@
 			if sub.UserID == nil || sub.ID == nil {
 				return fmt.Errorf("error expected userId or subId to be defined but got user: %v, sub: %v", sub.UserID, sub.ID)
 			}
-<<<<<<< HEAD
-=======
 			if sub.LastEpoch != nil {
 				lastSentEpoch := *sub.LastEpoch
 				if lastSentEpoch >= event.Epoch || event.Epoch < sub.CreatedEpoch {
 					continue
 				}
 			}
->>>>>>> 0ea00d18
 			n := &validatorAttestationNotification{
 				SubscriptionID: *sub.ID,
 				ValidatorIndex: event.ValidatorIndex,
@@ -657,7 +643,6 @@
 			if _, exists := notificationsByUserID[*sub.UserID][n.GetEventName()]; !exists {
 				notificationsByUserID[*sub.UserID][n.GetEventName()] = []types.Notification{}
 			}
-<<<<<<< HEAD
 			isDuplicate := false
 			for _, nev := range notificationsByUserID[*sub.UserID][n.GetEventName()] {
 				if nev.GetSubscriptionID() == n.SubscriptionID {
@@ -667,8 +652,6 @@
 			if isDuplicate {
 				continue
 			}
-=======
->>>>>>> 0ea00d18
 			notificationsByUserID[*sub.UserID][n.GetEventName()] = append(notificationsByUserID[*sub.UserID][n.GetEventName()], n)
 		}
 	}
