--- conflicted
+++ resolved
@@ -9,11 +9,9 @@
 	"eth2-exporter/types"
 	"eth2-exporter/utils"
 	"fmt"
-<<<<<<< HEAD
+
 	"net/url"
-=======
-	"regexp"
->>>>>>> 5797f55f
+
 	"strconv"
 	"strings"
 	"time"
@@ -260,13 +258,9 @@
 			sentSubsByEpoch := map[uint64][]uint64{}
 			subject := fmt.Sprintf("%s: Notification", utils.Config.Frontend.SiteDomain)
 			msg := ""
-<<<<<<< HEAD
+
 			attachments := []types.EmailAttachment{}
-=======
-
-			attachments := []types.EmailAttachment{}
-
->>>>>>> 5797f55f
+
 			for event, ns := range userNotifications {
 				if len(msg) > 0 {
 					msg += "\n"
@@ -280,10 +274,7 @@
 					} else {
 						sentSubsByEpoch[e] = append(sentSubsByEpoch[e], n.GetSubscriptionID())
 					}
-<<<<<<< HEAD
-=======
-
->>>>>>> 5797f55f
+
 					if att := n.GetEmailAttachment(); att != nil {
 						attachments = append(attachments, *att)
 					}
@@ -1082,7 +1073,7 @@
 	firstDay := time.Date(tNow.Year(), tNow.Month(), 1, 0, 0, 0, 0, time.UTC)
 	lastDay := firstDay.AddDate(0, 1, 0).Add(-time.Nanosecond)
 
-<<<<<<< HEAD
+
 	q, err := url.ParseQuery(n.EventFilter)
 
 	if err != nil {
@@ -1105,33 +1096,7 @@
 	} else {
 		logger.Warn("Validators Not found in rewards report eventfilter")
 		return nil
-=======
-	re := regexp.MustCompile(`currency=[A-Za-z]{3,}?`)
-
-	currency := fmt.Sprintf("%s", re.Find([]byte(n.EventFilter)))
-	if curSlice := strings.Split(currency, "="); len(curSlice) >= 2 {
-
-		currency = curSlice[1]
-	}
-
-	re = regexp.MustCompile(`validators=.*?&`)
-
-	validatorsStr := fmt.Sprintf("%s", strings.Replace(string(re.Find([]byte(n.EventFilter))), "&", "", -1))
-
-	valSlice := strings.Split(validatorsStr, "=")
-	validators := []uint64{}
-	if len(valSlice) >= 2 {
-		valSlice = strings.Split(valSlice[1], ",")
-		if len(valSlice) > 0 {
-			for _, val := range valSlice {
-				v, err := strconv.ParseUint(val, 10, 64)
-				if err != nil {
-					continue
-				}
-				validators = append(validators, v)
-			}
-		}
->>>>>>> 5797f55f
+
 	}
 
 	pdf := GetMonthlyPdf(validators, currency, uint64(firstDay.Unix()), uint64(lastDay.Unix()))
@@ -1196,17 +1161,14 @@
 		return err
 	}
 
-<<<<<<< HEAD
-=======
-
->>>>>>> 5797f55f
+
 	for _, r := range dbResult {
 		n := &taxReportNotification{
 			SubscriptionID: r.SubscriptionID,
 			UserID:         r.UserID,
 			Epoch:          r.Epoch,
 			EventFilter:    r.EventFilter,
-<<<<<<< HEAD
+
 		}
 		if _, exists := notificationsByUserID[r.UserID]; !exists {
 			notificationsByUserID[r.UserID] = map[types.EventName][]types.Notification{}
@@ -1214,16 +1176,7 @@
 		if _, exists := notificationsByUserID[r.UserID][n.GetEventName()]; !exists {
 			notificationsByUserID[r.UserID][n.GetEventName()] = []types.Notification{}
 		}
-=======
-		}
-		if _, exists := notificationsByUserID[r.UserID]; !exists {
-			notificationsByUserID[r.UserID] = map[types.EventName][]types.Notification{}
-		}
-		if _, exists := notificationsByUserID[r.UserID][n.GetEventName()]; !exists {
-			notificationsByUserID[r.UserID][n.GetEventName()] = []types.Notification{}
-		}
-
->>>>>>> 5797f55f
+
 		notificationsByUserID[r.UserID][n.GetEventName()] = append(notificationsByUserID[r.UserID][n.GetEventName()], n)
 	}
 	// }
