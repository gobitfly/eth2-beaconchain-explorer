package services

import (
<<<<<<< HEAD
	"bytes"
=======
	"crypto/sha256"
>>>>>>> 9afeddb1
	"database/sql"
	"database/sql/driver"
	"encoding/hex"
	"encoding/json"
	"errors"
	"eth2-exporter/db"
	ethclients "eth2-exporter/ethClients"
	"eth2-exporter/mail"
	"eth2-exporter/metrics"
	"eth2-exporter/notify"
	"eth2-exporter/types"
	"eth2-exporter/utils"
	"fmt"
	"html"
	"html/template"
	"math/big"
	"net/http"
	"net/url"
	"strconv"
	"strings"
	"time"

	"firebase.google.com/go/messaging"
	"github.com/jmoiron/sqlx"
	"github.com/lib/pq"
)

func notificationsSender() {
	for {
		// check if the explorer is not too far behind, if we set this value to close (10m) it could potentially never send any notifications
		// if IsSyncing() {

		if time.Now().Add(time.Minute * -20).After(utils.EpochToTime(LatestEpoch())) {
			logger.Infof("skipping notifications because the explorer is syncing, latest epoch: %v", LatestEpoch())
			time.Sleep(time.Second * 60)
			continue
		}
		start := time.Now()

		// Network DB Notifications (network related)
		notifications := collectNotifications()
		// for user, notification := range notifications {
		// 	log.Printf("Sending Notification to User: %v", user)
		// 	for event, n := range notification {
		// 		log.Printf("Notification Event: %v, Notifications: %+v", event)
		// 		for _, ev := range n {
		// 			log.Printf("event Info: %v", ev.GetInfo(true))
		// 		}
		// 	}
		// }
		queueNotifications(notifications, db.FrontendDB)

		// Network DB Notifications (user related)
		if utils.Config.Notifications.UserDBNotifications {
			userNotifications := collectUserDbNotifications()
			queueNotifications(userNotifications, db.FrontendDB)
		}

		logger.WithField("notifications", len(notifications)).WithField("duration", time.Since(start)).Info("notifications completed")
		metrics.TaskDuration.WithLabelValues("service_notifications").Observe(time.Since(start).Seconds())
		time.Sleep(time.Second * 120)
	}
}

func collectNotifications() map[uint64]map[types.EventName][]types.Notification {
	notificationsByUserID := map[uint64]map[types.EventName][]types.Notification{}
	start := time.Now()
	var err error
	// if utils.Config.Notifications.ValidatorBalanceDecreasedNotificationsEnabled {
	// 	err = collectValidatorBalanceDecreasedNotifications(notificationsByUserID)
	// 	if err != nil {
	// 		logger.Errorf("error collecting validator_balance_decreased notifications: %v", err)
	// 	}
	// }
	logger.Infof("Started collecting notifications")
	err = collectValidatorGotSlashedNotifications(notificationsByUserID)
	if err != nil {
		logger.Errorf("error collecting validator_got_slashed notifications: %v", err)
		metrics.Errors.WithLabelValues("notifications_collect_validator_got_slashed").Inc()
	}
	logger.Infof("Collecting validator got slashed notifications took: %v\n", time.Since(start))

	// executed Proposals
	err = collectBlockProposalNotifications(notificationsByUserID, 1, types.ValidatorExecutedProposalEventName)
	if err != nil {
		logger.Errorf("error collecting validator_proposal_submitted notifications: %v", err)
		metrics.Errors.WithLabelValues("notifications_collect_executed_block_proposal").Inc()
	}
	logger.Infof("Collecting block proposal proposed notifications took: %v\n", time.Since(start))

	// Missed proposals
	err = collectBlockProposalNotifications(notificationsByUserID, 2, types.ValidatorMissedProposalEventName)
	if err != nil {
		logger.Errorf("error collecting validator_proposal_missed notifications: %v", err)
		metrics.Errors.WithLabelValues("notifications_collect_missed_block_proposal").Inc()
	}
	logger.Infof("Collecting block proposal missed notifications took: %v\n", time.Since(start))

	// Missed attestations
	err = collectAttestationNotifications(notificationsByUserID, 0, types.ValidatorMissedAttestationEventName)
	if err != nil {
		logger.Errorf("error collecting validator_attestation_missed notifications: %v", err)
		metrics.Errors.WithLabelValues("notifications_collect_missed_attestation").Inc()
	}
	logger.Infof("Collecting attestation notifications took: %v\n", time.Since(start))

	// Network liveness
	err = collectNetworkNotifications(notificationsByUserID, types.NetworkLivenessIncreasedEventName)
	if err != nil {
		logger.Errorf("error collecting network notifications: %v", err)
		metrics.Errors.WithLabelValues("notifications_collect_network").Inc()
	}
	logger.Infof("Collecting collecting network notifications took: %v\n", time.Since(start))

	// Rocketpool fee comission alert
	err = collectRocketpoolComissionNotifications(notificationsByUserID, types.RocketpoolCommissionThresholdEventName)
	if err != nil {
		logger.Errorf("error collecting rocketpool commision: %v", err)
		metrics.Errors.WithLabelValues("notifications_collect_rocketpool_comission").Inc()
	}
	logger.Infof("Collecting collecting rocketpool commissions took: %v\n", time.Since(start))

	err = collectRocketpoolRewardClaimRoundNotifications(notificationsByUserID, types.RocketpoolNewClaimRoundStartedEventName)
	if err != nil {
		logger.Errorf("error collecting new rocketpool claim round: %v", err)
		metrics.Errors.WithLabelValues("notifications_collect_rocketpool_reward_claim").Inc()
	}
	logger.Infof("Collecting collecting rocketpool claim round took: %v\n", time.Since(start))

	err = collectRocketpoolRPLCollateralNotifications(notificationsByUserID, types.RocketpoolColleteralMaxReached)
	if err != nil {
		logger.Errorf("error collecting rocketpool max colleteral: %v", err)
		metrics.Errors.WithLabelValues("notifications_collect_rocketpool_rpl_collateral_max_reached").Inc()
	}
	logger.Infof("Collecting collecting rocketpool max collateral took: %v\n", time.Since(start))

	err = collectRocketpoolRPLCollateralNotifications(notificationsByUserID, types.RocketpoolColleteralMinReached)
	if err != nil {
		logger.Errorf("error collecting rocketpool min colleteral: %v", err)
		metrics.Errors.WithLabelValues("notifications_collect_rocketpool_rpl_collateral_min_reached").Inc()
	}
	logger.Infof("Collecting collecting rocketpool min collateral took: %v\n", time.Since(start))

	err = collectSyncCommittee(notificationsByUserID, types.SyncCommitteeSoon)
	if err != nil {
		logger.Errorf("error collecting sync committee: %v", err)
		metrics.Errors.WithLabelValues("notifications_collect_sync_committee").Inc()
	}
	logger.Infof("Collecting collecting sync committee took: %v\n", time.Since(start))

	return notificationsByUserID
}

func collectUserDbNotifications() map[uint64]map[types.EventName][]types.Notification {
	notificationsByUserID := map[uint64]map[types.EventName][]types.Notification{}
	var err error

	// Monitoring (premium): machine offline
	err = collectMonitoringMachineOffline(notificationsByUserID)
	if err != nil {
		logger.Errorf("error collecting Eth client offline notifications: %v", err)
		metrics.Errors.WithLabelValues("notifications_collect_monitoring_machine_offline").Inc()
	}

	// Monitoring (premium): disk full warnings
	err = collectMonitoringMachineDiskAlmostFull(notificationsByUserID)
	if err != nil {
		logger.Errorf("error collecting Eth client disk full notifications: %v", err)
		metrics.Errors.WithLabelValues("notifications_collect_monitoring_machine_disk_almost_full").Inc()
	}

	// Monitoring (premium): cpu load
	err = collectMonitoringMachineCPULoad(notificationsByUserID)
	if err != nil {
		logger.Errorf("error collecting Eth client cpu notifications: %v", err)
		metrics.Errors.WithLabelValues("notifications_collect_monitoring_machine_cpu_load").Inc()
	}

	// Monitoring (premium): ram
	err = collectMonitoringMachineMemoryUsage(notificationsByUserID)
	if err != nil {
		logger.Errorf("error collecting Eth client memory notifications: %v", err)
		metrics.Errors.WithLabelValues("notifications_collect_monitoring_machine_memory_usage").Inc()
	}

	// New ETH clients
	err = collectEthClientNotifications(notificationsByUserID, types.EthClientUpdateEventName)
	if err != nil {
		logger.Errorf("error collecting Eth client notifications: %v", err)
		metrics.Errors.WithLabelValues("notifications_collect_eth_client").Inc()
	}

	//Tax Report
	err = collectTaxReportNotificationNotifications(notificationsByUserID, types.TaxReportEventName)
	if err != nil {
		logger.Errorf("error collecting tax report notifications: %v", err)
		metrics.Errors.WithLabelValues("notifications_collect_tax_report").Inc()
	}

	return notificationsByUserID
}


func queueNotifications(notificationsByUserID map[uint64]map[types.EventName][]types.Notification, useDB *sqlx.DB) {
	savedSubIDs := make([]uint64, 0)

	ts := time.Now()
	
	for userID, events := range notificationsByUserID {
		tx, err := useDB.Beginx()
		if err != nil {
			logger.WithError(err).Errorf("error beginning tx")
			continue
		}
		subs := make([]uint64, 0)
		for event, notifications := range events {
			for _, n := range notifications {
				subs = append(subs, n)
				channels := n.GetNotificationChannels()
				if len(channels) > 0 {
					for _, channel := range channels {
						if channel == "email" {
							queueEmailNotification(tx, n)
						}
						if channel == "webhook" {
							queueWebhookNotification(tx, n)
						}
	
						if channel == "discord" {
							queueDiscordNotification(tx, n)
						}
	
						if channel == "push" {
							queuePushNotification(tx, n)
						}
					}
					db.UpdateSubscriptionLastSent(tx, ts, n.GetEpoch(), n.GetSubscriptionID())
					if err != nil {
						logger.WithError(err).Errorf("error updating subscription last sent")
						tx.Rollback()
						continue
					}
				}
			}
		}
		err = tx.Commit()
		if err != nil {
			 logger.WithError(err).Errorf("error queueing notification")
			 tx.Rollback()
			 continue
		}
		savedSubIDs = append(savedSubIDs, subs...)
	}



	// sendEmailNotifications(notificationsByUserID, useDB)
	// sendPushNotifications(notificationsByUserID, useDB)
	// sendWebhookNotifications(notificationsByUserID, useDB)
}

func getNetwork() string {
	domainParts := strings.Split(utils.Config.Frontend.SiteDomain, ".")
	if len(domainParts) >= 3 {
		return fmt.Sprintf("%s: ", strings.Title(domainParts[0]))
	}
	return ""
}

func sendPushNotifications(notificationsByUserID map[uint64]map[types.EventName][]types.Notification, useDB *sqlx.DB) {
	userIDs := []uint64{}
	for userID := range notificationsByUserID {
		userIDs = append(userIDs, userID)
	}

	tokensByUserID, err := db.GetUserPushTokenByIds(userIDs)
	if err != nil {
		logger.Errorf("error when sending push-notificaitons: could not get tokens: %v", err)
		metrics.Errors.WithLabelValues("notifications_send_push_notifications").Inc()
		return
	}

	for userID, userNotifications := range notificationsByUserID {
		userTokens, exists := tokensByUserID[userID]
		if !exists {
			continue
		}

		go func(userTokens []string, userNotifications map[types.EventName][]types.Notification) {
			var batch []*messaging.Message
			sentSubsByEpoch := map[uint64][]uint64{}

			for _, ns := range userNotifications {
				for _, n := range ns {
					for _, userToken := range userTokens {

						notification := new(messaging.Notification)
						notification.Title = fmt.Sprintf("%s%s", getNetwork(), n.GetTitle())
						notification.Body = n.GetInfo(false)
						if notification.Body == "" {
							continue
						}

						message := new(messaging.Message)
						message.Notification = notification
						message.Token = userToken

						message.APNS = new(messaging.APNSConfig)
						message.APNS.Payload = new(messaging.APNSPayload)
						message.APNS.Payload.Aps = new(messaging.Aps)
						message.APNS.Payload.Aps.Sound = "default"

						batch = append(batch, message)
					}

					e := n.GetEpoch()
					if _, exists := sentSubsByEpoch[e]; !exists {
						sentSubsByEpoch[e] = []uint64{n.GetSubscriptionID()}
					} else {
						sentSubsByEpoch[e] = append(sentSubsByEpoch[e], n.GetSubscriptionID())
					}
				}
			}

			_, err := notify.SendPushBatch(batch)
			if err != nil {
				logger.Errorf("firebase batch job failed: %v", err)
				metrics.Errors.WithLabelValues("notifications_send_push_batch").Inc()
				return
			}

			for epoch, subIDs := range sentSubsByEpoch {
				err = db.UpdateSubscriptionsLastSent(subIDs, time.Now(), epoch, useDB)
				if err != nil {
					logger.Errorf("error updating sent-time of sent notifications: %v", err)
					metrics.Errors.WithLabelValues("notifications_updating_sent_time").Inc()
				}
			}
		}(userTokens, userNotifications)
	}

}

func sendEmailNotifications(notificationsByUserID map[uint64]map[types.EventName][]types.Notification, useDB *sqlx.DB) {
	userIDs := []uint64{}
	for userID := range notificationsByUserID {
		userIDs = append(userIDs, userID)
	}
	emailsByUserID, err := db.GetUserEmailsByIds(userIDs)
	if err != nil {
		logger.Errorf("error when sending eamil-notificaitons: could not get emails: %v", err)
		metrics.Errors.WithLabelValues("notifications_get_user_mail_by_id").Inc()
		return
	}

	for userID, userNotifications := range notificationsByUserID {
		userEmail, exists := emailsByUserID[userID]
		if !exists {
			logger.Errorf("error when sending email-notification: could not find email for user %v", userID)
			metrics.Errors.WithLabelValues("notifications_mail_not_found").Inc()
			continue
		}
		go func(userEmail string, userNotifications map[types.EventName][]types.Notification) {
			sentSubsByEpoch := map[uint64][]uint64{}
			notification := ""
			othernotifications := ""
			i := 0
			for notificationEvent := range userNotifications {
				if i == 0 {
					notification = string(notificationEvent)
				} else if i == 1 {
					othernotifications = fmt.Sprintf(" and %s", notificationEvent)
				}
				i++
			}
			if i > 1 {
				othernotifications = fmt.Sprintf(",... and %d other notifications", i)
			}
			subject := fmt.Sprintf("%s: %s", utils.Config.Frontend.SiteDomain, notification+othernotifications)
			attachments := []types.EmailAttachment{}

			var msg types.Email

			for event, ns := range userNotifications {
				if len(msg.Body) > 0 {
					msg.Body += "<br>"
				}
				event_title := event
				if event == types.TaxReportEventName {
					event_title = "income_history"
				}
				msg.Body += template.HTML(fmt.Sprintf("%s<br>====<br><br>", types.EventLabel[event_title]))
				unsubURL := "https://" + utils.Config.Frontend.SiteDomain + "/notifications/unsubscribe"
				for i, n := range ns {
					unsubHash := n.GetUnsubscribeHash()
					if unsubHash == "" {
						id := n.GetSubscriptionID()

						tx, err := db.FrontendDB.Beginx()
						if err != nil {
							logger.WithError(err).Error("error starting transaction")
						}
						var sub types.Subscription
						err = tx.Get(&sub, `
							SELECT
								id,
								user_id,
								event_name,
								event_filter,
								last_sent_ts,
								last_sent_epoch,
								created_ts,
								created_epoch,
								event_threshold
							FROM users_subscriptions
							WHERE id = $1
						`, id)
						if err != nil {
							logger.WithError(err).Error("error getting user subscription by subscription id")
							tx.Rollback()
						}

						raw := fmt.Sprintf("%v%v%v%v", sub.ID, sub.UserID, sub.EventName, sub.CreatedTime)
						digest := sha256.Sum256([]byte(raw))

						_, err = tx.Exec("UPDATE users_subscriptions set unsubscribe_hash = $1 where id = $2", digest[:], id)
						if err != nil {
							logger.WithError(err).Error("error updating users subscriptions table with unsubscribe hash")
							tx.Rollback()
						}

						err = tx.Commit()
						if err != nil {
							logger.WithError(err).Error("error committing transaction to update users subscriptions with an unsubscribe hash")
							tx.Rollback()
						}

						unsubHash = hex.EncodeToString(digest[:])
					}
					if i == 0 {
						unsubURL += "?hash=" + html.EscapeString(unsubHash)
					} else {
						unsubURL += "&hash=" + html.EscapeString(unsubHash)
					}
					msg.UnSubURL = template.HTML(fmt.Sprintf(`<a href="%v">Unsubscribe</a>`, unsubURL))
					msg.Body += template.HTML(fmt.Sprintf("%s<br>", n.GetInfo(true)))
					e := n.GetEpoch()
					if _, exists := sentSubsByEpoch[e]; !exists {
						sentSubsByEpoch[e] = []uint64{n.GetSubscriptionID()}
					} else {
						sentSubsByEpoch[e] = append(sentSubsByEpoch[e], n.GetSubscriptionID())
					}
					if att := n.GetEmailAttachment(); att != nil {
						attachments = append(attachments, *att)
					}

				}
				if event == "validator_balance_decreased" {
					msg.Body += template.HTML("<br>You will not receive any further balance decrease mails for these validators until the balance of a validator is increasing again.<br>")
				}
			}

			// msg.Body += template.HTML(fmt.Sprintf("<br>Best regards<br>\n%s", utils.Config.Frontend.SiteDomain))

			err := mail.SendMailRateLimited(userEmail, subject, msg, attachments)
			if err != nil {
				logger.Errorf("error sending notification-email: %v", err)
				return
			}

			for epoch, subIDs := range sentSubsByEpoch {
				err = db.UpdateSubscriptionsLastSent(subIDs, time.Now(), epoch, useDB)
				if err != nil {
					logger.Errorf("error updating sent-time of sent notifications: %v", err)
					metrics.Errors.WithLabelValues("notifications_updating_sent_time").Inc()
				}
			}
		}(userEmail, userNotifications)
	}
}

type validatorBalanceDecreasedNotification struct {
	ValidatorIndex     uint64
	ValidatorPublicKey string
	StartEpoch         uint64
	EndEpoch           uint64
	StartBalance       uint64
	EndBalance         uint64
	SubscriptionID     uint64
	EventFilter        string
	UnsubscribeHash    sql.NullString
}

func (n *validatorBalanceDecreasedNotification) GetUnsubscribeHash() string {
	if n.UnsubscribeHash.Valid {
		return n.UnsubscribeHash.String
	}
	return ""
}

func (n *validatorBalanceDecreasedNotification) GetEmailAttachment() *types.EmailAttachment {
	return nil
}

func (n *validatorBalanceDecreasedNotification) GetSubscriptionID() uint64 {
	return n.SubscriptionID
}

func (n *validatorBalanceDecreasedNotification) GetEpoch() uint64 {
	return n.StartEpoch
}

func (n *validatorBalanceDecreasedNotification) GetEventName() types.EventName {
	return types.ValidatorBalanceDecreasedEventName
}

func (n *validatorBalanceDecreasedNotification) GetInfo(includeUrl bool) string {
	balance := float64(n.EndBalance) / 1e9
	diff := float64(n.StartBalance-n.EndBalance) / 1e9

	generalPart := fmt.Sprintf(`The balance of validator %[1]v decreased for 3 consecutive epochs by %.9[2]f ETH to %.9[3]f ETH from epoch %[4]v to epoch %[5]v.`, n.ValidatorIndex, diff, balance, n.StartEpoch, n.EndEpoch)
	if includeUrl {
		return generalPart + getUrlPart(n.ValidatorIndex)
	}
	return generalPart
}

func (n *validatorBalanceDecreasedNotification) GetTitle() string {
	return "Validator Balance Decreased"
}

func (n *validatorBalanceDecreasedNotification) GetEventFilter() string {
	return n.EventFilter
}

func getUrlPart(validatorIndex uint64) string {
	return fmt.Sprintf(` For more information visit: https://%[2]s/validator/%[1]v`, validatorIndex, utils.Config.Frontend.SiteDomain)
}

// collectValidatorBalanceDecreasedNotifications finds all validators whose balance decreased for 3 consecutive epochs
// and creates notifications for all subscriptions which have not been notified about the validator since the last time its balance increased.
// It looks 10 epochs back for when the balance increased the last time, this means if the explorer is not running for 10 epochs it is possible
// that no new notification is sent even if there was a balance-increase.
func collectValidatorBalanceDecreasedNotifications(notificationsByUserID map[uint64]map[types.EventName][]types.Notification) error {
	latestEpoch := LatestEpoch()
	if latestEpoch < 3 {
		return nil
	}
	dbResult, err := db.GetValidatorsBalanceDecrease(latestEpoch)
	if err != nil {
		return err
	}

	query := ""
	resultsLen := len(dbResult)
	for i, event := range dbResult {
		query += fmt.Sprintf(`SELECT %d as ref, id, user_id, ENCODE(unsubscribe_hash, 'hex') as unsubscribe_hash from users_subscriptions where event_name = $1 AND event_filter = '%s'  AND (last_sent_epoch > $2 OR last_sent_epoch IS NULL) AND created_epoch <= $2`, i, event.Pubkey)
		if i < resultsLen-1 {
			query += " UNION "
		}
	}
	if query == "" {
		return nil
	}
	var subscribers []struct {
		Ref             uint64         `db:"ref"`
		Id              uint64         `db:"id"`
		UserId          uint64         `db:"user_id"`
		UnsubscribeHash sql.NullString `db:"unsubscribe_hash"`
	}

	err = db.FrontendDB.Select(&subscribers, query, types.ValidatorBalanceDecreasedEventName, latestEpoch)
	if err != nil {
		return err
	}

	for _, sub := range subscribers {
		event := dbResult[sub.Ref]
		n := &validatorBalanceDecreasedNotification{
			SubscriptionID:  sub.Id,
			ValidatorIndex:  event.ValidatorIndex,
			StartEpoch:      latestEpoch - 3,
			EndEpoch:        latestEpoch,
			StartBalance:    event.StartBalance,
			EndBalance:      event.EndBalance,
			EventFilter:     event.Pubkey,
			UnsubscribeHash: sub.UnsubscribeHash,
		}

		if _, exists := notificationsByUserID[sub.UserId]; !exists {
			notificationsByUserID[sub.UserId] = map[types.EventName][]types.Notification{}
		}
		if _, exists := notificationsByUserID[sub.UserId][n.GetEventName()]; !exists {
			notificationsByUserID[sub.UserId][n.GetEventName()] = []types.Notification{}
		}
		notificationsByUserID[sub.UserId][n.GetEventName()] = append(notificationsByUserID[sub.UserId][n.GetEventName()], n)
	}

	return nil
}

func collectBlockProposalNotifications(notificationsByUserID map[uint64]map[types.EventName][]types.Notification, status uint64, eventName types.EventName) error {
	latestEpoch := LatestEpoch()

	type dbResult struct {
		ValidatorIndex uint64 `db:"validatorindex"`
		Epoch          uint64 `db:"epoch"`
		Status         uint64 `db:"status"`
		EventFilter    []byte `db:"pubkey"`
	}

	pubkeys, subMap, err := db.GetSubsForEventFilter(eventName)
	if err != nil {
		return fmt.Errorf("error getting subscriptions for missted attestations %w", err)
	}

	events := make([]dbResult, 0)
	batchSize := 5000
	dataLen := len(pubkeys)
	for i := 0; i < dataLen; i += batchSize {
		var keys [][]byte
		start := i
		end := i + batchSize

		if dataLen < end {
			end = dataLen
		}

		keys = pubkeys[start:end]

		var partial []dbResult

		err = db.DB.Select(&partial, `
				SELECT 
					v.validatorindex, 
					pa.epoch,
					pa.status,
					v.pubkey as pubkey
				FROM 
				(SELECT 
					v.validatorindex as validatorindex, 
					v.pubkey as pubkey
				FROM validators v
				WHERE pubkey = ANY($3)) v
				INNER JOIN proposal_assignments pa ON v.validatorindex = pa.validatorindex AND pa.epoch >= ($1 - 5) 
				WHERE pa.status = $2 AND pa.epoch >= ($1 - 5)`, latestEpoch, status, pq.ByteaArray(keys))
		if err != nil {
			return err
		}
		events = append(events, partial...)
	}

	for _, event := range events {
		subscribers, ok := subMap[hex.EncodeToString(event.EventFilter)]
		if !ok {
			return fmt.Errorf("error event returned that does not exist: %x", event.EventFilter)
		}
		for _, sub := range subscribers {
			if sub.UserID == nil || sub.ID == nil {
				return fmt.Errorf("error expected userId or subId to be defined but got user: %v, sub: %v", sub.UserID, sub.ID)
			}
			if sub.LastEpoch != nil {
				lastSentEpoch := *sub.LastEpoch
				if lastSentEpoch >= event.Epoch || event.Epoch < sub.CreatedEpoch {
					continue
				}
			}
			n := &validatorProposalNotification{
				SubscriptionID: *sub.ID,
				ValidatorIndex: event.ValidatorIndex,
				Epoch:          event.Epoch,
				Status:         event.Status,
				EventName:      eventName,
				EventFilter:    hex.EncodeToString(event.EventFilter),
			}
			if _, exists := notificationsByUserID[*sub.UserID]; !exists {
				notificationsByUserID[*sub.UserID] = map[types.EventName][]types.Notification{}
			}
			if _, exists := notificationsByUserID[*sub.UserID][n.GetEventName()]; !exists {
				notificationsByUserID[*sub.UserID][n.GetEventName()] = []types.Notification{}
			}
			notificationsByUserID[*sub.UserID][n.GetEventName()] = append(notificationsByUserID[*sub.UserID][n.GetEventName()], n)
		}
	}

	return nil
}

type validatorProposalNotification struct {
	SubscriptionID     uint64
	ValidatorIndex     uint64
	ValidatorPublicKey string
	Epoch              uint64
	Status             uint64 // * Can be 0 = scheduled, 1 executed, 2 missed */
	EventName          types.EventName
	EventFilter        string
	UnsubscribeHash    sql.NullString
}

func (n *validatorProposalNotification) GetUnsubscribeHash() string {
	if n.UnsubscribeHash.Valid {
		return n.UnsubscribeHash.String
	}
	return ""
}

func (n *validatorProposalNotification) GetEmailAttachment() *types.EmailAttachment {
	return nil
}

func (n *validatorProposalNotification) GetSubscriptionID() uint64 {
	return n.SubscriptionID
}

func (n *validatorProposalNotification) GetEpoch() uint64 {
	return n.Epoch
}

func (n *validatorProposalNotification) GetEventName() types.EventName {
	return n.EventName
}

func (n *validatorProposalNotification) GetInfo(includeUrl bool) string {
	var generalPart = ""
	switch n.Status {
	case 0:
		generalPart = fmt.Sprintf(`New scheduled block proposal for Validator %[1]v.`, n.ValidatorIndex)
	case 1:
		generalPart = fmt.Sprintf(`Validator %[1]v proposed a new block.`, n.ValidatorIndex)
	case 2:
		generalPart = fmt.Sprintf(`Validator %[1]v missed a block proposal.`, n.ValidatorIndex)
	}

	if includeUrl {
		return generalPart + getUrlPart(n.ValidatorIndex)
	}
	return generalPart
}

func (n *validatorProposalNotification) GetTitle() string {
	switch n.Status {
	case 0:
		return "Block Proposal Scheduled"
	case 1:
		return "New Block Proposal"
	case 2:
		return "Block Proposal Missed"
	}
	return "-"
}

func (n *validatorProposalNotification) GetEventFilter() string {
	return n.EventFilter
}

func collectAttestationNotifications(notificationsByUserID map[uint64]map[types.EventName][]types.Notification, status uint64, eventName types.EventName) error {
	latestEpoch := LatestEpoch()
	latestSlot := LatestSlot()

	pubkeys, subMap, err := db.GetSubsForEventFilter(types.ValidatorMissedAttestationEventName)
	if err != nil {
		return fmt.Errorf("error getting subscriptions for missted attestations %w", err)
	}

	type dbResult struct {
		ValidatorIndex uint64 `db:"validatorindex"`
		Epoch          uint64 `db:"epoch"`
		Status         uint64 `db:"status"`
		Slot           uint64 `db:"attesterslot"`
		InclusionSlot  uint64 `db:"inclusionslot"`
		EventFilter    []byte `db:"pubkey"`
	}

	events := make([]dbResult, 0)
	batchSize := 5000
	dataLen := len(pubkeys)
	for i := 0; i < dataLen; i += batchSize {
		var keys [][]byte
		start := i
		end := i + batchSize

		if dataLen < end {
			end = dataLen
		}

		keys = pubkeys[start:end]

		var partial []dbResult
		err = db.DB.Select(&partial, `
		SELECT 
			v.validatorindex,
			v.pubkey,
			aa.epoch,
			aa.status,
			aa.attesterslot,
			aa.inclusionslot
		FROM
		(SELECT 
				v.validatorindex as validatorindex, 
				v.pubkey as pubkey
			FROM validators v
			WHERE pubkey = ANY($4)) v
			INNER JOIN attestation_assignments_p aa ON v.validatorindex = aa.validatorindex AND aa.week >= ($1 - 3) / 1575 AND aa.epoch >= ($1 - 3)
			WHERE status = $3
			AND aa.inclusionslot = 0 AND aa.attesterslot < ($2 - 32)
			`, latestEpoch, latestSlot, status, pq.ByteaArray(keys))
		if err != nil {
			return err
		}

		events = append(events, partial...)
	}

	for _, event := range events {
		subscribers, ok := subMap[hex.EncodeToString(event.EventFilter)]
		if !ok {
			return fmt.Errorf("error event returned that does not exist: %x", event.EventFilter)
		}
		for _, sub := range subscribers {
			if sub.UserID == nil || sub.ID == nil {
				return fmt.Errorf("error expected userId or subId to be defined but got user: %v, sub: %v", sub.UserID, sub.ID)
			}
			if sub.LastEpoch != nil {
				lastSentEpoch := *sub.LastEpoch
				if lastSentEpoch >= event.Epoch || event.Epoch < sub.CreatedEpoch {
					continue
				}
			}
			n := &validatorAttestationNotification{
				SubscriptionID: *sub.ID,
				ValidatorIndex: event.ValidatorIndex,
				Epoch:          event.Epoch,
				Status:         event.Status,
				EventName:      eventName,
				Slot:           event.Slot,
				InclusionSlot:  event.InclusionSlot,
				EventFilter:    hex.EncodeToString(event.EventFilter),
			}
			if _, exists := notificationsByUserID[*sub.UserID]; !exists {
				notificationsByUserID[*sub.UserID] = map[types.EventName][]types.Notification{}
			}
			if _, exists := notificationsByUserID[*sub.UserID][n.GetEventName()]; !exists {
				notificationsByUserID[*sub.UserID][n.GetEventName()] = []types.Notification{}
			}
			isDuplicate := false
			for _, userEvent := range notificationsByUserID[*sub.UserID][n.GetEventName()] {
				if userEvent.GetSubscriptionID() == n.SubscriptionID {
					isDuplicate = true
				}
			}
			if isDuplicate {
				continue
			}
			notificationsByUserID[*sub.UserID][n.GetEventName()] = append(notificationsByUserID[*sub.UserID][n.GetEventName()], n)
		}
	}

	return nil
}

type validatorAttestationNotification struct {
	SubscriptionID     uint64
	ValidatorIndex     uint64
	ValidatorPublicKey string
	Epoch              uint64
	Status             uint64 // * Can be 0 = scheduled | missed, 1 executed
	EventName          types.EventName
	Slot               uint64
	InclusionSlot      uint64
	EventFilter        string
	UnsubscribeHash    sql.NullString
}

func (n *validatorAttestationNotification) GetUnsubscribeHash() string {
	if n.UnsubscribeHash.Valid {
		return n.UnsubscribeHash.String
	}
	return ""
}

func (n *validatorAttestationNotification) GetEmailAttachment() *types.EmailAttachment {
	return nil
}

func (n *validatorAttestationNotification) GetSubscriptionID() uint64 {
	return n.SubscriptionID
}

func (n *validatorAttestationNotification) GetEpoch() uint64 {
	return n.Epoch
}

func (n *validatorAttestationNotification) GetEventName() types.EventName {
	return n.EventName
}

func (n *validatorAttestationNotification) GetInfo(includeUrl bool) string {
	var generalPart = ""
	if includeUrl {
		switch n.Status {
		case 0:
			generalPart = fmt.Sprintf(`Validator <a href="%[3]v/validator/%[1]v">%[1]v</a> missed an attestation at slot <a href="%[3]v/block/%[2]v">%[2]v</a>.`, n.ValidatorIndex, n.Slot, utils.Config.Frontend.SiteDomain)
			//generalPart = fmt.Sprintf(`New scheduled attestation for Validator %[1]v at slot %[2]v.`, n.ValidatorIndex, n.Slot)
		case 1:
			generalPart = fmt.Sprintf(`Validator <a href="%[3]v/validator/%[1]v">%[1]v</a> submitted a successfull attestation for slot  <a href="%[3]v/block/%[2]v">%[2]v</a>.`, n.ValidatorIndex, n.Slot, utils.Config.Frontend.SiteDomain)
		}
		// return generalPart + getUrlPart(n.ValidatorIndex)
	} else {
		switch n.Status {
		case 0:
			generalPart = fmt.Sprintf(`Validator %[1]v missed an attestation at slot %[2]v.`, n.ValidatorIndex, n.Slot)
			//generalPart = fmt.Sprintf(`New scheduled attestation for Validator %[1]v at slot %[2]v.`, n.ValidatorIndex, n.Slot)
		case 1:
			generalPart = fmt.Sprintf(`Validator %[1]v submitted a successfull attestation for slot %[2]v.`, n.ValidatorIndex, n.Slot)
		}
	}
	return generalPart
}

func (n *validatorAttestationNotification) GetTitle() string {
	switch n.Status {
	case 0:
		return "Attestation Missed"
	case 1:
		return "Attestation Submitted"
	}
	return "-"
}

func (n *validatorAttestationNotification) GetEventFilter() string {
	return n.EventFilter
}

type validatorGotSlashedNotification struct {
	SubscriptionID  uint64
	ValidatorIndex  uint64
	Epoch           uint64
	Slasher         uint64
	Reason          string
	EventFilter     string
	UnsubscribeHash sql.NullString
}

func (n *validatorGotSlashedNotification) GetUnsubscribeHash() string {
	if n.UnsubscribeHash.Valid {
		return n.UnsubscribeHash.String
	}
	return ""
}

func (n *validatorGotSlashedNotification) GetEmailAttachment() *types.EmailAttachment {
	return nil
}

func (n *validatorGotSlashedNotification) GetSubscriptionID() uint64 {
	return n.SubscriptionID
}

func (n *validatorGotSlashedNotification) GetEpoch() uint64 {
	return n.Epoch
}

func (n *validatorGotSlashedNotification) GetEventName() types.EventName {
	return types.ValidatorGotSlashedEventName
}

func (n *validatorGotSlashedNotification) GetInfo(includeUrl bool) string {
	generalPart := fmt.Sprintf(`Validator %[1]v has been slashed at epoch %[2]v by validator %[3]v for %[4]s.`, n.ValidatorIndex, n.Epoch, n.Slasher, n.Reason)
	if includeUrl {
		return generalPart + getUrlPart(n.ValidatorIndex)
	}
	return generalPart
}

func (n *validatorGotSlashedNotification) GetTitle() string {
	return "Validator got Slashed"
}

func (n *validatorGotSlashedNotification) GetEventFilter() string {
	return n.EventFilter
}

func collectValidatorGotSlashedNotifications(notificationsByUserID map[uint64]map[types.EventName][]types.Notification) error {
	latestEpoch := LatestEpoch()
	if latestEpoch == 0 {
		return nil
	}

	// only consider the most recent epochs
	lookBack := int64(latestEpoch) - 50
	if lookBack < 0 {
		lookBack = 0
	}

	dbResult, err := db.GetValidatorsGotSlashed(uint64(lookBack))
	if err != nil {
		return fmt.Errorf("error getting slashed validators from database, err: %w", err)
	}
	query := ""
	resultsLen := len(dbResult)
	for i, event := range dbResult {
		query += fmt.Sprintf(`SELECT %d as ref, id, user_id, ENCODE(unsubscribe_hash, 'hex') as unsubscribe_hash from users_subscriptions where event_name = $1 AND event_filter = '%x'  AND (last_sent_epoch > $2 OR last_sent_epoch IS NULL)`, i, event.SlashedValidatorPubkey)
		if i < resultsLen-1 {
			query += " UNION "
		}
	}

	if query == "" {
		return nil
	}

	var subscribers []struct {
		Ref             uint64         `db:"ref"`
		Id              uint64         `db:"id"`
		UserId          uint64         `db:"user_id"`
		UnsubscribeHash sql.NullString `db:"unsubscribe_hash"`
	}

	name := string(types.ValidatorGotSlashedEventName)
	if utils.Config.Chain.Phase0.ConfigName != "" {
		name = utils.Config.Chain.Phase0.ConfigName + ":" + name
	}
	err = db.FrontendDB.Select(&subscribers, query, name, latestEpoch)
	if err != nil {
		return fmt.Errorf("error querying subscribers, err: %w", err)
	}

	for _, sub := range subscribers {
		event := dbResult[sub.Ref]
		n := &validatorGotSlashedNotification{
			SubscriptionID:  sub.Id,
			Slasher:         event.SlasherIndex,
			Epoch:           event.Epoch,
			Reason:          event.Reason,
			ValidatorIndex:  event.SlashedValidatorIndex,
			EventFilter:     hex.EncodeToString(event.SlashedValidatorPubkey),
			UnsubscribeHash: sub.UnsubscribeHash,
		}

		if _, exists := notificationsByUserID[sub.UserId]; !exists {
			notificationsByUserID[sub.UserId] = map[types.EventName][]types.Notification{}
		}
		if _, exists := notificationsByUserID[sub.UserId][n.GetEventName()]; !exists {
			notificationsByUserID[sub.UserId][n.GetEventName()] = []types.Notification{}
		}
		notificationsByUserID[sub.UserId][n.GetEventName()] = append(notificationsByUserID[sub.UserId][n.GetEventName()], n)
	}

	return nil
}

type ethClientNotification struct {
	SubscriptionID  uint64
	UserID          uint64
	Epoch           uint64
	EthClient       string
	EventFilter     string
	UnsubscribeHash sql.NullString
}

func (n *ethClientNotification) GetUnsubscribeHash() string {
	if n.UnsubscribeHash.Valid {
		return n.UnsubscribeHash.String
	}
	return ""
}

func (n *ethClientNotification) GetEmailAttachment() *types.EmailAttachment {
	return nil
}

func (n *ethClientNotification) GetSubscriptionID() uint64 {
	return n.SubscriptionID
}

func (n *ethClientNotification) GetEpoch() uint64 {
	return n.Epoch
}

func (n *ethClientNotification) GetEventName() types.EventName {
	return types.EthClientUpdateEventName
}

func (n *ethClientNotification) GetInfo(includeUrl bool) string {
	generalPart := fmt.Sprintf(`A new version for %s is available.`, n.EthClient)
	if includeUrl {
		url := ""
		switch n.EthClient {
		case "Geth":
			url = "https://github.com/ethereum/go-ethereum/releases"
		case "Nethermind":
			url = "https://github.com/NethermindEth/nethermind/releases"
		case "OpenEthereum":
			url = "https://github.com/openethereum/openethereum/releases"
		case "Teku":
			url = "https://github.com/ConsenSys/teku/releases"
		case "Prysm":
			url = "https://github.com/prysmaticlabs/prysm/releases"
		case "Nimbus":
			url = "https://github.com/status-im/nimbus-eth2/releases"
		case "Lighthouse":
			url = "https://github.com/sigp/lighthouse/releases"
		default:
			url = "https://beaconcha.in/ethClients"
		}

		return generalPart + " " + url
	}
	return generalPart
}

func (n *ethClientNotification) GetTitle() string {
	return fmt.Sprintf("New %s update", n.EthClient)
}

func (n *ethClientNotification) GetEventFilter() string {
	return n.EventFilter
}

func collectEthClientNotifications(notificationsByUserID map[uint64]map[types.EventName][]types.Notification, eventName types.EventName) error {
	updatedClients := ethclients.GetUpdatedClients() //only check if there are new updates
	for _, client := range updatedClients {
		var dbResult []struct {
			SubscriptionID  uint64         `db:"id"`
			UserID          uint64         `db:"user_id"`
			Epoch           uint64         `db:"created_epoch"`
			EventFilter     string         `db:"event_filter"`
			UnsubscribeHash sql.NullString `db:"unsubscribe_hash"`
		}

		err := db.FrontendDB.Select(&dbResult, `
			SELECT us.id, us.user_id, us.created_epoch, us.event_filter, ENCODE(us.unsubscribe_hash, 'hex') as unsubscribe_hash
			FROM users_subscriptions AS us
			WHERE 
				us.event_name=$1 
			AND 
				us.event_filter=$2 
			AND 
				((us.last_sent_ts <= NOW() - INTERVAL '2 DAY' AND TO_TIMESTAMP($3) > us.last_sent_ts) OR us.last_sent_ts IS NULL)
			`,
			eventName, strings.ToLower(client.Name), client.Date.Unix()) // was last notification sent 2 days ago for this client

		if err != nil {
			return err
		}

		for _, r := range dbResult {
			n := &ethClientNotification{
				SubscriptionID:  r.SubscriptionID,
				UserID:          r.UserID,
				Epoch:           r.Epoch,
				EventFilter:     r.EventFilter,
				EthClient:       client.Name,
				UnsubscribeHash: r.UnsubscribeHash,
			}
			if _, exists := notificationsByUserID[r.UserID]; !exists {
				notificationsByUserID[r.UserID] = map[types.EventName][]types.Notification{}
			}
			if _, exists := notificationsByUserID[r.UserID][n.GetEventName()]; !exists {
				notificationsByUserID[r.UserID][n.GetEventName()] = []types.Notification{}
			}
			notificationsByUserID[r.UserID][n.GetEventName()] = append(notificationsByUserID[r.UserID][n.GetEventName()], n)
		}
	}
	return nil
}

func collectMonitoringMachineOffline(notificationsByUserID map[uint64]map[types.EventName][]types.Notification) error {
	return collectMonitoringMachine(notificationsByUserID, types.MonitoringMachineOfflineEventName,
		`SELECT 
		us.user_id,
		ENCODE(us.unsubscribe_hash, 'hex') as unsubscribe_hash,
		max(us.id) as id,
		machine
	FROM users_subscriptions us
	JOIN (
		SELECT max(id) as id, user_id, machine, max(created_trunc) as created_trunc from stats_meta_p 
		WHERE day >= $3 
		group by user_id, machine
	) v on v.user_id = us.user_id 
	WHERE us.event_name = $1 AND us.created_epoch <= $2 
	AND us.event_filter = v.machine 
	AND (us.last_sent_epoch < ($2 - 120) OR us.last_sent_epoch IS NULL)
	AND v.created_trunc < now() - interval '4 minutes' AND v.created_trunc > now() - interval '1 hours'
	group by us.user_id, machine
	`)
}

func collectMonitoringMachineDiskAlmostFull(notificationsByUserID map[uint64]map[types.EventName][]types.Notification) error {
	return collectMonitoringMachine(notificationsByUserID, types.MonitoringMachineDiskAlmostFullEventName,
		`SELECT 
			us.user_id,
			ENCODE(us.unsubscribe_hash, 'hex') as unsubscribe_hash,
			max(us.id) as id,
			machine 
		FROM users_subscriptions us 
		INNER JOIN stats_meta_p v ON us.user_id = v.user_id
		INNER JOIN stats_system sy ON v.id = sy.meta_id
		WHERE us.event_name = $1 AND us.created_epoch <= $2 
		AND v.day >= $3 
		AND v.machine = us.event_filter 
		AND (us.last_sent_epoch < ($2 - 750) OR us.last_sent_epoch IS NULL)
		AND sy.disk_node_bytes_free::decimal / sy.disk_node_bytes_total < event_threshold
		AND v.created_trunc > NOW() - INTERVAL '1 hours' 
		group by us.user_id, machine
	`)
}

func collectMonitoringMachineCPULoad(notificationsByUserID map[uint64]map[types.EventName][]types.Notification) error {
	return collectMonitoringMachine(notificationsByUserID, types.MonitoringMachineCpuLoadEventName,
		`SELECT 
			max(us.id) as id,
			ENCODE(us.unsubscribe_hash, 'hex') as unsubscribe_hash,
			us.user_id,
			machine 
		FROM users_subscriptions us 
		INNER JOIN (
			SELECT max(id) as id, user_id, machine, max(created_trunc) as created_trunc from stats_meta_p
			where process = 'system' AND day >= $3 
			group by user_id, machine
		) v ON us.user_id = v.user_id 
		WHERE v.machine = us.event_filter 
		AND us.event_name = $1 AND us.created_epoch <= $2 
		AND (us.last_sent_epoch < ($2 - 10) OR us.last_sent_epoch IS NULL)
		AND v.created_trunc > now() - interval '45 minutes' 
		AND event_threshold < (SELECT 
			1 - (cpu_node_idle_seconds_total::decimal - lag(cpu_node_idle_seconds_total::decimal, 4, 0::decimal) OVER (PARTITION BY m.user_id, machine ORDER BY sy.id asc)) / (cpu_node_system_seconds_total::decimal - lag(cpu_node_system_seconds_total::decimal, 4, 0::decimal) OVER (PARTITION BY m.user_id, machine ORDER BY sy.id asc)) as cpu_load 
			FROM stats_system as sy 
			INNER JOIN stats_meta_p m on meta_id = m.id 
			WHERE m.id = meta_id 
			AND m.day >= $3 
			AND m.user_id = v.user_id 
			AND m.machine = us.event_filter 
			ORDER BY sy.id desc
			LIMIT 1
		) 
		group by us.user_id, machine;
	`)
}

func collectMonitoringMachineMemoryUsage(notificationsByUserID map[uint64]map[types.EventName][]types.Notification) error {
	return collectMonitoringMachine(notificationsByUserID, types.MonitoringMachineMemoryUsageEventName,
		`SELECT 
			max(us.id) as id,
			ENCODE(us.unsubscribe_hash, 'hex') as unsubscribe_hash,
			us.user_id,
			machine 
		FROM users_subscriptions us 
		INNER JOIN (
			SELECT max(id) as id, user_id, machine, max(created_trunc) as created_trunc from stats_meta_p
			where process = 'system' AND day >= $3 
			group by user_id, machine
		) v ON us.user_id = v.user_id 
		WHERE v.machine = us.event_filter 
		AND us.event_name = $1 AND us.created_epoch <= $2
		AND (us.last_sent_epoch < ($2 - 10) OR us.last_sent_epoch IS NULL)
		AND v.created_trunc > now() - interval '1 hours' 
		AND event_threshold < (SELECT avg(usage) FROM (SELECT 
		1 - ((memory_node_bytes_free + memory_node_bytes_cached + memory_node_bytes_buffers) / memory_node_bytes_total::decimal) as usage
		FROM stats_system as sy 
		INNER JOIN stats_meta_p m on meta_id = m.id 
		WHERE m.id = meta_id 
		AND m.day >= $3 
		AND m.user_id = v.user_id 
		AND m.machine = us.event_filter 
		ORDER BY sy.id desc
		LIMIT 5
		) p) 
		group by us.user_id, machine;
	`)
}

func collectMonitoringMachine(notificationsByUserID map[uint64]map[types.EventName][]types.Notification, eventName types.EventName, query string) error {
	latestEpoch := LatestEpoch()
	if latestEpoch == 0 {
		return nil
	}

	var dbResult []struct {
		SubscriptionID  uint64         `db:"id"`
		UserID          uint64         `db:"user_id"`
		MachineName     string         `db:"machine"`
		UnsubscribeHash sql.NullString `db:"unsubscribe_hash"`
	}

	now := time.Now()
	nowTs := now.Unix()
	var day int = int(nowTs/86400) - 1 // -1 so we have no issue on partition table change

	err := db.FrontendDB.Select(&dbResult, query, eventName, latestEpoch, day)
	if err != nil {
		return err
	}

	for _, r := range dbResult {
		n := &monitorMachineNotification{
			SubscriptionID:  r.SubscriptionID,
			MachineName:     r.MachineName,
			UserID:          r.UserID,
			EventName:       eventName,
			Epoch:           latestEpoch,
			UnsubscribeHash: r.UnsubscribeHash,
		}

		if _, exists := notificationsByUserID[r.UserID]; !exists {
			notificationsByUserID[r.UserID] = map[types.EventName][]types.Notification{}
		}
		if _, exists := notificationsByUserID[r.UserID][n.GetEventName()]; !exists {
			notificationsByUserID[r.UserID][n.GetEventName()] = []types.Notification{}
		}
		notificationsByUserID[r.UserID][n.GetEventName()] = append(notificationsByUserID[r.UserID][n.GetEventName()], n)
	}

	return nil
}

type monitorMachineNotification struct {
	SubscriptionID  uint64
	MachineName     string
	UserID          uint64
	Epoch           uint64
	EventName       types.EventName
	UnsubscribeHash sql.NullString
}

func (n *monitorMachineNotification) GetUnsubscribeHash() string {
	if n.UnsubscribeHash.Valid {
		return n.UnsubscribeHash.String
	}
	return ""
}

func (n *monitorMachineNotification) GetEmailAttachment() *types.EmailAttachment {
	return nil
}

func (n *monitorMachineNotification) GetSubscriptionID() uint64 {
	return n.SubscriptionID
}

func (n *monitorMachineNotification) GetEpoch() uint64 {
	return n.Epoch
}

func (n *monitorMachineNotification) GetEventName() types.EventName {
	return n.EventName
}

func (n *monitorMachineNotification) GetInfo(includeUrl bool) string {
	switch n.EventName {
	case types.MonitoringMachineDiskAlmostFullEventName:
		return fmt.Sprintf(`Your staking machine "%v" is running low on storage space.`, n.MachineName)
	case types.MonitoringMachineOfflineEventName:
		return fmt.Sprintf(`Your staking machine "%v" might be offline. It has not been seen for a couple minutes now.`, n.MachineName)
	case types.MonitoringMachineCpuLoadEventName:
		return fmt.Sprintf(`Your staking machine "%v" has reached your configured CPU usage threshold.`, n.MachineName)
	case types.MonitoringMachineSwitchedToETH1FallbackEventName:
		return fmt.Sprintf(`Your staking machine "%v" has switched to your configured ETH1 fallback`, n.MachineName)
	case types.MonitoringMachineSwitchedToETH2FallbackEventName:
		return fmt.Sprintf(`Your staking machine "%v" has switched to your configured ETH2 fallback`, n.MachineName)
	case types.MonitoringMachineMemoryUsageEventName:
		return fmt.Sprintf(`Your staking machine "%v" has reached your configured RAM threshold.`, n.MachineName)
	}
	return ""
}

func (n *monitorMachineNotification) GetTitle() string {
	switch n.EventName {
	case types.MonitoringMachineDiskAlmostFullEventName:
		return "Storage Warning"
	case types.MonitoringMachineOfflineEventName:
		return "Staking Machine Offline"
	case types.MonitoringMachineCpuLoadEventName:
		return "High CPU Load"
	case types.MonitoringMachineSwitchedToETH1FallbackEventName:
		return "ETH1 Fallback Active"
	case types.MonitoringMachineSwitchedToETH2FallbackEventName:
		return "ETH2 Fallback Active"
	case types.MonitoringMachineMemoryUsageEventName:
		return "Memory Warning"
	}
	return ""
}

func (n *monitorMachineNotification) GetEventFilter() string {
	return n.MachineName
}

type taxReportNotification struct {
	SubscriptionID  uint64
	UserID          uint64
	Epoch           uint64
	EventFilter     string
	UnsubscribeHash sql.NullString
}

func (n *taxReportNotification) GetUnsubscribeHash() string {
	if n.UnsubscribeHash.Valid {
		return n.UnsubscribeHash.String
	}
	return ""
}

func (n *taxReportNotification) GetEmailAttachment() *types.EmailAttachment {
	tNow := time.Now()
	lastDay := time.Date(tNow.Year(), tNow.Month(), 1, 0, 0, 0, 0, time.UTC)
	firstDay := lastDay.AddDate(0, -1, 0)

	q, err := url.ParseQuery(n.EventFilter)

	if err != nil {
		logger.Warn("Failed to parse rewards report eventfilter")
		return nil
	}

	currency := q.Get("currency")

	validators := []uint64{}
	valSlice := strings.Split(q.Get("validators"), ",")
	if len(valSlice) > 0 {
		for _, val := range valSlice {
			v, err := strconv.ParseUint(val, 10, 64)
			if err != nil {
				continue
			}
			validators = append(validators, v)
		}
	} else {
		logger.Warn("Validators Not found in rewards report eventfilter")
		return nil
	}

	pdf := GetPdfReport(validators, currency, uint64(firstDay.Unix()), uint64(lastDay.Unix()))

	return &types.EmailAttachment{Attachment: pdf, Name: fmt.Sprintf("income_history_%v_%v.pdf", firstDay.Format("20060102"), lastDay.Format("20060102"))}
}

func (n *taxReportNotification) GetSubscriptionID() uint64 {
	return n.SubscriptionID
}

func (n *taxReportNotification) GetEpoch() uint64 {
	return n.Epoch
}

func (n *taxReportNotification) GetEventName() types.EventName {
	return types.TaxReportEventName
}

func (n *taxReportNotification) GetInfo(includeUrl bool) string {
	generalPart := fmt.Sprint(`Please find attached the income history of your selected validators.`)
	return generalPart
}

func (n *taxReportNotification) GetTitle() string {
	return fmt.Sprint("New report ready")
}

func (n *taxReportNotification) GetEventFilter() string {
	return n.EventFilter
}

func collectTaxReportNotificationNotifications(notificationsByUserID map[uint64]map[types.EventName][]types.Notification, eventName types.EventName) error {
	tNow := time.Now()
	firstDayOfMonth := time.Date(tNow.Year(), tNow.Month(), 1, 0, 0, 0, 0, time.UTC)
	if tNow.Year() == firstDayOfMonth.Year() && tNow.Month() == firstDayOfMonth.Month() && tNow.Day() == firstDayOfMonth.Day() { // Send the reports on the first day of the month
		var dbResult []struct {
			SubscriptionID  uint64         `db:"id"`
			UserID          uint64         `db:"user_id"`
			Epoch           uint64         `db:"created_epoch"`
			EventFilter     string         `db:"event_filter"`
			UnsubscribeHash sql.NullString `db:"unsubscribe_hash"`
		}

		name := string(eventName)
		if utils.Config.Chain.Phase0.ConfigName != "" {
			name = utils.Config.Chain.Phase0.ConfigName + ":" + name
		}

		err := db.FrontendDB.Select(&dbResult, `
			SELECT us.id, us.user_id, us.created_epoch, us.event_filter, ENCODE(us.unsubscribe_hash, 'hex') as unsubscribe_hash
			FROM users_subscriptions AS us
			WHERE us.event_name=$1 AND (us.last_sent_ts <= NOW() - INTERVAL '2 DAY' OR us.last_sent_ts IS NULL);
			`,
			name)

		if err != nil {
			return err
		}

		for _, r := range dbResult {
			n := &taxReportNotification{
				SubscriptionID:  r.SubscriptionID,
				UserID:          r.UserID,
				Epoch:           r.Epoch,
				EventFilter:     r.EventFilter,
				UnsubscribeHash: r.UnsubscribeHash,
			}
			if _, exists := notificationsByUserID[r.UserID]; !exists {
				notificationsByUserID[r.UserID] = map[types.EventName][]types.Notification{}
			}
			if _, exists := notificationsByUserID[r.UserID][n.GetEventName()]; !exists {
				notificationsByUserID[r.UserID][n.GetEventName()] = []types.Notification{}
			}
			notificationsByUserID[r.UserID][n.GetEventName()] = append(notificationsByUserID[r.UserID][n.GetEventName()], n)
		}
	}

	return nil
}

type networkNotification struct {
	SubscriptionID  uint64
	UserID          uint64
	Epoch           uint64
	EventFilter     string
	UnsubscribeHash sql.NullString
}

func (n *networkNotification) GetUnsubscribeHash() string {
	if n.UnsubscribeHash.Valid {
		return n.UnsubscribeHash.String
	}
	return ""
}

func (n *networkNotification) GetEmailAttachment() *types.EmailAttachment {
	return nil
}

func (n *networkNotification) GetSubscriptionID() uint64 {
	return n.SubscriptionID
}

func (n *networkNotification) GetEpoch() uint64 {
	return n.Epoch
}

func (n *networkNotification) GetEventName() types.EventName {
	return types.NetworkLivenessIncreasedEventName
}

func (n *networkNotification) GetInfo(includeUrl bool) string {
	generalPart := fmt.Sprintf(`Network experienced finality issues. Learn more at https://%v/charts/network_liveness`, utils.Config.Frontend.SiteDomain)
	return generalPart
}

func (n *networkNotification) GetTitle() string {
	return fmt.Sprint("Beaconchain Network Issues")
}

func (n *networkNotification) GetEventFilter() string {
	return n.EventFilter
}

func collectNetworkNotifications(notificationsByUserID map[uint64]map[types.EventName][]types.Notification, eventName types.EventName) error {
	count := 0
	err := db.DB.Get(&count, `
		select count(ts) from network_liveness where (headepoch-finalizedepoch)!=2 AND ts > now() - interval '20 minutes';
	`)

	if err != nil {
		return err
	}

	if count > 0 {

		var dbResult []struct {
			SubscriptionID  uint64         `db:"id"`
			UserID          uint64         `db:"user_id"`
			Epoch           uint64         `db:"created_epoch"`
			EventFilter     string         `db:"event_filter"`
			UnsubscribeHash sql.NullString `db:"unsubscribe_hash"`
		}

		err := db.FrontendDB.Select(&dbResult, `
			SELECT us.id, us.user_id, us.created_epoch, us.event_filter, ENCODE(us.unsubscribe_hash, 'hex')
			FROM users_subscriptions AS us
			WHERE us.event_name=$1 AND (us.last_sent_ts <= NOW() - INTERVAL '1 hour' OR us.last_sent_ts IS NULL);
			`,
			utils.GetNetwork()+":"+string(eventName))

		if err != nil {
			return err
		}

		for _, r := range dbResult {
			n := &networkNotification{
				SubscriptionID:  r.SubscriptionID,
				UserID:          r.UserID,
				Epoch:           r.Epoch,
				EventFilter:     r.EventFilter,
				UnsubscribeHash: r.UnsubscribeHash,
			}
			if _, exists := notificationsByUserID[r.UserID]; !exists {
				notificationsByUserID[r.UserID] = map[types.EventName][]types.Notification{}
			}
			if _, exists := notificationsByUserID[r.UserID][n.GetEventName()]; !exists {
				notificationsByUserID[r.UserID][n.GetEventName()] = []types.Notification{}
			}
			notificationsByUserID[r.UserID][n.GetEventName()] = append(notificationsByUserID[r.UserID][n.GetEventName()], n)
		}
	}

	return nil
}

type rocketpoolNotification struct {
	SubscriptionID  uint64
	UserID          uint64
	Epoch           uint64
	EventFilter     string
	EventName       types.EventName
	ExtraData       string
	UnsubscribeHash sql.NullString
}

func (n *rocketpoolNotification) GetUnsubscribeHash() string {
	if n.UnsubscribeHash.Valid {
		return n.UnsubscribeHash.String
	}
	return ""
}

func (n *rocketpoolNotification) GetEmailAttachment() *types.EmailAttachment {
	return nil
}

func (n *rocketpoolNotification) GetSubscriptionID() uint64 {
	return n.SubscriptionID
}

func (n *rocketpoolNotification) GetEpoch() uint64 {
	return n.Epoch
}

func (n *rocketpoolNotification) GetEventName() types.EventName {
	return n.EventName
}

func (n *rocketpoolNotification) GetInfo(includeUrl bool) string {
	switch n.EventName {
	case types.RocketpoolCommissionThresholdEventName:
		return fmt.Sprintf(`The current RPL commission rate of %v has reached your configured threshold.`, n.ExtraData)
	case types.RocketpoolNewClaimRoundStartedEventName:
		return fmt.Sprintf(`A new reward round has started. You can now claim your rewards from the previous round.`)
	case types.RocketpoolColleteralMaxReached:
		return `Your RPL collateral has reached your configured threshold at 150%.`
	case types.RocketpoolColleteralMinReached:
		return `Your RPL collateral has reached your configured threshold at 10%.`
	case types.SyncCommitteeSoon:
		extras := strings.Split(n.ExtraData, "|")
		if len(extras) != 3 {
			logger.Errorf("Invalid number of arguments passed to sync committee extra data. Notification will not be sent until code is corrected.")
			return ""
		}
		var inTime time.Duration
		syncStartEpoch, err := strconv.ParseUint(extras[1], 10, 64)
		if err != nil {
			inTime = time.Duration(24 * time.Hour)
		} else {
			inTime = time.Until(utils.EpochToTime(syncStartEpoch))
		}

		return fmt.Sprintf(`Your validator %v has been elected to be part of the next sync committee. The additional duties start at epoch %v, which is in %s and will last for a day until epoch %v.`, extras[0], extras[1], inTime.Round(time.Second), extras[2])
	}

	return ""
}

func (n *rocketpoolNotification) GetTitle() string {
	switch n.EventName {
	case types.RocketpoolCommissionThresholdEventName:
		return fmt.Sprintf(`Rocketpool Commission`)
	case types.RocketpoolNewClaimRoundStartedEventName:
		return fmt.Sprintf(`Rocketpool Claim Available`)
	case types.RocketpoolColleteralMaxReached:
		return `Rocketpool Max Collateral`
	case types.RocketpoolColleteralMinReached:
		return `Rocketpool Min Collateral`
	case types.SyncCommitteeSoon:
		return `Sync Committee Duty`
	}
	return ""
}

func (n *rocketpoolNotification) GetEventFilter() string {
	return n.EventFilter
}

func collectRocketpoolComissionNotifications(notificationsByUserID map[uint64]map[types.EventName][]types.Notification, eventName types.EventName) error {
	fee := 0.0
	err := db.DB.Get(&fee, `
		select current_node_fee from rocketpool_network_stats order by id desc LIMIT 1;
	`)

	if err != nil {
		return err
	}

	if fee > 0 {

		var dbResult []struct {
			SubscriptionID  uint64         `db:"id"`
			UserID          uint64         `db:"user_id"`
			Epoch           uint64         `db:"created_epoch"`
			EventFilter     string         `db:"event_filter"`
			UnsubscribeHash sql.NullString `db:"unsubscribe_hash"`
		}

		err := db.FrontendDB.Select(&dbResult, `
			SELECT us.id, us.user_id, us.created_epoch, us.event_filter, ENCODE(us.unsubscribe_hash, 'hex')
			FROM users_subscriptions AS us
			WHERE us.event_name=$1 AND (us.last_sent_ts <= NOW() - INTERVAL '8 hours' OR us.last_sent_ts IS NULL) AND (us.event_threshold <= $2 OR (us.event_threshold < 0 AND us.event_threshold * -1 >= $2));
			`,
			utils.GetNetwork()+":"+string(eventName), fee)

		if err != nil {
			return err
		}

		for _, r := range dbResult {
			n := &rocketpoolNotification{
				SubscriptionID:  r.SubscriptionID,
				UserID:          r.UserID,
				Epoch:           r.Epoch,
				EventFilter:     r.EventFilter,
				EventName:       eventName,
				ExtraData:       strconv.FormatInt(int64(fee*100), 10) + "%",
				UnsubscribeHash: r.UnsubscribeHash,
			}
			if _, exists := notificationsByUserID[r.UserID]; !exists {
				notificationsByUserID[r.UserID] = map[types.EventName][]types.Notification{}
			}
			if _, exists := notificationsByUserID[r.UserID][n.GetEventName()]; !exists {
				notificationsByUserID[r.UserID][n.GetEventName()] = []types.Notification{}
			}
			notificationsByUserID[r.UserID][n.GetEventName()] = append(notificationsByUserID[r.UserID][n.GetEventName()], n)
		}
	}

	return nil
}

func collectRocketpoolRewardClaimRoundNotifications(notificationsByUserID map[uint64]map[types.EventName][]types.Notification, eventName types.EventName) error {
	var ts int64
	err := db.DB.Get(&ts, `
		select date_part('epoch', claim_interval_time_start)::int from rocketpool_network_stats order by id desc LIMIT 1;
	`)

	if err != nil {
		return err
	}

	if ts+3*60*60 > time.Now().Unix() {

		var dbResult []struct {
			SubscriptionID  uint64         `db:"id"`
			UserID          uint64         `db:"user_id"`
			Epoch           uint64         `db:"created_epoch"`
			EventFilter     string         `db:"event_filter"`
			UnsubscribeHash sql.NullString `db:"unsubscribe_hash"`
		}

		err := db.FrontendDB.Select(&dbResult, `
			SELECT us.id, us.user_id, us.created_epoch, us.event_filter, ENCODE(us.unsubscribe_hash, 'hex')
			FROM users_subscriptions AS us
			WHERE us.event_name=$1 AND (us.last_sent_ts <= NOW() - INTERVAL '5 hours' OR us.last_sent_ts IS NULL);
			`,
			utils.GetNetwork()+":"+string(eventName))

		if err != nil {
			return err
		}

		for _, r := range dbResult {
			n := &rocketpoolNotification{
				SubscriptionID:  r.SubscriptionID,
				UserID:          r.UserID,
				Epoch:           r.Epoch,
				EventFilter:     r.EventFilter,
				EventName:       eventName,
				UnsubscribeHash: r.UnsubscribeHash,
			}
			if _, exists := notificationsByUserID[r.UserID]; !exists {
				notificationsByUserID[r.UserID] = map[types.EventName][]types.Notification{}
			}
			if _, exists := notificationsByUserID[r.UserID][n.GetEventName()]; !exists {
				notificationsByUserID[r.UserID][n.GetEventName()] = []types.Notification{}
			}
			notificationsByUserID[r.UserID][n.GetEventName()] = append(notificationsByUserID[r.UserID][n.GetEventName()], n)
		}
	}

	return nil
}

func collectRocketpoolRPLCollateralNotifications(notificationsByUserID map[uint64]map[types.EventName][]types.Notification, eventName types.EventName) error {

	pubkeys, subMap, err := db.GetSubsForEventFilter(eventName)
	if err != nil {
		return fmt.Errorf("error getting subscriptions for missted attestations %w", err)
	}

	type dbResult struct {
		Address     []byte
		RPLStake    BigFloat `db:"rpl_stake"`
		RPLStakeMin BigFloat `db:"min_rpl_stake"`
		RPLStakeMax BigFloat `db:"max_rpl_stake"`
	}

	events := make([]dbResult, 0)
	batchSize := 5000
	dataLen := len(pubkeys)
	for i := 0; i < dataLen; i += batchSize {
		var keys [][]byte
		start := i
		end := i + batchSize

		if dataLen < end {
			end = dataLen
		}

		keys = pubkeys[start:end]

		var partial []dbResult

		err = db.DB.Select(&partial, `
		SELECT address, rpl_stake, min_rpl_stake, max_rpl_stake                    
		FROM rocketpool_nodes WHERE address = ANY($1)`, pq.ByteaArray(keys))
		if err != nil {
			return err
		}
		events = append(events, partial...)
	}

	for _, r := range events {
		subs, ok := subMap[hex.EncodeToString(r.Address)]
		if !ok {
			continue
		}
		sub := subs[0]
		var alertConditionMet bool = false

		if sub.EventThreshold >= 0 {
			var threshold float64 = sub.EventThreshold
			if threshold == 0 {
				threshold = 1.0
			}
			if eventName == types.RocketpoolColleteralMaxReached {
				alertConditionMet = r.RPLStake.bigFloat().Cmp(r.RPLStakeMax.bigFloat().Mul(r.RPLStakeMax.bigFloat(), bigFloat(threshold))) >= 1
			} else {
				alertConditionMet = r.RPLStake.bigFloat().Cmp(r.RPLStakeMin.bigFloat().Mul(r.RPLStakeMin.bigFloat(), bigFloat(threshold))) <= -1
			}
		} else {
			if eventName == types.RocketpoolColleteralMaxReached {
				alertConditionMet = r.RPLStake.bigFloat().Cmp(r.RPLStakeMax.bigFloat().Mul(r.RPLStakeMax.bigFloat(), bigFloat(sub.EventThreshold*-1))) <= -1
			} else {
				alertConditionMet = r.RPLStake.bigFloat().Cmp(r.RPLStakeMax.bigFloat().Mul(r.RPLStakeMin.bigFloat(), bigFloat(sub.EventThreshold*-1))) >= -1
			}
		}

		if !alertConditionMet {
			continue
		}

		currentEpoch := LatestEpoch()
		if sub.LastEpoch != nil {
			lastSentEpoch := *sub.LastEpoch
			if lastSentEpoch >= currentEpoch-80 || currentEpoch < sub.CreatedEpoch {
				continue
			}
		}

		n := &rocketpoolNotification{
			SubscriptionID:  *sub.ID,
			UserID:          *sub.UserID,
			Epoch:           currentEpoch,
			EventFilter:     sub.EventFilter,
			EventName:       eventName,
			UnsubscribeHash: sub.UnsubscribeHash,
		}
		if _, exists := notificationsByUserID[*sub.UserID]; !exists {
			notificationsByUserID[*sub.UserID] = map[types.EventName][]types.Notification{}
		}
		if _, exists := notificationsByUserID[*sub.UserID][n.GetEventName()]; !exists {
			notificationsByUserID[*sub.UserID][n.GetEventName()] = []types.Notification{}
		}
		notificationsByUserID[*sub.UserID][n.GetEventName()] = append(notificationsByUserID[*sub.UserID][n.GetEventName()], n)
	}

	return nil
}

type BigFloat big.Float

func (b *BigFloat) Value() (driver.Value, error) {
	if b != nil {
		return (*big.Float)(b).String(), nil
	}
	return nil, nil
}

func (b *BigFloat) Scan(value interface{}) error {
	if value == nil {
		return errors.New("Can not cast nil to BigFloat")
	}

	switch t := value.(type) {
	case float64:
		(*big.Float)(b).SetFloat64(value.(float64))
	case []uint8:
		_, ok := (*big.Float)(b).SetString(string(value.([]uint8)))
		if !ok {
			return fmt.Errorf("failed to load value to []uint8: %v", value)
		}
	case string:
		_, ok := (*big.Float)(b).SetString(value.(string))
		if !ok {
			return fmt.Errorf("failed to load value to []uint8: %v", value)
		}
	default:
		return fmt.Errorf("Could not scan type %T into BigFloat", t)
	}

	return nil
}

func (b *BigFloat) bigFloat() *big.Float {
	return (*big.Float)(b)
}
func bigFloat(x float64) *big.Float {
	return new(big.Float).SetFloat64(x)
}

func collectSyncCommittee(notificationsByUserID map[uint64]map[types.EventName][]types.Notification, eventName types.EventName) error {

	slotsPerSyncCommittee := utils.Config.Chain.EpochsPerSyncCommitteePeriod * utils.Config.Chain.SlotsPerEpoch
	currentPeriod := LatestSlot() / slotsPerSyncCommittee
	nextPeriod := currentPeriod + 1

	var validators []struct {
		PubKey string `db:"pubkey"`
		Index  uint64 `db:"validatorindex"`
	}
	err := db.DB.Select(&validators, `SELECT encode(pubkey, 'hex') as pubkey, validators.validatorindex FROM sync_committees LEFT JOIN validators ON validators.validatorindex = sync_committees.validatorindex WHERE period = $1`, nextPeriod)

	if err != nil {
		return err
	}

	if len(validators) <= 0 {
		return nil
	}

	var pubKeys []string
	var mapping map[string]uint64 = make(map[string]uint64)
	for _, val := range validators {
		mapping[val.PubKey] = val.Index
		pubKeys = append(pubKeys, val.PubKey)
	}

	var dbResult []struct {
		SubscriptionID  uint64         `db:"id"`
		UserID          uint64         `db:"user_id"`
		Epoch           uint64         `db:"created_epoch"`
		EventFilter     string         `db:"event_filter"`
		UnsubscribeHash sql.NullString `db:"unsubscribe_hash"`
	}

	err = db.FrontendDB.Select(&dbResult, `
				SELECT us.id, us.user_id, us.created_epoch, us.event_filter, ENCODE(us.unsubscribe_hash, 'hex')
				FROM users_subscriptions AS us 
				WHERE us.event_name=$1 AND (us.last_sent_ts <= NOW() - INTERVAL '26 hours' OR us.last_sent_ts IS NULL) AND event_filter = ANY($2);
				`,
		utils.GetNetwork()+":"+string(eventName), pq.StringArray(pubKeys),
	)

	if err != nil {
		return err
	}

	for _, r := range dbResult {
		n := &rocketpoolNotification{
			SubscriptionID:  r.SubscriptionID,
			UserID:          r.UserID,
			Epoch:           r.Epoch,
			EventFilter:     r.EventFilter,
			EventName:       eventName,
			ExtraData:       fmt.Sprintf("%v|%v|%v", mapping[r.EventFilter], nextPeriod*utils.Config.Chain.EpochsPerSyncCommitteePeriod, (nextPeriod+1)*utils.Config.Chain.EpochsPerSyncCommitteePeriod),
			UnsubscribeHash: r.UnsubscribeHash,
		}
		if _, exists := notificationsByUserID[r.UserID]; !exists {
			notificationsByUserID[r.UserID] = map[types.EventName][]types.Notification{}
		}
		if _, exists := notificationsByUserID[r.UserID][n.GetEventName()]; !exists {
			notificationsByUserID[r.UserID][n.GetEventName()] = []types.Notification{}
		}
		notificationsByUserID[r.UserID][n.GetEventName()] = append(notificationsByUserID[r.UserID][n.GetEventName()], n)
	}

	return nil
}

type WebhookQueue struct {
	NotificationID uint64         `db:"id"`
	Url            string         `db:"url"`
	Retries        uint64         `db:"retries"`
	LastSent       time.Time      `db:"last_retry"`
	Destination    sql.NullString `db:"destination"`
	Payload        []byte         `db:"payload"`
	LastTry        time.Time      `db:"last_try"`
}

func processWebhookQueue(useDB *sqlx.DB) error {
	client := &http.Client{Timeout: time.Second * 30}

	for {
		notifications := WebhookNotification{}
		err := useDB.Select(&notifications, `
				SELECT
					wq.id as notification_id
					wq.payload,
					uw.url,
					uw.retries,
					uw.last_sent,
					uw.destination
				FROM users_webhooks uw
				INNER JOIN webhooks_queue wq ON wq uw.id = wq.webhook_id
			`)
		if err != nil {
			logger.WithError(err).Errorf("error querying users_webhooks")
			return err
		}

		resp, err := client.Post(w.Url, "application/json", bytes.NewReader(reqEnc))
		if err != nil {
			logger.WithError(err).Errorf("error sending request")
		}

		if resp.StatusCode == http.StatusOK {
			_, err := tx.Exec(`UPDATE users_webhooks SET retries = 0;`)
			if err != nil {
				logger.WithError(err).Errorf("error updating users_webhooks table")
				return
			}
		}

		if resp.StatusCode != http.StatusOK {
			_, err := tx.Exec(`UPDATE users_webhooks SET retries = retries + 1;`)
			if err != nil {
				logger.WithError(err).Errorf("error updating users_webhooks table")
				return
			}
		}

		// now := time.Now()
	}

	return nil
}

func queueWebhookNotification(notificationsByUserID map[uint64]map[types.EventName][]types.Notification, tx *sqlx.Tx) ([]uint64, error) {
	// the users_subscriptions that are triggered through a webhook
	subs := make([]uint64, 0)
	tx, err := .Beginx()
	if err != nil {
		 return fmt.Errorf("error beginning transaction")
	}
	defer tx.Rollback()

	for userID, userNotifications := range notificationsByUserID {
	
	}

}

// func queueWebhookNotifications(notificationsByUserID map[uint64]map[types.EventName][]types.Notification, tx *sqlx.Tx) ([]uint64, error) {
// 	// the users_subscriptions that are triggered through a webhook
// 	subs := make([]uint64, 0)

// 	for userID, userNotifications := range notificationsByUserID {
// 		var webhooks []types.UserWebhook
// 		err := tx.Select(&webhooks, `
// 			SELECT 
// 				id,
// 				user_id,
// 				url,
// 				retries,
// 				event_names,
// 				destination
// 			FROM users_webhooks
// 			where user_id = $1
// 		`, userID)
// 		// continue if the user does not have a webhook
// 		if err == sql.ErrNoRows {
// 			continue
// 		}
// 		if err != nil {
// 			return subs, fmt.Errorf("error quering users_webhooks, err: %w", err)
// 		}
// 		// send the notifications to each registered webhook
// 		for _, w := range webhooks {
// 			for event, notifications := range userNotifications {
// 				eventSubscribed := false
// 				// check if the webhook is subscribed to the type of event
// 				for _, w := range w.EventNames {
// 					if w == string(event) {
// 						eventSubscribed = true
// 						break
// 					}
// 				}

// 				if eventSubscribed {
// 					for _, n := range notifications {
						
// 						subs = append(subs, n.GetSubscriptionID())

// 						var reqEnc interface{}

// 						if w.Destination.Valid && w.Destination.String == "discord" {
// 							embeds := []types.DiscordEmbed{
// 								{
// 									Type:        "rich",
// 									Color:       "16745472",
// 									Description: n.GetInfo(true),
// 									Title:       n.GetTitle(),
// 									Fields: []types.DiscordEmbedField{
// 										{
// 											Name:   "Epoch",
// 											Value:  fmt.Sprintf("%v", n.GetEpoch()),
// 											Inline: true,
// 										},
// 										{
// 											Name:   "Target",
// 											Value:  fmt.Sprintf("%v", n.GetEventFilter()),
// 											Inline: true,
// 										},
// 									},
// 								},
// 							}
// 							req := types.DiscordReq{
// 								Username: "Beaconchain",
// 								Embeds:   embeds,
// 							}
// 							reqEnc, err = json.Marshal(req)
// 							if err != nil {
// 								logger.WithError(err).Errorf("error sending request")
// 							}
// 						} else {
// 							// TODO: improve event object definition
// 							body := map[string]interface{}{
// 								"event":       n.GetEventName(),
// 								"title":       n.GetTitle(),
// 								"description": n.GetInfo(true),
// 								"epoch":       n.GetEpoch(),
// 								"target":      n.GetEventFilter(),
// 							}

// 							reqEnc, err = json.Marshal(body)
// 							if err != nil {
// 								return subs, fmt.Errorf("error serializing json, err: %w", err)
// 							}
// 						}

// 						_, err = tx.Exec(`INSERT INTO webhooks_queue (webhook_id, payload) VALUES ($1, $2);`, w.ID, reqEnc)
// 						if err != nil {
// 							logger.WithError(err).Errorf("error inserting into webhooks_queue")
// 							continue
// 						}

// 					}
// 				}
// 			}
// 		}
// 	}
// 	return subs, nil
}<|MERGE_RESOLUTION|>--- conflicted
+++ resolved
@@ -1,11 +1,8 @@
 package services
 
 import (
-<<<<<<< HEAD
 	"bytes"
-=======
 	"crypto/sha256"
->>>>>>> 9afeddb1
 	"database/sql"
 	"database/sql/driver"
 	"encoding/hex"
