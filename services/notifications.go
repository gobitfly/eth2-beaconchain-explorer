--- conflicted
+++ resolved
@@ -118,62 +118,9 @@
 func sendNotifications(notificationsByUserID map[uint64]map[types.EventName][]types.Notification, useDB *sqlx.DB) {
 	sendEmailNotifications(notificationsByUserID, useDB)
 	sendPushNotifications(notificationsByUserID, useDB)
-<<<<<<< HEAD
-	sendFrontEndEthClientNotifications(notificationsByUserID)
-	saveNotifications(notificationsByUserID, useDB)
 	// sendWebhookNotifications(notificationsByUserID)
 }
 
-func saveNotifications(notificationsByUserID map[uint64]map[types.EventName][]types.Notification, useDB *sqlx.DB) {
-	for userID, userNotifications := range notificationsByUserID {
-		for _, ns := range userNotifications {
-			for _, n := range ns {
-				if n.GetEventName() != types.EthClientUpdateEventName {
-					continue // only store eth client notifications
-				}
-
-				event := fmt.Sprintf("%s", n.GetEventName())
-				filter := n.GetEventFilter()
-
-				if !utf8.ValidString(event) {
-					logger.Errorf("skipping ... received string with invalid encoding %s", event)
-					continue // if one piece of data fails, continue for other data types that may not fail
-				}
-
-				if !utf8.ValidString(filter) {
-					logger.Errorf("skipping ... received string with invalid encoding %s", filter)
-					continue
-				}
-				_, err := useDB.Exec(`
-					INSERT INTO users_notifications (user_id, event_name, event_filter, sent_ts, epoch)
-					VALUES ($1, $2, $3, TO_TIMESTAMP($4), $5)`,
-					userID, event, filter, time.Now().Unix(), n.GetEpoch())
-
-				if err != nil {
-					logger.Errorf("error when Inserting data to 'users_notifications' table: %v", err)
-				}
-			}
-		}
-	}
-}
-
-func sendFrontEndEthClientNotifications(notificationsByUserID map[uint64]map[types.EventName][]types.Notification) {
-	uids := map[uint64][]types.Notification{}
-	for userID, userNotifications := range notificationsByUserID {
-		for eventName, ns := range userNotifications {
-			if eventName == types.EthClientUpdateEventName {
-				uids[userID] = ns
-			}
-		}
-	}
-	ethclients.SetUsersToNotify(uids)
-}
-
-=======
-	// sendWebhookNotifications(notificationsByUserID)
-}
-
->>>>>>> 8aa27a73
 func getNetwork() string {
 	domainParts := strings.Split(utils.Config.Frontend.SiteDomain, ".")
 	if len(domainParts) >= 3 {
@@ -889,40 +836,24 @@
 func collectMonitoringMachineOffline(notificationsByUserID map[uint64]map[types.EventName][]types.Notification) error {
 	return collectMonitoringMachine(notificationsByUserID, types.MonitoringMachineOfflineEventName,
 		`SELECT 
-<<<<<<< HEAD
 		us.user_id,
 		max(us.id),
-=======
-		DISTINCT(us.user_id, machine), 
-		us.user_id,
-		us.id,
->>>>>>> 8aa27a73
 		machine  
 	FROM users_subscriptions us
 	INNER JOIN stats_meta v ON us.user_id = v.user_id
 	WHERE us.event_name = $1 AND us.created_epoch <= $2 
 	AND (us.last_sent_epoch < ($2 - 120) OR us.last_sent_epoch IS NULL)
 	AND v.created_trunc < now() - interval '4 minutes' AND v.created_trunc > now() - interval '3 hours'
-<<<<<<< HEAD
 	AND v.id = (SELECT MAX(id) from stats_meta v2 where v.user_id = v2.user_id AND machine = us.event_filter) 
 	group by us.user_id, machine
-=======
-	AND v.id = (SELECT MAX(id) from stats_meta v2 where v.user_id = v2.user_id AND machine = us.event_filter)
->>>>>>> 8aa27a73
 	`)
 }
 
 func collectMonitoringMachineDiskAlmostFull(notificationsByUserID map[uint64]map[types.EventName][]types.Notification) error {
 	return collectMonitoringMachine(notificationsByUserID, types.MonitoringMachineDiskAlmostFullEventName,
 		`SELECT 
-<<<<<<< HEAD
 			us.user_id,
 			max(us.id),
-=======
-			DISTINCT(us.user_id, machine), 
-			us.user_id,
-			us.id,
->>>>>>> 8aa27a73
 			machine 
 		FROM users_subscriptions us 
 		INNER JOIN stats_meta v ON us.user_id = v.user_id
@@ -931,22 +862,14 @@
 		AND v.machine = us.event_filter 
 		AND (us.last_sent_epoch < ($2 - 750) OR us.last_sent_epoch IS NULL)
 		AND sy.disk_node_bytes_free::decimal / sy.disk_node_bytes_total < event_threshold
-<<<<<<< HEAD
 		AND v.created_trunc > NOW() - INTERVAL '1 hours' 
 		group by us.user_id, machine
-=======
-		AND v.created_trunc > NOW() - INTERVAL '1 hours'
->>>>>>> 8aa27a73
 	`)
 }
 
 func collectMonitoringMachineCPULoad(notificationsByUserID map[uint64]map[types.EventName][]types.Notification) error {
 	return collectMonitoringMachine(notificationsByUserID, types.MonitoringMachineCpuLoadEventName,
 		`SELECT 
-<<<<<<< HEAD
-=======
-			DISTINCT(us.user_id, machine), 
->>>>>>> 8aa27a73
 			max(us.id), 
 			us.user_id,
 			machine 
