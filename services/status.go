--- conflicted
+++ resolved
@@ -2,26 +2,19 @@
 
 import (
 	"encoding/json"
-<<<<<<< HEAD
-=======
 	"eth2-exporter/db"
 	"eth2-exporter/utils"
 	"eth2-exporter/version"
 	"os"
 	"time"
->>>>>>> 5f038fe3
 )
 
 // Report the status of a particular service, will add current Pid and executable name
 func ReportStatus(name, status string, metadata *json.RawMessage) {
-<<<<<<< HEAD
-	/* pid := os.Getpid()
-=======
 	if !utils.Config.ReportServiceStatus {
 		return
 	}
 	pid := os.Getpid()
->>>>>>> 5f038fe3
 	execName, err := os.Executable()
 	if err != nil {
 		execName = "Unknown"
@@ -39,5 +32,5 @@
 
 	if err != nil {
 		logger.Errorf("error reporting service status: %v", err)
-	} */
+	}
 }