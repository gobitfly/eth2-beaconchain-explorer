package services

import (
	"eth2-exporter/cache"
	"eth2-exporter/db"
	"eth2-exporter/metrics"
	"eth2-exporter/types"
	"eth2-exporter/utils"
	"fmt"
	"hash/fnv"
	"html/template"
	"math"
	"sort"
	"sync"
	"time"

	"github.com/aybabtme/uniplot/histogram"
)

type chartHandler struct {
	Order    int
	DataFunc func() (*types.GenericChartData, error)
}

var ChartHandlers = map[string]chartHandler{
	"blocks":             {1, blocksChartData},
	"validators":         {2, activeValidatorsChartData},
	"staked_ether":       {3, stakedEtherChartData},
	"average_balance":    {4, averageBalanceChartData},
	"network_liveness":   {5, networkLivenessChartData},
	"participation_rate": {6, participationRateChartData},

	// "inclusion_distance":             {7, inclusionDistanceChartData},
	// "incorrect_attestations":         {6, incorrectAttestationsChartData},
	// "validator_income":               {7, averageDailyValidatorIncomeChartData},
	// "staking_rewards":                {8, stakingRewardsChartData},

	"stake_effectiveness":            {9, stakeEffectivenessChartData},
	"balance_distribution":           {10, balanceDistributionChartData},
	"effective_balance_distribution": {11, effectiveBalanceDistributionChartData},
	"performance_distribution_365d":  {12, performanceDistribution365dChartData},
	"deposits":                       {13, depositsChartData},
	"withdrawals":                    {17, withdrawalsChartData},
	"graffiti_wordcloud":             {14, graffitiCloudChartData},
	"pools_distribution":             {15, poolsDistributionChartData},
	"historic_pool_performance":      {16, historicPoolPerformanceData},

	// execution charts start with 20+

	"avg_gas_used_chart_data": {22, AvgGasUsedChartData},
	"execution_burned_fees":   {23, BurnedFeesChartData},
	"block_gas_used":          {25, TotalGasUsedChartData},
	// "non_failed_tx_gas_usage_chart_data": {21, NonFailedTxGasUsageChartData},
	"block_count_chart_data":    {26, BlockCountChartData},
	"block_time_avg_chart_data": {27, BlockTimeAvgChartData},
	// "avg_gas_price":                      {25, AvgGasPrice},
	"avg_gas_limit_chart_data":  {28, AvgGasLimitChartData},
	"avg_block_util_chart_data": {29, AvgBlockUtilChartData},
	"tx_count_chart_data":       {31, TxCountChartData},
	// "avg_block_size_chart_data":          {32, AvgBlockSizeChartData},
}

// LatestChartsPageData returns the latest chart page data
func LatestChartsPageData() []*types.ChartsPageDataChart {
	wanted := &[]*types.ChartsPageDataChart{}
	cacheKey := fmt.Sprintf("%d:frontend:chartsPageData", utils.Config.Chain.Config.DepositChainID)

	if wanted, err := cache.TieredCache.GetWithLocalTimeout(cacheKey, time.Hour, wanted); err == nil {
		return *wanted.(*[]*types.ChartsPageDataChart)
	} else {
		logger.Errorf("error retrieving chartsPageData from cache: %v", err)
	}

	return nil
}

func chartsPageDataUpdater(wg *sync.WaitGroup) {
	sleepDuration := time.Second * time.Duration(utils.Config.Chain.Config.SecondsPerSlot)
	var prevEpoch uint64

	firstun := true
	for {
		latestEpoch := LatestEpoch()
		if prevEpoch >= latestEpoch && latestEpoch != 0 {
			time.Sleep(sleepDuration)
			continue
		}
		start := time.Now()

		// if start.Add(time.Minute * -20).After(utils.EpochToTime(latestEpoch)) {
		// 	logger.Info("skipping chartsPageDataUpdater because the explorer is syncing")
		// 	time.Sleep(time.Second * 60)
		// 	continue
		// }

		data, err := getChartsPageData()
		if err != nil {
			logger.WithField("epoch", latestEpoch).Errorf("error updating chartPageData: %v", err)
			time.Sleep(sleepDuration)
			continue
		}
		metrics.TaskDuration.WithLabelValues("service_charts_updater").Observe(time.Since(start).Seconds())
		logger.WithField("epoch", latestEpoch).WithField("duration", time.Since(start)).Info("chartPageData update completed")

		cacheKey := fmt.Sprintf("%d:frontend:chartsPageData", utils.Config.Chain.Config.DepositChainID)
		cache.TieredCache.Set(cacheKey, data, time.Hour*24)

		prevEpoch = latestEpoch

		if firstun {
			wg.Done()
			firstun = false
		}
		if latestEpoch == 0 {
			ReportStatus("chartsPageDataUpdater", "Running", nil)
			time.Sleep(time.Second * 60 * 10)
		}
	}
}

func getChartsPageData() ([]*types.ChartsPageDataChart, error) {
	type chartHandlerRes struct {
		Order int
		Path  string
		Data  *types.GenericChartData
		Error error
	}

	// add charts if it is mainnet
	if utils.Config.Chain.Config.DepositChainID == 1 {
		ChartHandlers["total_supply"] = chartHandler{20, TotalEmissionChartData}
		ChartHandlers["market_cap_chart_data"] = chartHandler{21, MarketCapChartData}
	}

	wg := sync.WaitGroup{}
	wg.Add(len(ChartHandlers))

	chartHandlerResChan := make(chan *chartHandlerRes, len(ChartHandlers))

	for i, ch := range ChartHandlers {
		go func(i string, ch chartHandler) {
			defer wg.Done()
			start := time.Now()
			data, err := ch.DataFunc()
			logger.WithField("chart", i).WithField("duration", time.Since(start)).WithField("error", err).Debug("generated chart")
			chartHandlerResChan <- &chartHandlerRes{ch.Order, i, data, err}
		}(i, ch)
	}

	go func() {
		wg.Wait()
		close(chartHandlerResChan)
	}()

	pageCharts := []*types.ChartsPageDataChart{}

	for chart := range chartHandlerResChan {
		if chart.Error != nil {
			logger.Errorf("error getting chart data for %v: %v", chart.Path, chart.Error)
			continue
		}
		pageCharts = append(pageCharts, &types.ChartsPageDataChart{
			Order: chart.Order,
			Path:  chart.Path,
			Data:  chart.Data,
		})
	}

	sort.Slice(pageCharts, func(i, j int) bool {
		return pageCharts[i].Order < pageCharts[j].Order
	})

	return pageCharts, nil
}

func blocksChartData() (*types.GenericChartData, error) {
	if LatestEpoch() == 0 {
		return nil, fmt.Errorf("chart-data not available pre-genesis")
	}

	data := []struct {
		Indicator string    `db:"indicator"`
		Time      time.Time `db:"time"`
		Value     float64   `db:"value"`
	}{}

	err := db.ReaderDb.Select(&data, "SELECT time, value, indicator FROM chart_series WHERE indicator = any('{PROPOSED_BLOCKS, MISSED_BLOCKS, ORPHANED_BLOCKS}') ORDER BY time")
	if err != nil {
		return nil, err
	}

	proposedBlocksSeries := [][]float64{}
	missedBlocksSeries := [][]float64{}
	orphanedBlocksSeries := [][]float64{}

	for _, d := range data {
		switch d.Indicator {
		case "PROPOSED_BLOCKS":
			proposedBlocksSeries = append(proposedBlocksSeries, []float64{float64(d.Time.UnixMilli()), d.Value})
		case "MISSED_BLOCKS":
			missedBlocksSeries = append(missedBlocksSeries, []float64{float64(d.Time.UnixMilli()), d.Value})
		case "ORPHANED_BLOCKS":
			orphanedBlocksSeries = append(orphanedBlocksSeries, []float64{float64(d.Time.UnixMilli()), d.Value})
		default:
			return nil, fmt.Errorf("unexpected indicator %v when generating blocksChartData", d.Indicator)
		}
	}

	chartData := &types.GenericChartData{
		Title:                "Blocks",
		Subtitle:             "History of daily blocks proposed.",
		XAxisTitle:           "",
		YAxisTitle:           "% of Blocks",
		Type:                 "column",
		StackingMode:         "percent",
		DataLabelsEnabled:    true,
		DataLabelsFormatter:  `function(){ return this.point.percentage.toFixed(2)+'%' }`,
		TooltipShared:        true,
		TooltipUseHTML:       true,
		TooltipFollowPointer: true,
		TooltipFormatter: `function(tooltip){
	let header = '<div style="font-weight:bold; text-align:center;">' + Highcharts.dateFormat("%Y-%m-%d %H:%M", this.x) + '</div><table>'
	this.points.sort((a, b) => b.y - a.y)
	let total = 0
	return this.points.reduce(function (s, point) {
		total += point.y
		return s +
			'<tr><td>' +
			'<span style="color:' + point.series.color + ';">\u25CF </span>' +
			'<span style="font-weight:bold;">' + point.series.name + ':</span></td><td>' +
			point.percentage.toFixed(2)+'% ('+point.y+' blocks)'
			'</td></tr>'
	}, header) + 
	'<tr><td>' + 
	'<span>\u25CF </span><span style="font-weight:bold;">Total:</span></td><td>' + total + ' blocks'
	'</td></tr>' +
	'</table>'
}`,
		Series: []*types.GenericChartDataSeries{
			{
				Name:  "Proposed",
				Color: "#90ed7d",
				Data:  proposedBlocksSeries,
			},
			{
				Name:  "Missed",
				Color: "#f7a35c",
				Data:  missedBlocksSeries,
			},
			{
				Name:  "Missed (Orphaned)",
				Color: "#adadad",
				Data:  orphanedBlocksSeries,
			},
		},
	}

	return chartData, nil
}

func activeValidatorsChartData() (*types.GenericChartData, error) {
	if LatestEpoch() == 0 {
		return nil, fmt.Errorf("chart-data not available pre-genesis")
	}

	rows := []struct {
		Epoch           uint64
		ValidatorsCount uint64
	}{}

	err := db.ReaderDb.Select(&rows, "SELECT epoch, validatorscount FROM epochs ORDER BY epoch")
	if err != nil {
		return nil, err
	}

	dailyActiveValidators := [][]float64{}

	for _, row := range rows {
		day := float64(utils.EpochToTime(row.Epoch).Truncate(time.Hour*24).Unix() * 1000)

		if len(dailyActiveValidators) == 0 || dailyActiveValidators[len(dailyActiveValidators)-1][0] != day {
			dailyActiveValidators = append(dailyActiveValidators, []float64{day, float64(row.ValidatorsCount)})
		}
	}

	chartData := &types.GenericChartData{
		Title:                           "Validators",
		Subtitle:                        "History of daily active validators.",
		XAxisTitle:                      "",
		YAxisTitle:                      "# of Validators",
		StackingMode:                    "false",
		Type:                            "column",
		ColumnDataGroupingApproximation: "close",
		Series: []*types.GenericChartDataSeries{
			{
				Name: "# of Validators",
				Data: dailyActiveValidators,
			},
		},
	}

	return chartData, nil
}

func stakedEtherChartData() (*types.GenericChartData, error) {
	if LatestEpoch() == 0 {
		return nil, fmt.Errorf("chart-data not available pre-genesis")
	}

	data := []struct {
		Indicator string    `db:"indicator"`
		Time      time.Time `db:"time"`
		Value     float64   `db:"value"`
	}{}

	err := db.ReaderDb.Select(&data, "SELECT time, value, indicator FROM chart_series WHERE indicator = 'STAKED_ETH' ORDER BY time")
	if err != nil {
		return nil, err
	}

	series := [][]float64{}
	for _, d := range data {
		series = append(series, []float64{float64(d.Time.UnixMilli()), d.Value})
	}

	chartData := &types.GenericChartData{
		Title:                           fmt.Sprintf("Staked %v", utils.Config.Frontend.ClCurrency),
		Subtitle:                        fmt.Sprintf("History of daily staked %v, which is the sum of all Effective Balances.", utils.Config.Frontend.ClCurrency),
		XAxisTitle:                      "",
		YAxisTitle:                      utils.Config.Frontend.ElCurrency,
		StackingMode:                    "false",
		Type:                            "column",
		ColumnDataGroupingApproximation: "close",
		Series: []*types.GenericChartDataSeries{
			{
<<<<<<< HEAD
				Name: fmt.Sprintf("Staked %v", utils.Config.Frontend.ClCurrency),
				Data: dailyStakedEther,
=======
				Name: "Staked Ether",
				Data: series,
>>>>>>> 49e2c828
			},
		},
	}

	return chartData, nil
}

func averageBalanceChartData() (*types.GenericChartData, error) {
	if LatestEpoch() == 0 {
		return nil, fmt.Errorf("chart-data not available pre-genesis")
	}

	data := []struct {
		Indicator string    `db:"indicator"`
		Time      time.Time `db:"time"`
		Value     float64   `db:"value"`
	}{}

	err := db.ReaderDb.Select(&data, "SELECT time, value, indicator FROM chart_series WHERE indicator = 'AVG_VALIDATOR_BALANCE_ETH' ORDER BY time")
	if err != nil {
		return nil, err
	}

	series := [][]float64{}
	for _, d := range data {
		series = append(series, []float64{float64(d.Time.UnixMilli()), d.Value})
	}

	chartData := &types.GenericChartData{
		Title:                           "Validator Balance",
		Subtitle:                        "Average Daily Validator Balance.",
		XAxisTitle:                      "",
		YAxisTitle:                      utils.Config.Frontend.ElCurrency,
		StackingMode:                    "false",
		Type:                            "column",
		ColumnDataGroupingApproximation: "average",
		Series: []*types.GenericChartDataSeries{
			{
<<<<<<< HEAD
				Name: fmt.Sprintf("Average Balance [%s]", utils.Config.Frontend.ClCurrency),
				Data: dailyAverageBalance,
=======
				Name: "Average Balance [ETH]",
				Data: series,
>>>>>>> 49e2c828
			},
		},
	}

	return chartData, nil
}

func networkLivenessChartData() (*types.GenericChartData, error) {
	if LatestEpoch() == 0 {
		return nil, fmt.Errorf("chart-data not available pre-genesis")
	}

	rows := []struct {
		Day  uint64
		Diff uint64
		// FinalizedEpoch uint64
	}{}

	err := db.ReaderDb.Select(&rows, "SELECT EXTRACT(epoch FROM date_trunc('day', ts))::bigint as day, max(headepoch-finalizedepoch) as diff FROM network_liveness group by day ORDER BY day;")
	if err != nil {
		return nil, err
	}

	seriesData := [][]float64{}

	for _, row := range rows {
		seriesData = append(seriesData, []float64{
			float64(row.Day * 1000),
			float64(row.Diff),
		})
	}

	chartData := &types.GenericChartData{
		Title:                           "Network Liveness",
		Subtitle:                        "Network Liveness measures how far the last Finalized Epoch is behind the Head Epoch. The protocol allows epochs to be finalized after 2 epochs.",
		XAxisTitle:                      "",
		YAxisTitle:                      "Network Liveness [epochs]",
		StackingMode:                    "false",
		ColumnDataGroupingApproximation: "high",
		Type:                            "column",
		Series: []*types.GenericChartDataSeries{
			{
				Name: "Network Liveness",
				Data: seriesData,
			},
		},
	}

	return chartData, nil
}

func participationRateChartData() (*types.GenericChartData, error) {
	if LatestEpoch() == 0 {
		return nil, fmt.Errorf("chart-data not available pre-genesis")
	}

	data := []struct {
		Indicator string    `db:"indicator"`
		Time      time.Time `db:"time"`
		Value     float64   `db:"value"`
	}{}

	err := db.ReaderDb.Select(&data, "SELECT time, value, indicator FROM chart_series WHERE indicator = 'AVG_PARTICIPATION_RATE' ORDER BY time")
	if err != nil {
		return nil, err
	}

	series := [][]float64{}
	for _, d := range data {
		series = append(series, []float64{float64(d.Time.UnixMilli()), d.Value})
	}

	chartData := &types.GenericChartData{
		Title:        "Participation Rate",
		Subtitle:     "Participation Rate measures how many of the validators expected to attest to blocks are actually doing so.",
		XAxisTitle:   "",
		YAxisTitle:   "Participation Rate [%]",
		StackingMode: "false",
		Type:         "line",
		Series: []*types.GenericChartDataSeries{
			{
				Name: "Participation Rate",
				Data: series,
			},
		},
	}

	return chartData, nil
}

func historicPoolPerformanceData() (*types.GenericChartData, error) {
	// retrieve pool performance from db
	var performanceDays []types.EthStoreDay
	err := db.ReaderDb.Select(&performanceDays, `
		SELECT pool, day, max(effective_balances_sum_wei) as effective_balances_sum_wei, min(start_balances_sum_wei) as start_balances_sum_wei, max(end_balances_sum_wei) as end_balances_sum_wei, max(deposits_sum_wei) as deposits_sum_wei, AVG(apr) as apr
		FROM historical_pool_performance
		where pool IN (select pool from historical_pool_performance group by pool, day, validators order by day desc, validators desc limit 10)
		GROUP BY pool, day
		ORDER BY day, pool ASC;`)
	if err != nil {
		return nil, fmt.Errorf("error getting historical pool performance: %w", err)
	}

	// generate pool performance series datapoints
	poolSeriesData := map[string][][2]float64{}
	var timestamp float64
	for _, poolPerfDay := range performanceDays {
		timestamp = float64(utils.DayToTime(int64(poolPerfDay.Day)).Unix() * 1000)
		poolSeriesData[poolPerfDay.Pool] = append(poolSeriesData[poolPerfDay.Pool], [2]float64{
			timestamp,
			poolPerfDay.APR.InexactFloat64() * 100,
		})
	}

	// create pool performance series
	var colors = [...]string{
		"#7fa6d4", "#90c978", "#e6a467", "#cc8398", "#bebdbe", "#928b8b", "#a5e5e1", "#ca5c58",
		"#939b58", "#594f9d", "#7d81dc", "#d9cd66", "#d9cd66"}

	chartSeries := []*types.GenericChartDataSeries{}
	hash := fnv.New32()
	var index int

	for poolName, poolData := range poolSeriesData {
		// generate hash from poolname for deterministic way of getting color index
		hash.Write([]byte(poolName))
		index = int(hash.Sum32()) % len(colors)
		hash.Reset()

		poolSeries := types.GenericChartDataSeries{
			Name:  poolName,
			Data:  poolData,
			Color: colors[index],
		}
		chartSeries = append(chartSeries, &poolSeries)
	}

	// retrieve eth.store data from db
	performanceDays = nil
	err = db.ReaderDb.Select(&performanceDays, `
		SELECT	day, effective_balances_sum_wei, start_balances_sum_wei, end_balances_sum_wei, deposits_sum_wei, apr
		FROM	eth_store_stats WHERE validator = -1 
		ORDER BY day ASC`)
	if err != nil {
		return nil, fmt.Errorf("error getting eth store days: %w", err)
	}
	if len(performanceDays) > 0 {
		// generate eth store series datapoints
		for _, ethStoreDay := range performanceDays {
			timestamp = float64(utils.DayToTime(int64(ethStoreDay.Day)).Unix() * 1000)
			poolSeriesData["ETH.STORE"] = append(poolSeriesData["ETH.STORE"], [2]float64{
				timestamp,
				ethStoreDay.APR.InexactFloat64() * 100,
			})
		}
		// create eth store series
		ethStoreSeries := types.GenericChartDataSeries{
			Name:  "ETH.STORE®",
			Data:  poolSeriesData["ETH.STORE"],
			Color: "#ed1c24",
		}
		chartSeries = append([]*types.GenericChartDataSeries{&ethStoreSeries}, chartSeries...)
	}

	//create chart struct, hypertext color is hardcoded into subtitle text
	chartData := &types.GenericChartData{
		Title:         "Historical Pool Performance",
		Subtitle:      "Uses a neutral & verifiable formula <a href=\"https://github.com/gobitfly/eth.store\">ETH.STORE®</a><sup>1</sup> to measure pool performance for consensus & execution rewards.",
		XAxisTitle:    "",
		YAxisTitle:    "APR [%] (Logarithmic)",
		StackingMode:  "false",
		Type:          "line",
		TooltipShared: false,
		Series:        chartSeries,
		Footer:        EthStoreDisclaimer(),
	}

	return chartData, nil
}

func stakeEffectivenessChartData() (*types.GenericChartData, error) {
	if LatestEpoch() == 0 {
		return nil, fmt.Errorf("chart-data not available pre-genesis")
	}

	data := []struct {
		Indicator string    `db:"indicator"`
		Time      time.Time `db:"time"`
		Value     float64   `db:"value"`
	}{}

	err := db.ReaderDb.Select(&data, "SELECT time, value, indicator FROM chart_series WHERE indicator = 'AVG_STAKE_EFFECTIVENESS' ORDER BY time")
	if err != nil {
		return nil, err
	}

	series := [][]float64{}
	for _, d := range data {
		series = append(series, []float64{float64(d.Time.UnixMilli()), d.Value})
	}

	chartData := &types.GenericChartData{
		Title:        "Stake Effectiveness",
		Subtitle:     "Stake Effectiveness measures the relation between the sum of all effective balances and the sum of all balances. 100% Stake Effectiveness means that 100% of the locked Ether is used for staking.",
		XAxisTitle:   "",
		YAxisTitle:   "Stake Effectiveness [%]",
		StackingMode: "false",
		Type:         "line",
		Series: []*types.GenericChartDataSeries{
			{
				Name: "Stake Effectiveness",
				Data: series,
			},
		},
	}

	return chartData, nil
}

func balanceDistributionChartData() (*types.GenericChartData, error) {
	epoch := LatestEpoch()
	if epoch == 0 {
		return nil, fmt.Errorf("chart-data not available pre-genesis")
	}

	balances, err := db.BigtableClient.GetValidatorBalanceHistory([]uint64{}, epoch, epoch)
	if err != nil {
		return nil, err
	}

	currentBalances := make([]float64, 0, len(balances))

	for _, balance := range balances {
		if len(balance) == 0 {
			continue
		}
		currentBalances = append(currentBalances, float64(balance[0].Balance)/1e9)
	}

	bins := int(math.Sqrt(float64(len(currentBalances)))) + 1
	hist := histogram.Hist(bins, currentBalances)

	seriesData := make([][]float64, len(hist.Buckets))

	for i, row := range hist.Buckets {
		seriesData[i] = []float64{row.Max, float64(row.Count)}
	}

	chartData := &types.GenericChartData{
		IsNormalChart:        true,
		ShowGapHider:         true,
		Title:                "Balance Distribution",
		Subtitle:             fmt.Sprintf("Histogram of Balances at epoch %d.", epoch),
		XAxisTitle:           "Balance",
		YAxisTitle:           "# of Validators",
		XAxisLabelsFormatter: template.JS(fmt.Sprintf(`function(){ return this.value+'%s' }`, utils.Config.Frontend.MainCurrency)),
		StackingMode:         "false",
		Type:                 "column",
		Series: []*types.GenericChartDataSeries{
			{
				Name: "# of Validators",
				Data: seriesData,
			},
		},
	}

	return chartData, nil
}

func effectiveBalanceDistributionChartData() (*types.GenericChartData, error) {
	epoch := LatestEpoch()
	if epoch == 0 {
		return nil, fmt.Errorf("chart-data not available pre-genesis")
	}

	balances, err := db.BigtableClient.GetValidatorBalanceHistory([]uint64{}, epoch, epoch)
	if err != nil {
		return nil, err
	}

	effectiveBalances := make([]float64, 0, len(balances))

	for _, balance := range balances {
		if len(balance) == 0 {
			continue
		}
		effectiveBalances = append(effectiveBalances, float64(balance[0].EffectiveBalance)/1e9)
	}

	bins := int(math.Sqrt(float64(len(effectiveBalances)))) + 1
	hist := histogram.Hist(bins, effectiveBalances)

	seriesData := make([][]float64, len(hist.Buckets))

	for i, row := range hist.Buckets {
		seriesData[i] = []float64{row.Max, float64(row.Count)}
	}

	chartData := &types.GenericChartData{
		IsNormalChart:        true,
		ShowGapHider:         true,
		Title:                "Effective Balance Distribution",
		Subtitle:             fmt.Sprintf("Histogram of Effective Balances at epoch %d.", epoch),
		XAxisTitle:           "Effective Balance",
		YAxisTitle:           "# of Validators",
		XAxisLabelsFormatter: template.JS(fmt.Sprintf(`function(){ return this.value+'%s' }`, utils.Config.Frontend.MainCurrency)),
		StackingMode:         "false",
		Type:                 "column",
		Series: []*types.GenericChartDataSeries{
			{
				Name: "# of Validators",
				Data: seriesData,
			},
		},
	}

	return chartData, nil
}

func performanceDistribution365dChartData() (*types.GenericChartData, error) {
	if LatestEpoch() == 0 {
		return nil, fmt.Errorf("chart-data not available pre-genesis")
	}

	var err error

	rows := []struct {
		MaxPerformance float64
		Count          float64
	}{}

	err = db.ReaderDb.Select(&rows, `
		with
			stats as (
				select 
					min(cl_performance_365d) as min,
					max(cl_performance_365d) as max
				from validator_performance
			),
			histogram as (
				select 
					case
						when min = max then 0
						else width_bucket(cl_performance_365d, min, max, 999) 
					end as bucket,
					max(cl_performance_365d) as max,
					count(*) as cnt
				from  validator_performance, stats
				group by bucket
				order by bucket
			)
		select max/1e9 as maxperformance, cnt as count
		from histogram`)
	if err != nil {
		return nil, err
	}

	seriesData := make([][]float64, len(rows))

	for i, row := range rows {
		seriesData[i] = []float64{row.MaxPerformance, row.Count}
	}

	chartData := &types.GenericChartData{
		IsNormalChart: true,
		ShowGapHider:  true,
		Title:         "Income Distribution (365 days)",
		Subtitle:      fmt.Sprintf("Histogram of income-performances of the last 365 days at epoch %d.", LatestEpoch()),
		XAxisTitle:    "Income",
		XAxisLabelsFormatter: `function(){
  if (this.value < 0) return '<span style="color:var(--danger)">'+this.value+'ETH<span>'
  return '<span style="color:var(--success)">'+this.value+'ETH<span>'
}
`,
		YAxisTitle:   "# of Validators",
		StackingMode: "false",
		Type:         "column",
		Series: []*types.GenericChartDataSeries{
			{
				Name: "# of Validators",
				Data: seriesData,
			},
		},
	}

	return chartData, nil
}

func depositsChartData() (*types.GenericChartData, error) {
<<<<<<< HEAD
	var err error

	eth1Rows := []struct {
		Timestamp int64
		Amount    uint64
		Valid     bool
	}{}

	err = db.ReaderDb.Select(&eth1Rows, `
		select
			extract(epoch from block_ts)::int as timestamp,
			amount,
			valid_signature as valid
		from eth1_deposits
		order by timestamp`)
	if err != nil {
		return nil, fmt.Errorf("error getting execution-deposits: %w", err)
=======
	if LatestEpoch() == 0 {
		return nil, fmt.Errorf("chart-data not available pre-genesis")
>>>>>>> 49e2c828
	}

	data := []struct {
		Indicator string    `db:"indicator"`
		Time      time.Time `db:"time"`
		Value     float64   `db:"value"`
	}{}

	err := db.ReaderDb.Select(&data, "SELECT time, value, indicator FROM chart_series WHERE indicator = any('{EL_VALID_DEPOSITS_ETH, EL_INVALID_DEPOSITS_ETH, CL_DEPOSITS_ETH}') ORDER BY time")
	if err != nil {
<<<<<<< HEAD
		return nil, fmt.Errorf("error getting consensus-deposits: %w", err)
	}

	dailySuccessfulEth1Deposits := [][]float64{}
	dailyFailedEth1Deposits := [][]float64{}
	dailyEth2Deposits := [][]float64{}

	for _, row := range eth1Rows {
		day := float64(time.Unix(row.Timestamp, 0).Truncate(time.Hour*24).Unix() * 1000)

		if row.Valid {
			if len(dailySuccessfulEth1Deposits) == 0 || dailySuccessfulEth1Deposits[len(dailySuccessfulEth1Deposits)-1][0] != day {
				dailySuccessfulEth1Deposits = append(dailySuccessfulEth1Deposits, []float64{day, utils.ClToMainCurrency(row.Amount).InexactFloat64()})
			} else {
				dailySuccessfulEth1Deposits[len(dailySuccessfulEth1Deposits)-1][1] += utils.ClToMainCurrency(row.Amount).InexactFloat64()
			}
		} else {
			if len(dailyFailedEth1Deposits) == 0 || dailyFailedEth1Deposits[len(dailyFailedEth1Deposits)-1][0] != day {
				dailyFailedEth1Deposits = append(dailyFailedEth1Deposits, []float64{day, utils.ClToMainCurrency(row.Amount).InexactFloat64()})
			} else {
				dailyFailedEth1Deposits[len(dailyFailedEth1Deposits)-1][1] += utils.ClToMainCurrency(row.Amount).InexactFloat64()
			}
		}
	}

	for _, row := range eth2Rows {
		day := float64(utils.SlotToTime(row.Slot).Truncate(time.Hour*24).Unix() * 1000)

		if len(dailyEth2Deposits) == 0 || dailyEth2Deposits[len(dailyEth2Deposits)-1][0] != day {
			dailyEth2Deposits = append(dailyEth2Deposits, []float64{day, utils.ClToMainCurrency(row.Amount).InexactFloat64()})
		} else {
			dailyEth2Deposits[len(dailyEth2Deposits)-1][1] += utils.ClToMainCurrency(row.Amount).InexactFloat64()
=======
		return nil, err
	}

	elValidSeries := [][]float64{}
	elInvalidSeries := [][]float64{}
	clSeries := [][]float64{}

	for _, d := range data {
		switch d.Indicator {
		case "EL_VALID_DEPOSITS_ETH":
			elValidSeries = append(elValidSeries, []float64{float64(d.Time.UnixMilli()), d.Value})
		case "EL_INVALID_DEPOSITS_ETH":
			elInvalidSeries = append(elInvalidSeries, []float64{float64(d.Time.UnixMilli()), d.Value})
		case "CL_DEPOSITS_ETH":
			clSeries = append(clSeries, []float64{float64(d.Time.UnixMilli()), d.Value})
		default:
			return nil, fmt.Errorf("unexpected indicator %v when generating depositsChartData", d.Indicator)
>>>>>>> 49e2c828
		}
	}

	chartData := &types.GenericChartData{
		Title:        "Deposits",
		Subtitle:     fmt.Sprintf("Daily Amount of deposited %s.", utils.Config.Frontend.MainCurrency),
		XAxisTitle:   "Income",
		YAxisTitle:   fmt.Sprintf("Deposited %s", utils.Config.Frontend.MainCurrency),
		StackingMode: "normal",
		Type:         "column",
		Series: []*types.GenericChartDataSeries{
			{
<<<<<<< HEAD
				Name:  "Consensus",
				Data:  dailyEth2Deposits,
=======
				Name:  "ETH2",
				Data:  clSeries,
>>>>>>> 49e2c828
				Stack: "eth2",
				Color: "#66bce9",
			},
			{
<<<<<<< HEAD
				Name:  "Execution (success)",
				Data:  dailySuccessfulEth1Deposits,
=======
				Name:  "ETH1 (success)",
				Data:  elValidSeries,
>>>>>>> 49e2c828
				Stack: "eth1",
				Color: "#7dc382",
			},
			{
<<<<<<< HEAD
				Name:  "Execution (failed)",
				Data:  dailyFailedEth1Deposits,
=======
				Name:  "ETH1 (failed)",
				Data:  elInvalidSeries,
>>>>>>> 49e2c828
				Stack: "eth1",
				Color: "#f3454a",
			},
		},
	}

	return chartData, nil
}

func withdrawalsChartData() (*types.GenericChartData, error) {
	if LatestEpoch() == 0 {
		return nil, fmt.Errorf("chart-data not available pre-genesis")
	}

	rows := []struct {
		Time  time.Time `db:"time"`
		Value float64   `db:"value"`
	}{}

	err := db.ReaderDb.Select(&rows, "SELECT time, value FROM chart_series WHERE indicator = 'WITHDRAWALS_ETH' ORDER BY time")
	if err != nil {
		return nil, err
	}

	seriesData := [][]float64{}

<<<<<<< HEAD
		if len(dailyWithdrawals) == 0 || dailyWithdrawals[len(dailyWithdrawals)-1][0] != day {
			dailyWithdrawals = append(dailyWithdrawals, []float64{day, utils.ClToMainCurrency(row.Amount).InexactFloat64()})
		} else {
			dailyWithdrawals[len(dailyWithdrawals)-1][1] += utils.ClToMainCurrency(row.Amount).InexactFloat64()
		}
=======
	for _, row := range rows {
		seriesData = append(seriesData, []float64{
			float64(row.Time.UnixMilli()),
			row.Value,
		})
>>>>>>> 49e2c828
	}

	chartData := &types.GenericChartData{
		Title:        "Withdrawals",
		Subtitle:     fmt.Sprintf("Daily Amount of withdrawals in %s.", utils.Config.Frontend.MainCurrency),
		XAxisTitle:   "",
		YAxisTitle:   fmt.Sprintf("Withdrawals %s", utils.Config.Frontend.MainCurrency),
		StackingMode: "normal",
		Type:         "column",
		Series: []*types.GenericChartDataSeries{
			{
				Name: "Withdrawals",
				Data: seriesData,
			},
		},
	}

	return chartData, nil
}

func poolsDistributionChartData() (*types.GenericChartData, error) {

	type seriesDataItem struct {
		Name      string `json:"name"`
		Address   string `json:"address"`
		Y         int64  `json:"y"`
		Drilldown string `json:"drilldown"`
	}

	poolsPageData := LatestPoolsPageData()
	poolData := []*types.PoolInfo{}
	if poolsPageData == nil {
		utils.LogError(nil, "got nil for LatestPoolsPageData", 0)
	} else {
		poolData = poolsPageData.PoolInfos
	}
	if len(poolData) > 1 {
		poolData = poolData[1:]
	}

	seriesData := make([]seriesDataItem, 0, len(poolData))

	for _, row := range poolData {
		seriesData = append(seriesData, seriesDataItem{
			Name: row.Name,
			Y:    row.Count,
		})
	}

	chartData := &types.GenericChartData{
		IsNormalChart:    true,
		Type:             "pie",
		Title:            "Pool Distribution",
		Subtitle:         "Validator distribution by staking pool.",
		TooltipFormatter: `function(){ return '<b>'+this.point.name+'</b><br\>Percentage: '+this.point.percentage.toFixed(2)+'%<br\>Validators: '+this.point.y }`,
		PlotOptionsPie: `{
			borderWidth: 1,
			borderColor: null, 
			dataLabels: { 
				enabled:true, 
				formatter: function() { 
					var name = this.point.name.length > 20 ? this.point.name.substring(0,20)+'...' : this.point.name;
					return '<span style="stroke:none; fill: var(--font-color)"><b style="stroke:none; fill: var(--font-color)">'+name+'</b></span>' 
				} 
			} 
		}`,
		PlotOptionsSeriesCursor: "pointer",
		Series: []*types.GenericChartDataSeries{
			{
				Name: "Pool Distribution",
				Type: "pie",
				Data: seriesData,
			},
		},
	}

	return chartData, nil
}

func graffitiCloudChartData() (*types.GenericChartData, error) {
	if LatestEpoch() == 0 {
		return nil, fmt.Errorf("chart-data not available pre-genesis")
	}

	rows := []struct {
		Name       string `json:"name"`
		Weight     uint64 `json:"weight"`
		Validators uint64 `json:"validators"`
	}{}

	err := db.ReaderDb.Select(&rows, `select graffiti_text as name, count(*) as weight, sum(proposer_count) as validators from graffiti_stats group by graffiti_text order by weight desc limit 25`)
	if err != nil {
		return nil, fmt.Errorf("error getting graffiti-occurrences: %w", err)
	}

	for i := range rows {
		rows[i].Name = utils.FormatGraffitiString(rows[i].Name)
	}

	chartData := &types.GenericChartData{
		IsNormalChart:                true,
		Type:                         "wordcloud",
		Title:                        "Graffiti Word Cloud",
		Subtitle:                     "Word Cloud of the 25 most occurring graffities.",
		TooltipFormatter:             `function(){ return '<b>'+this.point.name+'</b><br\>Occurrences: '+this.point.weight+'<br\>Validators: '+this.point.validators }`,
		PlotOptionsSeriesEventsClick: `function(event){ window.location.href = '/slots?q='+encodeURIComponent(event.point.name) }`,
		PlotOptionsSeriesCursor:      "pointer",
		Series: []*types.GenericChartDataSeries{
			{
				Name: "Occurrences",
				Data: rows,
				Type: "wordcloud",
			},
		},
	}

	return chartData, nil
}

func BurnedFeesChartData() (*types.GenericChartData, error) {
	if LatestEpoch() == 0 {
		return nil, fmt.Errorf("chart-data not available pre-genesis")
	}

	rows := []struct {
		Day        time.Time `db:"time"`
		BurnedFees float64   `db:"value"`
	}{}

	err := db.ReaderDb.Select(&rows, "SELECT time, Round(value / 1e18, 2) as value FROM chart_series WHERE indicator = 'BURNED_FEES' ORDER BY time")
	if err != nil {
		return nil, err
	}

	seriesData := [][]float64{}

	for _, row := range rows {
		seriesData = append(seriesData, []float64{
			float64(row.Day.UnixMilli()),
			row.BurnedFees,
		})
	}

	chartData := &types.GenericChartData{
		Title:                           "Burned Fees",
		Subtitle:                        "Evolution of the total number of Ether burned with EIP 1559",
		XAxisTitle:                      "",
		YAxisTitle:                      "Burned Fees [ETH]",
		StackingMode:                    "false",
		Type:                            "area",
		ColumnDataGroupingApproximation: "average",
		Series: []*types.GenericChartDataSeries{
			{
				Name: "Burned Fees",
				Data: seriesData,
			},
		},
	}

	return chartData, nil
}

func NonFailedTxGasUsageChartData() (*types.GenericChartData, error) {
	if LatestEpoch() == 0 {
		return nil, fmt.Errorf("chart-data not available pre-genesis")
	}

	rows := []struct {
		Day        time.Time `db:"time"`
		BurnedFees float64   `db:"value"`
	}{}

	err := db.ReaderDb.Select(&rows, "SELECT time, ROUND(value, 0) as value FROM chart_series WHERE indicator = 'NON_FAILED_TX_GAS_USAGE' ORDER BY time")
	if err != nil {
		return nil, err
	}

	seriesData := [][]float64{}

	for _, row := range rows {
		seriesData = append(seriesData, []float64{
			float64(row.Day.UnixMilli()),
			row.BurnedFees,
		})
	}

	chartData := &types.GenericChartData{
		// IsNormalChart: true,
		Title:                           "Gas Usage - Successful Tx",
		Subtitle:                        "Gas usage of successful transactions that are not reverted.",
		XAxisTitle:                      "",
		YAxisTitle:                      "Gas Usage [Gas]",
		StackingMode:                    "false",
		Type:                            "area",
		ColumnDataGroupingApproximation: "average",
		Series: []*types.GenericChartDataSeries{
			{
				Name: "Gas Usage",
				Data: seriesData,
			},
		},
	}

	return chartData, nil
}

func BlockCountChartData() (*types.GenericChartData, error) {
	if LatestEpoch() == 0 {
		return nil, fmt.Errorf("chart-data not available pre-genesis")
	}

	rows := []struct {
		Day   time.Time `db:"time"`
		Value float64   `db:"value"`
	}{}

	err := db.ReaderDb.Select(&rows, "SELECT time, ROUND(value, 0) as value FROM chart_series WHERE indicator = 'BLOCK_COUNT' ORDER BY time")
	if err != nil {
		return nil, err
	}

	seriesData := [][]float64{}

	for _, row := range rows {
		seriesData = append(seriesData, []float64{
			float64(row.Day.UnixMilli()),
			row.Value,
		})
	}

	chartData := &types.GenericChartData{
		Title:                           "Daily Block Count",
		Subtitle:                        "Number of blocks produced (daily)",
		XAxisTitle:                      "",
		YAxisTitle:                      "Block Count [#]",
		StackingMode:                    "false",
		Type:                            "area",
		ColumnDataGroupingApproximation: "average",
		TooltipFormatter: `
		function (tooltip) {
			this.point.y = Math.round(this.point.y)
			var orig = tooltip.defaultFormatter.call(this, tooltip)
			var epoch = timeToEpoch(this.x)
			if (epoch > 0) {
				orig[0] = orig[0] + '<span style="font-size:10px">Epoch ' + epoch + '</span>'
			}
			return orig
		}
		`,
		Series: []*types.GenericChartDataSeries{
			{
				Name: "Block Count",
				Data: seriesData,
			},
		},
	}

	return chartData, nil
}

func BlockTimeAvgChartData() (*types.GenericChartData, error) {
	if LatestEpoch() == 0 {
		return nil, fmt.Errorf("chart-data not available pre-genesis")
	}

	rows := []struct {
		Day   time.Time `db:"time"`
		Value float64   `db:"value"`
	}{}

	err := db.ReaderDb.Select(&rows, "SELECT time, ROUND(value, 2) as value FROM chart_series WHERE indicator = 'BLOCK_TIME_AVG' ORDER BY time")
	if err != nil {
		return nil, err
	}

	seriesData := [][]float64{}

	for _, row := range rows {
		seriesData = append(seriesData, []float64{
			float64(row.Day.UnixMilli()),
			row.Value,
		})
	}

	chartData := &types.GenericChartData{
		Title:                           "Block Time (Avg)",
		Subtitle:                        "Average time between blocks over the last 24 hours",
		XAxisTitle:                      "",
		YAxisTitle:                      "Block Time [seconds]",
		StackingMode:                    "false",
		Type:                            "area",
		ColumnDataGroupingApproximation: "average",
		TooltipFormatter: `
		function (tooltip) {
			this.point.y = Math.round(this.point.y * 100) / 100
			var orig = tooltip.defaultFormatter.call(this, tooltip)
			var epoch = timeToEpoch(this.x)
			if (epoch > 0) {
				orig[0] = orig[0] + '<span style="font-size:10px">Epoch ' + epoch + '</span>'
			}
			return orig
		}
		`,
		Series: []*types.GenericChartDataSeries{
			{
				Name: "Block Time (s)",
				Data: seriesData,
			},
		},
	}

	return chartData, nil
}

func TotalEmissionChartData() (*types.GenericChartData, error) {
	if LatestEpoch() == 0 {
		return nil, fmt.Errorf("chart-data not available pre-genesis")
	}

	rows := []struct {
		Day   time.Time `db:"time"`
		Value float64   `db:"value"`
	}{}

	err := db.ReaderDb.Select(&rows, "SELECT time, ROUND(value / 1e18, 5) as value FROM chart_series WHERE indicator = 'TOTAL_EMISSION' ORDER BY time")
	if err != nil {
		return nil, err
	}

	seriesData := [][]float64{}

	for _, row := range rows {
		seriesData = append(seriesData, []float64{
			float64(row.Day.UnixMilli()),
			72009990.50 + row.Value,
		})
	}

	chartData := &types.GenericChartData{
		// IsNormalChart: true,
		Title:                           "Total Ether Supply",
		Subtitle:                        "Evolution of the total Ether supply",
		XAxisTitle:                      "",
		YAxisTitle:                      "Total Supply [ETH]",
		StackingMode:                    "false",
		Type:                            "area",
		ColumnDataGroupingApproximation: "average",
		Series: []*types.GenericChartDataSeries{
			{
				Name: "Total Supply",
				Data: seriesData,
			},
		},
		TooltipFormatter: `
		function (tooltip) {
			this.point.y = Math.round(this.point.y * 100000) / 100000
			var orig = tooltip.defaultFormatter.call(this, tooltip)
			var epoch = timeToEpoch(this.x)
			if (epoch > 0) {
				orig[0] = '<span style="font-size:10px">Epoch ' + epoch + '</span><br />' + orig[0]
			}
			return orig
		}
		`,
	}

	return chartData, nil
}

func AvgGasPrice() (*types.GenericChartData, error) {
	if LatestEpoch() == 0 {
		return nil, fmt.Errorf("chart-data not available pre-genesis")
	}

	rows := []struct {
		Day   time.Time `db:"time"`
		Value float64   `db:"value"`
	}{}

	err := db.ReaderDb.Select(&rows, "SELECT time, ROUND(value / 1e9, 2) as value FROM chart_series WHERE indicator = 'AVG_GASPRICE' ORDER BY time")
	if err != nil {
		return nil, err
	}

	seriesData := [][]float64{}

	for _, row := range rows {
		seriesData = append(seriesData, []float64{
			float64(row.Day.UnixMilli()),
			row.Value,
		})
	}

	chartData := &types.GenericChartData{
		Title:                           "Average Gas Price",
		Subtitle:                        "The average gas price for non-EIP1559 transaction.",
		XAxisTitle:                      "",
		YAxisTitle:                      "Gas Price [GWei]",
		StackingMode:                    "false",
		Type:                            "area",
		ColumnDataGroupingApproximation: "average",
		Series: []*types.GenericChartDataSeries{
			{
				Name: "Gas Price (avg)",
				Data: seriesData,
			},
		},
		TooltipFormatter: `
		function (tooltip) {
			this.point.y = Math.round(this.point.y * 100000) / 100000
			var orig = tooltip.defaultFormatter.call(this, tooltip)
			var epoch = timeToEpoch(this.x)
			if (epoch > 0) {
				orig[0] = '<span style="font-size:10px">Epoch ' + epoch + '</span><br />' + orig[0]
			}
			return orig
		}
		`,
	}

	return chartData, nil
}

func AvgGasUsedChartData() (*types.GenericChartData, error) {
	if LatestEpoch() == 0 {
		return nil, fmt.Errorf("chart-data not available pre-genesis")
	}

	rows := []struct {
		Day        time.Time `db:"time"`
		BurnedFees float64   `db:"value"`
	}{}

	err := db.ReaderDb.Select(&rows, "SELECT time, value FROM chart_series WHERE indicator = 'AVG_GASUSED' ORDER BY time")
	if err != nil {
		return nil, err
	}

	seriesData := [][]float64{}

	for _, row := range rows {
		seriesData = append(seriesData, []float64{
			float64(row.Day.UnixMilli()),
			row.BurnedFees,
		})
	}

	chartData := &types.GenericChartData{
		Title:                           "Block Gas Usage",
		Subtitle:                        "The average amount of gas used by blocks per day.",
		XAxisTitle:                      "",
		YAxisTitle:                      "Block Gas Usage [gas]",
		StackingMode:                    "false",
		Type:                            "area",
		ColumnDataGroupingApproximation: "average",
		Series: []*types.GenericChartDataSeries{
			{
				Name: "Average Gas Used",
				Data: seriesData,
			},
		},
	}

	return chartData, nil
}

func TotalGasUsedChartData() (*types.GenericChartData, error) {
	if LatestEpoch() == 0 {
		return nil, fmt.Errorf("chart-data not available pre-genesis")
	}

	rows := []struct {
		Day   time.Time `db:"time"`
		Value float64   `db:"value"`
	}{}

	err := db.ReaderDb.Select(&rows, "SELECT time, value FROM chart_series WHERE indicator = 'TOTAL_GASUSED' ORDER BY time")
	if err != nil {
		return nil, err
	}

	seriesData := [][]float64{}

	for _, row := range rows {
		seriesData = append(seriesData, []float64{
			float64(row.Day.UnixMilli()),
			row.Value,
		})
	}

	chartData := &types.GenericChartData{
		Title:                           "Total Gas Usage",
		Subtitle:                        "The total amout of daily gas used.",
		XAxisTitle:                      "",
		YAxisTitle:                      "Total Gas Usage [gas]",
		StackingMode:                    "false",
		Type:                            "area",
		ColumnDataGroupingApproximation: "average",
		Series: []*types.GenericChartDataSeries{
			{
				Name: "Total Gas Usage",
				Data: seriesData,
			},
		},
		TooltipFormatter: `
		function (tooltip) {
			this.point.y = Math.round(this.point.y)
			var orig = tooltip.defaultFormatter.call(this, tooltip)
			var epoch = timeToEpoch(this.x)
			if (epoch > 0) {
				orig[0] = '<span style="font-size:10px">Epoch ' + epoch + '</span><br />' + orig[0]
			}
			return orig
		}
		`,
	}

	return chartData, nil
}

func AvgGasLimitChartData() (*types.GenericChartData, error) {
	if LatestEpoch() == 0 {
		return nil, fmt.Errorf("chart-data not available pre-genesis")
	}

	rows := []struct {
		Day   time.Time `db:"time"`
		Value float64   `db:"value"`
	}{}

	err := db.ReaderDb.Select(&rows, "SELECT time, value FROM chart_series WHERE indicator = 'AVG_GASLIMIT' ORDER BY time")
	if err != nil {
		return nil, err
	}

	seriesData := [][]float64{}

	for _, row := range rows {
		seriesData = append(seriesData, []float64{
			float64(row.Day.UnixMilli()),
			row.Value,
		})
	}

	chartData := &types.GenericChartData{
		Title:                           "Block Gas Limit",
		Subtitle:                        "Evolution of the average block gas limit",
		XAxisTitle:                      "",
		YAxisTitle:                      "Gas Limit [gas]",
		StackingMode:                    "false",
		Type:                            "area",
		ColumnDataGroupingApproximation: "average",
		Series: []*types.GenericChartDataSeries{
			{
				Name: "Gas Limit",
				Data: seriesData,
			},
		},
		TooltipFormatter: `
		function (tooltip) {
			this.point.y = Math.round(this.point.y)
			var orig = tooltip.defaultFormatter.call(this, tooltip)
			var epoch = timeToEpoch(this.x)
			if (epoch > 0) {
				orig[0] = '<span style="font-size:10px">Epoch ' + epoch + '</span><br />' + orig[0]
			}
			return orig
		}
		`,
	}

	return chartData, nil
}

func AvgBlockUtilChartData() (*types.GenericChartData, error) {
	if LatestEpoch() == 0 {
		return nil, fmt.Errorf("chart-data not available pre-genesis")
	}

	rows := []struct {
		Day        time.Time `db:"time"`
		BurnedFees float64   `db:"value"`
	}{}

	err := db.ReaderDb.Select(&rows, "SELECT time, value FROM chart_series WHERE indicator = 'AVG_BLOCK_UTIL' ORDER BY time")
	if err != nil {
		return nil, err
	}

	seriesData := [][]float64{}

	for _, row := range rows {
		seriesData = append(seriesData, []float64{
			float64(row.Day.UnixMilli()),
			row.BurnedFees,
		})
	}

	chartData := &types.GenericChartData{
		Title:                           "Average Block Usage",
		Subtitle:                        "Evolution of the average utilization of Ethereum blocks",
		XAxisTitle:                      "",
		YAxisTitle:                      "Block Usage [%]",
		StackingMode:                    "false",
		Type:                            "spline",
		ColumnDataGroupingApproximation: "average",
		Series: []*types.GenericChartDataSeries{
			{
				Name: "Block Usage",
				Data: seriesData,
			},
		},
		TooltipFormatter: `
		function (tooltip) {
			this.point.y = Math.round(this.point.y * 100) / 100
			var orig = tooltip.defaultFormatter.call(this, tooltip)
			var epoch = timeToEpoch(this.x)
			if (epoch > 0) {
				orig[0] = '<span style="font-size:10px">Epoch ' + epoch + '</span><br />' + orig[0]
			}
			return orig
		}
		`,
	}

	return chartData, nil
}

func MarketCapChartData() (*types.GenericChartData, error) {
	if LatestEpoch() == 0 {
		return nil, fmt.Errorf("chart-data not available pre-genesis")
	}

	rows := []struct {
		Day   time.Time `db:"time"`
		Value float64   `db:"value"`
	}{}

	err := db.ReaderDb.Select(&rows, "SELECT time, value FROM chart_series WHERE indicator = 'MARKET_CAP' ORDER BY time")
	if err != nil {
		return nil, err
	}

	seriesData := [][]float64{}

	for _, row := range rows {
		seriesData = append(seriesData, []float64{
			float64(row.Day.UnixMilli()),
			row.Value,
		})
	}

	chartData := &types.GenericChartData{
		Title:                           "Market Cap",
		Subtitle:                        "The Evolution of the Ethereum Market Cap.",
		XAxisTitle:                      "",
		YAxisTitle:                      "Market Cap [$]",
		StackingMode:                    "false",
		Type:                            "area",
		ColumnDataGroupingApproximation: "average",
		Series: []*types.GenericChartDataSeries{
			{
				Name: "Market Cap",
				Data: seriesData,
			},
		},
		TooltipFormatter: `
		function (tooltip) {
			this.point.y = Math.round(this.point.y)
			var orig = tooltip.defaultFormatter.call(this, tooltip)
			var epoch = timeToEpoch(this.x)
			if (epoch > 0) {
				orig[0] = orig[0] + '<span style="font-size:10px">Epoch ' + epoch + '</span>'
			}
			return orig
		}
		`,
	}

	return chartData, nil
}

func TxCountChartData() (*types.GenericChartData, error) {
	if LatestEpoch() == 0 {
		return nil, fmt.Errorf("chart-data not available pre-genesis")
	}

	rows := []struct {
		Day        time.Time `db:"time"`
		BurnedFees float64   `db:"value"`
	}{}

	err := db.ReaderDb.Select(&rows, "SELECT time, value FROM chart_series WHERE indicator = 'TX_COUNT' ORDER BY time")
	if err != nil {
		return nil, err
	}

	seriesData := [][]float64{}

	for _, row := range rows {
		seriesData = append(seriesData, []float64{
			float64(row.Day.UnixMilli()),
			row.BurnedFees,
		})
	}

	chartData := &types.GenericChartData{
		Title:                           "Transactions",
		Subtitle:                        "The total number of transactions per day",
		XAxisTitle:                      "",
		YAxisTitle:                      "Tx Count [#]",
		StackingMode:                    "false",
		Type:                            "area",
		ColumnDataGroupingApproximation: "average",
		Series: []*types.GenericChartDataSeries{
			{
				Name: "Transactions",
				Data: seriesData,
			},
		},
		TooltipFormatter: `
		function (tooltip) {
			this.point.y = Math.round(this.point.y)
			var orig = tooltip.defaultFormatter.call(this, tooltip)
			var epoch = timeToEpoch(this.x)
			if (epoch > 0) {
				orig[0] = '<span style="font-size:10px">Epoch ' + epoch + '</span><br />' + orig[0]
			}
			return orig
		}
		`,
	}

	return chartData, nil
}

func AvgBlockSizeChartData() (*types.GenericChartData, error) {
	return nil, fmt.Errorf("unimplemented")
}

func PowerConsumptionChartData() (*types.GenericChartData, error) {
	return nil, fmt.Errorf("unimplemented")
}

func NewAccountsChartData() (*types.GenericChartData, error) {
	return nil, fmt.Errorf("unimplemented")
}<|MERGE_RESOLUTION|>--- conflicted
+++ resolved
@@ -333,13 +333,8 @@
 		ColumnDataGroupingApproximation: "close",
 		Series: []*types.GenericChartDataSeries{
 			{
-<<<<<<< HEAD
 				Name: fmt.Sprintf("Staked %v", utils.Config.Frontend.ClCurrency),
-				Data: dailyStakedEther,
-=======
-				Name: "Staked Ether",
 				Data: series,
->>>>>>> 49e2c828
 			},
 		},
 	}
@@ -378,13 +373,8 @@
 		ColumnDataGroupingApproximation: "average",
 		Series: []*types.GenericChartDataSeries{
 			{
-<<<<<<< HEAD
 				Name: fmt.Sprintf("Average Balance [%s]", utils.Config.Frontend.ClCurrency),
-				Data: dailyAverageBalance,
-=======
-				Name: "Average Balance [ETH]",
 				Data: series,
->>>>>>> 49e2c828
 			},
 		},
 	}
@@ -774,28 +764,8 @@
 }
 
 func depositsChartData() (*types.GenericChartData, error) {
-<<<<<<< HEAD
-	var err error
-
-	eth1Rows := []struct {
-		Timestamp int64
-		Amount    uint64
-		Valid     bool
-	}{}
-
-	err = db.ReaderDb.Select(&eth1Rows, `
-		select
-			extract(epoch from block_ts)::int as timestamp,
-			amount,
-			valid_signature as valid
-		from eth1_deposits
-		order by timestamp`)
-	if err != nil {
-		return nil, fmt.Errorf("error getting execution-deposits: %w", err)
-=======
-	if LatestEpoch() == 0 {
-		return nil, fmt.Errorf("chart-data not available pre-genesis")
->>>>>>> 49e2c828
+	if LatestEpoch() == 0 {
+		return nil, fmt.Errorf("chart-data not available pre-genesis")
 	}
 
 	data := []struct {
@@ -806,40 +776,6 @@
 
 	err := db.ReaderDb.Select(&data, "SELECT time, value, indicator FROM chart_series WHERE indicator = any('{EL_VALID_DEPOSITS_ETH, EL_INVALID_DEPOSITS_ETH, CL_DEPOSITS_ETH}') ORDER BY time")
 	if err != nil {
-<<<<<<< HEAD
-		return nil, fmt.Errorf("error getting consensus-deposits: %w", err)
-	}
-
-	dailySuccessfulEth1Deposits := [][]float64{}
-	dailyFailedEth1Deposits := [][]float64{}
-	dailyEth2Deposits := [][]float64{}
-
-	for _, row := range eth1Rows {
-		day := float64(time.Unix(row.Timestamp, 0).Truncate(time.Hour*24).Unix() * 1000)
-
-		if row.Valid {
-			if len(dailySuccessfulEth1Deposits) == 0 || dailySuccessfulEth1Deposits[len(dailySuccessfulEth1Deposits)-1][0] != day {
-				dailySuccessfulEth1Deposits = append(dailySuccessfulEth1Deposits, []float64{day, utils.ClToMainCurrency(row.Amount).InexactFloat64()})
-			} else {
-				dailySuccessfulEth1Deposits[len(dailySuccessfulEth1Deposits)-1][1] += utils.ClToMainCurrency(row.Amount).InexactFloat64()
-			}
-		} else {
-			if len(dailyFailedEth1Deposits) == 0 || dailyFailedEth1Deposits[len(dailyFailedEth1Deposits)-1][0] != day {
-				dailyFailedEth1Deposits = append(dailyFailedEth1Deposits, []float64{day, utils.ClToMainCurrency(row.Amount).InexactFloat64()})
-			} else {
-				dailyFailedEth1Deposits[len(dailyFailedEth1Deposits)-1][1] += utils.ClToMainCurrency(row.Amount).InexactFloat64()
-			}
-		}
-	}
-
-	for _, row := range eth2Rows {
-		day := float64(utils.SlotToTime(row.Slot).Truncate(time.Hour*24).Unix() * 1000)
-
-		if len(dailyEth2Deposits) == 0 || dailyEth2Deposits[len(dailyEth2Deposits)-1][0] != day {
-			dailyEth2Deposits = append(dailyEth2Deposits, []float64{day, utils.ClToMainCurrency(row.Amount).InexactFloat64()})
-		} else {
-			dailyEth2Deposits[len(dailyEth2Deposits)-1][1] += utils.ClToMainCurrency(row.Amount).InexactFloat64()
-=======
 		return nil, err
 	}
 
@@ -857,48 +793,32 @@
 			clSeries = append(clSeries, []float64{float64(d.Time.UnixMilli()), d.Value})
 		default:
 			return nil, fmt.Errorf("unexpected indicator %v when generating depositsChartData", d.Indicator)
->>>>>>> 49e2c828
 		}
 	}
 
 	chartData := &types.GenericChartData{
 		Title:        "Deposits",
-		Subtitle:     fmt.Sprintf("Daily Amount of deposited %s.", utils.Config.Frontend.MainCurrency),
+		Subtitle:     "Daily Amount of deposited ETH.",
 		XAxisTitle:   "Income",
-		YAxisTitle:   fmt.Sprintf("Deposited %s", utils.Config.Frontend.MainCurrency),
+		YAxisTitle:   "Deposited ETH",
 		StackingMode: "normal",
 		Type:         "column",
 		Series: []*types.GenericChartDataSeries{
 			{
-<<<<<<< HEAD
 				Name:  "Consensus",
-				Data:  dailyEth2Deposits,
-=======
-				Name:  "ETH2",
 				Data:  clSeries,
->>>>>>> 49e2c828
 				Stack: "eth2",
 				Color: "#66bce9",
 			},
 			{
-<<<<<<< HEAD
 				Name:  "Execution (success)",
-				Data:  dailySuccessfulEth1Deposits,
-=======
-				Name:  "ETH1 (success)",
 				Data:  elValidSeries,
->>>>>>> 49e2c828
 				Stack: "eth1",
 				Color: "#7dc382",
 			},
 			{
-<<<<<<< HEAD
 				Name:  "Execution (failed)",
-				Data:  dailyFailedEth1Deposits,
-=======
-				Name:  "ETH1 (failed)",
 				Data:  elInvalidSeries,
->>>>>>> 49e2c828
 				Stack: "eth1",
 				Color: "#f3454a",
 			},
@@ -925,19 +845,11 @@
 
 	seriesData := [][]float64{}
 
-<<<<<<< HEAD
-		if len(dailyWithdrawals) == 0 || dailyWithdrawals[len(dailyWithdrawals)-1][0] != day {
-			dailyWithdrawals = append(dailyWithdrawals, []float64{day, utils.ClToMainCurrency(row.Amount).InexactFloat64()})
-		} else {
-			dailyWithdrawals[len(dailyWithdrawals)-1][1] += utils.ClToMainCurrency(row.Amount).InexactFloat64()
-		}
-=======
 	for _, row := range rows {
 		seriesData = append(seriesData, []float64{
 			float64(row.Time.UnixMilli()),
-			row.Value,
-		})
->>>>>>> 49e2c828
+			utils.ClToMainCurrency(row.Value).InexactFloat64(),
+		})
 	}
 
 	chartData := &types.GenericChartData{
