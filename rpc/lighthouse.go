package rpc

import (
	"bytes"
	"database/sql"
	"encoding/hex"
	"encoding/json"
	"errors"
	"eth2-exporter/types"
	"eth2-exporter/utils"
	"fmt"
	"io/ioutil"
	"math/big"
	"net/http"
	"strconv"
	"strings"
	"sync"
	"time"

	"github.com/donovanhide/eventsource"
	gtypes "github.com/ethereum/go-ethereum/core/types"

	lru "github.com/hashicorp/golang-lru"
	"github.com/prysmaticlabs/go-bitfield"
	"github.com/sirupsen/logrus"
)

// LighthouseLatestHeadEpoch is used to cache the latest head epoch for participation requests
var LighthouseLatestHeadEpoch uint64 = 0

// LighthouseClient holds the Lighthouse client info
type LighthouseClient struct {
	endpoint            string
	assignmentsCache    *lru.Cache
	assignmentsCacheMux *sync.Mutex
	signer              gtypes.Signer
}

// NewLighthouseClient is used to create a new Lighthouse client
func NewLighthouseClient(endpoint string, chainID *big.Int) (*LighthouseClient, error) {
	signer := gtypes.NewLondonSigner(chainID)
	client := &LighthouseClient{
		endpoint:            endpoint,
		assignmentsCacheMux: &sync.Mutex{},
		signer:              signer,
	}
	client.assignmentsCache, _ = lru.New(10)

	return client, nil
}

func (lc *LighthouseClient) GetNewBlockChan() chan *types.Block {
	blkCh := make(chan *types.Block, 10)
	go func() {
		stream, err := eventsource.Subscribe(fmt.Sprintf("%s/eth/v1/events?topics=head", lc.endpoint), "")

		if err != nil {
			logrus.Fatal(err)
		}
		defer stream.Close()

		// for {
		// 	select {
		// 	case e := <-stream.Events:
		// 		var parsed StreamedBlockEventData
		// 		err = json.Unmarshal([]byte(e.Data()), &parsed)
		// 		if err != nil {
		// 			logger.Warnf("failed to decode block event: %v", err)
		// 		} else {
		// 			slot := uint64(parsed.Slot)
		// 			blks, err := lc.GetBlocksBySlot(parsed.Slot)
		// 			if err != nil {
		// 				logger.Warnf("failed to fetch block(s) for slot %d: %v", slot, err)
		// 				continue
		// 			}
		// 			for _, blk := range blks {
		// 				blkCh <- blk
		// 			}
		// 		}
		// 	}
		// }
		// poll sync status 2 times per slot
		// t := time.NewTicker(time.Second * time.Duration(utils.Config.Chain.Config.SecondsPerSlot) / 2)

		// lastHeadSlot := uint64(0)
		// headResp, err := lc.get(fmt.Sprintf("%s/eth/v1/beacon/headers/head", lc.endpoint))
		// if err == nil {
		// 	var parsedHead StandardBeaconHeaderResponse
		// 	err = json.Unmarshal(headResp, &parsedHead)
		// 	if err != nil {
		// 		logger.Warnf("failed to decode head, starting blocks channel at slot 0")
		// 	} else {
		// 		lastHeadSlot = uint64(parsedHead.Data.Header.Message.Slot)
		// 	}
		// } else {
		// 	logger.Warnf("failed to fetch head, starting blocks channel at slot 0")
		// }

		for {
			e := <-stream.Events
			// logger.Infof("retrieved %v via event stream", e.Data())
			var parsed StreamedBlockEventData
			err = json.Unmarshal([]byte(e.Data()), &parsed)
			if err != nil {
				logger.Warnf("failed to decode block event: %v", err)
				continue
			}

			logger.Infof("retrieving data for slot %v", parsed.Slot)
			blks, err := lc.GetBlocksBySlot(uint64(parsed.Slot))
			if err != nil {
				logger.Warnf("failed to fetch block(s) for slot %d: %v", uint64(parsed.Slot), err)
				continue
			}
			logger.Infof("retrieved %v blocks for slot %v", len(blks), parsed.Slot)
			for _, blk := range blks {
				// logger.Infof("pushing block %v", blk.Slot)
				blkCh <- blk
			}
		}
	}()
	return blkCh
}

// GetChainHead gets the chain head from Lighthouse
func (lc *LighthouseClient) GetChainHead() (*types.ChainHead, error) {
	headResp, err := lc.get(fmt.Sprintf("%s/eth/v1/beacon/headers/head", lc.endpoint))
	if err != nil {
		return nil, fmt.Errorf("error retrieving chain head: %v", err)
	}

	var parsedHead StandardBeaconHeaderResponse
	err = json.Unmarshal(headResp, &parsedHead)
	if err != nil {
		return nil, fmt.Errorf("error parsing chain head: %v", err)
	}

	id := parsedHead.Data.Header.Message.StateRoot
	if parsedHead.Data.Header.Message.Slot == 0 {
		id = "genesis"
	}
	finalityResp, err := lc.get(fmt.Sprintf("%s/eth/v1/beacon/states/%s/finality_checkpoints", lc.endpoint, id))
	if err != nil {
		return nil, fmt.Errorf("error retrieving finality checkpoints of head: %v", err)
	}

	var parsedFinality StandardFinalityCheckpointsResponse
	err = json.Unmarshal(finalityResp, &parsedFinality)
	if err != nil {
		return nil, fmt.Errorf("error parsing finality checkpoints of head: %v", err)
	}

	return &types.ChainHead{
		HeadSlot:                   uint64(parsedHead.Data.Header.Message.Slot),
		HeadEpoch:                  uint64(parsedHead.Data.Header.Message.Slot) / utils.Config.Chain.Config.SlotsPerEpoch,
		HeadBlockRoot:              utils.MustParseHex(parsedHead.Data.Root),
		FinalizedSlot:              uint64(parsedFinality.Data.Finalized.Epoch) * utils.Config.Chain.Config.SlotsPerEpoch,
		FinalizedEpoch:             uint64(parsedFinality.Data.Finalized.Epoch),
		FinalizedBlockRoot:         utils.MustParseHex(parsedFinality.Data.Finalized.Root),
		JustifiedSlot:              uint64(parsedFinality.Data.CurrentJustified.Epoch) * utils.Config.Chain.Config.SlotsPerEpoch,
		JustifiedEpoch:             uint64(parsedFinality.Data.CurrentJustified.Epoch),
		JustifiedBlockRoot:         utils.MustParseHex(parsedFinality.Data.CurrentJustified.Root),
		PreviousJustifiedSlot:      uint64(parsedFinality.Data.PreviousJustified.Epoch) * utils.Config.Chain.Config.SlotsPerEpoch,
		PreviousJustifiedEpoch:     uint64(parsedFinality.Data.PreviousJustified.Epoch),
		PreviousJustifiedBlockRoot: utils.MustParseHex(parsedFinality.Data.PreviousJustified.Root),
	}, nil
}

// GetChainHead gets the chain head from Lighthouse
func (lc *LighthouseClient) GetChainHeadFromHeaders() (*types.ChainHead, error) {
	headResp, err := lc.get(fmt.Sprintf("%s/eth/v1/beacon/headers", lc.endpoint))
	if err != nil {
		return nil, fmt.Errorf("error retrieving chain head: %v", err)
	}

	var parsedHeader StandardBeaconHeadersResponse
	err = json.Unmarshal(headResp, &parsedHeader)
	if err != nil {
		return nil, fmt.Errorf("error parsing chain head: %v", err)
	}

	if len(parsedHeader.Data) == 0 {
		return nil, fmt.Errorf("error no headers available")
	}

	currentHeader := parsedHeader.Data[len(parsedHeader.Data)-1]

	id := currentHeader.Header.Message.StateRoot
	if currentHeader.Header.Message.Slot == 0 {
		id = "genesis"
	}

	finalityResp, err := lc.get(fmt.Sprintf("%s/eth/v1/beacon/states/%s/finality_checkpoints", lc.endpoint, id))
	if err != nil {
		return nil, fmt.Errorf("error retrieving finality checkpoints of head: %v", err)
	}

	var parsedFinality StandardFinalityCheckpointsResponse
	err = json.Unmarshal(finalityResp, &parsedFinality)
	if err != nil {
		return nil, fmt.Errorf("error parsing finality checkpoints of head: %v", err)
	}

	return &types.ChainHead{
		HeadSlot:                   uint64(currentHeader.Header.Message.Slot),
		HeadEpoch:                  uint64(currentHeader.Header.Message.Slot) / utils.Config.Chain.Config.SlotsPerEpoch,
		HeadBlockRoot:              utils.MustParseHex(currentHeader.Root),
		FinalizedSlot:              uint64(parsedFinality.Data.Finalized.Epoch) * utils.Config.Chain.Config.SlotsPerEpoch,
		FinalizedEpoch:             uint64(parsedFinality.Data.Finalized.Epoch),
		FinalizedBlockRoot:         utils.MustParseHex(parsedFinality.Data.Finalized.Root),
		JustifiedSlot:              uint64(parsedFinality.Data.CurrentJustified.Epoch) * utils.Config.Chain.Config.SlotsPerEpoch,
		JustifiedEpoch:             uint64(parsedFinality.Data.CurrentJustified.Epoch),
		JustifiedBlockRoot:         utils.MustParseHex(parsedFinality.Data.CurrentJustified.Root),
		PreviousJustifiedSlot:      uint64(parsedFinality.Data.PreviousJustified.Epoch) * utils.Config.Chain.Config.SlotsPerEpoch,
		PreviousJustifiedEpoch:     uint64(parsedFinality.Data.PreviousJustified.Epoch),
		PreviousJustifiedBlockRoot: utils.MustParseHex(parsedFinality.Data.PreviousJustified.Root),
	}, nil
}

func (lc *LighthouseClient) GetValidatorQueue() (*types.ValidatorQueue, error) {
	// pre-filter the status, to return much less validators, thus much faster!
	validatorsResp, err := lc.get(fmt.Sprintf("%s/eth/v1/beacon/states/head/validators?status=pending_queued,active_exiting,active_slashed", lc.endpoint))
	if err != nil {
		return nil, fmt.Errorf("error retrieving validator for head valiqdator queue check: %v", err)
	}

	var parsedValidators StandardValidatorsResponse
	err = json.Unmarshal(validatorsResp, &parsedValidators)
	if err != nil {
		return nil, fmt.Errorf("error parsing queue validators: %v", err)
	}
	// TODO: maybe track more status counts in the future?
	activatingValidatorCount := uint64(0)
	exitingValidatorCount := uint64(0)
	for _, validator := range parsedValidators.Data {
		switch validator.Status {
		case "pending_initialized":
		case "pending_queued":
			activatingValidatorCount += 1
		case "active_ongoing":
		case "active_exiting", "active_slashed":
			exitingValidatorCount += exitingValidatorCount
		case "exited_unslashed", "exited_slashed":
		case "withdrawal_possible", "withdrawal_done":
		default:
			return nil, fmt.Errorf("unrecognized validator status (validator %d): %s", validator.Index, validator.Status)
		}
	}
	return &types.ValidatorQueue{
		Activating: activatingValidatorCount,
		Exititing:  exitingValidatorCount,
	}, nil
}

// GetEpochAssignments will get the epoch assignments from Lighthouse RPC api
func (lc *LighthouseClient) GetEpochAssignments(epoch uint64) (*types.EpochAssignments, error) {
	lc.assignmentsCacheMux.Lock()
	defer lc.assignmentsCacheMux.Unlock()

	var err error

	cachedValue, found := lc.assignmentsCache.Get(epoch)
	if found {
		return cachedValue.(*types.EpochAssignments), nil
	}

	proposerResp, err := lc.get(fmt.Sprintf("%s/eth/v1/validator/duties/proposer/%d", lc.endpoint, epoch))
	if err != nil {
		return nil, fmt.Errorf("error retrieving proposer duties: %v", err)
	}
	var parsedProposerResponse StandardProposerDutiesResponse
	err = json.Unmarshal(proposerResp, &parsedProposerResponse)
	if err != nil {
		return nil, fmt.Errorf("error parsing proposer duties: %v", err)
	}

	// fetch the block root that the proposer data is dependent on
	headerResp, err := lc.get(fmt.Sprintf("%s/eth/v1/beacon/headers/%s", lc.endpoint, parsedProposerResponse.DependentRoot))
	if err != nil {
		return nil, fmt.Errorf("error retrieving chain header: %v", err)
	}
	var parsedHeader StandardBeaconHeaderResponse
	err = json.Unmarshal(headerResp, &parsedHeader)
	if err != nil {
		return nil, fmt.Errorf("error parsing chain header: %v", err)
	}
	depStateRoot := parsedHeader.Data.Header.Message.StateRoot

	// Now use the state root to make a consistent committee query
	committeesResp, err := lc.get(fmt.Sprintf("%s/eth/v1/beacon/states/%s/committees?epoch=%d", lc.endpoint, depStateRoot, epoch))
	if err != nil {
		return nil, fmt.Errorf("error retrieving committees data: %w", err)
	}
	var parsedCommittees StandardCommitteesResponse
	err = json.Unmarshal(committeesResp, &parsedCommittees)
	if err != nil {
		return nil, fmt.Errorf("error parsing committees data: %w", err)
	}

	assignments := &types.EpochAssignments{
		ProposerAssignments: make(map[uint64]uint64),
		AttestorAssignments: make(map[string]uint64),
	}

	// propose
	for _, duty := range parsedProposerResponse.Data {
		assignments.ProposerAssignments[uint64(duty.Slot)] = uint64(duty.ValidatorIndex)
	}

	// attest
	for _, committee := range parsedCommittees.Data {
		for i, valIndex := range committee.Validators {
			valIndexU64, err := strconv.ParseUint(valIndex, 10, 64)
			if err != nil {
				return nil, fmt.Errorf("epoch %d committee %d index %d has bad validator index %q", epoch, committee.Index, i, valIndex)
			}
			k := utils.FormatAttestorAssignmentKey(uint64(committee.Slot), uint64(committee.Index), uint64(i))
			assignments.AttestorAssignments[k] = valIndexU64
		}
	}

	if epoch >= utils.Config.Chain.Config.AltairForkEpoch {
		syncCommitteeState := depStateRoot
		if epoch == utils.Config.Chain.Config.AltairForkEpoch {
			syncCommitteeState = fmt.Sprintf("%d", utils.Config.Chain.Config.AltairForkEpoch*utils.Config.Chain.Config.SlotsPerEpoch)
		}
		parsedSyncCommittees, err := lc.GetSyncCommittee(syncCommitteeState, epoch)
		if err != nil {
			return nil, err
		}
		assignments.SyncAssignments = make([]uint64, len(parsedSyncCommittees.Validators))

		// sync
		for i, valIndexStr := range parsedSyncCommittees.Validators {
			valIndexU64, err := strconv.ParseUint(valIndexStr, 10, 64)
			if err != nil {
				return nil, fmt.Errorf("in sync_committee for epoch %d validator %d has bad validator index: %q", epoch, i, valIndexStr)
			}
			assignments.SyncAssignments[i] = valIndexU64
		}
	}

	if len(assignments.AttestorAssignments) > 0 && len(assignments.ProposerAssignments) > 0 {
		lc.assignmentsCache.Add(epoch, assignments)
	}

	return assignments, nil
}

// GetEpochData will get the epoch data from Lighthouse RPC api
func (lc *LighthouseClient) GetEpochData(epoch uint64, skipHistoricBalances bool) (*types.EpochData, error) {
	wg := &sync.WaitGroup{}
	mux := &sync.Mutex{}

	data := &types.EpochData{}
	data.Epoch = epoch

	validatorsResp, err := lc.get(fmt.Sprintf("%s/eth/v1/beacon/states/%d/validators", lc.endpoint, epoch*utils.Config.Chain.Config.SlotsPerEpoch))
	if err != nil && epoch == 0 {
		validatorsResp, err = lc.get(fmt.Sprintf("%s/eth/v1/beacon/states/%v/validators", lc.endpoint, "genesis"))
		if err != nil {
			return nil, fmt.Errorf("error retrieving validators for genesis: %v", err)
		}
	} else if err != nil {
		return nil, fmt.Errorf("error retrieving validators for epoch %v: %v", epoch, err)
	}

	var parsedValidators StandardValidatorsResponse
	err = json.Unmarshal(validatorsResp, &parsedValidators)
	if err != nil {
		return nil, fmt.Errorf("error parsing epoch validators: %v", err)
	}

	epoch1d := int64(epoch) - int64(utils.EpochsPerDay())
	epoch7d := int64(epoch) - int64(utils.EpochsPerDay())*7
	epoch31d := int64(epoch) - int64(utils.EpochsPerDay())*31

	var validatorBalances1d map[uint64]uint64
	var validatorBalances7d map[uint64]uint64
	var validatorBalances31d map[uint64]uint64

	if !skipHistoricBalances {
		wg.Add(1)
		go func() {
			defer wg.Done()
			start := time.Now()
			var err error
			validatorBalances1d, err = lc.GetBalancesForEpoch(epoch1d)
			if err != nil {
				logrus.Errorf("error retrieving validator balances for epoch %v (1d): %v", epoch1d, err)
				return
			}
			logger.Printf("retrieved data for %v validator balances for epoch %v (1d) took %v", len(parsedValidators.Data), epoch1d, time.Since(start))
		}()
		wg.Add(1)
		go func() {
			defer wg.Done()
			start := time.Now()
			var err error
			validatorBalances7d, err = lc.GetBalancesForEpoch(epoch7d)
			if err != nil {
				logrus.Errorf("error retrieving validator balances for epoch %v (7d): %v", epoch7d, err)
				return
			}
			logger.Printf("retrieved data for %v validator balances for epoch %v (7d) took %v", len(parsedValidators.Data), epoch7d, time.Since(start))
		}()
		wg.Add(1)
		go func() {
			defer wg.Done()
			start := time.Now()
			var err error
			validatorBalances31d, err = lc.GetBalancesForEpoch(epoch31d)
			if err != nil {
				logrus.Errorf("error retrieving validator balances for epoch %v (31d): %v", epoch31d, err)
				return
			}
			logger.Printf("retrieved data for %v validator balances for epoch %v (31d) took %v", len(parsedValidators.Data), epoch31d, time.Since(start))
		}()
		wg.Wait()
	}
	for _, validator := range parsedValidators.Data {
		data.Validators = append(data.Validators, &types.Validator{
			Index:                      uint64(validator.Index),
			PublicKey:                  utils.MustParseHex(validator.Validator.Pubkey),
			WithdrawalCredentials:      utils.MustParseHex(validator.Validator.WithdrawalCredentials),
			Balance:                    uint64(validator.Balance),
			EffectiveBalance:           uint64(validator.Validator.EffectiveBalance),
			Slashed:                    validator.Validator.Slashed,
			ActivationEligibilityEpoch: uint64(validator.Validator.ActivationEligibilityEpoch),
			ActivationEpoch:            uint64(validator.Validator.ActivationEpoch),
			ExitEpoch:                  uint64(validator.Validator.ExitEpoch),
			WithdrawableEpoch:          uint64(validator.Validator.WithdrawableEpoch),
			Balance1d:                  sql.NullInt64{Int64: int64(validatorBalances1d[uint64(validator.Index)]), Valid: true},
			Balance7d:                  sql.NullInt64{Int64: int64(validatorBalances7d[uint64(validator.Index)]), Valid: true},
			Balance31d:                 sql.NullInt64{Int64: int64(validatorBalances31d[uint64(validator.Index)]), Valid: true},
			Status:                     validator.Status,
		})
	}

	logger.Printf("retrieved data for %v validators for epoch %v", len(data.Validators), epoch)

	wg.Add(1)
	go func() {
		defer wg.Done()
		var err error
		data.ValidatorAssignmentes, err = lc.GetEpochAssignments(epoch)
		if err != nil {
			logrus.Errorf("error retrieving assignments for epoch %v: %v", epoch, err)
			return
		}
		logger.Printf("retrieved validator assignment data for epoch %v", epoch)
	}()

	wg.Add(1)
	go func() {
		defer wg.Done()
		data.EpochParticipationStats, err = lc.GetValidatorParticipation(epoch)
		if err != nil {
			if strings.HasSuffix(err.Error(), "can't be retrieved as it hasn't finished yet") {
				logger.Warnf("error retrieving epoch participation statistics for epoch %v: %v", epoch, err)
			} else {
				logger.Errorf("error retrieving epoch participation statistics for epoch %v: %v", epoch, err)
			}
			data.EpochParticipationStats = &types.ValidatorParticipation{
				Epoch:                   epoch,
				GlobalParticipationRate: 1.0,
				VotedEther:              0,
				EligibleEther:           0,
			}
		}
	}()

	// Retrieve all blocks for the epoch
	data.Blocks = make(map[uint64]map[string]*types.Block)

	for slot := epoch * utils.Config.Chain.Config.SlotsPerEpoch; slot <= (epoch+1)*utils.Config.Chain.Config.SlotsPerEpoch-1; slot++ {
		if slot != 0 && utils.SlotToTime(slot).After(time.Now()) { // don't export slots that have not occured yet
			continue
		}
		wg.Add(1)
		go func(slot uint64) {
			defer wg.Done()
			blocks, err := lc.GetBlocksBySlot(slot)

			if err != nil {
				logger.Errorf("error retrieving blocks for slot %v: %v", slot, err)
				return
			}

			for _, block := range blocks {
				mux.Lock()
				if data.Blocks[block.Slot] == nil {
					data.Blocks[block.Slot] = make(map[string]*types.Block)
				}
				data.Blocks[block.Slot][fmt.Sprintf("%x", block.BlockRoot)] = block
				mux.Unlock()
			}
		}(slot)
	}
	wg.Wait()
	logger.Printf("retrieved %v blocks for epoch %v", len(data.Blocks), epoch)

	if data.ValidatorAssignmentes == nil {
		return data, fmt.Errorf("no assignments for epoch %v", epoch)
	}

	// Fill up missed and scheduled blocks
	for slot, proposer := range data.ValidatorAssignmentes.ProposerAssignments {
		_, found := data.Blocks[slot]
		if !found {
			// Proposer was assigned but did not yet propose a block
			data.Blocks[slot] = make(map[string]*types.Block)
			data.Blocks[slot]["0x0"] = &types.Block{
				Status:            0,
				Canonical:         true,
				Proposer:          proposer,
				BlockRoot:         []byte{0x0},
				Slot:              slot,
				ParentRoot:        []byte{},
				StateRoot:         []byte{},
				Signature:         []byte{},
				RandaoReveal:      []byte{},
				Graffiti:          []byte{},
				BodyRoot:          []byte{},
				Eth1Data:          &types.Eth1Data{},
				ProposerSlashings: make([]*types.ProposerSlashing, 0),
				AttesterSlashings: make([]*types.AttesterSlashing, 0),
				Attestations:      make([]*types.Attestation, 0),
				Deposits:          make([]*types.Deposit, 0),
				VoluntaryExits:    make([]*types.VoluntaryExit, 0),
				SyncAggregate:     nil,
			}

			if utils.SlotToTime(slot).After(time.Now().Add(time.Second * -60)) {
				// Block is in the future, set status to scheduled
				data.Blocks[slot]["0x0"].Status = 0
				data.Blocks[slot]["0x0"].BlockRoot = []byte{0x0}
			} else {
				// Block is in the past, set status to missed
				data.Blocks[slot]["0x0"].Status = 2
				data.Blocks[slot]["0x0"].BlockRoot = []byte{0x1}
			}
		}
	}

	return data, nil
}

func uint64List(li []uint64Str) []uint64 {
	out := make([]uint64, len(li))
	for i, v := range li {
		out[i] = uint64(v)
	}
	return out
}

func (lc *LighthouseClient) GetBalancesForEpoch(epoch int64) (map[uint64]uint64, error) {

	if epoch < 0 {
		epoch = 0
	}

	var err error

	validatorBalances := make(map[uint64]uint64)

	resp, err := lc.get(fmt.Sprintf("%s/eth/v1/beacon/states/%d/validator_balances", lc.endpoint, epoch*int64(utils.Config.Chain.Config.SlotsPerEpoch)))
	if err != nil && epoch == 0 {
		resp, err = lc.get(fmt.Sprintf("%s/eth/v1/beacon/states/genesis/validator_balances", lc.endpoint))
		if err != nil {
			return validatorBalances, err
		}
	} else if err != nil {
		return validatorBalances, err
	}

	var parsedResponse StandardValidatorBalancesResponse
	err = json.Unmarshal(resp, &parsedResponse)
	if err != nil {
		return nil, fmt.Errorf("error parsing response for validator_balances")
	}

	for _, b := range parsedResponse.Data {
		validatorBalances[uint64(b.Index)] = uint64(b.Balance)
	}

	return validatorBalances, nil
}

func (lc *LighthouseClient) GetBlockByBlockroot(blockroot []byte) (*types.Block, error) {
	resHeaders, err := lc.get(fmt.Sprintf("%s/eth/v1/beacon/headers/0x%x", lc.endpoint, blockroot))
	if err != nil {
		if err == errNotFound {
			// no block found
			return &types.Block{}, nil
		}
		return nil, fmt.Errorf("error retrieving headers for blockroot 0x%x: %v", blockroot, err)
	}
	var parsedHeaders StandardBeaconHeaderResponse
	err = json.Unmarshal(resHeaders, &parsedHeaders)
	if err != nil {
		return nil, fmt.Errorf("error parsing header-response for blockroot 0x%x: %v", blockroot, err)
	}

	slot := uint64(parsedHeaders.Data.Header.Message.Slot)

	resp, err := lc.get(fmt.Sprintf("%s/eth/v1/beacon/blocks/%s", lc.endpoint, parsedHeaders.Data.Root))
	if err != nil {
		return nil, fmt.Errorf("error retrieving block data at slot %v: %v", slot, err)
	}

	var parsedResponse StandardV2BlockResponse
	err = json.Unmarshal(resp, &parsedResponse)
	if err != nil {
		logger.Errorf("error parsing block data at slot %v: %v", parsedHeaders.Data.Header.Message.Slot, err)
		return nil, fmt.Errorf("error parsing block-response at slot %v: %v", slot, err)
	}

	return lc.blockFromResponse(&parsedHeaders, &parsedResponse)
}

// GetBlocksBySlot will get the blocks by slot from Lighthouse RPC api
func (lc *LighthouseClient) GetBlocksBySlot(slot uint64) ([]*types.Block, error) {
	var parsedHeaders *StandardBeaconHeaderResponse

	resHeaders, err := lc.get(fmt.Sprintf("%s/eth/v1/beacon/headers/%d", lc.endpoint, slot))
<<<<<<< HEAD
	if err != nil && slot == 0 {
		headResp, err := lc.get(fmt.Sprintf("%s/eth/v1/beacon/headers", lc.endpoint))
		if err != nil {
			return nil, fmt.Errorf("error retrieving chain head: %v", err)
		}

		var parsedHeader StandardBeaconHeadersResponse
		err = json.Unmarshal(headResp, &parsedHeader)
		if err != nil {
			return nil, fmt.Errorf("error parsing chain head: %v", err)
		}

		if len(parsedHeader.Data) == 0 {
			return nil, fmt.Errorf("error no headers available")
		}

		parsedHeaders = &StandardBeaconHeaderResponse{
			Data: parsedHeader.Data[len(parsedHeader.Data)-1],
		}

	} else if err != nil {
		if err == notFoundErr {
=======
	if err != nil {
		if err == errNotFound {
>>>>>>> 5b1b3e5b
			// no block found
			return []*types.Block{}, nil
		}
		return nil, fmt.Errorf("error retrieving headers at slot %v: %v", slot, err)
	}

	if parsedHeaders == nil {
		err = json.Unmarshal(resHeaders, &parsedHeaders)
		if err != nil {
			return nil, fmt.Errorf("error parsing header-response at slot %v: %v", slot, err)
		}
	}

	resp, err := lc.get(fmt.Sprintf("%s/eth/v1/beacon/blocks/%s", lc.endpoint, parsedHeaders.Data.Root))
	if err != nil && slot == 0 {
		return nil, fmt.Errorf("error retrieving block data at slot %v: %v", slot, err)
	}

	var parsedResponse StandardV2BlockResponse
	err = json.Unmarshal(resp, &parsedResponse)
	if err != nil {
		logger.Errorf("error parsing block data at slot %v: %v", slot, err)
		return nil, fmt.Errorf("error parsing block-response at slot %v: %v", slot, err)
	}

	block, err := lc.blockFromResponse(parsedHeaders, &parsedResponse)
	if err != nil {
		return nil, err
	}
	return []*types.Block{block}, nil
}

func (lc *LighthouseClient) blockFromResponse(parsedHeaders *StandardBeaconHeaderResponse, parsedResponse *StandardV2BlockResponse) (*types.Block, error) {
	parsedBlock := parsedResponse.Data
	slot := uint64(parsedHeaders.Data.Header.Message.Slot)
	block := &types.Block{
		Status:       1,
		Canonical:    parsedHeaders.Data.Canonical,
		Proposer:     uint64(parsedBlock.Message.ProposerIndex),
		BlockRoot:    utils.MustParseHex(parsedHeaders.Data.Root),
		Slot:         slot,
		ParentRoot:   utils.MustParseHex(parsedBlock.Message.ParentRoot),
		StateRoot:    utils.MustParseHex(parsedBlock.Message.StateRoot),
		Signature:    parsedBlock.Signature,
		RandaoReveal: utils.MustParseHex(parsedBlock.Message.Body.RandaoReveal),
		Graffiti:     utils.MustParseHex(parsedBlock.Message.Body.Graffiti),
		Eth1Data: &types.Eth1Data{
			DepositRoot:  utils.MustParseHex(parsedBlock.Message.Body.Eth1Data.DepositRoot),
			DepositCount: uint64(parsedBlock.Message.Body.Eth1Data.DepositCount),
			BlockHash:    utils.MustParseHex(parsedBlock.Message.Body.Eth1Data.BlockHash),
		},
		ProposerSlashings:          make([]*types.ProposerSlashing, len(parsedBlock.Message.Body.ProposerSlashings)),
		AttesterSlashings:          make([]*types.AttesterSlashing, len(parsedBlock.Message.Body.AttesterSlashings)),
		Attestations:               make([]*types.Attestation, len(parsedBlock.Message.Body.Attestations)),
		Deposits:                   make([]*types.Deposit, len(parsedBlock.Message.Body.Deposits)),
		VoluntaryExits:             make([]*types.VoluntaryExit, len(parsedBlock.Message.Body.VoluntaryExits)),
		SignedBLSToExecutionChange: make([]*types.SignedBLSToExecutionChange, len(parsedBlock.Message.Body.SignedBLSToExecutionChange)),
	}

	epochAssignments, err := lc.GetEpochAssignments(slot / utils.Config.Chain.Config.SlotsPerEpoch)
	if err != nil {
		return nil, err
	}

	if agg := parsedBlock.Message.Body.SyncAggregate; agg != nil {
		bits := utils.MustParseHex(agg.SyncCommitteeBits)

		if utils.Config.Chain.Config.SyncCommitteeSize != uint64(len(bits)*8) {
			return nil, fmt.Errorf("sync-aggregate-bits-size does not match sync-committee-size: %v != %v", len(bits)*8, utils.Config.Chain.Config.SyncCommitteeSize)
		}

		block.SyncAggregate = &types.SyncAggregate{
			SyncCommitteeValidators:    epochAssignments.SyncAssignments,
			SyncCommitteeBits:          bits,
			SyncAggregateParticipation: syncCommitteeParticipation(bits),
			SyncCommitteeSignature:     utils.MustParseHex(agg.SyncCommitteeSignature),
		}
	}

	if payload := parsedBlock.Message.Body.ExecutionPayload; payload != nil && !bytes.Equal(payload.ParentHash, make([]byte, 32)) {
		txs := make([]*types.Transaction, 0, len(payload.Transactions))
		for i, rawTx := range payload.Transactions {
			tx := &types.Transaction{Raw: rawTx}
			var decTx gtypes.Transaction
			if err := decTx.UnmarshalBinary(rawTx); err != nil {
				return nil, fmt.Errorf("error parsing tx %d block %x: %v", i, payload.BlockHash, err)
			} else {
				h := decTx.Hash()
				tx.TxHash = h[:]
				tx.AccountNonce = decTx.Nonce()
				// big endian
				tx.Price = decTx.GasPrice().Bytes()
				tx.GasLimit = decTx.Gas()
				sender, err := lc.signer.Sender(&decTx)
				if err != nil {
					return nil, fmt.Errorf("transaction with invalid sender (tx hash: %x): %v", h, err)
				}
				tx.Sender = sender.Bytes()
				if v := decTx.To(); v != nil {
					tx.Recipient = v.Bytes()
				} else {
					tx.Recipient = []byte{}
				}
				tx.Amount = decTx.Value().Bytes()
				tx.Payload = decTx.Data()
				tx.MaxPriorityFeePerGas = decTx.GasTipCap().Uint64()
				tx.MaxFeePerGas = decTx.GasFeeCap().Uint64()
			}
			txs = append(txs, tx)
		}
		withdrawals := make([]*types.Withdrawals, 0, len(payload.Withdrawals))
		for _, w := range payload.Withdrawals {
			withdrawals = append(withdrawals, &types.Withdrawals{
				Index:          uint64(w.Index),
				ValidatorIndex: uint64(w.ValidatorIndex),
				Address:        w.Address,
				Amount:         uint64(w.Amount),
			})
		}

		block.ExecutionPayload = &types.ExecutionPayload{
			ParentHash:    payload.ParentHash,
			FeeRecipient:  payload.FeeRecipient,
			StateRoot:     payload.StateRoot,
			ReceiptsRoot:  payload.ReceiptsRoot,
			LogsBloom:     payload.LogsBloom,
			Random:        payload.PrevRandao,
			BlockNumber:   uint64(payload.BlockNumber),
			GasLimit:      uint64(payload.GasLimit),
			GasUsed:       uint64(payload.GasUsed),
			Timestamp:     uint64(payload.Timestamp),
			ExtraData:     payload.ExtraData,
			BaseFeePerGas: uint64(payload.BaseFeePerGas),
			BlockHash:     payload.BlockHash,
			Transactions:  txs,
			Withdrawals:   withdrawals,
		}
	}

	// TODO: this is legacy from old lighthouse API. Does it even still apply?
	if block.Eth1Data.DepositCount > 2147483647 { // Sometimes the lighthouse node does return bogus data for the DepositCount value
		block.Eth1Data.DepositCount = 0
	}

	for i, proposerSlashing := range parsedBlock.Message.Body.ProposerSlashings {
		block.ProposerSlashings[i] = &types.ProposerSlashing{
			ProposerIndex: uint64(proposerSlashing.SignedHeader1.Message.ProposerIndex),
			Header1: &types.Block{
				Slot:       uint64(proposerSlashing.SignedHeader1.Message.Slot),
				ParentRoot: utils.MustParseHex(proposerSlashing.SignedHeader1.Message.ParentRoot),
				StateRoot:  utils.MustParseHex(proposerSlashing.SignedHeader1.Message.StateRoot),
				Signature:  utils.MustParseHex(proposerSlashing.SignedHeader1.Signature),
				BodyRoot:   utils.MustParseHex(proposerSlashing.SignedHeader1.Message.BodyRoot),
			},
			Header2: &types.Block{
				Slot:       uint64(proposerSlashing.SignedHeader2.Message.Slot),
				ParentRoot: utils.MustParseHex(proposerSlashing.SignedHeader2.Message.ParentRoot),
				StateRoot:  utils.MustParseHex(proposerSlashing.SignedHeader2.Message.StateRoot),
				Signature:  utils.MustParseHex(proposerSlashing.SignedHeader2.Signature),
				BodyRoot:   utils.MustParseHex(proposerSlashing.SignedHeader2.Message.BodyRoot),
			},
		}
	}

	for i, attesterSlashing := range parsedBlock.Message.Body.AttesterSlashings {
		block.AttesterSlashings[i] = &types.AttesterSlashing{
			Attestation1: &types.IndexedAttestation{
				Data: &types.AttestationData{
					Slot:            uint64(attesterSlashing.Attestation1.Data.Slot),
					CommitteeIndex:  uint64(attesterSlashing.Attestation1.Data.Index),
					BeaconBlockRoot: utils.MustParseHex(attesterSlashing.Attestation1.Data.BeaconBlockRoot),
					Source: &types.Checkpoint{
						Epoch: uint64(attesterSlashing.Attestation1.Data.Source.Epoch),
						Root:  utils.MustParseHex(attesterSlashing.Attestation1.Data.Source.Root),
					},
					Target: &types.Checkpoint{
						Epoch: uint64(attesterSlashing.Attestation1.Data.Target.Epoch),
						Root:  utils.MustParseHex(attesterSlashing.Attestation1.Data.Target.Root),
					},
				},
				Signature:        utils.MustParseHex(attesterSlashing.Attestation1.Signature),
				AttestingIndices: uint64List(attesterSlashing.Attestation1.AttestingIndices),
			},
			Attestation2: &types.IndexedAttestation{
				Data: &types.AttestationData{
					Slot:            uint64(attesterSlashing.Attestation2.Data.Slot),
					CommitteeIndex:  uint64(attesterSlashing.Attestation2.Data.Index),
					BeaconBlockRoot: utils.MustParseHex(attesterSlashing.Attestation2.Data.BeaconBlockRoot),
					Source: &types.Checkpoint{
						Epoch: uint64(attesterSlashing.Attestation2.Data.Source.Epoch),
						Root:  utils.MustParseHex(attesterSlashing.Attestation2.Data.Source.Root),
					},
					Target: &types.Checkpoint{
						Epoch: uint64(attesterSlashing.Attestation2.Data.Target.Epoch),
						Root:  utils.MustParseHex(attesterSlashing.Attestation2.Data.Target.Root),
					},
				},
				Signature:        utils.MustParseHex(attesterSlashing.Attestation2.Signature),
				AttestingIndices: uint64List(attesterSlashing.Attestation2.AttestingIndices),
			},
		}
	}

	for i, attestation := range parsedBlock.Message.Body.Attestations {
		a := &types.Attestation{
			AggregationBits: utils.MustParseHex(attestation.AggregationBits),
			Attesters:       []uint64{},
			Data: &types.AttestationData{
				Slot:            uint64(attestation.Data.Slot),
				CommitteeIndex:  uint64(attestation.Data.Index),
				BeaconBlockRoot: utils.MustParseHex(attestation.Data.BeaconBlockRoot),
				Source: &types.Checkpoint{
					Epoch: uint64(attestation.Data.Source.Epoch),
					Root:  utils.MustParseHex(attestation.Data.Source.Root),
				},
				Target: &types.Checkpoint{
					Epoch: uint64(attestation.Data.Target.Epoch),
					Root:  utils.MustParseHex(attestation.Data.Target.Root),
				},
			},
			Signature: utils.MustParseHex(attestation.Signature),
		}

		aggregationBits := bitfield.Bitlist(a.AggregationBits)
		assignments, err := lc.GetEpochAssignments(a.Data.Slot / utils.Config.Chain.Config.SlotsPerEpoch)
		if err != nil {
			return nil, fmt.Errorf("error receiving epoch assignment for epoch %v: %v", a.Data.Slot/utils.Config.Chain.Config.SlotsPerEpoch, err)
		}

		for i := uint64(0); i < aggregationBits.Len(); i++ {
			if aggregationBits.BitAt(i) {
				validator, found := assignments.AttestorAssignments[utils.FormatAttestorAssignmentKey(a.Data.Slot, a.Data.CommitteeIndex, i)]
				if !found { // This should never happen!
					validator = 0
					logger.Errorf("error retrieving assigned validator for attestation %v of block %v for slot %v committee index %v member index %v", i, block.Slot, a.Data.Slot, a.Data.CommitteeIndex, i)
				}
				a.Attesters = append(a.Attesters, validator)
			}
		}

		block.Attestations[i] = a
	}

	for i, deposit := range parsedBlock.Message.Body.Deposits {
		d := &types.Deposit{
			Proof:                 nil,
			PublicKey:             utils.MustParseHex(deposit.Data.Pubkey),
			WithdrawalCredentials: utils.MustParseHex(deposit.Data.WithdrawalCredentials),
			Amount:                uint64(deposit.Data.Amount),
			Signature:             utils.MustParseHex(deposit.Data.Signature),
		}

		block.Deposits[i] = d
	}

	for i, voluntaryExit := range parsedBlock.Message.Body.VoluntaryExits {
		block.VoluntaryExits[i] = &types.VoluntaryExit{
			Epoch:          uint64(voluntaryExit.Message.Epoch),
			ValidatorIndex: uint64(voluntaryExit.Message.ValidatorIndex),
			Signature:      utils.MustParseHex(voluntaryExit.Signature),
		}
	}

	for i, blsChange := range parsedBlock.Message.Body.SignedBLSToExecutionChange {
		block.SignedBLSToExecutionChange[i] = &types.SignedBLSToExecutionChange{
			Message: types.BLSToExecutionChange{
				Validatorindex: uint64(blsChange.Message.ValidatorIndex),
				BlsPubkey:      blsChange.Message.FromBlsPubkey,
				Address:        blsChange.Message.ToExecutionAddress,
			},
			Signature: blsChange.Signature,
		}
	}

	return block, nil
}

func syncCommitteeParticipation(bits []byte) float64 {
	participating := 0
	for i := 0; i < int(utils.Config.Chain.Config.SyncCommitteeSize); i++ {
		if utils.BitAtVector(bits, i) {
			participating++
		}
	}
	return float64(participating) / float64(utils.Config.Chain.Config.SyncCommitteeSize)
}

// GetValidatorParticipation will get the validator participation from the Lighthouse RPC api
func (lc *LighthouseClient) GetValidatorParticipation(epoch uint64) (*types.ValidatorParticipation, error) {
	if LighthouseLatestHeadEpoch == 0 || epoch >= LighthouseLatestHeadEpoch-1 {
		// update LighthouseLatestHeadEpoch to make sure we are continuing with the latest data
		// we need to check when epoch = head and epoch head - 1 so our following logic acts correctly when we are close to the head
		head, err := lc.GetChainHead()
		if err != nil {
			return nil, err
		}
		logger.Infof("Updating LighthouseLatestHeadEpoch to %v", head.HeadEpoch)
		LighthouseLatestHeadEpoch = head.HeadEpoch
	}

	if epoch > LighthouseLatestHeadEpoch {
		return nil, fmt.Errorf("epoch %v is newer than the latest head %v", epoch, LighthouseLatestHeadEpoch)
	}
	if epoch == LighthouseLatestHeadEpoch {
		// participation stats are calculated at the end of an epoch,
		// making it impossible to retrieve stats of an currently ongoing epoch
		return nil, fmt.Errorf("epoch %v can't be retrieved as it hasn't finished yet", epoch)
	}

	request_epoch := epoch
	if epoch < LighthouseLatestHeadEpoch-1 {
		// we offset the request epoch by one for older epochs so we get the complete participation numbers
		// this is required as votes can be include up to one epoch after their intended inclusion
		// we also have to make sure we don't attempt to request the current head epoch,
		// since requesting it is impossible – see above error about it
		// ref: https://lighthouse-book.sigmaprime.io/validator-inclusion.html#global
		request_epoch += 1
	}

	resp, err := lc.get(fmt.Sprintf("%s/lighthouse/validator_inclusion/%d/global", lc.endpoint, request_epoch))
	if err != nil {
		return nil, fmt.Errorf("error retrieving validator participation data for epoch %v: %v", epoch, err)
	}

	var parsedResponse LighthouseValidatorParticipationResponse
	err = json.Unmarshal(resp, &parsedResponse)
	if err != nil {
		return nil, fmt.Errorf("error parsing validator participation data for epoch %v: %v", epoch, err)
	}

	var res *types.ValidatorParticipation
	if epoch < request_epoch {
		// we requested the next epoch, so we have to use the previous value for everything here
		res = &types.ValidatorParticipation{
			Epoch:                   epoch,
			GlobalParticipationRate: float32(parsedResponse.Data.PreviousEpochTargetAttestingGwei) / float32(parsedResponse.Data.PreviousEpochActiveGwei),
			VotedEther:              uint64(parsedResponse.Data.PreviousEpochTargetAttestingGwei),
			EligibleEther:           uint64(parsedResponse.Data.PreviousEpochActiveGwei),
		}
	} else {
		res = &types.ValidatorParticipation{
			Epoch:                   epoch,
			GlobalParticipationRate: float32(parsedResponse.Data.CurrentEpochTargetAttestingGwei) / float32(parsedResponse.Data.CurrentEpochActiveGwei),
			VotedEther:              uint64(parsedResponse.Data.CurrentEpochTargetAttestingGwei),
			EligibleEther:           uint64(parsedResponse.Data.CurrentEpochActiveGwei),
		}
	}
	return res, nil
}

func (lc *LighthouseClient) GetFinalityCheckpoints(epoch uint64) (*types.FinalityCheckpoints, error) {
	// finalityResp, err := lc.get(fmt.Sprintf("%s/eth/v1/beacon/states/%s/finality_checkpoints", lc.endpoint, id))
	// if err != nil {
	//      return nil, fmt.Errorf("error retrieving finality checkpoints of head: %v", err)
	// }
	return &types.FinalityCheckpoints{}, nil
}

func (lc *LighthouseClient) GetSyncCommittee(stateID string, epoch uint64) (*StandardSyncCommittee, error) {
	syncCommitteesResp, err := lc.get(fmt.Sprintf("%s/eth/v1/beacon/states/%s/sync_committees?epoch=%d", lc.endpoint, stateID, epoch))
	if err != nil {
		return nil, fmt.Errorf("error retrieving sync_committees for epoch %v (state: %v): %w", epoch, stateID, err)
	}
	var parsedSyncCommittees StandardSyncCommitteesResponse
	err = json.Unmarshal(syncCommitteesResp, &parsedSyncCommittees)
	if err != nil {
		return nil, fmt.Errorf("error parsing sync_committees data for epoch %v (state: %v): %w", epoch, stateID, err)
	}
	return &parsedSyncCommittees.Data, nil
}

var errNotFound = errors.New("not found 404")

func (lc *LighthouseClient) get(url string) ([]byte, error) {
	// t0 := time.Now()
	// defer func() { fmt.Println(url, time.Since(t0)) }()
	client := &http.Client{Timeout: time.Second * 120}
	resp, err := client.Get(url)
	if err != nil {
		return nil, err
	}

	defer resp.Body.Close()

	data, err := ioutil.ReadAll(resp.Body)

	if resp.StatusCode != http.StatusOK {
		if resp.StatusCode == http.StatusNotFound {
			return nil, errNotFound
		}
		return nil, fmt.Errorf("error-response: %s", data)
	}

	return data, err
}

type bytesHexStr []byte

func (s *bytesHexStr) UnmarshalText(b []byte) error {
	if s == nil {
		return fmt.Errorf("cannot unmarshal bytes into nil")
	}
	if len(b) >= 2 && b[0] == '0' && b[1] == 'x' {
		b = b[2:]
	}
	out := make([]byte, len(b)/2)
	hex.Decode(out, b)
	*s = out
	return nil
}

type uint64Str uint64

func (s *uint64Str) UnmarshalJSON(b []byte) error {
	return Uint64Unmarshal((*uint64)(s), b)
}

// Parse a uint64, with or without quotes, in any base, with common prefixes accepted to change base.
func Uint64Unmarshal(v *uint64, b []byte) error {
	if v == nil {
		return errors.New("nil dest in uint64 decoding")
	}
	if len(b) == 0 {
		return errors.New("empty uint64 input")
	}
	if b[0] == '"' || b[0] == '\'' {
		if len(b) == 1 || b[len(b)-1] != b[0] {
			return errors.New("uneven/missing quotes")
		}
		b = b[1 : len(b)-1]
	}
	n, err := strconv.ParseUint(string(b), 0, 64)
	if err != nil {
		return err
	}
	*v = n
	return nil
}

type StandardBeaconHeaderResponse struct {
	Data struct {
		Root      string `json:"root"`
		Canonical bool   `json:"canonical"`
		Header    struct {
			Message struct {
				Slot          uint64Str `json:"slot"`
				ProposerIndex uint64Str `json:"proposer_index"`
				ParentRoot    string    `json:"parent_root"`
				StateRoot     string    `json:"state_root"`
				BodyRoot      string    `json:"body_root"`
			} `json:"message"`
			Signature string `json:"signature"`
		} `json:"header"`
	} `json:"data"`
}

type StandardBeaconHeadersResponse struct {
	Data []struct {
		Root      string `json:"root"`
		Canonical bool   `json:"canonical"`
		Header    struct {
			Message struct {
				Slot          uint64Str `json:"slot"`
				ProposerIndex uint64Str `json:"proposer_index"`
				ParentRoot    string    `json:"parent_root"`
				StateRoot     string    `json:"state_root"`
				BodyRoot      string    `json:"body_root"`
			} `json:"message"`
			Signature string `json:"signature"`
		} `json:"header"`
	} `json:"data"`
}

type StandardFinalityCheckpointsResponse struct {
	Data struct {
		PreviousJustified struct {
			Epoch uint64Str `json:"epoch"`
			Root  string    `json:"root"`
		} `json:"previous_justified"`
		CurrentJustified struct {
			Epoch uint64Str `json:"epoch"`
			Root  string    `json:"root"`
		} `json:"current_justified"`
		Finalized struct {
			Epoch uint64Str `json:"epoch"`
			Root  string    `json:"root"`
		} `json:"finalized"`
	} `json:"data"`
}

type StreamedBlockEventData struct {
	Slot                uint64Str `json:"slot"`
	Block               string    `json:"block"`
	ExecutionOptimistic bool      `json:"execution_optimistic"`
}

type StandardProposerDuty struct {
	Pubkey         string    `json:"pubkey"`
	ValidatorIndex uint64Str `json:"validator_index"`
	Slot           uint64Str `json:"slot"`
}

type StandardProposerDutiesResponse struct {
	DependentRoot string                 `json:"dependent_root"`
	Data          []StandardProposerDuty `json:"data"`
}

type StandardCommitteeEntry struct {
	Index      uint64Str `json:"index"`
	Slot       uint64Str `json:"slot"`
	Validators []string  `json:"validators"`
}

type StandardCommitteesResponse struct {
	Data []StandardCommitteeEntry `json:"data"`
}

type StandardSyncCommittee struct {
	Validators          []string   `json:"validators"`
	ValidatorAggregates [][]string `json:"validator_aggregates"`
}

type StandardSyncCommitteesResponse struct {
	Data StandardSyncCommittee `json:"data"`
}

type LighthouseValidatorParticipationResponse struct {
	Data struct {
		CurrentEpochActiveGwei           uint64Str `json:"current_epoch_active_gwei"`
		PreviousEpochActiveGwei          uint64Str `json:"previous_epoch_active_gwei"`
		CurrentEpochTargetAttestingGwei  uint64Str `json:"current_epoch_target_attesting_gwei"`
		PreviousEpochTargetAttestingGwei uint64Str `json:"previous_epoch_target_attesting_gwei"`
		PreviousEpochHeadAttestingGwei   uint64Str `json:"previous_epoch_head_attesting_gwei"`
	} `json:"data"`
}

type ProposerSlashing struct {
	SignedHeader1 struct {
		Message struct {
			Slot          uint64Str `json:"slot"`
			ProposerIndex uint64Str `json:"proposer_index"`
			ParentRoot    string    `json:"parent_root"`
			StateRoot     string    `json:"state_root"`
			BodyRoot      string    `json:"body_root"`
		} `json:"message"`
		Signature string `json:"signature"`
	} `json:"signed_header_1"`
	SignedHeader2 struct {
		Message struct {
			Slot          uint64Str `json:"slot"`
			ProposerIndex uint64Str `json:"proposer_index"`
			ParentRoot    string    `json:"parent_root"`
			StateRoot     string    `json:"state_root"`
			BodyRoot      string    `json:"body_root"`
		} `json:"message"`
		Signature string `json:"signature"`
	} `json:"signed_header_2"`
}

type AttesterSlashing struct {
	Attestation1 struct {
		AttestingIndices []uint64Str `json:"attesting_indices"`
		Signature        string      `json:"signature"`
		Data             struct {
			Slot            uint64Str `json:"slot"`
			Index           uint64Str `json:"index"`
			BeaconBlockRoot string    `json:"beacon_block_root"`
			Source          struct {
				Epoch uint64Str `json:"epoch"`
				Root  string    `json:"root"`
			} `json:"source"`
			Target struct {
				Epoch uint64Str `json:"epoch"`
				Root  string    `json:"root"`
			} `json:"target"`
		} `json:"data"`
	} `json:"attestation_1"`
	Attestation2 struct {
		AttestingIndices []uint64Str `json:"attesting_indices"`
		Signature        string      `json:"signature"`
		Data             struct {
			Slot            uint64Str `json:"slot"`
			Index           uint64Str `json:"index"`
			BeaconBlockRoot string    `json:"beacon_block_root"`
			Source          struct {
				Epoch uint64Str `json:"epoch"`
				Root  string    `json:"root"`
			} `json:"source"`
			Target struct {
				Epoch uint64Str `json:"epoch"`
				Root  string    `json:"root"`
			} `json:"target"`
		} `json:"data"`
	} `json:"attestation_2"`
}

type Attestation struct {
	AggregationBits string `json:"aggregation_bits"`
	Signature       string `json:"signature"`
	Data            struct {
		Slot            uint64Str `json:"slot"`
		Index           uint64Str `json:"index"`
		BeaconBlockRoot string    `json:"beacon_block_root"`
		Source          struct {
			Epoch uint64Str `json:"epoch"`
			Root  string    `json:"root"`
		} `json:"source"`
		Target struct {
			Epoch uint64Str `json:"epoch"`
			Root  string    `json:"root"`
		} `json:"target"`
	} `json:"data"`
}

type Deposit struct {
	Proof []string `json:"proof"`
	Data  struct {
		Pubkey                string    `json:"pubkey"`
		WithdrawalCredentials string    `json:"withdrawal_credentials"`
		Amount                uint64Str `json:"amount"`
		Signature             string    `json:"signature"`
	} `json:"data"`
}

type VoluntaryExit struct {
	Message struct {
		Epoch          uint64Str `json:"epoch"`
		ValidatorIndex uint64Str `json:"validator_index"`
	} `json:"message"`
	Signature string `json:"signature"`
}

type Eth1Data struct {
	DepositRoot  string    `json:"deposit_root"`
	DepositCount uint64Str `json:"deposit_count"`
	BlockHash    string    `json:"block_hash"`
}

type SyncAggregate struct {
	SyncCommitteeBits      string `json:"sync_committee_bits"`
	SyncCommitteeSignature string `json:"sync_committee_signature"`
}

// https://ethereum.github.io/beacon-APIs/#/Beacon/getBlockV2
// https://github.com/ethereum/consensus-specs/blob/v1.1.9/specs/bellatrix/beacon-chain.md#executionpayload
type ExecutionPayload struct {
	ParentHash    bytesHexStr   `json:"parent_hash"`
	FeeRecipient  bytesHexStr   `json:"fee_recipient"`
	StateRoot     bytesHexStr   `json:"state_root"`
	ReceiptsRoot  bytesHexStr   `json:"receipts_root"`
	LogsBloom     bytesHexStr   `json:"logs_bloom"`
	PrevRandao    bytesHexStr   `json:"prev_randao"`
	BlockNumber   uint64Str     `json:"block_number"`
	GasLimit      uint64Str     `json:"gas_limit"`
	GasUsed       uint64Str     `json:"gas_used"`
	Timestamp     uint64Str     `json:"timestamp"`
	ExtraData     bytesHexStr   `json:"extra_data"`
	BaseFeePerGas uint64Str     `json:"base_fee_per_gas"`
	BlockHash     bytesHexStr   `json:"block_hash"`
	Transactions  []bytesHexStr `json:"transactions"`
	// present only after capella
	Withdrawals []WithdrawalPayload `json:"withdrawals"`
}

type WithdrawalPayload struct {
	Index          uint64Str   `json:"index"`
	ValidatorIndex uint64Str   `json:"validator_index"`
	Address        bytesHexStr `json:"address"`
	Amount         uint64Str   `json:"amount"`
}

type SignedBLSToExecutionChange struct {
	Message struct {
		ValidatorIndex     uint64Str   `json:"validator_index"`
		FromBlsPubkey      bytesHexStr `json:"from_bls_pubkey"`
		ToExecutionAddress bytesHexStr `json:"to_execution_address"`
	} `json:"message"`
	Signature bytesHexStr `json:"signature"`
}

type AnySignedBlock struct {
	Message struct {
		Slot          uint64Str `json:"slot"`
		ProposerIndex uint64Str `json:"proposer_index"`
		ParentRoot    string    `json:"parent_root"`
		StateRoot     string    `json:"state_root"`
		Body          struct {
			RandaoReveal      string             `json:"randao_reveal"`
			Eth1Data          Eth1Data           `json:"eth1_data"`
			Graffiti          string             `json:"graffiti"`
			ProposerSlashings []ProposerSlashing `json:"proposer_slashings"`
			AttesterSlashings []AttesterSlashing `json:"attester_slashings"`
			Attestations      []Attestation      `json:"attestations"`
			Deposits          []Deposit          `json:"deposits"`
			VoluntaryExits    []VoluntaryExit    `json:"voluntary_exits"`

			// not present in phase0 blocks
			SyncAggregate *SyncAggregate `json:"sync_aggregate,omitempty"`

			// not present in phase0/altair blocks
			ExecutionPayload *ExecutionPayload `json:"execution_payload"`

			// present only after capella
			SignedBLSToExecutionChange []*SignedBLSToExecutionChange `json:"bls_to_execution_changes"`
		} `json:"body"`
	} `json:"message"`
	Signature bytesHexStr `json:"signature"`
}

type StandardV2BlockResponse struct {
	Version string         `json:"version"`
	Data    AnySignedBlock `json:"data"`
}

type StandardV1BlockRootResponse struct {
	Data struct {
		Root string `json:"root"`
	} `json:"data"`
}

type StandardValidatorEntry struct {
	Index     uint64Str `json:"index"`
	Balance   uint64Str `json:"balance"`
	Status    string    `json:"status"`
	Validator struct {
		Pubkey                     string    `json:"pubkey"`
		WithdrawalCredentials      string    `json:"withdrawal_credentials"`
		EffectiveBalance           uint64Str `json:"effective_balance"`
		Slashed                    bool      `json:"slashed"`
		ActivationEligibilityEpoch uint64Str `json:"activation_eligibility_epoch"`
		ActivationEpoch            uint64Str `json:"activation_epoch"`
		ExitEpoch                  uint64Str `json:"exit_epoch"`
		WithdrawableEpoch          uint64Str `json:"withdrawable_epoch"`
	} `json:"validator"`
}

type StandardValidatorsResponse struct {
	Data []StandardValidatorEntry `json:"data"`
}

func (pc *LighthouseClient) GetBlockStatusByEpoch(epoch uint64) ([]*types.CanonBlock, error) {
	blocks := make([]*types.CanonBlock, 0)
	return blocks, nil
}

type StandardSyncingResponse struct {
	Data struct {
		IsSyncing    bool      `json:"is_syncing"`
		HeadSlot     uint64Str `json:"head_slot"`
		SyncDistance uint64Str `json:"sync_distance"`
	} `json:"data"`
}

type StandardValidatorBalancesResponse struct {
	Data []struct {
		Index   uint64Str `json:"index"`
		Balance uint64Str `json:"balance"`
	} `json:"data"`
}<|MERGE_RESOLUTION|>--- conflicted
+++ resolved
@@ -624,7 +624,6 @@
 	var parsedHeaders *StandardBeaconHeaderResponse
 
 	resHeaders, err := lc.get(fmt.Sprintf("%s/eth/v1/beacon/headers/%d", lc.endpoint, slot))
-<<<<<<< HEAD
 	if err != nil && slot == 0 {
 		headResp, err := lc.get(fmt.Sprintf("%s/eth/v1/beacon/headers", lc.endpoint))
 		if err != nil {
@@ -646,11 +645,7 @@
 		}
 
 	} else if err != nil {
-		if err == notFoundErr {
-=======
-	if err != nil {
 		if err == errNotFound {
->>>>>>> 5b1b3e5b
 			// no block found
 			return []*types.Block{}, nil
 		}
