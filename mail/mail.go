--- conflicted
+++ resolved
@@ -15,10 +15,7 @@
 
 // SendMail sends an email to the given address with the given message.
 // It will use smtp if configured otherwise it will use gunmail if configured.
-<<<<<<< HEAD
-=======
 
->>>>>>> 73ead93d
 func SendMail(to, subject, msg string, attachment []types.EmailAttachment) error {
 	var err error
 	if utils.Config.Frontend.Mail.SMTP.User != "" {
@@ -34,10 +31,7 @@
 
 // SendMailRateLimited sends an email to a given address with the given message.
 // It will return a ratelimit-error if the configured ratelimit is exceeded.
-<<<<<<< HEAD
-=======
 
->>>>>>> 73ead93d
 func SendMailRateLimited(to, subject, msg string, attachment []types.EmailAttachment) error {
 	if utils.Config.Frontend.MaxMailsPerEmailPerDay > 0 {
 		now := time.Now()
@@ -83,10 +77,7 @@
 }
 
 // SendMailMailgun sends an email to the given address with the given message, using mailgun.
-<<<<<<< HEAD
-=======
 
->>>>>>> 73ead93d
 func SendMailMailgun(to, subject, msg string, attachment []types.EmailAttachment) error {
 	mg := mailgun.NewMailgun(
 		utils.Config.Frontend.Mail.Mailgun.Domain,
@@ -98,13 +89,9 @@
 	defer cancel()
 	if len(attachment) > 0 {
 		for _, att := range attachment {
-<<<<<<< HEAD
-			message.AddBufferAttachment(att.Name, att.Attachment)
-=======
 
 			message.AddBufferAttachment(att.Name, att.Attachment)
 
->>>>>>> 73ead93d
 		}
 	}
 
