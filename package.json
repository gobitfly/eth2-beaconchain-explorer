{
  "name": "eth2-beaconchain-explorer",
  "version": "1.0.0",
  "description": "The explorer provides a comprehensive and easy to use interface for the upcoming Eth2 beacon chain. It makes it easy to view proposed blocks, follow attestations and monitor your staking activity.",
  "main": "index.js",
  "directories": {
    "doc": "docs"
  },
  "scripts": {
    "test": "echo \"Error: no test specified\" && exit 1",
    "check-style": "npm run eslint-js",
    "eslint-js": "eslint static/js",
    "eslint-html": "eslint templates/**.html",
    "check-format": "npm run check-html && npm run check-js",
    "check-html": "prettier -c templates/",
    "check-js": "prettier -c static/js",
    "format": "npm run format-html && npm run format-js",
    "format-html": "prettier -w templates/",
    "format-js": "prettier -w static/js"
  },
  "repository": {
    "type": "git",
    "url": "git+https://github.com/gobitfly/eth2-beaconchain-explorer.git"
  },
  "keywords": [],
  "author": "",
  "license": "ISC",
  "bugs": {
    "url": "https://github.com/gobitfly/eth2-beaconchain-explorer/issues"
  },
  "homepage": "https://github.com/gobitfly/eth2-beaconchain-explorer#readme",
  "dependencies": {
<<<<<<< HEAD
    "eslint": "^8.57.0",
    "eslint-plugin-html": "^6.2.0",
    "prettier-plugin-go-template": "^0.0.13"
  },
=======
    "eslint": "^8.18.0",
 },
>>>>>>> 515f3e47
  "devDependencies": {
    "espree": "^9.3.2",
    "prettier": "^2.8.0"
  }
}<|MERGE_RESOLUTION|>--- conflicted
+++ resolved
@@ -30,15 +30,6 @@
   },
   "homepage": "https://github.com/gobitfly/eth2-beaconchain-explorer#readme",
   "dependencies": {
-<<<<<<< HEAD
-    "eslint": "^8.57.0",
-    "eslint-plugin-html": "^6.2.0",
-    "prettier-plugin-go-template": "^0.0.13"
-  },
-=======
-    "eslint": "^8.18.0",
- },
->>>>>>> 515f3e47
   "devDependencies": {
     "espree": "^9.3.2",
     "prettier": "^2.8.0"
