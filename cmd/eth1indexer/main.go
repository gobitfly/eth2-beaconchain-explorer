--- conflicted
+++ resolved
@@ -58,15 +58,10 @@
 	tokenPriceExportList := flag.String("token.price.list", "", "Tokenlist path to use for the token price export")
 	tokenPriceExportFrequency := flag.Duration("token.price.frequency", time.Hour, "Token price export interval")
 
-<<<<<<< HEAD
-	bigtableProject := flag.String("bigtable.project", "", "ID of the BigTable project")
-	bigtableInstance := flag.String("bigtable.instance", "", "ID of the BigTable instance")
-=======
 	bigtableProject := flag.String("bigtable.project", "", "Bigtable project")
 	bigtableInstance := flag.String("bigtable.instance", "", "Bigtable instance")
 
 	versionFlag := flag.Bool("version", false, "Print version and exit")
->>>>>>> 24425a3f
 
 	flag.Parse()
 	if *versionFlag {
