package main

import (
	"eth2-exporter/db"
	"eth2-exporter/exporter"
	"eth2-exporter/rpc"
	"eth2-exporter/services"
	"eth2-exporter/types"
	"eth2-exporter/utils"
	"eth2-exporter/version"
	"fmt"
	"math/big"
	"strconv"
	"strings"

	_ "github.com/jackc/pgx/v4/stdlib"
	"github.com/jmoiron/sqlx"

	"flag"

	"github.com/sirupsen/logrus"
)

var opts = struct {
	Command       string
	User          uint64
	TargetVersion int64
	StartEpoch    uint64
	EndEpoch      uint64
	StartDay      uint64
	EndDay        uint64
	Validator     uint64
}{}

func main() {
	configPath := flag.String("config", "config/default.config.yml", "Path to the config file")
	flag.StringVar(&opts.Command, "command", "", "command to run, available: updateAPIKey, applyDbSchema, epoch-export, debug-rewards")
	flag.Uint64Var(&opts.StartEpoch, "start-epoch", 0, "start epoch")
	flag.Uint64Var(&opts.EndEpoch, "end-epoch", 0, "end epoch")
	flag.Uint64Var(&opts.User, "user", 0, "user id")
	flag.Uint64Var(&opts.StartDay, "day-start", 0, "start day to debug")
	flag.Uint64Var(&opts.EndDay, "day-end", 0, "end day to debug")
	flag.Uint64Var(&opts.Validator, "validator", 0, "validator to check for")
	flag.Int64Var(&opts.TargetVersion, "target-version", -2, "Db migration target version, use -2 to apply up to the latest version, -1 to apply only the next version or the specific versions")
	flag.Parse()

	logrus.WithField("config", *configPath).WithField("version", version.Version).Printf("starting")
	cfg := &types.Config{}
	err := utils.ReadConfig(cfg, *configPath)
	if err != nil {
		logrus.Fatalf("error reading config file: %v", err)
	}
	utils.Config = cfg

	chainIdString := strconv.FormatUint(utils.Config.Chain.Config.DepositChainID, 10)

	_, err = db.InitBigtable(utils.Config.Bigtable.Project, utils.Config.Bigtable.Project, chainIdString, utils.Config.RedisCacheEndpoint)
	if err != nil {
		utils.LogFatal(err, "error initializing bigtable", 0)
	}

	chainIDBig := new(big.Int).SetUint64(utils.Config.Chain.Config.DepositChainID)
	rpcClient, err := rpc.NewLighthouseClient("http://"+cfg.Indexer.Node.Host+":"+cfg.Indexer.Node.Port, chainIDBig)
	if err != nil {
		utils.LogFatal(err, "lighthouse client error", 0)
	}

	db.MustInitDB(&types.DatabaseConfig{
		Username: cfg.WriterDatabase.Username,
		Password: cfg.WriterDatabase.Password,
		Name:     cfg.WriterDatabase.Name,
		Host:     cfg.WriterDatabase.Host,
		Port:     cfg.WriterDatabase.Port,
	}, &types.DatabaseConfig{
		Username: cfg.ReaderDatabase.Username,
		Password: cfg.ReaderDatabase.Password,
		Name:     cfg.ReaderDatabase.Name,
		Host:     cfg.ReaderDatabase.Host,
		Port:     cfg.ReaderDatabase.Port,
	})
	defer db.ReaderDb.Close()
	defer db.WriterDb.Close()
	db.MustInitFrontendDB(&types.DatabaseConfig{
		Username: cfg.Frontend.WriterDatabase.Username,
		Password: cfg.Frontend.WriterDatabase.Password,
		Name:     cfg.Frontend.WriterDatabase.Name,
		Host:     cfg.Frontend.WriterDatabase.Host,
		Port:     cfg.Frontend.WriterDatabase.Port,
	}, &types.DatabaseConfig{
		Username: cfg.Frontend.ReaderDatabase.Username,
		Password: cfg.Frontend.ReaderDatabase.Password,
		Name:     cfg.Frontend.ReaderDatabase.Name,
		Host:     cfg.Frontend.ReaderDatabase.Host,
		Port:     cfg.Frontend.ReaderDatabase.Port,
	})
	defer db.FrontendReaderDB.Close()
	defer db.FrontendWriterDB.Close()

	switch opts.Command {
	case "updateAPIKey":
		err := UpdateAPIKey(opts.User)
		if err != nil {
			logrus.WithError(err).Fatal("error updating API key")
		}
	case "applyDbSchema":
		logrus.Infof("applying db schema")
		err := db.ApplyEmbeddedDbSchema(opts.TargetVersion)
		if err != nil {
			logrus.WithError(err).Fatal("error applying db schema")
		}
		logrus.Infof("db schema applied successfully")
	case "epoch-export":
		logrus.Infof("exporting epochs %v - %v", opts.StartEpoch, opts.EndEpoch)

		err = services.InitLastAttestationCache(utils.Config.LastAttestationCachePath)
		if err != nil {
			logrus.Fatalf("error initializing last attesation cache: %v", err)
		}

		for epoch := opts.StartEpoch; epoch <= opts.EndEpoch; epoch++ {
			err = exporter.ExportEpoch(epoch, rpcClient)

			if err != nil {
				logrus.Errorf("error exporting epoch: %v", err)
			}
			logrus.Printf("finished export for epoch %v", epoch)
		}
	case "debug-rewards":
		CompareRewards(opts.StartDay, opts.EndDay, opts.Validator)
	case "update-orphaned-statistics":
		UpdateOrphanedStatistics(opts.StartDay, opts.EndDay, db.WriterDb)

	default:
		utils.LogFatal(nil, "unknown command", 0)
	}
}

// Updates a users API key
func UpdateAPIKey(user uint64) error {
	type User struct {
		PHash  string `db:"password"`
		Email  string `db:"email"`
		OldKey string `db:"api_key"`
	}

	var u User
	err := db.FrontendWriterDB.Get(&u, `SELECT password, email, api_key from users where id = $1`, user)
	if err != nil {
		return fmt.Errorf("error getting current user, err: %w", err)
	}

	apiKey, err := utils.GenerateRandomAPIKey()
	if err != nil {
		return err
	}

	logrus.Infof("updating api key for user %v from old key: %v to new key: %v", user, u.OldKey, apiKey)

	tx, err := db.FrontendWriterDB.Beginx()
	if err != nil {
		return err
	}
	defer tx.Rollback()

	_, err = tx.Exec(`UPDATE api_statistics set apikey = $1 where apikey = $2`, apiKey, u.OldKey)
	if err != nil {
		return err
	}

	rows, err := tx.Exec(`UPDATE users SET api_key = $1 WHERE id = $2`, apiKey, user)
	if err != nil {
		return err
	}

	amount, err := rows.RowsAffected()
	if err != nil {
		return err
	}

	if amount > 1 {
		return fmt.Errorf("error too many rows affected expected 1 but got: %v", amount)
	}

	err = tx.Commit()
	if err != nil {
		return err
	}

	return nil
}

// Debugging function to compare Rewards from the Statistic Table with the onces from the Big Table
func CompareRewards(dayStart uint64, dayEnd uint64, validator uint64) {
<<<<<<< HEAD
	chainId := fmt.Sprintf("%d", utils.Config.Chain.Config.DepositChainID)
	bt, err := db.InitBigtable(utils.Config.Bigtable.Project, utils.Config.Bigtable.Instance, chainId)
=======

	bt, err := db.InitBigtable(utils.Config.Bigtable.Project, utils.Config.Bigtable.Instance, fmt.Sprintf("%d", utils.Config.Chain.Config.DepositChainID), utils.Config.RedisCacheEndpoint)
>>>>>>> d2148314
	if err != nil {
		logrus.Fatalf("error connecting to bigtable: %v", err)
	}
	defer bt.Close()

	for day := dayStart; day <= dayEnd; day++ {
		startEpoch := day * utils.EpochsPerDay()
		endEpoch := startEpoch + utils.EpochsPerDay() - 1
		hist, err := bt.GetValidatorIncomeDetailsHistory([]uint64{validator}, startEpoch, endEpoch)
		if err != nil {
			logrus.Fatal(err)
		}
		var tot int64
		for _, rew := range hist[validator] {
			tot += rew.TotalClRewards()
		}
		logrus.Infof("Total CL Rewards for day [%v]: %v", day, tot)
		var dbRewards *int64
		err = db.ReaderDb.Get(&dbRewards, `
		SELECT 
		COALESCE(cl_rewards_gwei, 0) AS cl_rewards_gwei
		FROM validator_stats WHERE day = $1 and validatorindex = $2`, day, validator)
		if err != nil {
			logrus.Fatalf("error getting cl_rewards_gwei from db: %v", err)
			return
		}
		if tot != *dbRewards {
			logrus.Errorf("Rewards are not the same on day %v-> big: %v, db: %v", day, tot, *dbRewards)
		}
	}

}

// Update Orphaned statistics for Sync / Attestations
func UpdateOrphanedStatistics(dayStart uint64, dayEnd uint64, WriterDb *sqlx.DB) {

	bt, err := db.InitBigtable(utils.Config.Bigtable.Project, utils.Config.Bigtable.Instance, fmt.Sprintf("%d", utils.Config.Chain.Config.DepositChainID))
	if err != nil {
		logrus.Fatalf("error connecting to bigtable: %v", err)
	}
	defer bt.Close()

	for day := dayStart; day <= dayEnd; day++ {
		tx, err := WriterDb.Beginx()
		if err != nil {
			logrus.Errorf("error WriterDb.Beginx %v", err)
			return
		}
		defer tx.Rollback()
		startEpoch := day * utils.EpochsPerDay()
		endEpoch := startEpoch + utils.EpochsPerDay() - 1

		if err != nil {
			logrus.Errorf("error getting validator Count %v", err)
			return
		}

		logrus.Infof("exporting failed attestations statistics lastEpoch: %v firstEpoch: %v", startEpoch, endEpoch)
		ma, err := bt.GetValidatorFailedAttestationsCount([]uint64{}, startEpoch, endEpoch)
		if err != nil {
			logrus.Errorf("error getting failed attestations %v", err)
			return
		}
		maArr := make([]*types.ValidatorMissedAttestationsStatistic, 0, len(ma))
		for _, stat := range ma {
			maArr = append(maArr, stat)
		}

		batchSize := 16000 // max parameters: 65535
		for b := 0; b < len(maArr); b += batchSize {
			start := b
			end := b + batchSize
			if len(maArr) < end {
				end = len(maArr)
			}

			numArgs := 4
			valueStrings := make([]string, 0, batchSize)
			valueArgs := make([]interface{}, 0, batchSize*numArgs)
			for i, stat := range maArr[start:end] {
				valueStrings = append(valueStrings, fmt.Sprintf("($%d, $%d, $%d, $%d)", i*numArgs+1, i*numArgs+2, i*numArgs+3, i*numArgs+4))
				valueArgs = append(valueArgs, stat.Index)
				valueArgs = append(valueArgs, day)
				valueArgs = append(valueArgs, stat.MissedAttestations)
				valueArgs = append(valueArgs, stat.OrphanedAttestations)
			}
			stmt := fmt.Sprintf(`
			insert into validator_stats (validatorindex, day, missed_attestations, orphaned_attestations) VALUES
			%s
			on conflict (validatorindex, day) do update set missed_attestations = excluded.missed_attestations, orphaned_attestations = excluded.orphaned_attestations;`,
				strings.Join(valueStrings, ","))
			_, err := tx.Exec(stmt, valueArgs...)
			if err != nil {
				logrus.Errorf("Error inserting failed attestations %v", err)
				return
			}

			logrus.Infof("saving failed attestations batch %v completed", b)
		}

		logrus.Infof("Update Orphaned for day [%v] epoch %v -> %v", day, startEpoch, endEpoch)
		syncStats, err := bt.GetValidatorSyncDutiesStatistics([]uint64{}, startEpoch, endEpoch)
		if err != nil {
			logrus.Errorf("error getting GetValidatorSyncDutiesStatistics %v", err)
			return
		}

		syncStatsArr := make([]*types.ValidatorSyncDutiesStatistic, 0, len(syncStats))
		for _, stat := range syncStats {
			syncStatsArr = append(syncStatsArr, stat)
		}

		batchSize = 13000 // max parameters: 65535
		for b := 0; b < len(syncStatsArr); b += batchSize {
			start := b
			end := b + batchSize
			if len(syncStatsArr) < end {
				end = len(syncStatsArr)
			}

			numArgs := 5
			valueStrings := make([]string, 0, batchSize)
			valueArgs := make([]interface{}, 0, batchSize*numArgs)
			for i, stat := range syncStatsArr[start:end] {
				valueStrings = append(valueStrings, fmt.Sprintf("($%d, $%d, $%d, $%d, $%d)", i*numArgs+1, i*numArgs+2, i*numArgs+3, i*numArgs+4, i*numArgs+5))
				valueArgs = append(valueArgs, stat.Index)
				valueArgs = append(valueArgs, day)
				valueArgs = append(valueArgs, stat.ParticipatedSync)
				valueArgs = append(valueArgs, stat.MissedSync)
				valueArgs = append(valueArgs, stat.OrphanedSync)
			}
			stmt := fmt.Sprintf(`
				insert into validator_stats (validatorindex, day, participated_sync, missed_sync, orphaned_sync)  VALUES
				%s
				on conflict (validatorindex, day) do update set participated_sync = excluded.participated_sync, missed_sync = excluded.missed_sync, orphaned_sync = excluded.orphaned_sync;`,
				strings.Join(valueStrings, ","))
			_, err := tx.Exec(stmt, valueArgs...)
			if err != nil {
				logrus.Errorf("error inserting into validator_stats %v", err)
				return
			}

			logrus.Infof("saving sync statistics batch %v completed", b)
		}

		err = tx.Commit()
		if err != nil {
			logrus.Errorf("error commiting tx for validator_stats %v", err)
			return
		}
		logrus.Infof("Update Orphaned for day [%v] completed", day)
	}

}<|MERGE_RESOLUTION|>--- conflicted
+++ resolved
@@ -191,13 +191,9 @@
 
 // Debugging function to compare Rewards from the Statistic Table with the onces from the Big Table
 func CompareRewards(dayStart uint64, dayEnd uint64, validator uint64) {
-<<<<<<< HEAD
 	chainId := fmt.Sprintf("%d", utils.Config.Chain.Config.DepositChainID)
 	bt, err := db.InitBigtable(utils.Config.Bigtable.Project, utils.Config.Bigtable.Instance, chainId)
-=======
-
-	bt, err := db.InitBigtable(utils.Config.Bigtable.Project, utils.Config.Bigtable.Instance, fmt.Sprintf("%d", utils.Config.Chain.Config.DepositChainID), utils.Config.RedisCacheEndpoint)
->>>>>>> d2148314
+
 	if err != nil {
 		logrus.Fatalf("error connecting to bigtable: %v", err)
 	}
