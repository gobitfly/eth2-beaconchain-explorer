--- conflicted
+++ resolved
@@ -102,18 +102,13 @@
 				Sender     string `yaml:"sender" envconfig:"FRONTEND_MAIL_MAILGUN_SENDER"`
 			} `yaml:"mailgun"`
 		} `yaml:"mail"`
-<<<<<<< HEAD
 		VerifyAppSubs         bool   `yaml:"verifyAppSubscriptions" envconfig:"FRONTEND_VERIFY_APP_SUBSCRIPTIONS"`
 		AppSubsAppleSecret    string `yaml:"appSubsAppleSecret" envconfig:"FRONTEND_APP_SUBS_APPLE_SECRET"`
 		AppSubsGoogleJSONPath string `yaml:"appSubsGoogleJsonPath" envconfig:"FRONTEND_APP_SUBS_GOOGLE_JSON_PATH"`
-		GATag                 string `yaml:"gatag"  envconfig:"GATAG"`
-=======
-		GATag      string `yaml:"gatag"  envconfig:"GATAG"`
 		ShowDonors struct {
 			Enabled bool   `yaml:"enabled" envconfig:"FRONTEND_SHOW_DONORS_ENABLED"`
 			URL     string `yaml:"gitcoinURL" envconfig:"FRONTEND_GITCOIN_URL"`
 		} `yaml:"showDonors"`
->>>>>>> 263dcb45
 	} `yaml:"frontend"`
 	Metrics struct {
 		Enabled bool   `yaml:"enabled" envconfig:"METRICS_ENABLED"`
