--- conflicted
+++ resolved
@@ -144,11 +144,7 @@
 		Enabled                   bool   `yaml:"enabled" envconfig:"ROCKETPOOL_EXPORTER_ENABLED"`
 		StorageContractAddress    string `yaml:"storageContractAddress" envconfig:"ROCKETPOOL_EXPORTER_STORAGE_CONTRACT_ADDRESS"`
 		StorageContractFirstBlock uint64 `yaml:"storageContractFirstBlock" envconfig:"ROCKETPOOL_EXPORTER_STORAGE_CONTRACT_FIRST_BLOCK"`
-<<<<<<< HEAD
-	}
-=======
 	} `yaml:"rocketpoolExporter"`
->>>>>>> bb36de03
 }
 
 // Phase0 is the config for beacon chain phase0
