package types

import (
	"database/sql"
	"strings"
	"time"

	"github.com/lib/pq"
	"github.com/pkg/errors"
)

type EventName string

const (
	ValidatorBalanceDecreasedEventName               EventName = "validator_balance_decreased"
	ValidatorMissedProposalEventName                 EventName = "validator_proposal_missed"
	ValidatorExecutedProposalEventName               EventName = "validator_proposal_submitted"
	ValidatorMissedAttestationEventName              EventName = "validator_attestation_missed"
	ValidatorGotSlashedEventName                     EventName = "validator_got_slashed"
	ValidatorDidSlashEventName                       EventName = "validator_did_slash"
	ValidatorStateChangedEventName                   EventName = "validator_state_changed"
	ValidatorReceivedDepositEventName                EventName = "validator_received_deposit"
	NetworkSlashingEventName                         EventName = "network_slashing"
	NetworkValidatorActivationQueueFullEventName     EventName = "network_validator_activation_queue_full"
	NetworkValidatorActivationQueueNotFullEventName  EventName = "network_validator_activation_queue_not_full"
	NetworkValidatorExitQueueFullEventName           EventName = "network_validator_exit_queue_full"
	NetworkValidatorExitQueueNotFullEventName        EventName = "network_validator_exit_queue_not_full"
	NetworkLivenessIncreasedEventName                EventName = "network_liveness_increased"
	EthClientUpdateEventName                         EventName = "eth_client_update"
	MonitoringMachineOfflineEventName                EventName = "monitoring_machine_offline"
	MonitoringMachineDiskAlmostFullEventName         EventName = "monitoring_hdd_almostfull"
	MonitoringMachineCpuLoadEventName                EventName = "monitoring_cpu_load"
	MonitoringMachineMemoryUsageEventName            EventName = "monitoring_memory_usage"
	MonitoringMachineSwitchedToETH2FallbackEventName EventName = "monitoring_fallback_eth2inuse"
	MonitoringMachineSwitchedToETH1FallbackEventName EventName = "monitoring_fallback_eth1inuse"
	TaxReportEventName                               EventName = "user_tax_report"
	RocketpoolCommissionThresholdEventName           EventName = "rocketpool_commision_threshold"
	RocketpoolNewClaimRoundStartedEventName          EventName = "rocketpool_new_claimround"
	RocketpoolColleteralMinReached                   EventName = "rocketpool_colleteral_min"
	RocketpoolColleteralMaxReached                   EventName = "rocketpool_colleteral_max"
	SyncCommitteeSoon                                EventName = "validator_synccommittee_soon"
)

var UserIndexEvents = []EventName{
	EthClientUpdateEventName,
	MonitoringMachineCpuLoadEventName,
	EthClientUpdateEventName,
	MonitoringMachineOfflineEventName,
	MonitoringMachineDiskAlmostFullEventName,
	MonitoringMachineCpuLoadEventName,
	MonitoringMachineMemoryUsageEventName,
	MonitoringMachineSwitchedToETH2FallbackEventName,
	MonitoringMachineSwitchedToETH1FallbackEventName,
}

var EventLabel map[EventName]string = map[EventName]string{
	ValidatorBalanceDecreasedEventName:               "Your validator(s) balance decreased",
	ValidatorMissedProposalEventName:                 "Your validator(s) missed a proposal",
	ValidatorExecutedProposalEventName:               "Your validator(s) submitted a proposal",
	ValidatorMissedAttestationEventName:              "Your validator(s) missed an attestation",
	ValidatorGotSlashedEventName:                     "Your validator(s) got slashed",
	ValidatorDidSlashEventName:                       "Your validator(s) slashed another validator",
	ValidatorStateChangedEventName:                   "Your validator(s) state changed",
	ValidatorReceivedDepositEventName:                "Your validator(s) received a deposit",
	NetworkSlashingEventName:                         "A slashing event has been registered by the network",
	NetworkValidatorActivationQueueFullEventName:     "The activation queue is full",
	NetworkValidatorActivationQueueNotFullEventName:  "The activation queue is empty",
	NetworkValidatorExitQueueFullEventName:           "The validator exit queue is full",
	NetworkValidatorExitQueueNotFullEventName:        "The validator exit queue is empty",
	NetworkLivenessIncreasedEventName:                "The network is experiencing liveness issues",
	EthClientUpdateEventName:                         "A ethereum client has a new available update",
	MonitoringMachineOfflineEventName:                "Your machine(s) might be offline",
	MonitoringMachineDiskAlmostFullEventName:         "Your machine(s) disk space is running low",
	MonitoringMachineCpuLoadEventName:                "Your machine(s) has a high CPU load",
	MonitoringMachineMemoryUsageEventName:            "Your machine(s) has a high memory load",
	MonitoringMachineSwitchedToETH2FallbackEventName: "Your machine(s) is using its consensus client fallback",
	MonitoringMachineSwitchedToETH1FallbackEventName: "Your machine(s) is using its execution client fallback",
	TaxReportEventName:                               "You have an available tax report",
	RocketpoolCommissionThresholdEventName:           "Your configured rocket pool commission threshold is reached",
	RocketpoolNewClaimRoundStartedEventName:          "Your rocket pool claim round is available",
	RocketpoolColleteralMinReached:                   "You reached the rocketpool min collateral",
	RocketpoolColleteralMaxReached:                   "You reached the rocketpool max collateral",
	SyncCommitteeSoon:                                "You will soon be part of the rocket pool sync committee",
}

func IsUserIndexed(event EventName) bool {
	for _, ev := range UserIndexEvents {
		if ev == event {
			return true
		}
	}
	return false
}

var EventNames = []EventName{
	ValidatorBalanceDecreasedEventName,
	ValidatorExecutedProposalEventName,
	ValidatorMissedProposalEventName,
	ValidatorMissedAttestationEventName,
	ValidatorGotSlashedEventName,
	ValidatorDidSlashEventName,
	ValidatorStateChangedEventName,
	ValidatorReceivedDepositEventName,
	NetworkSlashingEventName,
	NetworkValidatorActivationQueueFullEventName,
	NetworkValidatorActivationQueueNotFullEventName,
	NetworkValidatorExitQueueFullEventName,
	NetworkValidatorExitQueueNotFullEventName,
	NetworkLivenessIncreasedEventName,
	EthClientUpdateEventName,
	MonitoringMachineOfflineEventName,
	MonitoringMachineDiskAlmostFullEventName,
	MonitoringMachineCpuLoadEventName,
	MonitoringMachineSwitchedToETH2FallbackEventName,
	MonitoringMachineSwitchedToETH1FallbackEventName,
	MonitoringMachineMemoryUsageEventName,
	TaxReportEventName,
	RocketpoolCommissionThresholdEventName,
	RocketpoolNewClaimRoundStartedEventName,
	RocketpoolColleteralMinReached,
	RocketpoolColleteralMaxReached,
	SyncCommitteeSoon,
}

func GetDisplayableEventName(event EventName) string {
	return strings.Title(strings.ReplaceAll(string(event), "_", " "))
}

func EventNameFromString(event string) (EventName, error) {
	for _, en := range EventNames {
		if string(en) == event {
			return en, nil
		}
	}
	return "", errors.Errorf("Could not convert event to string. %v is not a known event type", event)
}

type Tag string

const (
	ValidatorTagsWatchlist Tag = "watchlist"
)

type Notification interface {
	GetSubscriptionID() uint64
	GetEventName() EventName
	GetEpoch() uint64
	GetInfo(includeUrl bool) string
	GetTitle() string
	GetEventFilter() string
	GetEmailAttachment() *EmailAttachment
<<<<<<< HEAD
	GetNotificationChannels() []string
=======
	GetUnsubscribeHash() string
>>>>>>> 9afeddb1
}

type Subscription struct {
	ID              *uint64        `db:"id,omitempty"`
	UserID          *uint64        `db:"user_id,omitempty"`
	EventName       string         `db:"event_name"`
	EventFilter     string         `db:"event_filter"`
	LastSent        *time.Time     `db:"last_sent_ts"`
	LastEpoch       *uint64        `db:"last_sent_epoch"`
	CreatedTime     time.Time      `db:"created_ts"`
	CreatedEpoch    uint64         `db:"created_epoch"`
	EventThreshold  float64        `db:"event_threshold"`
	UnsubscribeHash sql.NullString `db:"unsubscribe_hash"`
}

type TaggedValidators struct {
	UserID             uint64 `db:"user_id"`
	Tag                string `db:"tag"`
	ValidatorPublickey []byte `db:"validator_publickey"`
	Validator          *Validator
	Events             []EventName `db:"events"`
}

type MinimalTaggedValidators struct {
	PubKey string
	Index  uint64
}

type OAuthAppData struct {
	ID          uint64 `db:"id"`
	Owner       uint64 `db:"owner_id"`
	AppName     string `db:"app_name"`
	RedirectURI string `db:"redirect_uri"`
	Active      bool   `db:"active"`
}

type OAuthCodeData struct {
	AppID  uint64 `db:"app_id"`
	UserID uint64 `db:"user_id"`
}

type MobileSettingsData struct {
	NotifyToken string `json:"notify_token"`
}

type MobileSubscription struct {
	ProductID   string                               `json:"id"`
	PriceMicros uint64                               `json:"priceMicros"`
	Currency    string                               `json:"currency"`
	Transaction MobileSubscriptionTransactionGeneric `json:"transaction"`
	Valid       bool                                 `json:"valid"`
}

type MobileSubscriptionTransactionGeneric struct {
	Type    string `json:"type"`
	Receipt string `json:"receipt"`
	ID      string `json:"id"`
}

type PremiumData struct {
	ID        uint64    `db:"id"`
	Receipt   string    `db:"receipt"`
	Store     string    `db:"store"`
	Active    bool      `db:"active"`
	ProductID string    `db:"product_id"`
	ExpiresAt time.Time `db:"expires_at"`
}

type UserWithPremium struct {
	ID      uint64         `db:"id"`
	Product sql.NullString `db:"product_id"`
}

type EmailAttachment struct {
	Attachment []byte
	Name       string
}

type UserWebhook struct {
	ID          uint64         `db:"id"`
	UserID      uint64         `db:"user_id"`
	Url         string         `db:"url"`
	Retries     uint64         `db:"retries"`
	LastRetry   time.Time      `db:"last_retry"`
	Destination sql.NullString `db:"destination"`
	EventNames  pq.StringArray `db:"event_names"`
}

type UserWebhookSubscriptions struct {
	ID             uint64 `db:"id"`
	UserID         uint64 `db:"user_id"`
	WebhookID      uint64 `db:"webhook_id"`
	SubscriptionID uint64 `db:"subscription_id"`
}<|MERGE_RESOLUTION|>--- conflicted
+++ resolved
@@ -149,11 +149,8 @@
 	GetTitle() string
 	GetEventFilter() string
 	GetEmailAttachment() *EmailAttachment
-<<<<<<< HEAD
 	GetNotificationChannels() []string
-=======
 	GetUnsubscribeHash() string
->>>>>>> 9afeddb1
 }
 
 type Subscription struct {
