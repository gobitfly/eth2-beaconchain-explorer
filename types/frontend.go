--- conflicted
+++ resolved
@@ -11,24 +11,6 @@
 type EventName string
 
 const (
-<<<<<<< HEAD
-	ValidatorBalanceDecreasedEventName              EventName = "validator_balance_decreased"
-	ValidatorMissedProposalEventName                EventName = "validator_proposal_missed"
-	ValidatorExecutedProposalEventName              EventName = "validator_proposal_submitted"
-	ValidatorMissedAttestationEventName             EventName = "validator_attestation_missed"
-	ValidatorGotSlashedEventName                    EventName = "validator_got_slashed"
-	ValidatorDidSlashEventName                      EventName = "validator_did_slash"
-	ValidatorStateChangedEventName                  EventName = "validator_state_changed"
-	ValidatorReceivedDepositEventName               EventName = "validator_received_deposit"
-	NetworkSlashingEventName                        EventName = "network_slashing"
-	NetworkValidatorActivationQueueFullEventName    EventName = "network_validator_activation_queue_full"
-	NetworkValidatorActivationQueueNotFullEventName EventName = "network_validator_activation_queue_not_full"
-	NetworkValidatorExitQueueFullEventName          EventName = "network_validator_exit_queue_full"
-	NetworkValidatorExitQueueNotFullEventName       EventName = "network_validator_exit_queue_not_full"
-	NetworkLivenessIncreasedEventName               EventName = "network_liveness_increased"
-	EthClientUpdateEventName                        EventName = "eth_client_update"
-	TaxReportEventName                              EventName = "user_tax_report"
-=======
 	ValidatorBalanceDecreasedEventName               EventName = "validator_balance_decreased"
 	ValidatorMissedProposalEventName                 EventName = "validator_proposal_missed"
 	ValidatorExecutedProposalEventName               EventName = "validator_proposal_submitted"
@@ -50,7 +32,6 @@
 	MonitoringMachineSwitchedToETH2FallbackEventName EventName = "monitoring_fallback_eth2inuse"
 	MonitoringMachineSwitchedToETH1FallbackEventName EventName = "monitoring_fallback_eth1inuse"
 	TaxReportEventName                               EventName = "user_tax_report"
->>>>>>> 1aedc2ea
 )
 
 var EventNames = []EventName{
@@ -69,14 +50,11 @@
 	NetworkValidatorExitQueueNotFullEventName,
 	NetworkLivenessIncreasedEventName,
 	EthClientUpdateEventName,
-<<<<<<< HEAD
-=======
 	MonitoringMachineOfflineEventName,
 	MonitoringMachineDiskAlmostFullEventName,
 	MonitoringMachineCpuLoadEventName,
 	MonitoringMachineSwitchedToETH2FallbackEventName,
 	MonitoringMachineSwitchedToETH1FallbackEventName,
->>>>>>> 1aedc2ea
 	TaxReportEventName,
 }
 
