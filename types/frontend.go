package types

import (
	"database/sql"
	"database/sql/driver"
	"encoding/json"
	"html/template"
	"math/big"
	"strings"
	"time"

	"firebase.google.com/go/messaging"
	"github.com/ethereum/go-ethereum/common"
	"github.com/ethereum/go-ethereum/common/hexutil"
	"github.com/lib/pq"
	"github.com/pkg/errors"
	"golang.org/x/text/cases"
	"golang.org/x/text/language"
)

type EventName string

const (
	ValidatorBalanceDecreasedEventName               EventName = "validator_balance_decreased"
	ValidatorMissedProposalEventName                 EventName = "validator_proposal_missed"
	ValidatorExecutedProposalEventName               EventName = "validator_proposal_submitted"
	ValidatorMissedAttestationEventName              EventName = "validator_attestation_missed"
	ValidatorGotSlashedEventName                     EventName = "validator_got_slashed"
	ValidatorDidSlashEventName                       EventName = "validator_did_slash"
	ValidatorIsOfflineEventName                      EventName = "validator_is_offline"
	ValidatorReceivedWithdrawalEventName             EventName = "validator_withdrawal"
	ValidatorReceivedDepositEventName                EventName = "validator_received_deposit"
	NetworkSlashingEventName                         EventName = "network_slashing"
	NetworkValidatorActivationQueueFullEventName     EventName = "network_validator_activation_queue_full"
	NetworkValidatorActivationQueueNotFullEventName  EventName = "network_validator_activation_queue_not_full"
	NetworkValidatorExitQueueFullEventName           EventName = "network_validator_exit_queue_full"
	NetworkValidatorExitQueueNotFullEventName        EventName = "network_validator_exit_queue_not_full"
	NetworkLivenessIncreasedEventName                EventName = "network_liveness_increased"
	EthClientUpdateEventName                         EventName = "eth_client_update"
	MonitoringMachineOfflineEventName                EventName = "monitoring_machine_offline"
	MonitoringMachineDiskAlmostFullEventName         EventName = "monitoring_hdd_almostfull"
	MonitoringMachineCpuLoadEventName                EventName = "monitoring_cpu_load"
	MonitoringMachineMemoryUsageEventName            EventName = "monitoring_memory_usage"
	MonitoringMachineSwitchedToETH2FallbackEventName EventName = "monitoring_fallback_eth2inuse"
	MonitoringMachineSwitchedToETH1FallbackEventName EventName = "monitoring_fallback_eth1inuse"
	TaxReportEventName                               EventName = "user_tax_report"
	RocketpoolCommissionThresholdEventName           EventName = "rocketpool_commision_threshold"
	RocketpoolNewClaimRoundStartedEventName          EventName = "rocketpool_new_claimround"
	RocketpoolColleteralMinReached                   EventName = "rocketpool_colleteral_min"
	RocketpoolColleteralMaxReached                   EventName = "rocketpool_colleteral_max"
	SyncCommitteeSoon                                EventName = "validator_synccommittee_soon"
)

var UserIndexEvents = []EventName{
	EthClientUpdateEventName,
	MonitoringMachineCpuLoadEventName,
	EthClientUpdateEventName,
	MonitoringMachineOfflineEventName,
	MonitoringMachineDiskAlmostFullEventName,
	MonitoringMachineCpuLoadEventName,
	MonitoringMachineMemoryUsageEventName,
	MonitoringMachineSwitchedToETH2FallbackEventName,
	MonitoringMachineSwitchedToETH1FallbackEventName,
}

var EventLabel map[EventName]string = map[EventName]string{
	ValidatorBalanceDecreasedEventName:               "Your validator(s) balance decreased",
	ValidatorMissedProposalEventName:                 "Your validator(s) missed a proposal",
	ValidatorExecutedProposalEventName:               "Your validator(s) submitted a proposal",
	ValidatorMissedAttestationEventName:              "Your validator(s) missed an attestation",
	ValidatorGotSlashedEventName:                     "Your validator(s) got slashed",
	ValidatorDidSlashEventName:                       "Your validator(s) slashed another validator",
	ValidatorIsOfflineEventName:                      "Your validator(s) state changed",
	ValidatorReceivedDepositEventName:                "Your validator(s) received a deposit",
	ValidatorReceivedWithdrawalEventName:             "A withdrawal was initiated for your validators",
	NetworkSlashingEventName:                         "A slashing event has been registered by the network",
	NetworkValidatorActivationQueueFullEventName:     "The activation queue is full",
	NetworkValidatorActivationQueueNotFullEventName:  "The activation queue is empty",
	NetworkValidatorExitQueueFullEventName:           "The validator exit queue is full",
	NetworkValidatorExitQueueNotFullEventName:        "The validator exit queue is empty",
	NetworkLivenessIncreasedEventName:                "The network is experiencing liveness issues",
	EthClientUpdateEventName:                         "A ethereum client has a new available update",
	MonitoringMachineOfflineEventName:                "Your machine(s) might be offline",
	MonitoringMachineDiskAlmostFullEventName:         "Your machine(s) disk space is running low",
	MonitoringMachineCpuLoadEventName:                "Your machine(s) has a high CPU load",
	MonitoringMachineMemoryUsageEventName:            "Your machine(s) has a high memory load",
	MonitoringMachineSwitchedToETH2FallbackEventName: "Your machine(s) is using its consensus client fallback",
	MonitoringMachineSwitchedToETH1FallbackEventName: "Your machine(s) is using its execution client fallback",
	TaxReportEventName:                               "You have an available tax report",
	RocketpoolCommissionThresholdEventName:           "Your configured rocket pool commission threshold is reached",
	RocketpoolNewClaimRoundStartedEventName:          "Your rocket pool claim round is available",
	RocketpoolColleteralMinReached:                   "You reached the rocketpool min collateral",
	RocketpoolColleteralMaxReached:                   "You reached the rocketpool max collateral",
	SyncCommitteeSoon:                                "Your validator(s) will soon be part of the sync committee",
}

func IsUserIndexed(event EventName) bool {
	for _, ev := range UserIndexEvents {
		if ev == event {
			return true
		}
	}
	return false
}

var EventNames = []EventName{
	ValidatorBalanceDecreasedEventName,
	ValidatorExecutedProposalEventName,
	ValidatorMissedProposalEventName,
	ValidatorMissedAttestationEventName,
	ValidatorGotSlashedEventName,
	ValidatorDidSlashEventName,
	ValidatorIsOfflineEventName,
	ValidatorReceivedDepositEventName,
	ValidatorReceivedWithdrawalEventName,
	NetworkSlashingEventName,
	NetworkValidatorActivationQueueFullEventName,
	NetworkValidatorActivationQueueNotFullEventName,
	NetworkValidatorExitQueueFullEventName,
	NetworkValidatorExitQueueNotFullEventName,
	NetworkLivenessIncreasedEventName,
	EthClientUpdateEventName,
	MonitoringMachineOfflineEventName,
	MonitoringMachineDiskAlmostFullEventName,
	MonitoringMachineCpuLoadEventName,
	MonitoringMachineSwitchedToETH2FallbackEventName,
	MonitoringMachineSwitchedToETH1FallbackEventName,
	MonitoringMachineMemoryUsageEventName,
	TaxReportEventName,
	RocketpoolCommissionThresholdEventName,
	RocketpoolNewClaimRoundStartedEventName,
	RocketpoolColleteralMinReached,
	RocketpoolColleteralMaxReached,
	SyncCommitteeSoon,
}

type EventNameDesc struct {
	Desc    string
	Event   EventName
	Info    template.HTML
	Warning template.HTML
}

type MachineMetricSystemUser struct {
	UserID                    uint64
	Machine                   string
	CurrentData               *MachineMetricSystem
	CurrentDataInsertTs       int64
	FiveMinuteOldData         *MachineMetricSystem
	FiveMinuteOldDataInsertTs int64
}

// this is the source of truth for the validator events that are supported by the user/notification page
var AddWatchlistEvents = []EventNameDesc{
	{
		Desc:  "Validator is Offline",
		Event: ValidatorIsOfflineEventName,
		Info:  template.HTML(`<i data-toggle="tooltip" data-html="true" title="<div class='text-left'>Will trigger a notifcation:<br><ul><li>Once you have been offline for 3 epochs</li><li>Every 32 Epochs (~3 hours) during your downtime</li><li>Once you are back online again</li></ul></div>" class="fas fa-question-circle"></i>`),
	},
	{
		Desc:  "Proposals missed",
		Event: ValidatorMissedProposalEventName,
	},
	{
		Desc:  "Proposals submitted",
		Event: ValidatorExecutedProposalEventName,
	},
	{
		Desc:  "Validator got slashed",
		Event: ValidatorGotSlashedEventName,
	},
	{
		Desc:  "Sync committee",
		Event: SyncCommitteeSoon,
	},
	{
		Desc:    "Attestations missed",
		Event:   ValidatorMissedAttestationEventName,
		Warning: template.HTML(`<i data-toggle="tooltip" title="Will trigger every epoch (6.4 minutes) during downtime" class="fas fa-exclamation-circle text-warning"></i>`),
	},
	{
		Desc:  "Withdrawal processed",
		Event: ValidatorReceivedWithdrawalEventName,
		Info:  template.HTML(`<i data-toggle="tooltip" data-html="true" title="<div class='text-left'>Will trigger a notifcation when:<br><ul><li>A partial withdrawal is processed</li><li>Your validator exits and its full balance is withdrawn</li></ul> <div>Requires that your validator has 0x01 credentials</div></div>" class="fas fa-question-circle"></i>`),
	},
}

// this is the source of truth for the network events that are supported by the user/notification page
var NetworkNotificationEvents = []EventNameDesc{
	{
		Desc:  "Network Notifications",
		Event: NetworkLivenessIncreasedEventName,
	},
	// {
	// 	Desc:  "Slashing Notifications",
	// 	Event: NetworkSlashingEventName,
	// },
}

func GetDisplayableEventName(event EventName) string {
	return cases.Title(language.English).String(strings.ReplaceAll(string(event), "_", " "))
}

func EventNameFromString(event string) (EventName, error) {
	for _, en := range EventNames {
		if string(en) == event {
			return en, nil
		}
	}
	return "", errors.Errorf("Could not convert event to string. %v is not a known event type", event)
}

type Tag string

const (
	ValidatorTagsWatchlist Tag = "watchlist"
)

type Notification interface {
	GetLatestState() string
	GetSubscriptionID() uint64
	GetEventName() EventName
	GetEpoch() uint64
	GetInfo(includeUrl bool) string
	GetTitle() string
	GetEventFilter() string
	GetEmailAttachment() *EmailAttachment
	GetUnsubscribeHash() string
	GetInfoMarkdown() string
}

// func UnMarschal

type Subscription struct {
	ID          *uint64    `db:"id,omitempty"`
	UserID      *uint64    `db:"user_id,omitempty"`
	EventName   string     `db:"event_name"`
	EventFilter string     `db:"event_filter"`
	LastSent    *time.Time `db:"last_sent_ts"`
	LastEpoch   *uint64    `db:"last_sent_epoch"`
	// Channels        pq.StringArray `db:"channels"`
	CreatedTime     time.Time      `db:"created_ts"`
	CreatedEpoch    uint64         `db:"created_epoch"`
	EventThreshold  float64        `db:"event_threshold"`
	UnsubscribeHash sql.NullString `db:"unsubscribe_hash" swaggertype:"string"`
	State           sql.NullString `db:"internal_state" swaggertype:"string"`
}

type TaggedValidators struct {
	UserID             uint64 `db:"user_id"`
	Tag                string `db:"tag"`
	ValidatorPublickey []byte `db:"validator_publickey"`
	Validator          *Validator
	Events             []EventName `db:"events"`
}

type MinimalTaggedValidators struct {
	PubKey string
	Index  uint64
}

type OAuthAppData struct {
	ID          uint64 `db:"id"`
	Owner       uint64 `db:"owner_id"`
	AppName     string `db:"app_name"`
	RedirectURI string `db:"redirect_uri"`
	Active      bool   `db:"active"`
}

type OAuthCodeData struct {
	AppID  uint64 `db:"app_id"`
	UserID uint64 `db:"user_id"`
}

type MobileSettingsData struct {
	NotifyToken string `json:"notify_token"`
}

type MobileSubscription struct {
	ProductID   string                               `json:"id"`
	PriceMicros uint64                               `json:"priceMicros"`
	Currency    string                               `json:"currency"`
	Transaction MobileSubscriptionTransactionGeneric `json:"transaction"`
	Valid       bool                                 `json:"valid"`
}

type MobileSubscriptionTransactionGeneric struct {
	Type    string `json:"type"`
	Receipt string `json:"receipt"`
	ID      string `json:"id"`
}

type PremiumData struct {
	ID        uint64    `db:"id"`
	Receipt   string    `db:"receipt"`
	Store     string    `db:"store"`
	Active    bool      `db:"active"`
	ProductID string    `db:"product_id"`
	ExpiresAt time.Time `db:"expires_at"`
}

type UserWithPremium struct {
	ID      uint64         `db:"id"`
	Product sql.NullString `db:"product_id"`
}

type TransitEmail struct {
	Id      uint64       `db:"id,omitempty"`
	Created sql.NullTime `db:"created"`
	Sent    sql.NullTime `db:"sent"`
	// Delivered sql.NullTime        `db:"delivered"`
	Channel string              `db:"channel"`
	Content TransitEmailContent `db:"content"`
}

type TransitEmailContent struct {
	Address     string            `json:"address,omitempty"`
	Subject     string            `json:"subject,omitempty"`
	Email       Email             `json:"email,omitempty"`
	Attachments []EmailAttachment `json:"attachments,omitempty"`
}

func (e *TransitEmailContent) Scan(value interface{}) error {
	b, ok := value.([]byte)
	if !ok {
		return errors.New("type assertion to []byte failed")
	}

	return json.Unmarshal(b, &e)
}

func (a TransitEmailContent) Value() (driver.Value, error) {
	return json.Marshal(a)
}

type TransitWebhook struct {
	Id      uint64       `db:"id,omitempty"`
	Created sql.NullTime `db:"created"`
	Sent    sql.NullTime `db:"sent"`
	// Delivered sql.NullTime          `db:"delivered"`
	Channel string                `db:"channel"`
	Content TransitWebhookContent `db:"content"`
}

type TransitWebhookContent struct {
	Webhook UserWebhook
	Event   WebhookEvent `json:"event"`
}

type WebhookEvent struct {
	Network     string `json:"network,omitempty"`
	Name        string `json:"event,omitempty"`
	Title       string `json:"title,omitempty"`
	Description string `json:"description,omitempty"`
	Epoch       uint64 `json:"epoch,omitempty"`
	Target      string `json:"target,omitempty"`
}

func (e *TransitWebhookContent) Scan(value interface{}) error {
	b, ok := value.([]byte)
	if !ok {
		return errors.New("type assertion to []byte failed")
	}

	return json.Unmarshal(b, &e)
}

func (a TransitWebhookContent) Value() (driver.Value, error) {
	return json.Marshal(a)
}

type TransitDiscord struct {
	Id      uint64       `db:"id,omitempty"`
	Created sql.NullTime `db:"created"`
	Sent    sql.NullTime `db:"sent"`
	// Delivered sql.NullTime          `db:"delivered"`
	Channel string                `db:"channel"`
	Content TransitDiscordContent `db:"content"`
}

type TransitDiscordContent struct {
	Webhook        UserWebhook
	DiscordRequest DiscordReq `json:"discordRequest"`
}

func (e *TransitDiscordContent) Scan(value interface{}) error {
	b, ok := value.([]byte)
	if !ok {
		return errors.New("type assertion to []byte failed")
	}

	return json.Unmarshal(b, &e)
}

func (a TransitDiscordContent) Value() (driver.Value, error) {
	return json.Marshal(a)
}

type TransitPush struct {
	Id      uint64       `db:"id,omitempty"`
	Created sql.NullTime `db:"created"`
	Sent    sql.NullTime `db:"sent"`
	// Delivered sql.NullTime       `db:"delivered"`
	Channel string             `db:"channel"`
	Content TransitPushContent `db:"content"`
}

type TransitPushContent struct {
	Messages []*messaging.Message
}

func (e *TransitPushContent) Scan(value interface{}) error {
	b, ok := value.([]byte)
	if !ok {
		return errors.New("type assertion to []byte failed")
	}

	return json.Unmarshal(b, &e)
}

func (a TransitPushContent) Value() (driver.Value, error) {
	return json.Marshal(a)
}

type EmailAttachment struct {
	Attachment []byte `json:"attachment"`
	Name       string `json:"name"`
}

type Email struct {
	Title                 string        `json:"title"`
	Body                  template.HTML `json:"body"`
	SubscriptionManageURL template.HTML `json:"subscriptionManageUrl"`
	UnSubURL              template.HTML `json:"unSubURL"`
}

type UserWebhook struct {
	ID          uint64         `db:"id" json:"id"`
	UserID      uint64         `db:"user_id" json:"-"`
	Url         string         `db:"url" json:"url"`
	Retries     uint64         `db:"retries" json:"retries"`
	LastSent    sql.NullTime   `db:"last_sent" json:"lastRetry"`
	Response    sql.NullString `db:"response" json:"response"`
	Request     sql.NullString `db:"request" json:"request"`
	Destination sql.NullString `db:"destination" json:"destination"`
	EventNames  pq.StringArray `db:"event_names" json:"-"`
}

type UserWebhookSubscriptions struct {
	ID             uint64 `db:"id"`
	UserID         uint64 `db:"user_id"`
	WebhookID      uint64 `db:"webhook_id"`
	SubscriptionID uint64 `db:"subscription_id"`
}

type NotificationChannel string

var NotificationChannelLabels map[NotificationChannel]template.HTML = map[NotificationChannel]template.HTML{
	EmailNotificationChannel:          "Email Notification",
	PushNotificationChannel:           "Push Notification",
	WebhookNotificationChannel:        `Webhook Notification (<a href="/user/webhooks">configure</a>)`,
	WebhookDiscordNotificationChannel: "Discord Notification",
}

const (
	EmailNotificationChannel          NotificationChannel = "email"
	PushNotificationChannel           NotificationChannel = "push"
	WebhookNotificationChannel        NotificationChannel = "webhook"
	WebhookDiscordNotificationChannel NotificationChannel = "webhook_discord"
)

var NotificationChannels = []NotificationChannel{
	EmailNotificationChannel,
	PushNotificationChannel,
	WebhookNotificationChannel,
	WebhookDiscordNotificationChannel,
}

func GetNotificationChannel(channel string) (NotificationChannel, error) {
	for _, ch := range NotificationChannels {
		if string(ch) == channel {
			return ch, nil
		}
	}
	return "", errors.Errorf("Could not convert channel from string to NotificationChannel type. %v is not a known channel type", channel)
}

type ErrorResponse struct {
	Status string // e.g. "200 OK"
	Body   string
}

func (e *ErrorResponse) Scan(value interface{}) error {
	b, ok := value.([]byte)
	if !ok {
		return errors.New("type assertion to []byte failed")
	}

	return json.Unmarshal(b, &e)
}

func (a ErrorResponse) Value() (driver.Value, error) {
	return json.Marshal(a)
}

type GasNowPageData struct {
	Code int `json:"code"`
	Data struct {
		Rapid     *big.Int `json:"rapid"`
		Fast      *big.Int `json:"fast"`
		Standard  *big.Int `json:"standard"`
		Slow      *big.Int `json:"slow"`
		Timestamp int64    `json:"timestamp"`
		Price     float64  `json:"price,omitempty"`
		PriceUSD  float64  `json:"priceUSD"`
		Currency  string   `json:"currency,omitempty"`
	} `json:"data"`
}

type Eth1AddressSearchItem struct {
	Address string `json:"address"`
	Name    string `json:"name"`
	Token   string `json:"token"`
}

type RawMempoolResponse struct {
	Pending map[string]map[int]*RawMempoolTransaction `json:"pending"`
	Queued  map[string]map[int]*RawMempoolTransaction `json:"queued"`
	BaseFee map[string]map[int]*RawMempoolTransaction `json:"baseFee"`

	TxsByHash map[common.Hash]*RawMempoolTransaction
}

func (mempool RawMempoolResponse) FindTxByHash(txHashString string) *RawMempoolTransaction {
	return mempool.TxsByHash[common.HexToHash(txHashString)]
}

type RawMempoolTransaction struct {
	Hash             common.Hash     `json:"hash"`
	From             *common.Address `json:"from"`
	To               *common.Address `json:"to"`
	Value            *hexutil.Big    `json:"value"`
	Gas              *hexutil.Big    `json:"gas"`
	GasFeeCap        *hexutil.Big    `json:"maxFeePerGas,omitempty"`
	GasTipCap        *hexutil.Big    `json:"maxPriorityFeePerGas,omitempty"`
	GasPrice         *hexutil.Big    `json:"gasPrice"`
	Nonce            *hexutil.Big    `json:"nonce"`
	Input            *string         `json:"input"`
	TransactionIndex *hexutil.Big    `json:"transactionIndex"`
}

type MempoolTxPageData struct {
	RawMempoolTransaction
	TargetIsContract   bool
	IsContractCreation bool
}

<<<<<<< HEAD
type MethodSignatureImportStatus struct {
	LatestTimestamp *string `json:"latestTimestamp"`
	NextPage        *string `json:"nextPage"`
	HasFinished     bool    `json:"hasFinished"`
}

type MethodSignature struct {
	Id        int64  `json:"id"`
	CreatedAt string `json:"created_at"`
	Text      string `json:"text_signature"`
	Hex       string `json:"hex_signature"`
	Bytes     string `json:"bytes_signature"`
=======
type SyncCommitteesStats struct {
	ParticipatedSlots uint64 `json:"participatedSlots"`
	MissedSlots       uint64 `json:"missedSlots"`
	ScheduledSlots    uint64 `json:"scheduledSlots"`
>>>>>>> 4c5aa53b
}<|MERGE_RESOLUTION|>--- conflicted
+++ resolved
@@ -555,7 +555,12 @@
 	IsContractCreation bool
 }
 
-<<<<<<< HEAD
+type SyncCommitteesStats struct {
+	ParticipatedSlots uint64 `json:"participatedSlots"`
+	MissedSlots       uint64 `json:"missedSlots"`
+	ScheduledSlots    uint64 `json:"scheduledSlots"`
+}
+
 type MethodSignatureImportStatus struct {
 	LatestTimestamp *string `json:"latestTimestamp"`
 	NextPage        *string `json:"nextPage"`
@@ -568,10 +573,4 @@
 	Text      string `json:"text_signature"`
 	Hex       string `json:"hex_signature"`
 	Bytes     string `json:"bytes_signature"`
-=======
-type SyncCommitteesStats struct {
-	ParticipatedSlots uint64 `json:"participatedSlots"`
-	MissedSlots       uint64 `json:"missedSlots"`
-	ScheduledSlots    uint64 `json:"scheduledSlots"`
->>>>>>> 4c5aa53b
 }