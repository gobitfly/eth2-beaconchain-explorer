package types

type ApiResponse struct {
	Status string      `json:"status"`
	Data   interface{} `json:"data"`
}

<<<<<<< HEAD
type StatsSystem struct {
	CPUCores                      uint64 `mapstructure:"cpu_cores"`
	CPUThreads                    uint64 `mapstructure:"cpu_threads"`
	CPUNodeSystemSecondsTotal     uint64 `mapstructure:"cpu_node_system_seconds_total"`
	CPUNodeUserSecondsTotal       uint64 `mapstructure:"cpu_node_user_seconds_total"`
	CPUNodeIowaitSecondsTotal     uint64 `mapstructure:"cpu_node_iowait_seconds_total"`
	CPUNodeIdleSecondsTotal       uint64 `mapstructure:"cpu_node_idle_seconds_total"`
	MemoryNodeBytesTotal          uint64 `mapstructure:"memory_node_bytes_total"`
	MemoryNodeBytesFree           uint64 `mapstructure:"memory_node_bytes_free"`
	MemoryNodeBytesCached         uint64 `mapstructure:"memory_node_bytes_cached"`
	MemoryNodeBytesBuffers        uint64 `mapstructure:"memory_node_bytes_buffers"`
	DiskNodeBytesTotal            uint64 `mapstructure:"disk_node_bytes_total"`
	DiskNodeBytesFree             uint64 `mapstructure:"disk_node_bytes_free"`
	DiskNodeIoSeconds             uint64 `mapstructure:"disk_node_io_seconds"`
	DiskNodeReadsTotal            uint64 `mapstructure:"disk_node_reads_total"`
	DiskNodeWritesTotal           uint64 `mapstructure:"disk_node_writes_total"`
	NetworkNodeBytesTotalReceive  uint64 `mapstructure:"network_node_bytes_total_receive"`
	NetworkNodeBytesTotalTransmit uint64 `mapstructure:"network_node_bytes_total_transmit"`
	MiscNodeBootTsSeconds         uint64 `mapstructure:"misc_node_boot_ts_seconds"`
	MiscOS                        string `mapstructure:"misc_os"`
}

type StatsProcess struct {
	CPUProcessSecondsTotal     uint64 `mapstructure:"cpu_process_seconds_total"`
	MemoryProcessBytes         uint64 `mapstructure:"memory_process_bytes"`
	ClientName                 string `mapstructure:"client_name"`
	ClientVersion              string `mapstructure:"client_version"`
	ClientBuild                uint64 `mapstructure:"client_build"`
	SyncEth2FallbackConfigured bool   `mapstructure:"sync_eth2_fallback_configured"`
	SyncEth2FallbackConnected  bool   `mapstructure:"sync_eth2_fallback_connected"`
}

type StatsAdditionalsValidator struct {
	ValidatorTotal  uint64 `mapstructure:"validator_total"`
	ValidatorActive uint64 `mapstructure:"validator_active"`
}

type StatsAdditionalsBeaconnode struct {
	DiskBeaconchainBytesTotal       uint64 `mapstructure:"disk_beaconchain_bytes_total"`
	NetworkLibp2pBytesTotalReceive  uint64 `mapstructure:"network_libp2p_bytes_total_receive"`
	NetworkLibp2pBytesTotalTransmit uint64 `mapstructure:"network_libp2p_bytes_total_transmit"`
	NetworkPeersConnected           uint64 `mapstructure:"network_peers_connected"`
	SyncEth1Connected               bool   `mapstructure:"sync_eth1_connected"`
	SyncEth2Synced                  bool   `mapstructure:"sync_eth2_synced"`
	SyncBeaconHeadSlot              uint64 `mapstructure:"sync_beacon_head_slot"`
	SyncEth1FallbackConfigured      bool   `mapstructure:"sync_eth1_fallback_configured"`
	SyncEth1FallbackConnected       bool   `mapstructure:"sync_eth1_fallback_connected"`
}

type StatsMeta struct {
	Version   uint64 `mapstructure:"version"`
	Timestamp uint64 `mapstructure:"timestamp"`
	Process   string `mapstructure:"process"`
	Machine   string
}

type StatsDataStruct struct {
	Validator []interface{} `json:"validator"`
	Node      []interface{} `json:"node"`
	System    []interface{} `json:"system"`
=======
type WidgetResponse struct {
	Eff       interface{} `json:"efficiency"`
	Validator interface{} `json:"validator"`
	Epoch     int64       `json:"epoch"`
>>>>>>> 4422382c
}<|MERGE_RESOLUTION|>--- conflicted
+++ resolved
@@ -5,7 +5,6 @@
 	Data   interface{} `json:"data"`
 }
 
-<<<<<<< HEAD
 type StatsSystem struct {
 	CPUCores                      uint64 `mapstructure:"cpu_cores"`
 	CPUThreads                    uint64 `mapstructure:"cpu_threads"`
@@ -66,10 +65,10 @@
 	Validator []interface{} `json:"validator"`
 	Node      []interface{} `json:"node"`
 	System    []interface{} `json:"system"`
-=======
+}
+
 type WidgetResponse struct {
 	Eff       interface{} `json:"efficiency"`
 	Validator interface{} `json:"validator"`
 	Epoch     int64       `json:"epoch"`
->>>>>>> 4422382c
 }