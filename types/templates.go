package types

import (
	"database/sql"
	"database/sql/driver"
	"encoding/json"
	"fmt"
	"html/template"
	"math/big"
	"net/http"
	"time"

	"github.com/ethereum/go-ethereum/accounts/abi"
	"github.com/ethereum/go-ethereum/common"
	geth_types "github.com/ethereum/go-ethereum/core/types"
	itypes "github.com/gobitfly/eth-rewards/types"
	"github.com/lib/pq"
	"github.com/pkg/errors"
)

// PageData is a struct to hold web page data
type PageData struct {
	Active                string
	HeaderAd              bool
	Meta                  *Meta
	ShowSyncingMessage    bool
	User                  *User
	Data                  interface{}
	Version               string
	Year                  int
	ChainSlotsPerEpoch    uint64
	ChainSecondsPerSlot   uint64
	ChainGenesisTimestamp uint64
	CurrentEpoch          uint64
	LatestFinalizedEpoch  uint64
	CurrentSlot           uint64
	FinalizationDelay     uint64
	Mainnet               bool
	DepositContract       string
	Rates                 PageRates
	InfoBanner            *template.HTML
	ClientsUpdated        bool
	// IsUserClientUpdated   func(uint64) bool
	ChainConfig         ChainConfig
	Lang                string
	NoAds               bool
	Debug               bool
	DebugTemplates      []string
	DebugSession        map[string]interface{}
	GasNow              *GasNowPageData
	GlobalNotification  template.HTML
	AvailableCurrencies []string
	MainMenuItems       []MainMenuItem
}

type MainMenuItem struct {
	Label        string
	Path         string
	IsActive     bool
	HasBigGroups bool // if HasBigGroups is set to true then the NavigationGroups will be ordered horizontally and their Label will be shown
	Groups       []NavigationGroup
}

type NavigationGroup struct {
	Label string // only used for "BigGroups"
	Links []NavigationLink
}

type NavigationLink struct {
	Label      string
	Path       string
	CustomIcon string
	Icon       string
	IsHidden   bool
}

type PageRates struct {
	EthPrice               float64
	EthRoundPrice          uint64
	EthTruncPrice          template.HTML
	UsdRoundPrice          uint64
	UsdTruncPrice          template.HTML
	EurRoundPrice          uint64
	EurTruncPrice          template.HTML
	GbpRoundPrice          uint64
	GbpTruncPrice          template.HTML
	CnyRoundPrice          uint64
	CnyTruncPrice          template.HTML
	RubRoundPrice          uint64
	RubTruncPrice          template.HTML
	CadRoundPrice          uint64
	CadTruncPrice          template.HTML
	AudRoundPrice          uint64
	AudTruncPrice          template.HTML
	JpyRoundPrice          uint64
	JpyTruncPrice          template.HTML
	Currency               string
	CurrentPriceFormatted  template.HTML
	CurrentPriceKFormatted template.HTML
	CurrentSymbol          string
	ExchangeRate           float64
}

// Meta is a struct to hold metadata about the page
type Meta struct {
	Title       string
	Description string
	Path        string
	Tlabel1     string
	Tdata1      string
	Tlabel2     string
	Tdata2      string
	GATag       string
	NoTrack     bool
}

// LatestState is a struct to hold data for the banner
type LatestState struct {
	LastProposedSlot      uint64        `json:"lastProposedSlot"`
	CurrentSlot           uint64        `json:"currentSlot"`
	CurrentEpoch          uint64        `json:"currentEpoch"`
	CurrentFinalizedEpoch uint64        `json:"currentFinalizedEpoch"`
	FinalityDelay         uint64        `json:"finalityDelay"`
	IsSyncing             bool          `json:"syncing"`
	EthPrice              float64       `json:"ethPrice"`
	EthRoundPrice         uint64        `json:"ethRoundPrice"`
	EthTruncPrice         template.HTML `json:"ethTruncPrice"`
	UsdRoundPrice         uint64        `json:"usdRoundPrice"`
	UsdTruncPrice         template.HTML `json:"usdTruncPrice"`
	EurRoundPrice         uint64        `json:"eurRoundPrice"`
	EurTruncPrice         template.HTML `json:"eurTruncPrice"`
	GbpRoundPrice         uint64        `json:"gbpRoundPrice"`
	GbpTruncPrice         template.HTML `json:"gbpTruncPrice"`
	CnyRoundPrice         uint64        `json:"cnyRoundPrice"`
	CnyTruncPrice         template.HTML `json:"cnyTruncPrice"`
	RubRoundPrice         uint64        `json:"rubRoundPrice"`
	RubTruncPrice         template.HTML `json:"rubTruncPrice"`
	CadRoundPrice         uint64        `json:"cadRoundPrice"`
	CadTruncPrice         template.HTML `json:"cadTruncPrice"`
	AudRoundPrice         uint64        `json:"audRoundPrice"`
	AudTruncPrice         template.HTML `json:"audTruncPrice"`
	JpyRoundPrice         uint64        `json:"jpyRoundPrice"`
	JpyTruncPrice         template.HTML `json:"jpyTruncPrice"`
	Currency              string        `json:"currency"`
}

type Stats struct {
	TopDepositors                  *[]StatsTopDepositors
	InvalidDepositCount            *uint64 `db:"count"`
	UniqueValidatorCount           *uint64 `db:"count"`
	TotalValidatorCount            *uint64 `db:"count"`
	ActiveValidatorCount           *uint64 `db:"count"`
	PendingValidatorCount          *uint64 `db:"count"`
	ValidatorChurnLimit            *uint64
	LatestValidatorWithdrawalIndex *uint64 `db:"index"`
	WithdrawableValidatorCount     *uint64 `db:"count"`
	// WithdrawableAmount             *uint64 `db:"amount"`
	PendingBLSChangeValidatorCount *uint64 `db:"count"`
	NonWithdrawableCount           *uint64 `db:"count"`
	TotalAmountWithdrawn           *uint64 `db:"amount"`
	WithdrawalCount                *uint64 `db:"count"`
	TotalAmountDeposited           *uint64 `db:"amount"`
	BLSChangeCount                 *uint64 `db:"count"`
}

type StatsTopDepositors struct {
	Address      string `db:"from_address"`
	DepositCount uint64 `db:"count"`
}

// IndexPageData is a struct to hold info for the main web page
type IndexPageData struct {
	NetworkName               string `json:"networkName"`
	DepositContract           string `json:"depositContract"`
	ShowSyncingMessage        bool
	CurrentEpoch              uint64                 `json:"current_epoch"`
	CurrentFinalizedEpoch     uint64                 `json:"current_finalized_epoch"`
	CurrentSlot               uint64                 `json:"current_slot"`
	ScheduledCount            uint8                  `json:"scheduled_count"`
	FinalityDelay             uint64                 `json:"finality_delay"`
	ActiveValidators          uint64                 `json:"active_validators"`
	EnteringValidators        uint64                 `json:"entering_validators"`
	ExitingValidators         uint64                 `json:"exiting_validators"`
	StakedEther               string                 `json:"staked_ether"`
	AverageBalance            string                 `json:"average_balance"`
	DepositedTotal            float64                `json:"deposit_total"`
	DepositThreshold          float64                `json:"deposit_threshold"`
	ValidatorsRemaining       float64                `json:"validators_remaining"`
	NetworkStartTs            int64                  `json:"network_start_ts"`
	MinGenesisTime            int64                  `json:"minGenesisTime"`
	Blocks                    []*IndexPageDataBlocks `json:"blocks"`
	Epochs                    []*IndexPageDataEpochs `json:"epochs"`
	StakedEtherChartData      [][]float64            `json:"staked_ether_chart_data"`
	ActiveValidatorsChartData [][]float64            `json:"active_validators_chart_data"`
	Subtitle                  template.HTML          `json:"subtitle"`
	Genesis                   bool                   `json:"genesis"`
	GenesisPeriod             bool                   `json:"genesis_period"`
	Mainnet                   bool                   `json:"mainnet"`
	DepositChart              *ChartsPageDataChart
	DepositDistribution       *ChartsPageDataChart
	Countdown                 interface{}
	SlotVizData               SlotVizPageData `json:"slotVizData"`
}

type SlotVizPageData struct {
	Epochs        []*SlotVizEpochs
	Selector      string
	HardforkEpoch uint64
}

type IndexPageDataEpochs struct {
	Epoch                            uint64        `json:"epoch"`
	Ts                               time.Time     `json:"ts"`
	Finalized                        bool          `json:"finalized"`
	FinalizedFormatted               template.HTML `json:"finalized_formatted"`
	EligibleEther                    uint64        `json:"eligibleether"`
	EligibleEtherFormatted           template.HTML `json:"eligibleether_formatted"`
	GlobalParticipationRate          float64       `json:"globalparticipationrate"`
	GlobalParticipationRateFormatted template.HTML `json:"globalparticipationrate_formatted"`
	VotedEther                       uint64        `json:"votedether"`
	VotedEtherFormatted              template.HTML `json:"votedether_formatted"`
}

// IndexPageDataBlocks is a struct to hold detail data for the main web page
type IndexPageDataBlocks struct {
	Epoch                uint64        `json:"epoch"`
	Slot                 uint64        `json:"slot"`
	Ts                   time.Time     `json:"ts"`
	Proposer             uint64        `db:"proposer" json:"proposer"`
	ProposerFormatted    template.HTML `json:"proposer_formatted"`
	BlockRoot            []byte        `db:"blockroot" json:"block_root"`
	BlockRootFormatted   string        `json:"block_root_formatted"`
	ParentRoot           []byte        `db:"parentroot" json:"parent_root"`
	Attestations         uint64        `db:"attestationscount" json:"attestations"`
	Deposits             uint64        `db:"depositscount" json:"deposits"`
	Withdrawals          uint64        `db:"withdrawalcount" json:"withdrawals"`
	Exits                uint64        `db:"voluntaryexitscount" json:"exits"`
	Proposerslashings    uint64        `db:"proposerslashingscount" json:"proposerslashings"`
	Attesterslashings    uint64        `db:"attesterslashingscount" json:"attesterslashings"`
	SyncAggParticipation float64       `db:"syncaggregate_participation" json:"sync_aggregate_participation"`
	Status               uint64        `db:"status" json:"status"`
	StatusFormatted      template.HTML `json:"status_formatted"`
	Votes                uint64        `db:"votes" json:"votes"`
	Graffiti             []byte        `db:"graffiti"`
	ProposerName         string        `db:"name"`
	ExecutionBlockNumber int           `db:"exec_block_number" json:"exec_block_number"`
}

// IndexPageEpochHistory is a struct to hold the epoch history for the main web page
type IndexPageEpochHistory struct {
	Epoch                   uint64 `db:"epoch"`
	ValidatorsCount         uint64 `db:"validatorscount"`
	EligibleEther           uint64 `db:"eligibleether"`
	Finalized               bool   `db:"finalized"`
	AverageValidatorBalance uint64 `db:"averagevalidatorbalance"`
}

// IndexPageDataBlocks is a struct to hold detail data for the main web page
type BlocksPageDataBlocks struct {
	TotalCount           uint64        `db:"total_count"`
	Epoch                uint64        `json:"epoch"`
	Slot                 uint64        `json:"slot"`
	Ts                   time.Time     `json:"ts"`
	Proposer             uint64        `db:"proposer" json:"proposer"`
	ProposerFormatted    template.HTML `json:"proposer_formatted"`
	BlockRoot            []byte        `db:"blockroot" json:"block_root"`
	BlockRootFormatted   string        `json:"block_root_formatted"`
	ParentRoot           []byte        `db:"parentroot" json:"parent_root"`
	Attestations         uint64        `db:"attestationscount" json:"attestations"`
	Deposits             uint64        `db:"depositscount" json:"deposits"`
	Withdrawals          uint64        `db:"withdrawalcount" json:"withdrawals"`
	Exits                uint64        `db:"voluntaryexitscount" json:"exits"`
	Proposerslashings    uint64        `db:"proposerslashingscount" json:"proposerslashings"`
	Attesterslashings    uint64        `db:"attesterslashingscount" json:"attesterslashings"`
	SyncAggParticipation float64       `db:"syncaggregate_participation" json:"sync_aggregate_participation"`
	Status               uint64        `db:"status" json:"status"`
	StatusFormatted      template.HTML `json:"status_formatted"`
	Votes                uint64        `db:"votes" json:"votes"`
	Graffiti             []byte        `db:"graffiti"`
	ProposerName         string        `db:"name"`
}

// ValidatorsPageData is a struct to hold data about the validators page
type ValidatorsPageData struct {
	TotalCount           uint64
	DepositedCount       uint64
	PendingCount         uint64
	ActiveCount          uint64
	ActiveOnlineCount    uint64
	ActiveOfflineCount   uint64
	SlashingCount        uint64
	SlashingOnlineCount  uint64
	SlashingOfflineCount uint64
	Slashed              uint64
	ExitingCount         uint64
	ExitingOnlineCount   uint64
	ExitingOfflineCount  uint64
	ExitedCount          uint64
	VoluntaryExitsCount  uint64
	UnknownCount         uint64
	Validators           []*ValidatorsPageDataValidators
}

// ValidatorsPageDataValidators is a struct to hold data about validators for the validators page
type ValidatorsPageDataValidators struct {
	TotalCount                 uint64 `db:"total_count"`
	Epoch                      uint64 `db:"epoch"`
	PublicKey                  []byte `db:"pubkey"`
	ValidatorIndex             uint64 `db:"validatorindex"`
	WithdrawableEpoch          uint64 `db:"withdrawableepoch"`
	CurrentBalance             uint64 `db:"balance"`
	EffectiveBalance           uint64 `db:"effectivebalance"`
	Slashed                    bool   `db:"slashed"`
	ActivationEligibilityEpoch uint64 `db:"activationeligibilityepoch"`
	ActivationEpoch            uint64 `db:"activationepoch"`
	ExitEpoch                  uint64 `db:"exitepoch"`
	LastAttestationSlot        *int64 `db:"lastattestationslot"`
	Name                       string `db:"name"`
	State                      string `db:"state"`
	MissedProposals            uint64 `db:"missedproposals"`
	ExecutedProposals          uint64 `db:"executedproposals"`
	MissedAttestations         uint64 `db:"missedattestations"`
	ExecutedAttestations       uint64 `db:"executedattestations"`
	Performance7d              int64  `db:"performance7d"`
}

// ValidatorPageData is a struct to hold data for the validators page
type ValidatorPageData struct {
	Epoch                                    uint64 `db:"epoch"`
	ValidatorIndex                           uint64 `db:"validatorindex"`
	PublicKey                                []byte `db:"pubkey"`
	WithdrawableEpoch                        uint64 `db:"withdrawableepoch"`
	WithdrawCredentials                      []byte `db:"withdrawalcredentials"`
	CurrentBalance                           uint64 `db:"balance"`
	BalanceActivation                        uint64 `db:"balanceactivation"`
	Balance7d                                uint64 `db:"balance7d"`
	Balance31d                               uint64 `db:"balance31d"`
	EffectiveBalance                         uint64 `db:"effectivebalance"`
	Slashed                                  bool   `db:"slashed"`
	SlashedBy                                uint64
	SlashedAt                                uint64
	SlashedFor                               string
	ActivationEligibilityEpoch               uint64         `db:"activationeligibilityepoch"`
	ActivationEpoch                          uint64         `db:"activationepoch"`
	ExitEpoch                                uint64         `db:"exitepoch"`
	Index                                    uint64         `db:"index"`
	LastAttestationSlot                      *uint64        `db:"lastattestationslot"`
	Name                                     string         `db:"name"`
	Pool                                     string         `db:"pool"`
	Tags                                     pq.StringArray `db:"tags"`
	WithdrawableTs                           time.Time
	ActivationEligibilityTs                  time.Time
	ActivationTs                             time.Time
	ExitTs                                   time.Time
	Status                                   string `db:"status"`
	BlocksCount                              uint64
	ScheduledBlocksCount                     uint64
	MissedBlocksCount                        uint64
	OrphanedBlocksCount                      uint64
	ProposedBlocksCount                      uint64
	UnmissedBlocksPercentage                 float64 // missed/(executed+orphaned+scheduled)
	AttestationsCount                        uint64
	ExecutedAttestationsCount                uint64
	MissedAttestationsCount                  uint64
	OrphanedAttestationsCount                uint64
	UnmissedAttestationsPercentage           float64 // missed/(executed+orphaned)
	StatusProposedCount                      uint64
	StatusMissedCount                        uint64
	DepositsCount                            uint64
	WithdrawalCount                          uint64
	SlashingsCount                           uint64
	PendingCount                             uint64
	SyncCount                                uint64
	ScheduledSyncCount                       uint64
	ParticipatedSyncCount                    uint64
	MissedSyncCount                          uint64
	OrphanedSyncCount                        uint64
	UnmissedSyncPercentage                   float64 // missed/(participated+orphaned)
	IncomeToday                              int64
	Income1d                                 int64
	Income7d                                 int64
	Income31d                                int64
	Rank7d                                   int64 `db:"rank7d"`
	RankCount                                int64 `db:"rank_count"`
	RankPercentage                           float64
	Apr                                      float64
	Proposals                                [][]uint64
	IncomeHistoryChartData                   []*ChartDataPoint
	ExecutionIncomeHistoryData               []*ChartDataPoint
	Deposits                                 *ValidatorDeposits
	Eth1DepositAddress                       []byte
	FlashMessage                             string
	Watchlist                                []*TaggedValidators
	SubscriptionFlash                        []interface{}
	User                                     *User
	AverageAttestationInclusionDistance      float64
	AttestationInclusionEffectiveness        float64
	CsrfField                                template.HTML
	NetworkStats                             *IndexPageData
	ChurnRate                                uint64
	QueuePosition                            uint64
	EstimatedActivationTs                    time.Time
	EstimatedActivationEpoch                 uint64
	InclusionDelay                           int64
	CurrentAttestationStreak                 uint64
	LongestAttestationStreak                 uint64
	IsRocketpool                             bool
	Rocketpool                               *RocketpoolValidatorPageData
	NoAds                                    bool
	ShowMultipleWithdrawalCredentialsWarning bool
	CappellaHasHappened                      bool
	BLSChange                                *BLSChange
	IsWithdrawableAddress                    bool
	EstimatedNextWithdrawal                  template.HTML
	AddValidatorWatchlistModal               *AddValidatorWatchlistModal
	NextWithdrawalRow                        [][]interface{}
}

type RocketpoolValidatorPageData struct {
	NodeAddress          *[]byte    `db:"node_address"`
	MinipoolAddress      *[]byte    `db:"minipool_address"`
	MinipoolNodeFee      *float64   `db:"minipool_node_fee"`
	MinipoolDepositType  *string    `db:"minipool_deposit_type"`
	MinipoolStatus       *string    `db:"minipool_status"`
	MinipoolStatusTime   *time.Time `db:"minipool_status_time"`
	NodeTimezoneLocation *string    `db:"node_timezone_location"`
	NodeRPLStake         *string    `db:"node_rpl_stake"`
	NodeMinRPLStake      *string    `db:"node_min_rpl_stake"`
	NodeMaxRPLStake      *string    `db:"node_max_rpl_stake"`
	CumulativeRPL        *string    `db:"rpl_cumulative_rewards"`
	SmoothingClaimed     *string    `db:"claimed_smoothing_pool"`
	SmoothingUnclaimed   *string    `db:"unclaimed_smoothing_pool"`
	UnclaimedRPL         *string    `db:"unclaimed_rpl_rewards"`
	SmoothingPoolOptIn   bool       `db:"smoothing_pool_opted_in"`
	PenaltyCount         *uint64    `db:"penalty_count"`
	RocketscanUrl        string     `db:"-"`
}

type ValidatorStatsTablePageData struct {
	ValidatorIndex uint64
	Rows           []*ValidatorStatsTableRow
	Currency       string
}

type ValidatorStatsTableRow struct {
	ValidatorIndex         uint64
	Day                    int64         `db:"day"`
	StartBalance           sql.NullInt64 `db:"start_balance"`
	EndBalance             sql.NullInt64 `db:"end_balance"`
	Income                 int64         `db:"cl_rewards_gwei"`
	IncomeExchangeRate     float64       `db:"-"`
	IncomeExchangeCurrency string        `db:"-"`
	IncomeExchanged        float64       `db:"-"`
	MinBalance             sql.NullInt64 `db:"min_balance"`
	MaxBalance             sql.NullInt64 `db:"max_balance"`
	StartEffectiveBalance  sql.NullInt64 `db:"start_effective_balance"`
	EndEffectiveBalance    sql.NullInt64 `db:"end_effective_balance"`
	MinEffectiveBalance    sql.NullInt64 `db:"min_effective_balance"`
	MaxEffectiveBalance    sql.NullInt64 `db:"max_effective_balance"`
	MissedAttestations     sql.NullInt64 `db:"missed_attestations"`
	OrphanedAttestations   sql.NullInt64 `db:"orphaned_attestations"`
	ProposedBlocks         sql.NullInt64 `db:"proposed_blocks"`
	MissedBlocks           sql.NullInt64 `db:"missed_blocks"`
	OrphanedBlocks         sql.NullInt64 `db:"orphaned_blocks"`
	AttesterSlashings      sql.NullInt64 `db:"attester_slashings"`
	ProposerSlashings      sql.NullInt64 `db:"proposer_slashings"`
	Deposits               sql.NullInt64 `db:"deposits"`
	DepositsAmount         sql.NullInt64 `db:"deposits_amount"`
	ParticipatedSync       sql.NullInt64 `db:"participated_sync"`
	MissedSync             sql.NullInt64 `db:"missed_sync"`
	OrphanedSync           sql.NullInt64 `db:"orphaned_sync"`
}

type ChartDataPoint struct {
	X     float64 `json:"x"`
	Y     float64 `json:"y"`
	Color string  `json:"color"`
}

// ValidatorRank is a struct for validator rank data
type ValidatorRank struct {
	Rank int64 `db:"rank" json:"rank"`
}

// DailyProposalCount is a struct for the daily proposal count data
type DailyProposalCount struct {
	Day      int64
	Proposed uint
	Missed   uint
	Orphaned uint
}

// ValidatorBalanceHistory is a struct for the validator balance history data
type ValidatorBalanceHistory struct {
	Day              uint64 `db:"day"`
	Balance          uint64 `db:"balance"`
	EffectiveBalance uint64 `db:"effectivebalance"`
}

// ValidatorBalanceHistory is a struct for the validator income history data
type ValidatorIncomeHistory struct {
	Day              int64         `db:"day"` // day can be -1 which is pre-genesis
	ClRewards        int64         `db:"cl_rewards_gwei"`
	EndBalance       sql.NullInt64 `db:"end_balance"`
	StartBalance     sql.NullInt64 `db:"start_balance"`
	DepositAmount    sql.NullInt64 `db:"deposits_amount"`
	WithdrawalAmount sql.NullInt64 `db:"withdrawals_amount"`
}

type ValidatorBalanceHistoryChartData struct {
	Epoch   uint64
	Balance uint64
}

// ValidatorBalance is a struct for the validator balance data
type ValidatorBalance struct {
	Epoch            uint64 `db:"epoch"`
	Balance          uint64 `db:"balance"`
	EffectiveBalance uint64 `db:"effectivebalance"`
	Index            uint64 `db:"validatorindex"`
	PublicKey        []byte `db:"pubkey"`
}

// ValidatorPerformance is a struct for the validator performance data
type ValidatorPerformance struct {
	Rank            uint64 `db:"rank"`
	Index           uint64 `db:"validatorindex"`
	PublicKey       []byte `db:"pubkey"`
	Name            string `db:"name"`
	Balance         uint64 `db:"balance"`
	Performance1d   int64  `db:"performance1d"`
	Performance7d   int64  `db:"performance7d"`
	Performance31d  int64  `db:"performance31d"`
	Performance365d int64  `db:"performance365d"`
	Rank7d          int64  `db:"rank7d"`
	TotalCount      uint64 `db:"total_count"`
}

// ValidatorAttestation is a struct for the validators attestations data
type ValidatorAttestation struct {
	Index          uint64
	Epoch          uint64 `db:"epoch"`
	AttesterSlot   uint64 `db:"attesterslot"`
	CommitteeIndex uint64 `db:"committeeindex"`
	Status         uint64 `db:"status"`
	InclusionSlot  uint64 `db:"inclusionslot"`
	Delay          int64  `db:"delay"`
	// EarliestInclusionSlot uint64 `db:"earliestinclusionslot"`
}

// ValidatorSyncParticipation hold information about sync-participation of a validator
type ValidatorSyncParticipation struct {
	Period uint64 `db:"period"`
	Slot   uint64 `db:"slot"`
	Status uint64 `db:"status"`
}

// type AvgInclusionDistance struct {
// 	InclusionSlot         uint64 `db:"inclusionslot"`
// 	EarliestInclusionSlot uint64 `db:"earliestinclusionslot"`
// }

// VisPageData is a struct to hold the visualizations page data
type VisPageData struct {
	ChartData  []*VisChartData
	StartEpoch uint64
	EndEpoch   uint64
}

// VisChartData is a struct to hold the visualizations chart data
type VisChartData struct {
	Slot       uint64 `db:"slot" json:"-"`
	BlockRoot  []byte `db:"blockroot" json:"-"`
	ParentRoot []byte `db:"parentroot" json:"-"`

	Proposer uint64 `db:"proposer" json:"proposer"`

	Number     uint64   `json:"number"`
	Timestamp  uint64   `json:"timestamp"`
	Hash       string   `json:"hash"`
	Parents    []string `json:"parents"`
	Difficulty uint64   `json:"difficulty"`
}

type GraffitiwallData struct {
	X         uint64 `db:"x" json:"x"`
	Y         uint64 `db:"y" json:"y"`
	Color     string `db:"color" json:"color"`
	Slot      uint64 `db:"slot" json:"slot"`
	Validator uint64 `db:"validator" json:"validator"`
}

// VisVotesPageData is a struct for the visualization votes page data
type VisVotesPageData struct {
	ChartData []*VotesVisChartData
}

// VotesVisChartData is a struct for the visualization chart data
type VotesVisChartData struct {
	Slot       uint64        `db:"slot" json:"slot"`
	BlockRoot  string        `db:"blockroot" json:"blockRoot"`
	ParentRoot string        `db:"parentroot" json:"parentRoot"`
	Validators pq.Int64Array `db:"validators" json:"validators"`
}

// BlockPageData is a struct block data used in the block page
type BlockPageData struct {
	Epoch                  uint64  `db:"epoch"`
	EpochFinalized         bool    `db:"epoch_finalized"`
	EpochParticipationRate float64 `db:"epoch_participation_rate"`
	Slot                   uint64  `db:"slot"`
	Ts                     time.Time
	NextSlot               uint64
	PreviousSlot           uint64
	Proposer               uint64  `db:"proposer"`
	Status                 uint64  `db:"status"`
	BlockRoot              []byte  `db:"blockroot"`
	ParentRoot             []byte  `db:"parentroot"`
	StateRoot              []byte  `db:"stateroot"`
	Signature              []byte  `db:"signature"`
	RandaoReveal           []byte  `db:"randaoreveal"`
	Graffiti               []byte  `db:"graffiti"`
	ProposerName           string  `db:"name"`
	Eth1dataDepositroot    []byte  `db:"eth1data_depositroot"`
	Eth1dataDepositcount   uint64  `db:"eth1data_depositcount"`
	Eth1dataBlockhash      []byte  `db:"eth1data_blockhash"`
	SyncAggregateBits      []byte  `db:"syncaggregate_bits"`
	SyncAggregateSignature []byte  `db:"syncaggregate_signature"`
	SyncAggParticipation   float64 `db:"syncaggregate_participation"`
	ProposerSlashingsCount uint64  `db:"proposerslashingscount"`
	AttesterSlashingsCount uint64  `db:"attesterslashingscount"`
	AttestationsCount      uint64  `db:"attestationscount"`
	DepositsCount          uint64  `db:"depositscount"`
	WithdrawalCount        uint64  `db:"withdrawalcount"`
	BLSChangeCount         uint64  `db:"bls_change_count"`
	VoluntaryExitscount    uint64  `db:"voluntaryexitscount"`
	SlashingsCount         uint64
	VotesCount             uint64
	VotingValidatorsCount  uint64
	Mainnet                bool

	ExecParentHash        []byte        `db:"exec_parent_hash"`
	ExecFeeRecipient      []byte        `db:"exec_fee_recipient"`
	ExecStateRoot         []byte        `db:"exec_state_root"`
	ExecReceiptsRoot      []byte        `db:"exec_receipts_root"`
	ExecLogsBloom         []byte        `db:"exec_logs_bloom"`
	ExecRandom            []byte        `db:"exec_random"`
	ExecBlockNumber       sql.NullInt64 `db:"exec_block_number"`
	ExecGasLimit          sql.NullInt64 `db:"exec_gas_limit"`
	ExecGasUsed           sql.NullInt64 `db:"exec_gas_used"`
	ExecTimestamp         sql.NullInt64 `db:"exec_timestamp"`
	ExecTime              time.Time
	ExecExtraData         []byte        `db:"exec_extra_data"`
	ExecBaseFeePerGas     sql.NullInt64 `db:"exec_base_fee_per_gas"`
	ExecBlockHash         []byte        `db:"exec_block_hash"`
	ExecTransactionsCount uint64        `db:"exec_transactions_count"`

	Transactions []*BlockPageTransaction

	Withdrawals []*Withdrawals

	ExecutionData *Eth1BlockPageData

	Attestations      []*BlockPageAttestation // Attestations included in this block
	VoluntaryExits    []*BlockPageVoluntaryExits
	Votes             []*BlockVote // Attestations that voted for that block
	AttesterSlashings []*BlockPageAttesterSlashing
	ProposerSlashings []*BlockPageProposerSlashing
	SyncCommittee     []uint64 // TODO: Setting it to contain the validator index

	Tags       TagMetadataSlice `db:"tags"`
	IsValidMev bool             `db:"is_valid_mev"`
	NoAds      bool
}

func (u *BlockPageData) MarshalJSON() ([]byte, error) {
	type Alias BlockPageData
	return json.Marshal(&struct {
		BlockRoot string
		Ts        int64
		*Alias
	}{
		BlockRoot: fmt.Sprintf("%x", u.BlockRoot),
		Ts:        u.Ts.Unix(),
		Alias:     (*Alias)(u),
	})
}

// BlockVote stores a vote for a given block
type BlockVote struct {
	Validator      uint64 `db:"validator"`
	IncludedIn     uint64 `db:"included_in"`
	CommitteeIndex uint64 `db:"committee_index"`
}

// BlockPageMinMaxSlot is a struct to hold min/max slot data
type BlockPageMinMaxSlot struct {
	MinSlot uint64
	MaxSlot uint64
}

// BlockPageTransaction is a struct to hold execution transactions on the block page
type BlockPageTransaction struct {
	BlockSlot    uint64 `db:"block_slot"`
	BlockIndex   uint64 `db:"block_index"`
	TxHash       []byte `db:"txhash"`
	AccountNonce uint64 `db:"nonce"`
	// big endian
	Price       []byte `db:"gas_price"`
	PricePretty string
	GasLimit    uint64 `db:"gas_limit"`
	Sender      []byte `db:"sender"`
	Recipient   []byte `db:"recipient"`
	// big endian
	Amount       []byte `db:"amount"`
	AmountPretty string
	Payload      []byte `db:"payload"`

	// TODO: transaction type

	MaxPriorityFeePerGas uint64 `db:"max_priority_fee_per_gas"`
	MaxFeePerGas         uint64 `db:"max_fee_per_gas"`
}

// BlockPageAttestation is a struct to hold attestations on the block page
type BlockPageAttestation struct {
	BlockSlot       uint64        `db:"block_slot"`
	BlockIndex      uint64        `db:"block_index"`
	AggregationBits []byte        `db:"aggregationbits"`
	Validators      pq.Int64Array `db:"validators"`
	Signature       []byte        `db:"signature"`
	Slot            uint64        `db:"slot"`
	CommitteeIndex  uint64        `db:"committeeindex"`
	BeaconBlockRoot []byte        `db:"beaconblockroot"`
	SourceEpoch     uint64        `db:"source_epoch"`
	SourceRoot      []byte        `db:"source_root"`
	TargetEpoch     uint64        `db:"target_epoch"`
	TargetRoot      []byte        `db:"target_root"`
}

// BlockPageDeposit is a struct to hold data for deposits on the block page
type BlockPageDeposit struct {
	PublicKey             []byte `db:"publickey"`
	WithdrawalCredentials []byte `db:"withdrawalcredentials"`
	Amount                uint64 `db:"amount"`
	Signature             []byte `db:"signature"`
}

// BlockPageVoluntaryExits is a struct to hold data for voluntary exits on the block page
type BlockPageVoluntaryExits struct {
	ValidatorIndex uint64 `db:"validatorindex"`
	Signature      []byte `db:"signature"`
}

// BlockPageAttesterSlashing is a struct to hold data for attester slashings on the block page
type BlockPageAttesterSlashing struct {
	BlockSlot                   uint64        `db:"block_slot"`
	BlockIndex                  uint64        `db:"block_index"`
	Attestation1Indices         pq.Int64Array `db:"attestation1_indices"`
	Attestation1Signature       []byte        `db:"attestation1_signature"`
	Attestation1Slot            uint64        `db:"attestation1_slot"`
	Attestation1Index           uint64        `db:"attestation1_index"`
	Attestation1BeaconBlockRoot []byte        `db:"attestation1_beaconblockroot"`
	Attestation1SourceEpoch     uint64        `db:"attestation1_source_epoch"`
	Attestation1SourceRoot      []byte        `db:"attestation1_source_root"`
	Attestation1TargetEpoch     uint64        `db:"attestation1_target_epoch"`
	Attestation1TargetRoot      []byte        `db:"attestation1_target_root"`
	Attestation2Indices         pq.Int64Array `db:"attestation2_indices"`
	Attestation2Signature       []byte        `db:"attestation2_signature"`
	Attestation2Slot            uint64        `db:"attestation2_slot"`
	Attestation2Index           uint64        `db:"attestation2_index"`
	Attestation2BeaconBlockRoot []byte        `db:"attestation2_beaconblockroot"`
	Attestation2SourceEpoch     uint64        `db:"attestation2_source_epoch"`
	Attestation2SourceRoot      []byte        `db:"attestation2_source_root"`
	Attestation2TargetEpoch     uint64        `db:"attestation2_target_epoch"`
	Attestation2TargetRoot      []byte        `db:"attestation2_target_root"`
	SlashedValidators           []int64
}

// BlockPageProposerSlashing is a struct to hold data for proposer slashings on the block page
type BlockPageProposerSlashing struct {
	BlockSlot         uint64 `db:"block_slot"`
	BlockIndex        uint64 `db:"block_index"`
	BlockRoot         []byte `db:"block_root" json:"block_root"`
	ProposerIndex     uint64 `db:"proposerindex"`
	Header1Slot       uint64 `db:"header1_slot"`
	Header1ParentRoot []byte `db:"header1_parentroot"`
	Header1StateRoot  []byte `db:"header1_stateroot"`
	Header1BodyRoot   []byte `db:"header1_bodyroot"`
	Header1Signature  []byte `db:"header1_signature"`
	Header2Slot       uint64 `db:"header2_slot"`
	Header2ParentRoot []byte `db:"header2_parentroot"`
	Header2StateRoot  []byte `db:"header2_stateroot"`
	Header2BodyRoot   []byte `db:"header2_bodyroot"`
	Header2Signature  []byte `db:"header2_signature"`
}

// DataTableResponse is a struct to hold data for data table responses
type DataTableResponse struct {
	Draw            uint64          `json:"draw"`
	RecordsTotal    uint64          `json:"recordsTotal"`
	RecordsFiltered uint64          `json:"recordsFiltered"`
	Data            [][]interface{} `json:"data"`
	PageLength      uint64          `json:"pageLength"`
	DisplayStart    uint64          `json:"displayStart"`
	PagingToken     string          `json:"pagingToken"`
}

// EpochsPageData is a struct to hold epoch data for the epochs page
type EpochsPageData struct {
	Epoch                   uint64  `db:"epoch"`
	BlocksCount             uint64  `db:"blockscount"`
	ProposerSlashingsCount  uint64  `db:"proposerslashingscount"`
	AttesterSlashingsCount  uint64  `db:"attesterslashingscount"`
	AttestationsCount       uint64  `db:"attestationscount"`
	DepositsCount           uint64  `db:"depositscount"`
	WithdrawalCount         uint64  `db:"withdrawalcount"`
	VoluntaryExitsCount     uint64  `db:"voluntaryexitscount"`
	ValidatorsCount         uint64  `db:"validatorscount"`
	AverageValidatorBalance uint64  `db:"averagevalidatorbalance"`
	Finalized               bool    `db:"finalized"`
	EligibleEther           uint64  `db:"eligibleether"`
	GlobalParticipationRate float64 `db:"globalparticipationrate"`
	VotedEther              uint64  `db:"votedether"`
}

// EpochPageData is a struct to hold detailed epoch data for the epoch page
type EpochPageData struct {
	Epoch                   uint64        `db:"epoch"`
	BlocksCount             uint64        `db:"blockscount"`
	ProposerSlashingsCount  uint64        `db:"proposerslashingscount"`
	AttesterSlashingsCount  uint64        `db:"attesterslashingscount"`
	AttestationsCount       uint64        `db:"attestationscount"`
	DepositsCount           uint64        `db:"depositscount"`
	WithdrawalCount         uint64        `db:"withdrawalcount"`
	DepositTotal            uint64        `db:"deposittotal"`
	WithdrawalTotal         template.HTML `db:"withdrawaltotal"`
	VoluntaryExitsCount     uint64        `db:"voluntaryexitscount"`
	ValidatorsCount         uint64        `db:"validatorscount"`
	AverageValidatorBalance uint64        `db:"averagevalidatorbalance"`
	Finalized               bool          `db:"finalized"`
	EligibleEther           uint64        `db:"eligibleether"`
	GlobalParticipationRate float64       `db:"globalparticipationrate"`
	VotedEther              uint64        `db:"votedether"`

	Blocks []*IndexPageDataBlocks

	SyncParticipationRate float64
	Ts                    time.Time
	NextEpoch             uint64
	PreviousEpoch         uint64
	ProposedCount         uint64
	MissedCount           uint64
	ScheduledCount        uint64
	OrphanedCount         uint64
}

// EpochPageMinMaxSlot is a struct for the min/max epoch data
type EpochPageMinMaxSlot struct {
	MinEpoch uint64
	MaxEpoch uint64
}

// SearchAheadEpochsResult is a struct to hold the search ahead epochs results
type SearchAheadEpochsResult []struct {
	Epoch string `db:"epoch" json:"epoch,omitempty"`
}

// SearchAheadSlotsResult is a struct to hold the search ahead slots results
type SearchAheadSlotsResult []struct {
	Slot string `db:"slot" json:"slot,omitempty"`
	Root string `db:"blockroot" json:"blockroot,omitempty"`
}

// SearchAheadBlockssResult is a struct to hold the search ahead block results
type SearchAheadBlocksResult []struct {
	Block uint64 `json:"block,omitempty"`
	Hash  string `json:"hash,omitempty"`
}

type SearchAheadTransactionsResult []struct {
	Slot   string `db:"slot" json:"slot,omitempty"`
	TxHash string `db:"txhash" json:"txhash,omitempty"`
}

// SearchAheadGraffitiResult is a struct to hold the search ahead blocks results with a given graffiti
type SearchAheadGraffitiResult []struct {
	Graffiti string `db:"graffiti" json:"graffiti,omitempty"`
	Count    string `db:"count" json:"count,omitempty"`
}

// SearchAheadEth1Result is a struct to hold the search ahead eth1 results
type SearchAheadEth1Result []struct {
	Publickey   string `db:"publickey" json:"publickey,omitempty"`
	Eth1Address string `db:"from_address" json:"address,omitempty"`
}

// SearchAheadValidatorsResult is a struct to hold the search ahead validators results
type SearchAheadValidatorsResult []struct {
	Index  string `db:"index" json:"index,omitempty"`
	Pubkey string `db:"pubkey" json:"pubkey,omitempty"`
}

// GenericChartData is a struct to hold chart data
type GenericChartData struct {
	IsNormalChart                   bool
	ShowGapHider                    bool
	XAxisLabelsFormatter            template.JS
	TooltipFormatter                template.JS
	TooltipShared                   bool
	TooltipUseHTML                  bool
	TooltipSplit                    bool
	TooltipFollowPointer            bool
	PlotOptionsSeriesEventsClick    template.JS
	PlotOptionsPie                  template.JS
	DataLabelsEnabled               bool
	DataLabelsFormatter             template.JS
	PlotOptionsSeriesCursor         string
	Title                           string                    `json:"title"`
	Subtitle                        string                    `json:"subtitle"`
	XAxisTitle                      string                    `json:"x_axis_title"`
	YAxisTitle                      string                    `json:"y_axis_title"`
	Type                            string                    `json:"type"`
	StackingMode                    string                    `json:"stacking_mode"`
	ColumnDataGroupingApproximation string                    // "average", "averages", "open", "high", "low", "close" and "sum"
	Series                          []*GenericChartDataSeries `json:"series"`
	Drilldown                       interface{}               `json:"drilldown"`
}

type SeriesDataItem struct {
	Name string `json:"name"`
	Y    uint64 `json:"y"`
}

// GenericChartDataSeries is a struct to hold chart series data
type GenericChartDataSeries struct {
	Name  string      `json:"name"`
	Data  interface{} `json:"data"`
	Stack string      `json:"stack,omitempty"`
	Type  string      `json:"type,omitempty"`
	Color string      `json:"color,omitempty"`
}

// ChartsPageData is an array to hold charts for the charts-page
type ChartsPageData []*ChartsPageDataChart

// ChartsPageDataChart is a struct to hold a chart for the charts-page
type ChartsPageDataChart struct {
	Order  int
	Path   string
	Data   *GenericChartData
	Height int
}

type HeatmapData struct {
	// BalanceHistory DashboardValidatorBalanceHistory `json:"balance_history"`
	// Earnings       ValidatorEarnings                `json:"earnings"`
	// Validators     [][]interface{}                  `json:"validators"`
	Csrf           string `json:"csrf"`
	ValidatorLimit int    `json:"valLimit"`
	Epochs         []uint64
	Validators     []uint64
	IncomeData     [][3]int64
	MinIncome      int64
	MaxIncome      int64
}

// DashboardData is a struct to hold data for the dashboard-page
type DashboardData struct {
	// BalanceHistory DashboardValidatorBalanceHistory `json:"balance_history"`
	// Earnings       ValidatorEarnings                `json:"earnings"`
	// Validators     [][]interface{}                  `json:"validators"`
<<<<<<< HEAD
	Csrf           string `json:"csrf"`
	ValidatorLimit int    `json:"valLimit"`
	NoAds          bool
=======
	Csrf                string `json:"csrf"`
	ValidatorLimit      int    `json:"valLimit"`
	CappellaHasHappened bool
>>>>>>> 37c6603b
}

// DashboardValidatorBalanceHistory is a struct to hold data for the balance-history on the dashboard-page
type DashboardValidatorBalanceHistory struct {
	Epoch            uint64  `db:"epoch"`
	Balance          uint64  `db:"balance"`
	EffectiveBalance uint64  `db:"effectivebalance"`
	ValidatorCount   float64 `db:"validatorcount"`
}

// ValidatorEarnings is a struct to hold the earnings of one or multiple validators
type ValidatorEarnings struct {
	Total                   int64         `json:"total"`
	LastDay                 int64         `json:"lastDay"`
	LastWeek                int64         `json:"lastWeek"`
	LastMonth               int64         `json:"lastMonth"`
	APR                     float64       `json:"apr"`
	TotalDeposits           int64         `json:"totalDeposits"`
	TotalWithdrawals        uint64        `json:"totalWithdrawals"`
	EarningsInPeriodBalance int64         `json:"earningsInPeriodBalance"`
	EarningsInPeriod        int64         `json:"earningsInPeriod"`
	EpochStart              int64         `json:"epochStart"`
	EpochEnd                int64         `json:"epochEnd"`
	LastDayFormatted        template.HTML `json:"lastDayFormatted"`
	LastWeekFormatted       template.HTML `json:"lastWeekFormatted"`
	LastMonthFormatted      template.HTML `json:"lastMonthFormatted"`
	TotalFormatted          template.HTML `json:"totalFormatted"`
	TotalChangeFormatted    template.HTML `json:"totalChangeFormatted"`
}

// ValidatorAttestationSlashing is a struct to hold data of an attestation-slashing
type ValidatorAttestationSlashing struct {
	Epoch                  uint64        `db:"epoch" json:"epoch,omitempty"`
	Slot                   uint64        `db:"slot" json:"slot,omitempty"`
	Proposer               uint64        `db:"proposer" json:"proposer,omitempty"`
	Attestestation1Indices pq.Int64Array `db:"attestation1_indices" json:"attestation1_indices,omitempty"`
	Attestestation2Indices pq.Int64Array `db:"attestation2_indices" json:"attestation2_indices,omitempty"`
}

type ValidatorProposerSlashing struct {
	Epoch         uint64 `db:"epoch" json:"epoch,omitempty"`
	Slot          uint64 `db:"slot" json:"slot,omitempty"`
	Proposer      uint64 `db:"proposer" json:"proposer,omitempty"`
	ProposerIndex uint64 `db:"proposerindex" json:"proposer_index,omitempty"`
}

type ValidatorHistory struct {
	Epoch             uint64                       `db:"epoch" json:"epoch,omitempty"`
	BalanceChange     sql.NullInt64                `db:"balancechange" json:"balance_change,omitempty"`
	AttesterSlot      sql.NullInt64                `db:"attestatation_attesterslot" json:"attester_slot,omitempty"`
	InclusionSlot     sql.NullInt64                `db:"attestation_inclusionslot" json:"inclusion_slot,omitempty"`
	AttestationStatus uint64                       `db:"attestation_status" json:"attestation_status,omitempty"`
	ProposalStatus    sql.NullInt64                `db:"proposal_status" json:"proposal_status,omitempty"`
	ProposalSlot      sql.NullInt64                `db:"proposal_slot" json:"proposal_slot,omitempty"`
	IncomeDetails     *itypes.ValidatorEpochIncome `db:"-" json:"income_details,omitempty"`
	WithdrawalStatus  sql.NullInt64                `db:"withdrawal_status" json:"withdrawal_status,omitempty"`
	WithdrawalSlot    sql.NullInt64                `db:"withdrawal_slot" json:"withdrawal_slot,omitempty"`
}

type ValidatorSlashing struct {
	Epoch                  uint64        `db:"epoch" json:"epoch,omitempty"`
	Slot                   uint64        `db:"slot" json:"slot,omitempty"`
	Proposer               uint64        `db:"proposer" json:"proposer,omitempty"`
	SlashedValidator       *uint64       `db:"slashedvalidator" json:"slashed_validator,omitempty"`
	Attestestation1Indices pq.Int64Array `db:"attestation1_indices" json:"attestation1_indices,omitempty"`
	Attestestation2Indices pq.Int64Array `db:"attestation2_indices" json:"attestation2_indices,omitempty"`
	Type                   string        `db:"type" json:"type"`
}

type StakingCalculatorPageData struct {
	BestValidatorBalanceHistory *[]ValidatorBalanceHistory
	WatchlistBalanceHistory     [][]interface{}
	TotalStaked                 uint64
}

type DepositsPageData struct {
	*Stats
	DepositContract string
	DepositChart    *ChartsPageDataChart
}

type EthOneDepositLeaderBoardPageData struct {
	DepositContract string
}

// EpochsPageData is a struct to hold epoch data for the epochs page
type EthOneDepositsData struct {
	TxHash                []byte    `db:"tx_hash"`
	TxInput               []byte    `db:"tx_input"`
	TxIndex               uint64    `db:"tx_index"`
	BlockNumber           uint64    `db:"block_number"`
	BlockTs               time.Time `db:"block_ts"`
	FromAddress           []byte    `db:"from_address"`
	PublicKey             []byte    `db:"publickey"`
	WithdrawalCredentials []byte    `db:"withdrawal_credentials"`
	Amount                uint64    `db:"amount"`
	Signature             []byte    `db:"signature"`
	MerkletreeIndex       []byte    `db:"merkletree_index"`
	State                 string    `db:"state"`
	ValidSignature        bool      `db:"valid_signature"`
}

type EthOneDepositLeaderboardData struct {
	FromAddress        []byte `db:"from_address"`
	Amount             uint64 `db:"amount"`
	ValidCount         uint64 `db:"validcount"`
	InvalidCount       uint64 `db:"invalidcount"`
	TotalCount         uint64 `db:"totalcount"`
	PendingCount       uint64 `db:"pendingcount"`
	SlashedCount       uint64 `db:"slashedcount"`
	ActiveCount        uint64 `db:"activecount"`
	VoluntaryExitCount uint64 `db:"voluntary_exit_count"`
}

type EthTwoDepositData struct {
	BlockSlot             uint64 `db:"block_slot"`
	BlockIndex            uint64 `db:"block_index"`
	Proof                 []byte `db:"proof"`
	Publickey             []byte `db:"publickey"`
	ValidatorIndex        uint64 `db:"validatorindex"`
	Withdrawalcredentials []byte `db:"withdrawalcredentials"`
	Amount                uint64 `db:"amount"`
	Signature             []byte `db:"signature"`
}

type ValidatorDeposits struct {
	Eth1Deposits      []Eth1Deposit
	LastEth1DepositTs int64
	Eth2Deposits      []Eth2Deposit
}

type MyCryptoSignature struct {
	Address string `json:"address"`
	Msg     string `json:"msg"`
	Sig     string `json:"sig"`
	Version string `json:"version"`
}

type User struct {
	UserID        uint64 `json:"user_id"`
	Authenticated bool   `json:"authenticated"`
	Subscription  string `json:"subscription"`
	UserGroup     string `json:"user_group"`
}

type UserSubscription struct {
	UserID         uint64  `db:"id"`
	Email          string  `db:"email"`
	Active         *bool   `db:"active"`
	CustomerID     *string `db:"stripe_customer_id"`
	SubscriptionID *string `db:"subscription_id"`
	PriceID        *string `db:"price_id"`
	ApiKey         *string `db:"api_key"`
}

type UserPremiumSubscription struct {
	UserID       uint64 `db:"user_id"`
	Store        string `db:"store"`
	Active       bool   `db:"active"`
	Package      string `db:"product_id"`
	RejectReason string `db:"reject_reason"`
}

type StripeSubscription struct {
	CustomerID     *string `db:"customer_id"`
	SubscriptionID *string `db:"subscription_id"`
	PriceID        *string `db:"price_id"`
	Active         bool    `db:"active"`
}

type FilterSubscription struct {
	User     uint64
	PriceIds []string
}

type AuthData struct {
	Flashes      []interface{}
	Email        string
	State        string
	RecaptchaKey string
	CsrfField    template.HTML
}

type CsrfData struct {
	CsrfField template.HTML
}

type UserSettingsPageData struct {
	CsrfField template.HTML
	AuthData
	Subscription        UserSubscription
	Premium             UserPremiumSubscription
	PairedDevices       []PairedDevice
	Sapphire            *string
	Emerald             *string
	Diamond             *string
	ShareMonitoringData bool
	ApiStatistics       *ApiStatistics
}

type PairedDevice struct {
	ID            uint      `json:"id"`
	DeviceName    string    `json:"device_name"`
	NotifyEnabled bool      `json:"notify_enabled"`
	Active        bool      `json:"active"`
	AppName       string    `json:"app_name"`
	CreatedAt     time.Time `json:"created_ts"`
}

type UserAuthorizeConfirmPageData struct {
	AppData *OAuthAppData
	AuthData
}

type UserNotificationsPageData struct {
	Email              string   `json:"email"`
	CountWatchlist     int      `json:"countwatchlist"`
	CountSubscriptions int      `json:"countsubscriptions"`
	WatchlistIndices   []uint64 `json:"watchlistIndices"`
	DashboardLink      string   `json:"dashboardLink"`
	AuthData
	// Subscriptions []*Subscription
}

type UserNotificationsCenterPageData struct {
	AuthData
	Metrics                    interface{}                          `json:"metrics"`
	Validators                 []UserValidatorNotificationTableData `json:"validators"`
	Network                    interface{}                          `json:"network"`
	MonitoringSubscriptions    []Subscription                       `json:"monitoring_subscriptions"`
	Machines                   []string
	DashboardLink              string `json:"dashboardLink"`
	NotificationChannelsModal  NotificationChannelsModal
	AddValidatorWatchlistModal AddValidatorWatchlistModal
	ManageNotificationModal    ManageNotificationModal
	NetworkEventModal          NetworkEventModal
	NoAds                      bool
	// Subscriptions []*Subscription
}

type NotificationChannelsModal struct {
	CsrfField            template.HTML
	NotificationChannels []UserNotificationChannels
}

type UserNotificationChannels struct {
	Channel NotificationChannel `db:"channel"`
	Active  bool                `db:"active"`
}

type UserValidatorNotificationTableData struct {
	Index        uint64
	Pubkey       string
	Notification []struct {
		Notification string
		Timestamp    uint64
		Threshold    string
	}
}

type AdvertiseWithUsPageData struct {
	FlashMessage string
	CsrfField    template.HTML
	RecaptchaKey string
}

type ApiPricing struct {
	FlashMessage string
	User         *User
	CsrfField    template.HTML
	RecaptchaKey string
	Subscription UserSubscription
	StripePK     string
	Sapphire     string
	Emerald      string
	Diamond      string
}

type MobilePricing struct {
	FlashMessage         string
	User                 *User
	CsrfField            template.HTML
	RecaptchaKey         string
	Subscription         UserSubscription
	StripePK             string
	Plankton             string
	Goldfish             string
	Whale                string
	ActiveMobileStoreSub bool
}

type StakeWithUsPageData struct {
	FlashMessage string
	RecaptchaKey string
	NoAds        bool
}
type RateLimitError struct {
	TimeLeft time.Duration
}

func (e *RateLimitError) Error() string {
	return fmt.Sprintf("rate limit has been exceeded, %v left", e.TimeLeft)
}

type Empty struct {
}

// GoogleRecaptchaResponse ...
type GoogleRecaptchaResponse struct {
	Success            bool     `json:"success"`
	ChallengeTimestamp string   `json:"challenge_ts"`
	Hostname           string   `json:"hostname"`
	ErrorCodes         []string `json:"error-codes"`
	Score              float32  `json:"score,omitempty"`
	Action             string   `json:"action,omitempty"`
}

type Price struct {
	TS  time.Time `db:"ts"`
	EUR float64   `db:"eur"`
	USD float64   `db:"usd"`
	GBP float64   `db:"gbp"`
	CAD float64   `db:"cad"`
	JPY float64   `db:"jpy"`
	CNY float64   `db:"cny"`
	RUB float64   `db:"rub"`
	AUD float64   `db:"aud"`
}

type ApiStatistics struct {
	Daily      *int `db:"daily"`
	Monthly    *int `db:"monthly"`
	MaxDaily   *int
	MaxMonthly *int
}

type RocketpoolPageData struct{}
type RocketpoolPageDataMinipool struct {
	TotalCount               uint64    `db:"total_count"`
	RocketpoolStorageAddress []byte    `db:"rocketpool_storage_address"`
	ValidatorName            string    `db:"validator_name"`
	ValidatorIndex           *uint64   `db:"validator_index"`
	Address                  []byte    `db:"address"`
	Pubkey                   []byte    `db:"pubkey"`
	NodeAddress              []byte    `db:"node_address"`
	NodeFee                  float64   `db:"node_fee"`
	DepositType              string    `db:"deposit_type"`
	Status                   string    `db:"status"`
	StatusTime               time.Time `db:"status_time"`
	PenaltyCount             uint64    `db:"penalty_count"`
}

type RocketpoolPageDataNode struct {
	TotalCount               uint64 `db:"total_count"`
	RocketpoolStorageAddress []byte `db:"rocketpool_storage_address"`
	Address                  []byte `db:"address"`
	TimezoneLocation         string `db:"timezone_location"`
	RPLStake                 string `db:"rpl_stake"`
	MinRPLStake              string `db:"min_rpl_stake"`
	MaxRPLStake              string `db:"max_rpl_stake"`
	CumulativeRPL            string `db:"rpl_cumulative_rewards"`
	ClaimedSmoothingPool     string `db:"claimed_smoothing_pool"`
	UnclaimedSmoothingPool   string `db:"unclaimed_smoothing_pool"`
	UnclaimedRplRewards      string `db:"unclaimed_rpl_rewards"`
	SmoothingPoolOptIn       bool   `db:"smoothing_pool_opted_in"`
}

type RocketpoolPageDataDAOProposal struct {
	TotalCount               uint64    `db:"total_count"`
	RocketpoolStorageAddress []byte    `db:"rocketpool_storage_address"`
	ID                       uint64    `db:"id"`
	DAO                      string    `db:"dao"`
	ProposerAddress          []byte    `db:"proposer_address"`
	Message                  string    `db:"message"`
	CreatedTime              time.Time `db:"created_time"`
	StartTime                time.Time `db:"start_time"`
	EndTime                  time.Time `db:"end_time"`
	ExpiryTime               time.Time `db:"expiry_time"`
	VotesRequired            float64   `db:"votes_required"`
	VotesFor                 float64   `db:"votes_for"`
	VotesAgainst             float64   `db:"votes_against"`
	MemberVoted              bool      `db:"member_voted"`
	MemberSupported          bool      `db:"member_supported"`
	IsCancelled              bool      `db:"is_cancelled"`
	IsExecuted               bool      `db:"is_executed"`
	Payload                  []byte    `db:"payload"`
	State                    string    `db:"state"`
	MemberVotesJSON          []byte    `db:"member_votes"`
}

type RocketpoolPageDataDAOProposalMemberVotes struct {
	Address   string `json:"member_address"`
	Name      string `json:"name"`
	Voted     bool   `json:"voted"`
	Supported bool   `json:"supported"`
}

type RocketpoolPageDataDAOMember struct {
	TotalCount               uint64    `db:"total_count"`
	RocketpoolStorageAddress []byte    `db:"rocketpool_storage_address"`
	Address                  []byte    `db:"address"`
	ID                       string    `db:"id"`
	URL                      string    `url:"url"`
	JoinedTime               time.Time `db:"joined_time"`
	LastProposalTime         time.Time `db:"last_proposal_time"`
	RPLBondAmount            string    `db:"rpl_bond_amount"`
	UnbondedValidatorCount   uint64    `db:"unbonded_validator_count"`
}

type UserWebhookRow struct {
	ID           uint64 `db:"id" json:"id"`
	UrlFull      string
	Url          template.HTML `db:"url" json:"url"`
	Retries      template.HTML `db:"retries" json:"retries"`
	LastSent     template.HTML `db:"last_retry" json:"lastSent"`
	Destination  template.HTML `db:"destination" json:"destination"`
	WebhookError UserWebhookRowError
	Response     *http.Response          `db:"response" json:"response"`
	Request      *map[string]interface{} `db:"request" json:"request"`
	Events       []EventNameCheckbox     `db:"event_names" json:"-"`
	Discord      bool
	CsrfField    template.HTML
}

type UserWebhookRowError struct {
	SummaryRequest  template.HTML
	SummaryResponse template.HTML
	ContentRequest  template.HTML
	ContentResponse template.HTML
}

type WebhookPageData struct {
	WebhookRows  []UserWebhookRow
	Webhooks     []UserWebhook
	Events       []EventNameCheckbox
	CsrfField    template.HTML
	Allowed      uint64
	WebhookCount uint64
	Flashes      []interface{}
}

type EventNameCheckbox struct {
	EventLabel string
	EventName
	Active  bool
	Warning template.HTML
	Info    template.HTML
}

type PoolsResp struct {
	PoolsDistribution       ChartsPageDataChart
	HistoricPoolPerformance ChartsPageDataChart
	PoolInfos               []*PoolInfo
}

type PoolInfo struct {
	Name                   string  `db:"name"`
	Count                  int64   `db:"count"`
	AvgPerformance31d      float64 `db:"avg_performance_31d"`
	AvgPerformance7d       float64 `db:"avg_performance_7d"`
	AvgPerformance1d       float64 `db:"avg_performance_1d"`
	EthstoreCompoarison1d  float64
	EthstoreCompoarison7d  float64
	EthstoreCompoarison31d float64
}

type AddValidatorWatchlistModal struct {
	CsrfField       template.HTML
	ValidatorIndex  uint64
	ValidatorPubkey string
	Events          []EventNameCheckbox
}
type ManageNotificationModal struct {
	CsrfField       template.HTML
	ValidatorIndex  int64
	ValidatorPubkey string
	Events          []EventNameCheckbox
}

type NetworkEventModal struct {
	CsrfField       template.HTML
	ValidatorIndex  int64
	ValidatorPubkey string
	Events          []EventNameCheckbox
}

type DataTableSaveState struct {
	Key     string                      `json:"key"`
	Time    uint64                      `json:"time"`   // Time stamp of when the object was created
	Start   uint64                      `json:"start"`  // Display start point
	Length  uint64                      `json:"length"` // Page length
	Order   [][]string                  `json:"order"`  // 2D array of column ordering information (see `order` option)
	Search  DataTableSaveStateSearch    `json:"search"`
	Columns []DataTableSaveStateColumns `json:"columns"`
}

func (e *DataTableSaveState) Scan(value interface{}) error {
	b, ok := value.([]byte)
	if !ok {
		return errors.New("type assertion to []byte failed")
	}

	return json.Unmarshal(b, &e)
}

func (a DataTableSaveState) Value() (driver.Value, error) {
	return json.Marshal(a)
}

type DataTableSaveStateOrder struct {
}

type DataTableSaveStateSearch struct {
	Search          string `json:"search"`          // Search term
	Regex           bool   `json:"regex"`           // Indicate if the search term should be treated as regex or not
	Smart           bool   `json:"smart"`           // Flag to enable DataTables smart search
	CaseInsensitive bool   `json:"caseInsensitive"` // Case insensitive flag
}

type DataTableSaveStateColumns struct {
	Visible bool                     `json:"visible"`
	Search  DataTableSaveStateSearch `json:"search"`
}

type Eth1AddressPageData struct {
	Address            string `json:"address"`
	IsContract         bool
	QRCode             string `json:"qr_code_base64"`
	QRCodeInverse      string
	Metadata           *Eth1AddressMetadata
	WithdrawalsSummary template.HTML
	BlocksMinedTable   *DataTableResponse
	UnclesMinedTable   *DataTableResponse
	TransactionsTable  *DataTableResponse
	InternalTxnsTable  *DataTableResponse
	Erc20Table         *DataTableResponse
	Erc721Table        *DataTableResponse
	Erc1155Table       *DataTableResponse
	WithdrawalsTable   *DataTableResponse
	EtherValue         template.HTML
	Tabs               []Eth1AddressPageTabs
}

type Eth1AddressPageTabs struct {
	Id   string
	Href string
	Text string
	Data *DataTableResponse
}

type Eth1AddressMetadata struct {
	Balances   []*Eth1AddressBalance
	ERC20      *ERC20Metadata
	Name       string
	Tags       []template.HTML
	EthBalance *Eth1AddressBalance
}

type Eth1AddressBalance struct {
	Address  []byte
	Token    []byte
	Balance  []byte
	Metadata *ERC20Metadata
}

type ERC20TokenPrice struct {
	Token       []byte
	Price       []byte
	TotalSupply []byte
}

type ERC20Metadata struct {
	Decimals     []byte
	Symbol       string
	Name         string
	Description  string
	Logo         []byte
	LogoFormat   string
	TotalSupply  []byte
	OfficialSite string
	Price        []byte
}

func (metadata ERC20Metadata) MarshalBinary() ([]byte, error) {
	return json.Marshal(metadata)
}

func (metadata ERC20Metadata) UnmarshalBinary(data []byte) error {
	return json.Unmarshal(data, &metadata)
}

type ContractMetadata struct {
	Name    string
	ABI     *abi.ABI `msgpack:"-"`
	ABIJson []byte
}

type Eth1TokenPageData struct {
	Token            string `json:"token"`
	Address          string `json:"address"`
	QRCode           string `json:"qr_code_base64"`
	QRCodeInverse    string
	Metadata         *ERC20Metadata
	Balance          *Eth1AddressBalance
	Holders          template.HTML `json:"holders"`
	Transfers        template.HTML `json:"transfers"`
	Price            template.HTML `json:"price"`
	MarketCap        template.HTML `json:"marketCap"`
	DilutedMarketCap template.HTML `json:"dilutedMarketCap"`
	Decimals         template.HTML `json:"decimals"`
	Contract         template.HTML `json:"contract"`
	WebSite          template.HTML `json:"website"`
	SocialProfiles   template.HTML `json:"socialProfiles"`
	TransfersTable   *DataTableResponse
	HoldersTable     *DataTableResponse
}

type Transfer struct {
	From   template.HTML
	To     template.HTML
	Amount template.HTML
	Token  template.HTML
}

type DepositContractInteraction struct {
	ValidatorPubkey []byte
	WithdrawalCreds []byte
	Amount          []byte
}

type Eth1TxData struct {
	From         common.Address
	To           *common.Address
	InternalTxns []Transfer
	FromName     string
	ToName       string
	Gas          struct {
		BlockBaseFee   []byte
		MaxFee         []byte
		MaxPriorityFee []byte
		Used           uint64
		UsedPerc       float64
		Limit          uint64
		TxFee          []byte
		EffectiveFee   []byte
	}
	Epoch struct {
		Finalized     bool    `db:"finalized"`
		Participation float64 `db:"globalparticipationrate"`
	}
	TypeFormatted               string
	Type                        uint8
	Nonce                       uint64
	TxnPosition                 uint
	Hash                        common.Hash
	Value                       []byte
	Receipt                     *geth_types.Receipt
	ErrorMsg                    string
	BlockNumber                 int64
	Timestamp                   uint64
	IsPending                   bool
	TargetIsContract            bool
	IsContractCreation          bool
	CallData                    string
	Events                      []*Eth1EventData
	Transfers                   []*Transfer
	DepositContractInteractions []DepositContractInteraction
}

type Eth1EventData struct {
	Address     common.Address
	Name        string
	Topics      []common.Hash
	Data        []byte
	DecodedData map[string]Eth1DecodedEventData
}

type Eth1DecodedEventData struct {
	Type    string
	Value   string
	Raw     string
	Address common.Address
}

type SourcifyContractMetadata struct {
	Compiler struct {
		Version string `json:"version"`
	} `json:"compiler"`
	Language string `json:"language"`
	Output   struct {
		Abi []struct {
			Anonymous bool `json:"anonymous"`
			Inputs    []struct {
				Indexed      bool   `json:"indexed"`
				InternalType string `json:"internalType"`
				Name         string `json:"name"`
				Type         string `json:"type"`
			} `json:"inputs"`
			Name    string `json:"name"`
			Outputs []struct {
				InternalType string `json:"internalType"`
				Name         string `json:"name"`
				Type         string `json:"type"`
			} `json:"outputs"`
			StateMutability string `json:"stateMutability"`
			Type            string `json:"type"`
		} `json:"abi"`
	} `json:"output"`
	Settings struct {
		CompilationTarget struct {
			Browser_Stakehavens_sol string `json:"browser/Stakehavens.sol"`
		} `json:"compilationTarget"`
		EvmVersion string   `json:"evmVersion"`
		Libraries  struct{} `json:"libraries"`
		Metadata   struct {
			BytecodeHash string `json:"bytecodeHash"`
		} `json:"metadata"`
		Optimizer struct {
			Enabled bool  `json:"enabled"`
			Runs    int64 `json:"runs"`
		} `json:"optimizer"`
		Remappings []interface{} `json:"remappings"`
	} `json:"settings"`
	Sources struct {
		Browser_Stakehavens_sol struct {
			Keccak256 string   `json:"keccak256"`
			Urls      []string `json:"urls"`
		} `json:"browser/Stakehavens.sol"`
	} `json:"sources"`
	Version int64 `json:"version"`
}

type EtherscanContractMetadata struct {
	Message string `json:"message"`
	Result  []struct {
		Abi                  string `json:"ABI"`
		CompilerVersion      string `json:"CompilerVersion"`
		ConstructorArguments string `json:"ConstructorArguments"`
		ContractName         string `json:"ContractName"`
		EVMVersion           string `json:"EVMVersion"`
		Implementation       string `json:"Implementation"`
		Library              string `json:"Library"`
		LicenseType          string `json:"LicenseType"`
		OptimizationUsed     string `json:"OptimizationUsed"`
		Proxy                string `json:"Proxy"`
		Runs                 string `json:"Runs"`
		SourceCode           string `json:"SourceCode"`
		SwarmSource          string `json:"SwarmSource"`
	} `json:"result"`
	Status string `json:"status"`
}

type Eth1BlockPageData struct {
	Number                uint64
	PreviousBlock         uint64
	NextBlock             uint64
	TxCount               uint64
	WithdrawalCount       uint64
	UncleCount            uint64
	Hash                  string
	ParentHash            string
	MinerAddress          string
	MinerFormatted        template.HTML
	Reward                *big.Int
	MevReward             *big.Int
	MevBribe              *big.Int
	IsValidMev            bool
	MevRecipientFormatted template.HTML
	TxFees                *big.Int
	GasUsage              template.HTML
	GasLimit              uint64
	LowestGasPrice        *big.Int
	Ts                    time.Time
	Difficulty            *big.Int
	BaseFeePerGas         *big.Int
	BurnedFees            *big.Int
	Extra                 string
	Txs                   []Eth1BlockPageTransaction
	Uncles                []Eth1BlockPageData
	State                 string
	NoAds                 bool
}

type Eth1BlockPageTransaction struct {
	Hash          string
	HashFormatted template.HTML
	From          string
	FromFormatted template.HTML
	To            string
	ToFormatted   template.HTML
	Value         *big.Int
	Fee           *big.Int
	GasPrice      *big.Int
	Method        string
}

type SlotVizSlots struct {
	BlockRoot []byte
	Epoch     uint64
	Slot      uint64
	Status    string `json:"status"`
	Active    bool   `json:"active"`
}
type SlotVizEpochs struct {
	Epoch          uint64          `json:"epoch"`
	Finalized      bool            `json:"finalized"`
	Justified      bool            `json:"justified"`
	Justifying     bool            `json:"justifying"`
	Particicpation float64         `json:"participation"`
	Slots          []*SlotVizSlots `json:"slots"`
}

type RelaysResp struct {
	RelaysInfoContainers [3]RelayInfoContainer
	RecentBlocks         []*RelaysRespBlock
	TopBlocks            []*RelaysRespBlock
	LastUpdated          time.Time
	TopBuilders          []*struct {
		Tags       TagMetadataSlice `db:"tags"`
		Builder    []byte           `db:"builder_pubkey"`
		BlockCount uint64           `db:"c"`
		LatestSlot uint64           `db:"latest_slot"`
		BlockPerc  float64
	}
}

type RelaysRespBlock struct {
	Tags                 TagMetadataSlice `db:"tags"`
	Value                WeiString        `db:"value"`
	Slot                 uint64           `db:"slot"`
	Builder              []byte           `db:"builder_pubkey"`
	ProposerFeeRecipient []byte           `db:"proposer_fee_recipient"`
	Proposer             uint64           `db:"proposer"`
	BlockExtraData       string           `db:"block_extra_data"`
}

type RelayInfoContainer struct {
	Days                 uint64
	IsFirst              bool
	RelaysInfo           []*RelayInfo
	NetworkParticipation float64
}

type RelayInfo struct {
	RelayID        string         `db:"relay_id"`
	Name           sql.NullString `db:"name"`
	Link           sql.NullString `db:"link"`
	Censors        sql.NullBool   `db:"censors"`
	Ethical        sql.NullBool   `db:"ethical"`
	BlockCount     uint64         `db:"block_count"`
	UniqueBuilders uint64         `db:"unique_builders"`
	NetworkUsage   float64        `db:"network_usage"`
	TotalValue     WeiString      `db:"total_value"`
	AverageValue   WeiString      `db:"avg_value"`
	MaxValue       WeiString      `db:"max_value"`
	MaxValueSlot   uint64         `db:"max_value_slot"`
}

type BurnPageDataBlock struct {
	Number        int64     `json:"number"`
	Hash          string    `json:"hash"`
	GasTarget     int64     `json:"gas_target" db:"gaslimit"`
	GasUsed       int64     `json:"gas_used" db:"gasused"`
	Rewards       float64   `json:"mining_reward" db:"miningreward"`
	Txn           int       `json:"tx_count" db:"tx_count"`
	Age           time.Time `json:"time" db:"time"`
	BaseFeePerGas float64   `json:"base_fee_per_gas" db:"basefeepergas"`
	BurnedFees    float64   `json:"burned_fees" db:"burnedfees"`
}

type BurnPageData struct {
	TotalBurned      float64              `json:"total_burned"`
	Blocks           []*BurnPageDataBlock `json:"blocks"`
	BaseFeeTrend     int                  `json:"base_fee_trend"`
	BurnRate1h       float64              `json:"burn_rate_1_h"`
	BurnRate24h      float64              `json:"burn_rate_24_h"`
	BlockUtilization float64              `json:"block_utilization"`
	Emission         float64              `json:"emission"`
	Price            float64              `json:"price_usd"`
	Currency         string               `json:"currency"`
}

type CorrelationDataResponse struct {
	Status  string      `json:"status"`
	Data    interface{} `json:"data"`
	Message string      `json:"message"`
}

type CorrelationData struct {
	Indicator string  `db:"indicator" json:"indicator,omitempty"`
	Time      float64 `db:"time" json:"time,omitempty"`
	Value     float64 `db:"value" json:"value,omitempty"`
}

type EthStoreStatistics struct {
	EffectiveBalances         [][]float64
	TotalRewards              [][]float64
	APRs                      [][]float64
	YesterdayRewards          float64
	YesterdayEffectiveBalance float64
	ProjectedAPR              float64
	YesterdayTs               int64
	StartEpoch                uint64
}

type BLSChange struct {
	Slot           uint64 `db:"slot" json:"slot,omitempty"`
	BlockRoot      []byte `db:"block_rot" json:"blockroot,omitempty"`
	Validatorindex uint64 `db:"validatorindex" json:"validatorindex,omitempty"`
	BlsPubkey      []byte `db:"pubkey" json:"pubkey,omitempty"`
	Address        []byte `db:"address" json:"address,omitempty"`
	Signature      []byte `db:"signature" json:"signature,omitempty"`
}

type ValidatorsBLSChange struct {
	Slot                     uint64 `db:"slot" json:"slot,omitempty"`
	BlockRoot                []byte `db:"block_root" json:"blockroot,omitempty"`
	Validatorindex           uint64 `db:"validatorindex" json:"validatorindex,omitempty"`
	BlsPubkey                []byte `db:"pubkey" json:"pubkey,omitempty"`
	Address                  []byte `db:"address" json:"address,omitempty"`
	Signature                []byte `db:"signature" json:"signature,omitempty"`
	WithdrawalCredentialsOld []byte `db:"withdrawalcredentials" json:"withdrawalcredentials,omitempty"`
}

type WithdrawalsPageData struct {
	Stats           *Stats
	WithdrawalChart *ChartsPageDataChart
	Withdrawals     *DataTableResponse
	BlsChanges      *DataTableResponse
}

type WithdrawalStats struct {
	WithdrawalsCount             uint64
	WithdrawalsTotal             uint64
	BLSChangeCount               uint64
	ValidatorsWithBLSCredentials uint64
}

type ChangeWithdrawalCredentialsPageData struct {
	FlashMessage string
	CsrfField    template.HTML
	RecaptchaKey string
}

type BroadcastPageData struct {
	Stats        *Stats
	FlashMessage string
	CaptchaId    string
	CsrfField    template.HTML
	RecaptchaKey string
}

type BroadcastStatusPageData struct {
	Job          *NodeJob
	JobTypeLabel string
	JobTitle     string
	JobJson      string
	Validators   *[]NodeJobValidatorInfo
}<|MERGE_RESOLUTION|>--- conflicted
+++ resolved
@@ -970,15 +970,10 @@
 	// BalanceHistory DashboardValidatorBalanceHistory `json:"balance_history"`
 	// Earnings       ValidatorEarnings                `json:"earnings"`
 	// Validators     [][]interface{}                  `json:"validators"`
-<<<<<<< HEAD
-	Csrf           string `json:"csrf"`
-	ValidatorLimit int    `json:"valLimit"`
-	NoAds          bool
-=======
 	Csrf                string `json:"csrf"`
 	ValidatorLimit      int    `json:"valLimit"`
 	CappellaHasHappened bool
->>>>>>> 37c6603b
+	NoAds               bool
 }
 
 // DashboardValidatorBalanceHistory is a struct to hold data for the balance-history on the dashboard-page
