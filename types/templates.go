package types

import (
	"database/sql"
	"database/sql/driver"
	"encoding/json"
	"fmt"
	"html/template"
	"math/big"
	"net/http"
	"strconv"
	"time"

	"github.com/ethereum/go-ethereum/accounts/abi"
	"github.com/ethereum/go-ethereum/common"
	geth_types "github.com/ethereum/go-ethereum/core/types"
	itypes "github.com/gobitfly/eth-rewards/types"
	"github.com/lib/pq"
	"github.com/pkg/errors"
)

// PageData is a struct to hold web page data
type PageData struct {
	Active                string
	AdConfigurations      []*AdConfig
	Meta                  *Meta
	ShowSyncingMessage    bool
	User                  *User
	Data                  interface{}
	Version               string
	Year                  int
	ChainSlotsPerEpoch    uint64
	ChainSecondsPerSlot   uint64
	ChainGenesisTimestamp uint64
	CurrentEpoch          uint64
	LatestFinalizedEpoch  uint64
	CurrentSlot           uint64
	FinalizationDelay     uint64
	Mainnet               bool
	DepositContract       string
	Rates                 PageRates
	InfoBanner            *template.HTML
	ClientsUpdated        bool
	// IsUserClientUpdated   func(uint64) bool
	ChainConfig         ChainConfig
	Lang                string
	NoAds               bool
	Debug               bool
	DebugTemplates      []string
	DebugSession        map[string]interface{}
	GasNow              *GasNowPageData
	GlobalNotification  template.HTML
	AvailableCurrencies []string
	MainMenuItems       []MainMenuItem
}

type MainMenuItem struct {
	Label        string
	Path         string
	IsActive     bool
	HasBigGroups bool // if HasBigGroups is set to true then the NavigationGroups will be ordered horizontally and their Label will be shown
	Groups       []NavigationGroup
}

type NavigationGroup struct {
	Label string // only used for "BigGroups"
	Links []NavigationLink
}

type NavigationLink struct {
	Label         string
	Path          string
	CustomIcon    string
	Icon          string
	IsHidden      bool
	IsHighlighted bool
}

type PageRates struct {
	EthPrice               float64
	EthRoundPrice          uint64
	EthTruncPrice          template.HTML
	UsdRoundPrice          uint64
	UsdTruncPrice          template.HTML
	EurRoundPrice          uint64
	EurTruncPrice          template.HTML
	GbpRoundPrice          uint64
	GbpTruncPrice          template.HTML
	CnyRoundPrice          uint64
	CnyTruncPrice          template.HTML
	RubRoundPrice          uint64
	RubTruncPrice          template.HTML
	CadRoundPrice          uint64
	CadTruncPrice          template.HTML
	AudRoundPrice          uint64
	AudTruncPrice          template.HTML
	JpyRoundPrice          uint64
	JpyTruncPrice          template.HTML
	Currency               string
	CurrentPriceFormatted  template.HTML
	CurrentPriceKFormatted template.HTML
	CurrentSymbol          string
	ExchangeRate           float64
}

// Meta is a struct to hold metadata about the page
type Meta struct {
	Title       string
	Description string
	Path        string
	Tlabel1     string
	Tdata1      string
	Tlabel2     string
	Tdata2      string
	GATag       string
	NoTrack     bool
	Templates   string
}

// LatestState is a struct to hold data for the banner
type LatestState struct {
	LastProposedSlot      uint64        `json:"lastProposedSlot"`
	CurrentSlot           uint64        `json:"currentSlot"`
	CurrentEpoch          uint64        `json:"currentEpoch"`
	CurrentFinalizedEpoch uint64        `json:"currentFinalizedEpoch"`
	FinalityDelay         uint64        `json:"finalityDelay"`
	IsSyncing             bool          `json:"syncing"`
	EthPrice              float64       `json:"ethPrice"`
	EthRoundPrice         uint64        `json:"ethRoundPrice"`
	EthTruncPrice         template.HTML `json:"ethTruncPrice"`
	UsdRoundPrice         uint64        `json:"usdRoundPrice"`
	UsdTruncPrice         template.HTML `json:"usdTruncPrice"`
	EurRoundPrice         uint64        `json:"eurRoundPrice"`
	EurTruncPrice         template.HTML `json:"eurTruncPrice"`
	GbpRoundPrice         uint64        `json:"gbpRoundPrice"`
	GbpTruncPrice         template.HTML `json:"gbpTruncPrice"`
	CnyRoundPrice         uint64        `json:"cnyRoundPrice"`
	CnyTruncPrice         template.HTML `json:"cnyTruncPrice"`
	RubRoundPrice         uint64        `json:"rubRoundPrice"`
	RubTruncPrice         template.HTML `json:"rubTruncPrice"`
	CadRoundPrice         uint64        `json:"cadRoundPrice"`
	CadTruncPrice         template.HTML `json:"cadTruncPrice"`
	AudRoundPrice         uint64        `json:"audRoundPrice"`
	AudTruncPrice         template.HTML `json:"audTruncPrice"`
	JpyRoundPrice         uint64        `json:"jpyRoundPrice"`
	JpyTruncPrice         template.HTML `json:"jpyTruncPrice"`
	Currency              string        `json:"currency"`
}

type Stats struct {
	TopDepositors                  *[]StatsTopDepositors
	InvalidDepositCount            *uint64 `db:"count"`
	UniqueValidatorCount           *uint64 `db:"count"`
	TotalValidatorCount            *uint64 `db:"count"`
	ActiveValidatorCount           *uint64 `db:"count"`
	PendingValidatorCount          *uint64 `db:"count"`
	ValidatorChurnLimit            *uint64
	LatestValidatorWithdrawalIndex *uint64 `db:"index"`
	WithdrawableValidatorCount     *uint64 `db:"count"`
	// WithdrawableAmount             *uint64 `db:"amount"`
	PendingBLSChangeValidatorCount *uint64 `db:"count"`
	NonWithdrawableCount           *uint64 `db:"count"`
	TotalAmountWithdrawn           *uint64 `db:"amount"`
	WithdrawalCount                *uint64 `db:"count"`
	TotalAmountDeposited           *uint64 `db:"amount"`
	BLSChangeCount                 *uint64 `db:"count"`
}

type StatsTopDepositors struct {
	Address      string `db:"from_address"`
	DepositCount uint64 `db:"count"`
}

// IndexPageData is a struct to hold info for the main web page
type IndexPageData struct {
	NetworkName               string `json:"networkName"`
	DepositContract           string `json:"depositContract"`
	ShowSyncingMessage        bool
	CurrentEpoch              uint64                 `json:"current_epoch"`
	CurrentFinalizedEpoch     uint64                 `json:"current_finalized_epoch"`
	CurrentSlot               uint64                 `json:"current_slot"`
	ScheduledCount            uint8                  `json:"scheduled_count"`
	FinalityDelay             uint64                 `json:"finality_delay"`
	ActiveValidators          uint64                 `json:"active_validators"`
	EnteringValidators        uint64                 `json:"entering_validators"`
	ExitingValidators         uint64                 `json:"exiting_validators"`
	StakedEther               string                 `json:"staked_ether"`
	AverageBalance            string                 `json:"average_balance"`
	DepositedTotal            float64                `json:"deposit_total"`
	DepositThreshold          float64                `json:"deposit_threshold"`
	ValidatorsRemaining       float64                `json:"validators_remaining"`
	NetworkStartTs            int64                  `json:"network_start_ts"`
	MinGenesisTime            int64                  `json:"minGenesisTime"`
	Blocks                    []*IndexPageDataBlocks `json:"blocks"`
	Epochs                    []*IndexPageDataEpochs `json:"epochs"`
	StakedEtherChartData      [][]float64            `json:"staked_ether_chart_data"`
	ActiveValidatorsChartData [][]float64            `json:"active_validators_chart_data"`
	Subtitle                  template.HTML          `json:"subtitle"`
	Genesis                   bool                   `json:"genesis"`
	GenesisPeriod             bool                   `json:"genesis_period"`
	Mainnet                   bool                   `json:"mainnet"`
	DepositChart              *ChartsPageDataChart
	DepositDistribution       *ChartsPageDataChart
	Countdown                 interface{}
	SlotVizData               *SlotVizPageData `json:"slotVizData"`
}

type SlotVizPageData struct {
	Epochs   []*SlotVizEpochs
	Selector string
	Config   ExplorerConfigurationKeyMap
}

type IndexPageDataEpochs struct {
	Epoch                            uint64        `json:"epoch"`
	Ts                               time.Time     `json:"ts"`
	Finalized                        bool          `json:"finalized"`
	FinalizedFormatted               template.HTML `json:"finalized_formatted"`
	EligibleEther                    uint64        `json:"eligibleether"`
	EligibleEtherFormatted           template.HTML `json:"eligibleether_formatted"`
	GlobalParticipationRate          float64       `json:"globalparticipationrate"`
	GlobalParticipationRateFormatted template.HTML `json:"globalparticipationrate_formatted"`
	VotedEther                       uint64        `json:"votedether"`
	VotedEtherFormatted              template.HTML `json:"votedether_formatted"`
}

// IndexPageDataBlocks is a struct to hold detail data for the main web page
type IndexPageDataBlocks struct {
	Epoch                uint64        `json:"epoch"`
	Slot                 uint64        `json:"slot"`
	Ts                   time.Time     `json:"ts"`
	Proposer             uint64        `db:"proposer" json:"proposer"`
	ProposerFormatted    template.HTML `json:"proposer_formatted"`
	BlockRoot            []byte        `db:"blockroot" json:"block_root"`
	BlockRootFormatted   string        `json:"block_root_formatted"`
	ParentRoot           []byte        `db:"parentroot" json:"parent_root"`
	Attestations         uint64        `db:"attestationscount" json:"attestations"`
	Deposits             uint64        `db:"depositscount" json:"deposits"`
	Withdrawals          uint64        `db:"withdrawalcount" json:"withdrawals"`
	Exits                uint64        `db:"voluntaryexitscount" json:"exits"`
	Proposerslashings    uint64        `db:"proposerslashingscount" json:"proposerslashings"`
	Attesterslashings    uint64        `db:"attesterslashingscount" json:"attesterslashings"`
	SyncAggParticipation float64       `db:"syncaggregate_participation" json:"sync_aggregate_participation"`
	Status               uint64        `db:"status" json:"status"`
	StatusFormatted      template.HTML `json:"status_formatted"`
	Votes                uint64        `db:"votes" json:"votes"`
	Graffiti             []byte        `db:"graffiti"`
	ProposerName         string        `db:"name"`
	ExecutionBlockNumber int           `db:"exec_block_number" json:"exec_block_number"`
}

// IndexPageEpochHistory is a struct to hold the epoch history for the main web page
type IndexPageEpochHistory struct {
	Epoch                   uint64 `db:"epoch"`
	ValidatorsCount         uint64 `db:"validatorscount"`
	EligibleEther           uint64 `db:"eligibleether"`
	Finalized               bool   `db:"finalized"`
	AverageValidatorBalance uint64 `db:"averagevalidatorbalance"`
}

// IndexPageDataBlocks is a struct to hold detail data for the main web page
type BlocksPageDataBlocks struct {
	TotalCount           uint64        `db:"total_count"`
	Epoch                uint64        `json:"epoch"`
	Slot                 uint64        `json:"slot"`
	Ts                   time.Time     `json:"ts"`
	Proposer             uint64        `db:"proposer" json:"proposer"`
	ProposerFormatted    template.HTML `json:"proposer_formatted"`
	BlockRoot            []byte        `db:"blockroot" json:"block_root"`
	BlockRootFormatted   string        `json:"block_root_formatted"`
	ParentRoot           []byte        `db:"parentroot" json:"parent_root"`
	Attestations         uint64        `db:"attestationscount" json:"attestations"`
	Deposits             uint64        `db:"depositscount" json:"deposits"`
	Withdrawals          uint64        `db:"withdrawalcount" json:"withdrawals"`
	Exits                uint64        `db:"voluntaryexitscount" json:"exits"`
	Proposerslashings    uint64        `db:"proposerslashingscount" json:"proposerslashings"`
	Attesterslashings    uint64        `db:"attesterslashingscount" json:"attesterslashings"`
	SyncAggParticipation float64       `db:"syncaggregate_participation" json:"sync_aggregate_participation"`
	Status               uint64        `db:"status" json:"status"`
	StatusFormatted      template.HTML `json:"status_formatted"`
	Votes                uint64        `db:"votes" json:"votes"`
	Graffiti             []byte        `db:"graffiti"`
	ProposerName         string        `db:"name"`
}

// ValidatorsPageData is a struct to hold data about the validators page
type ValidatorsPageData struct {
	TotalCount           uint64
	DepositedCount       uint64
	PendingCount         uint64
	ActiveCount          uint64
	ActiveOnlineCount    uint64
	ActiveOfflineCount   uint64
	SlashingCount        uint64
	SlashingOnlineCount  uint64
	SlashingOfflineCount uint64
	Slashed              uint64
	ExitingCount         uint64
	ExitingOnlineCount   uint64
	ExitingOfflineCount  uint64
	ExitedCount          uint64
	VoluntaryExitsCount  uint64
	UnknownCount         uint64
	Validators           []*ValidatorsPageDataValidators
	CappellaHasHappened  bool
}

// ValidatorsPageDataValidators is a struct to hold data about validators for the validators page
type ValidatorsPageDataValidators struct {
	TotalCount                 uint64 `db:"total_count"`
	Epoch                      uint64 `db:"epoch"`
	PublicKey                  []byte `db:"pubkey"`
	ValidatorIndex             uint64 `db:"validatorindex"`
	WithdrawableEpoch          uint64 `db:"withdrawableepoch"`
	CurrentBalance             uint64 `db:"balance"`
	EffectiveBalance           uint64 `db:"effectivebalance"`
	Slashed                    bool   `db:"slashed"`
	ActivationEligibilityEpoch uint64 `db:"activationeligibilityepoch"`
	ActivationEpoch            uint64 `db:"activationepoch"`
	ExitEpoch                  uint64 `db:"exitepoch"`
	LastAttestationSlot        *int64 `db:"lastattestationslot"`
	Name                       string `db:"name"`
	State                      string `db:"state"`
	MissedProposals            uint64 `db:"missedproposals"`
	ExecutedProposals          uint64 `db:"executedproposals"`
	MissedAttestations         uint64 `db:"missedattestations"`
	ExecutedAttestations       uint64 `db:"executedattestations"`
	Performance7d              int64  `db:"performance7d"`
}

// ValidatorPageData is a struct to hold data for the validators page
type ValidatorPageData struct {
	Epoch                                    uint64 `db:"epoch"`
	ValidatorIndex                           uint64 `db:"validatorindex"`
	PublicKey                                []byte `db:"pubkey"`
	WithdrawableEpoch                        uint64 `db:"withdrawableepoch"`
	WithdrawCredentials                      []byte `db:"withdrawalcredentials"`
	CurrentBalance                           uint64 `db:"balance"`
	BalanceActivation                        uint64 `db:"balanceactivation"`
	EffectiveBalance                         uint64 `db:"effectivebalance"`
	Slashed                                  bool   `db:"slashed"`
	SlashedBy                                uint64
	SlashedAt                                uint64
	SlashedFor                               string
	ActivationEligibilityEpoch               uint64         `db:"activationeligibilityepoch"`
	ActivationEpoch                          uint64         `db:"activationepoch"`
	ExitEpoch                                uint64         `db:"exitepoch"`
	Index                                    uint64         `db:"index"`
	LastAttestationSlot                      *uint64        `db:"lastattestationslot"`
	Name                                     string         `db:"name"`
	Pool                                     string         `db:"pool"`
	Tags                                     pq.StringArray `db:"tags"`
	WithdrawableTs                           time.Time
	ActivationEligibilityTs                  time.Time
	ActivationTs                             time.Time
	ExitTs                                   time.Time
	Status                                   string `db:"status"`
	BlocksCount                              uint64
	ScheduledBlocksCount                     uint64
	MissedBlocksCount                        uint64
	OrphanedBlocksCount                      uint64
	ProposedBlocksCount                      uint64
	UnmissedBlocksPercentage                 float64 // missed/(executed+orphaned+scheduled)
	AttestationsCount                        uint64
	ExecutedAttestationsCount                uint64
	MissedAttestationsCount                  uint64
	OrphanedAttestationsCount                uint64
	UnmissedAttestationsPercentage           float64 // missed/(executed+orphaned)
	StatusProposedCount                      uint64
	StatusMissedCount                        uint64
	DepositsCount                            uint64
	WithdrawalCount                          uint64
	SlashingsCount                           uint64
	PendingCount                             uint64
	SyncCount                                uint64
	ScheduledSyncCount                       uint64
	ParticipatedSyncCount                    uint64
	MissedSyncCount                          uint64
	OrphanedSyncCount                        uint64
<<<<<<< HEAD
	UnmissedSyncPercentage                   float64        // missed/(participated+orphaned)
	IncomeToday                              ClElInt64      `json:"incomeToday"`
	Income1d                                 ClElInt64      `json:"income1d"`
	Income7d                                 ClElInt64      `json:"income7d"`
	Income31d                                ClElInt64      `json:"income31d"`
	IncomeTotal                              ClElInt64      `json:"incomeTotal"`
	IncomeTotalFormatted                     template.HTML  `json:"incomeTotalFormatted"`
	IncomeProposerFormatted                  *template.HTML `json:"incomeProposerFormatted"`
	Apr7d                                    ClElFloat64    `json:"apr7d"`
	Apr31d                                   ClElFloat64    `json:"apr31d"`
	Apr365d                                  ClElFloat64    `json:"apr365d"`
=======
	UnmissedSyncPercentage                   float64       // missed/(participated+orphaned)
	IncomeToday                              ClElInt64     `json:"incomeToday"`
	Income1d                                 ClElInt64     `json:"income1d"`
	Income7d                                 ClElInt64     `json:"income7d"`
	Income31d                                ClElInt64     `json:"income31d"`
	IncomeTotal                              ClElInt64     `json:"incomeTotal"`
	IncomeTotalFormatted                     template.HTML `json:"incomeTotalFormatted"`
	Apr7d                                    ClElFloat64   `json:"apr7d"`
	Apr31d                                   ClElFloat64   `json:"apr31d"`
	Apr365d                                  ClElFloat64   `json:"apr365d"`
>>>>>>> b49e888d
	ProposalLuck                             float64
	SyncLuck                                 float64
	ProposalEstimate                         *time.Time
	SyncEstimate                             *time.Time
	AvgSlotInterval                          *time.Duration
	AvgSyncInterval                          *time.Duration
	Rank7d                                   int64 `db:"rank7d"`
	RankCount                                int64 `db:"rank_count"`
	RankPercentage                           float64
	Proposals                                [][]uint64
	IncomeHistoryChartData                   []*ChartDataPoint
	ExecutionIncomeHistoryData               []*ChartDataPoint
	Deposits                                 *ValidatorDeposits
	Eth1DepositAddress                       []byte
	FlashMessage                             string
	Watchlist                                []*TaggedValidators
	SubscriptionFlash                        []interface{}
	User                                     *User
	AverageAttestationInclusionDistance      float64
	AttestationInclusionEffectiveness        float64
	CsrfField                                template.HTML
	NetworkStats                             *IndexPageData
	ChurnRate                                uint64
	QueuePosition                            uint64
	EstimatedActivationTs                    time.Time
	EstimatedActivationEpoch                 uint64
	InclusionDelay                           int64
	CurrentAttestationStreak                 uint64
	LongestAttestationStreak                 uint64
	IsRocketpool                             bool
	Rocketpool                               *RocketpoolValidatorPageData
	ShowMultipleWithdrawalCredentialsWarning bool
	CappellaHasHappened                      bool
	BLSChange                                *BLSChange
	IsWithdrawableAddress                    bool
	EstimatedNextWithdrawal                  template.HTML
	AddValidatorWatchlistModal               *AddValidatorWatchlistModal
	NextWithdrawalRow                        [][]interface{}
}

type RocketpoolValidatorPageData struct {
	NodeAddress          *[]byte    `db:"node_address"`
	MinipoolAddress      *[]byte    `db:"minipool_address"`
	MinipoolNodeFee      *float64   `db:"minipool_node_fee"`
	MinipoolDepositType  *string    `db:"minipool_deposit_type"`
	MinipoolStatus       *string    `db:"minipool_status"`
	MinipoolStatusTime   *time.Time `db:"minipool_status_time"`
	NodeTimezoneLocation *string    `db:"node_timezone_location"`
	NodeRPLStake         *string    `db:"node_rpl_stake"`
	NodeMinRPLStake      *string    `db:"node_min_rpl_stake"`
	NodeMaxRPLStake      *string    `db:"node_max_rpl_stake"`
	CumulativeRPL        *string    `db:"rpl_cumulative_rewards"`
	SmoothingClaimed     *string    `db:"claimed_smoothing_pool"`
	SmoothingUnclaimed   *string    `db:"unclaimed_smoothing_pool"`
	UnclaimedRPL         *string    `db:"unclaimed_rpl_rewards"`
	SmoothingPoolOptIn   bool       `db:"smoothing_pool_opted_in"`
	PenaltyCount         int        `db:"penalty_count"`
	RocketscanUrl        string     `db:"-"`
	NodeDepositBalance   *string    `db:"node_deposit_balance"`
	NodeRefundBalance    *string    `db:"node_refund_balance"`
	UserDepositBalance   *string    `db:"user_deposit_balance"`
	IsVacant             bool       `db:"is_vacant"`
	Version              *string    `db:"version"`
	NodeDepositCredit    *string    `db:"deposit_credit"`
	EffectiveRPLStake    *string    `db:"effective_rpl_stake"`
}

type ValidatorStatsTablePageData struct {
	ValidatorIndex uint64
	Rows           []*ValidatorStatsTableRow
	Currency       string
}

type ValidatorStatsTableRow struct {
	ValidatorIndex         uint64
	Day                    int64         `db:"day"`
	StartBalance           sql.NullInt64 `db:"start_balance"`
	EndBalance             sql.NullInt64 `db:"end_balance"`
	Income                 int64         `db:"cl_rewards_gwei"`
	IncomeExchangeRate     float64       `db:"-"`
	IncomeExchangeCurrency string        `db:"-"`
	IncomeExchanged        float64       `db:"-"`
	MinBalance             sql.NullInt64 `db:"min_balance"`
	MaxBalance             sql.NullInt64 `db:"max_balance"`
	StartEffectiveBalance  sql.NullInt64 `db:"start_effective_balance"`
	EndEffectiveBalance    sql.NullInt64 `db:"end_effective_balance"`
	MinEffectiveBalance    sql.NullInt64 `db:"min_effective_balance"`
	MaxEffectiveBalance    sql.NullInt64 `db:"max_effective_balance"`
	MissedAttestations     sql.NullInt64 `db:"missed_attestations"`
	OrphanedAttestations   sql.NullInt64 `db:"orphaned_attestations"`
	ProposedBlocks         sql.NullInt64 `db:"proposed_blocks"`
	MissedBlocks           sql.NullInt64 `db:"missed_blocks"`
	OrphanedBlocks         sql.NullInt64 `db:"orphaned_blocks"`
	AttesterSlashings      sql.NullInt64 `db:"attester_slashings"`
	ProposerSlashings      sql.NullInt64 `db:"proposer_slashings"`
	Deposits               sql.NullInt64 `db:"deposits"`
	DepositsAmount         sql.NullInt64 `db:"deposits_amount"`
	ParticipatedSync       sql.NullInt64 `db:"participated_sync"`
	MissedSync             sql.NullInt64 `db:"missed_sync"`
	OrphanedSync           sql.NullInt64 `db:"orphaned_sync"`
}

type ChartDataPoint struct {
	X     float64 `json:"x"`
	Y     float64 `json:"y"`
	Color string  `json:"color"`
}

// ValidatorRank is a struct for validator rank data
type ValidatorRank struct {
	Rank int64 `db:"rank" json:"rank"`
}

// DailyProposalCount is a struct for the daily proposal count data
type DailyProposalCount struct {
	Day      int64
	Proposed uint
	Missed   uint
	Orphaned uint
}

// ValidatorBalanceHistory is a struct for the validator balance history data
type ValidatorBalanceHistory struct {
	Day              uint64 `db:"day"`
	Balance          uint64 `db:"balance"`
	EffectiveBalance uint64 `db:"effectivebalance"`
}

// ValidatorBalanceHistory is a struct for the validator income history data
type ValidatorIncomeHistory struct {
	Day              int64         `db:"day"` // day can be -1 which is pre-genesis
	ClRewards        int64         `db:"cl_rewards_gwei"`
	EndBalance       sql.NullInt64 `db:"end_balance"`
	StartBalance     sql.NullInt64 `db:"start_balance"`
	DepositAmount    sql.NullInt64 `db:"deposits_amount"`
	WithdrawalAmount sql.NullInt64 `db:"withdrawals_amount"`
}

type ValidatorBalanceHistoryChartData struct {
	Epoch   uint64
	Balance uint64
}

// ValidatorBalance is a struct for the validator balance data
type ValidatorBalance struct {
	Epoch            uint64 `db:"epoch"`
	Balance          uint64 `db:"balance"`
	EffectiveBalance uint64 `db:"effectivebalance"`
	Index            uint64 `db:"validatorindex"`
	PublicKey        []byte `db:"pubkey"`
}

// ValidatorPerformance is a struct for the validator performance data
type ValidatorPerformance struct {
	Rank            uint64 `db:"rank"`
	Index           uint64 `db:"validatorindex"`
	PublicKey       []byte `db:"pubkey"`
	Name            string `db:"name"`
	Balance         uint64 `db:"balance"`
	Performance1d   int64  `db:"performance1d"`
	Performance7d   int64  `db:"performance7d"`
	Performance31d  int64  `db:"performance31d"`
	Performance365d int64  `db:"performance365d"`
	Rank7d          int64  `db:"rank7d"`
	TotalCount      uint64 `db:"total_count"`
}

// ValidatorAttestation is a struct for the validators attestations data
type ValidatorAttestation struct {
	Index          uint64
	Epoch          uint64 `db:"epoch"`
	AttesterSlot   uint64 `db:"attesterslot"`
	CommitteeIndex uint64 `db:"committeeindex"`
	Status         uint64 `db:"status"`
	InclusionSlot  uint64 `db:"inclusionslot"`
	Delay          int64  `db:"delay"`
	// EarliestInclusionSlot uint64 `db:"earliestinclusionslot"`
}

// ValidatorSyncParticipation hold information about sync-participation of a validator
type ValidatorSyncParticipation struct {
	Period uint64 `db:"period"`
	Slot   uint64 `db:"slot"`
	Status uint64 `db:"status"`
}

// type AvgInclusionDistance struct {
// 	InclusionSlot         uint64 `db:"inclusionslot"`
// 	EarliestInclusionSlot uint64 `db:"earliestinclusionslot"`
// }

// VisPageData is a struct to hold the visualizations page data
type VisPageData struct {
	ChartData  []*VisChartData
	StartEpoch uint64
	EndEpoch   uint64
}

// VisChartData is a struct to hold the visualizations chart data
type VisChartData struct {
	Slot       uint64 `db:"slot" json:"-"`
	BlockRoot  []byte `db:"blockroot" json:"-"`
	ParentRoot []byte `db:"parentroot" json:"-"`

	Proposer uint64 `db:"proposer" json:"proposer"`

	Number     uint64   `json:"number"`
	Timestamp  uint64   `json:"timestamp"`
	Hash       string   `json:"hash"`
	Parents    []string `json:"parents"`
	Difficulty uint64   `json:"difficulty"`
}

type GraffitiwallData struct {
	X         uint64 `db:"x" json:"x"`
	Y         uint64 `db:"y" json:"y"`
	Color     string `db:"color" json:"color"`
	Slot      uint64 `db:"slot" json:"slot"`
	Validator uint64 `db:"validator" json:"validator"`
}

// VisVotesPageData is a struct for the visualization votes page data
type VisVotesPageData struct {
	ChartData []*VotesVisChartData
}

// VotesVisChartData is a struct for the visualization chart data
type VotesVisChartData struct {
	Slot       uint64        `db:"slot" json:"slot"`
	BlockRoot  string        `db:"blockroot" json:"blockRoot"`
	ParentRoot string        `db:"parentroot" json:"parentRoot"`
	Validators pq.Int64Array `db:"validators" json:"validators"`
}

// BlockPageData is a struct block data used in the block page
type BlockPageData struct {
	Epoch                  uint64  `db:"epoch"`
	EpochFinalized         bool    `db:"epoch_finalized"`
	EpochParticipationRate float64 `db:"epoch_participation_rate"`
	Slot                   uint64  `db:"slot"`
	Ts                     time.Time
	NextSlot               uint64
	PreviousSlot           uint64
	Proposer               uint64  `db:"proposer"`
	Status                 uint64  `db:"status"`
	BlockRoot              []byte  `db:"blockroot"`
	ParentRoot             []byte  `db:"parentroot"`
	StateRoot              []byte  `db:"stateroot"`
	Signature              []byte  `db:"signature"`
	RandaoReveal           []byte  `db:"randaoreveal"`
	Graffiti               []byte  `db:"graffiti"`
	ProposerName           string  `db:"name"`
	Eth1dataDepositroot    []byte  `db:"eth1data_depositroot"`
	Eth1dataDepositcount   uint64  `db:"eth1data_depositcount"`
	Eth1dataBlockhash      []byte  `db:"eth1data_blockhash"`
	SyncAggregateBits      []byte  `db:"syncaggregate_bits"`
	SyncAggregateSignature []byte  `db:"syncaggregate_signature"`
	SyncAggParticipation   float64 `db:"syncaggregate_participation"`
	ProposerSlashingsCount uint64  `db:"proposerslashingscount"`
	AttesterSlashingsCount uint64  `db:"attesterslashingscount"`
	AttestationsCount      uint64  `db:"attestationscount"`
	DepositsCount          uint64  `db:"depositscount"`
	WithdrawalCount        uint64  `db:"withdrawalcount"`
	BLSChangeCount         uint64  `db:"bls_change_count"`
	VoluntaryExitscount    uint64  `db:"voluntaryexitscount"`
	SlashingsCount         uint64
	VotesCount             uint64
	VotingValidatorsCount  uint64
	Mainnet                bool

	ExecParentHash        []byte        `db:"exec_parent_hash"`
	ExecFeeRecipient      []byte        `db:"exec_fee_recipient"`
	ExecStateRoot         []byte        `db:"exec_state_root"`
	ExecReceiptsRoot      []byte        `db:"exec_receipts_root"`
	ExecLogsBloom         []byte        `db:"exec_logs_bloom"`
	ExecRandom            []byte        `db:"exec_random"`
	ExecBlockNumber       sql.NullInt64 `db:"exec_block_number"`
	ExecGasLimit          sql.NullInt64 `db:"exec_gas_limit"`
	ExecGasUsed           sql.NullInt64 `db:"exec_gas_used"`
	ExecTimestamp         sql.NullInt64 `db:"exec_timestamp"`
	ExecTime              time.Time
	ExecExtraData         []byte        `db:"exec_extra_data"`
	ExecBaseFeePerGas     sql.NullInt64 `db:"exec_base_fee_per_gas"`
	ExecBlockHash         []byte        `db:"exec_block_hash"`
	ExecTransactionsCount uint64        `db:"exec_transactions_count"`

	Transactions []*BlockPageTransaction

	Withdrawals []*Withdrawals

	ExecutionData *Eth1BlockPageData

	Attestations      []*BlockPageAttestation // Attestations included in this block
	VoluntaryExits    []*BlockPageVoluntaryExits
	Votes             []*BlockVote // Attestations that voted for that block
	AttesterSlashings []*BlockPageAttesterSlashing
	ProposerSlashings []*BlockPageProposerSlashing
	SyncCommittee     []uint64 // TODO: Setting it to contain the validator index

	Tags       TagMetadataSlice `db:"tags"`
	IsValidMev bool             `db:"is_valid_mev"`
}

func (u *BlockPageData) MarshalJSON() ([]byte, error) {
	type Alias BlockPageData
	return json.Marshal(&struct {
		BlockRoot string
		Ts        int64
		*Alias
	}{
		BlockRoot: fmt.Sprintf("%x", u.BlockRoot),
		Ts:        u.Ts.Unix(),
		Alias:     (*Alias)(u),
	})
}

// BlockVote stores a vote for a given block
type BlockVote struct {
	Validator      uint64 `db:"validator"`
	IncludedIn     uint64 `db:"included_in"`
	CommitteeIndex uint64 `db:"committee_index"`
}

// BlockPageMinMaxSlot is a struct to hold min/max slot data
type BlockPageMinMaxSlot struct {
	MinSlot uint64
	MaxSlot uint64
}

// BlockPageTransaction is a struct to hold execution transactions on the block page
type BlockPageTransaction struct {
	BlockSlot    uint64 `db:"block_slot"`
	BlockIndex   uint64 `db:"block_index"`
	TxHash       []byte `db:"txhash"`
	AccountNonce uint64 `db:"nonce"`
	// big endian
	Price       []byte `db:"gas_price"`
	PricePretty string
	GasLimit    uint64 `db:"gas_limit"`
	Sender      []byte `db:"sender"`
	Recipient   []byte `db:"recipient"`
	// big endian
	Amount       []byte `db:"amount"`
	AmountPretty string
	Payload      []byte `db:"payload"`

	// TODO: transaction type

	MaxPriorityFeePerGas uint64 `db:"max_priority_fee_per_gas"`
	MaxFeePerGas         uint64 `db:"max_fee_per_gas"`
}

// BlockPageAttestation is a struct to hold attestations on the block page
type BlockPageAttestation struct {
	BlockSlot       uint64        `db:"block_slot"`
	BlockIndex      uint64        `db:"block_index"`
	AggregationBits []byte        `db:"aggregationbits"`
	Validators      pq.Int64Array `db:"validators"`
	Signature       []byte        `db:"signature"`
	Slot            uint64        `db:"slot"`
	CommitteeIndex  uint64        `db:"committeeindex"`
	BeaconBlockRoot []byte        `db:"beaconblockroot"`
	SourceEpoch     uint64        `db:"source_epoch"`
	SourceRoot      []byte        `db:"source_root"`
	TargetEpoch     uint64        `db:"target_epoch"`
	TargetRoot      []byte        `db:"target_root"`
}

// BlockPageDeposit is a struct to hold data for deposits on the block page
type BlockPageDeposit struct {
	PublicKey             []byte `db:"publickey"`
	WithdrawalCredentials []byte `db:"withdrawalcredentials"`
	Amount                uint64 `db:"amount"`
	Signature             []byte `db:"signature"`
}

// BlockPageVoluntaryExits is a struct to hold data for voluntary exits on the block page
type BlockPageVoluntaryExits struct {
	ValidatorIndex uint64 `db:"validatorindex"`
	Signature      []byte `db:"signature"`
}

// BlockPageAttesterSlashing is a struct to hold data for attester slashings on the block page
type BlockPageAttesterSlashing struct {
	BlockSlot                   uint64        `db:"block_slot"`
	BlockIndex                  uint64        `db:"block_index"`
	Attestation1Indices         pq.Int64Array `db:"attestation1_indices"`
	Attestation1Signature       []byte        `db:"attestation1_signature"`
	Attestation1Slot            uint64        `db:"attestation1_slot"`
	Attestation1Index           uint64        `db:"attestation1_index"`
	Attestation1BeaconBlockRoot []byte        `db:"attestation1_beaconblockroot"`
	Attestation1SourceEpoch     uint64        `db:"attestation1_source_epoch"`
	Attestation1SourceRoot      []byte        `db:"attestation1_source_root"`
	Attestation1TargetEpoch     uint64        `db:"attestation1_target_epoch"`
	Attestation1TargetRoot      []byte        `db:"attestation1_target_root"`
	Attestation2Indices         pq.Int64Array `db:"attestation2_indices"`
	Attestation2Signature       []byte        `db:"attestation2_signature"`
	Attestation2Slot            uint64        `db:"attestation2_slot"`
	Attestation2Index           uint64        `db:"attestation2_index"`
	Attestation2BeaconBlockRoot []byte        `db:"attestation2_beaconblockroot"`
	Attestation2SourceEpoch     uint64        `db:"attestation2_source_epoch"`
	Attestation2SourceRoot      []byte        `db:"attestation2_source_root"`
	Attestation2TargetEpoch     uint64        `db:"attestation2_target_epoch"`
	Attestation2TargetRoot      []byte        `db:"attestation2_target_root"`
	SlashedValidators           []int64
}

// BlockPageProposerSlashing is a struct to hold data for proposer slashings on the block page
type BlockPageProposerSlashing struct {
	BlockSlot         uint64 `db:"block_slot"`
	BlockIndex        uint64 `db:"block_index"`
	BlockRoot         []byte `db:"block_root" json:"block_root"`
	ProposerIndex     uint64 `db:"proposerindex"`
	Header1Slot       uint64 `db:"header1_slot"`
	Header1ParentRoot []byte `db:"header1_parentroot"`
	Header1StateRoot  []byte `db:"header1_stateroot"`
	Header1BodyRoot   []byte `db:"header1_bodyroot"`
	Header1Signature  []byte `db:"header1_signature"`
	Header2Slot       uint64 `db:"header2_slot"`
	Header2ParentRoot []byte `db:"header2_parentroot"`
	Header2StateRoot  []byte `db:"header2_stateroot"`
	Header2BodyRoot   []byte `db:"header2_bodyroot"`
	Header2Signature  []byte `db:"header2_signature"`
}

// DataTableResponse is a struct to hold data for data table responses
type DataTableResponse struct {
	Draw            uint64          `json:"draw"`
	RecordsTotal    uint64          `json:"recordsTotal"`
	RecordsFiltered uint64          `json:"recordsFiltered"`
	Data            [][]interface{} `json:"data"`
	PageLength      uint64          `json:"pageLength"`
	DisplayStart    uint64          `json:"displayStart"`
	PagingToken     string          `json:"pagingToken"`
}

// EpochsPageData is a struct to hold epoch data for the epochs page
type EpochsPageData struct {
	Epoch                   uint64  `db:"epoch"`
	BlocksCount             uint64  `db:"blockscount"`
	ProposerSlashingsCount  uint64  `db:"proposerslashingscount"`
	AttesterSlashingsCount  uint64  `db:"attesterslashingscount"`
	AttestationsCount       uint64  `db:"attestationscount"`
	DepositsCount           uint64  `db:"depositscount"`
	WithdrawalCount         uint64  `db:"withdrawalcount"`
	VoluntaryExitsCount     uint64  `db:"voluntaryexitscount"`
	ValidatorsCount         uint64  `db:"validatorscount"`
	AverageValidatorBalance uint64  `db:"averagevalidatorbalance"`
	Finalized               bool    `db:"finalized"`
	EligibleEther           uint64  `db:"eligibleether"`
	GlobalParticipationRate float64 `db:"globalparticipationrate"`
	VotedEther              uint64  `db:"votedether"`
}

// EpochPageData is a struct to hold detailed epoch data for the epoch page
type EpochPageData struct {
	Epoch                   uint64        `db:"epoch"`
	BlocksCount             uint64        `db:"blockscount"`
	ProposerSlashingsCount  uint64        `db:"proposerslashingscount"`
	AttesterSlashingsCount  uint64        `db:"attesterslashingscount"`
	AttestationsCount       uint64        `db:"attestationscount"`
	DepositsCount           uint64        `db:"depositscount"`
	WithdrawalCount         uint64        `db:"withdrawalcount"`
	DepositTotal            uint64        `db:"deposittotal"`
	WithdrawalTotal         template.HTML `db:"withdrawaltotal"`
	VoluntaryExitsCount     uint64        `db:"voluntaryexitscount"`
	ValidatorsCount         uint64        `db:"validatorscount"`
	AverageValidatorBalance uint64        `db:"averagevalidatorbalance"`
	Finalized               bool          `db:"finalized"`
	EligibleEther           uint64        `db:"eligibleether"`
	GlobalParticipationRate float64       `db:"globalparticipationrate"`
	VotedEther              uint64        `db:"votedether"`

	Blocks []*IndexPageDataBlocks

	SyncParticipationRate float64
	Ts                    time.Time
	NextEpoch             uint64
	PreviousEpoch         uint64
	ProposedCount         uint64
	MissedCount           uint64
	ScheduledCount        uint64
	OrphanedCount         uint64
}

// EpochPageMinMaxSlot is a struct for the min/max epoch data
type EpochPageMinMaxSlot struct {
	MinEpoch uint64
	MaxEpoch uint64
}

// SearchAheadEpochsResult is a struct to hold the search ahead epochs results
type SearchAheadEpochsResult []struct {
	Epoch string `db:"epoch" json:"epoch,omitempty"`
}

// SearchAheadSlotsResult is a struct to hold the search ahead slots results
type SearchAheadSlotsResult []struct {
	Slot string `db:"slot" json:"slot,omitempty"`
	Root string `db:"blockroot" json:"blockroot,omitempty"`
}

// SearchAheadBlockssResult is a struct to hold the search ahead block results
type SearchAheadBlocksResult []struct {
	Block uint64 `json:"block,omitempty"`
	Hash  string `json:"hash,omitempty"`
}

type SearchAheadTransactionsResult []struct {
	Slot   string `db:"slot" json:"slot,omitempty"`
	TxHash string `db:"txhash" json:"txhash,omitempty"`
}

// SearchAheadGraffitiResult is a struct to hold the search ahead blocks results with a given graffiti
type SearchAheadGraffitiResult []struct {
	Graffiti string `db:"graffiti" json:"graffiti,omitempty"`
	Count    string `db:"count" json:"count,omitempty"`
}

// SearchAheadEth1Result is a struct to hold the search ahead eth1 results
type SearchAheadEth1Result []struct {
	Publickey   string `db:"publickey" json:"publickey,omitempty"`
	Eth1Address string `db:"from_address" json:"address,omitempty"`
}

// SearchAheadValidatorsResult is a struct to hold the search ahead validators results
type SearchAheadValidatorsResult []struct {
	Index  string `db:"index" json:"index,omitempty"`
	Pubkey string `db:"pubkey" json:"pubkey,omitempty"`
}

// GenericChartData is a struct to hold chart data
type GenericChartData struct {
	IsNormalChart                   bool
	ShowGapHider                    bool
	XAxisLabelsFormatter            template.JS
	TooltipFormatter                template.JS
	TooltipShared                   bool
	TooltipUseHTML                  bool
	TooltipSplit                    bool
	TooltipFollowPointer            bool
	PlotOptionsSeriesEventsClick    template.JS
	PlotOptionsPie                  template.JS
	DataLabelsEnabled               bool
	DataLabelsFormatter             template.JS
	PlotOptionsSeriesCursor         string
	Title                           string                    `json:"title"`
	Subtitle                        string                    `json:"subtitle"`
	XAxisTitle                      string                    `json:"x_axis_title"`
	YAxisTitle                      string                    `json:"y_axis_title"`
	Type                            string                    `json:"type"`
	StackingMode                    string                    `json:"stacking_mode"`
	ColumnDataGroupingApproximation string                    // "average", "averages", "open", "high", "low", "close" and "sum"
	Series                          []*GenericChartDataSeries `json:"series"`
	Drilldown                       interface{}               `json:"drilldown"`
}

type SeriesDataItem struct {
	Name string `json:"name"`
	Y    uint64 `json:"y"`
}

// GenericChartDataSeries is a struct to hold chart series data
type GenericChartDataSeries struct {
	Name  string      `json:"name"`
	Data  interface{} `json:"data"`
	Stack string      `json:"stack,omitempty"`
	Type  string      `json:"type,omitempty"`
	Color string      `json:"color,omitempty"`
}

// ChartsPageData is an array to hold charts for the charts-page
type ChartsPageData []*ChartsPageDataChart

// ChartsPageDataChart is a struct to hold a chart for the charts-page
type ChartsPageDataChart struct {
	Order  int
	Path   string
	Data   *GenericChartData
	Height int
}

type HeatmapData struct {
	// BalanceHistory DashboardValidatorBalanceHistory `json:"balance_history"`
	// Earnings       ValidatorEarnings                `json:"earnings"`
	// Validators     [][]interface{}                  `json:"validators"`
	Csrf           string `json:"csrf"`
	ValidatorLimit int    `json:"valLimit"`
	Epochs         []uint64
	Validators     []uint64
	IncomeData     [][3]int64
	MinIncome      int64
	MaxIncome      int64
}

// DashboardData is a struct to hold data for the dashboard-page
type DashboardData struct {
	Csrf                string `json:"csrf"`
	ValidatorLimit      int    `json:"valLimit"`
	CappellaHasHappened bool
	NextWithdrawalRow   [][]interface{}
}

// DashboardValidatorBalanceHistory is a struct to hold data for the balance-history on the dashboard-page
type DashboardValidatorBalanceHistory struct {
	Epoch            uint64  `db:"epoch"`
	Balance          uint64  `db:"balance"`
	EffectiveBalance uint64  `db:"effectivebalance"`
	ValidatorCount   float64 `db:"validatorcount"`
}

// ValidatorEarnings is a struct to hold the earnings of one or multiple validators

type ClElInt64 struct {
	El    int64
	Cl    int64
	Total int64
}

type ClElFloat64 struct {
	El    float64
	Cl    float64
	Total float64
}

type ValidatorEarnings struct {
	Income1d                ClElInt64     `json:"income1d"`
	Income7d                ClElInt64     `json:"income7d"`
	Income31d               ClElInt64     `json:"income31d"`
	IncomeTotal             ClElInt64     `json:"incomeTotal"`
	Apr7d                   ClElFloat64   `json:"apr"`
	Apr31d                  ClElFloat64   `json:"apr31d"`
	Apr365d                 ClElFloat64   `json:"apr365d"`
	TotalDeposits           int64         `json:"totalDeposits"`
	TotalWithdrawals        uint64        `json:"totalWithdrawals"`
	EarningsInPeriodBalance int64         `json:"earningsInPeriodBalance"`
	EarningsInPeriod        int64         `json:"earningsInPeriod"`
	EpochStart              int64         `json:"epochStart"`
	EpochEnd                int64         `json:"epochEnd"`
	LastDayFormatted        template.HTML `json:"lastDayFormatted"`
	LastWeekFormatted       template.HTML `json:"lastWeekFormatted"`
	LastMonthFormatted      template.HTML `json:"lastMonthFormatted"`
	TotalFormatted          template.HTML `json:"totalFormatted"`
	TotalChangeFormatted    template.HTML `json:"totalChangeFormatted"`
	TotalBalance            template.HTML `json:"totalBalance"`
}

// ValidatorAttestationSlashing is a struct to hold data of an attestation-slashing
type ValidatorAttestationSlashing struct {
	Epoch                  uint64        `db:"epoch" json:"epoch,omitempty"`
	Slot                   uint64        `db:"slot" json:"slot,omitempty"`
	Proposer               uint64        `db:"proposer" json:"proposer,omitempty"`
	Attestestation1Indices pq.Int64Array `db:"attestation1_indices" json:"attestation1_indices,omitempty"`
	Attestestation2Indices pq.Int64Array `db:"attestation2_indices" json:"attestation2_indices,omitempty"`
}

type ValidatorProposerSlashing struct {
	Epoch         uint64 `db:"epoch" json:"epoch,omitempty"`
	Slot          uint64 `db:"slot" json:"slot,omitempty"`
	Proposer      uint64 `db:"proposer" json:"proposer,omitempty"`
	ProposerIndex uint64 `db:"proposerindex" json:"proposer_index,omitempty"`
}

type ValidatorHistory struct {
	Epoch             uint64                       `db:"epoch" json:"epoch,omitempty"`
	BalanceChange     sql.NullInt64                `db:"balancechange" json:"balance_change,omitempty"`
	AttesterSlot      sql.NullInt64                `db:"attestatation_attesterslot" json:"attester_slot,omitempty"`
	InclusionSlot     sql.NullInt64                `db:"attestation_inclusionslot" json:"inclusion_slot,omitempty"`
	AttestationStatus uint64                       `db:"attestation_status" json:"attestation_status,omitempty"`
	ProposalStatus    sql.NullInt64                `db:"proposal_status" json:"proposal_status,omitempty"`
	ProposalSlot      sql.NullInt64                `db:"proposal_slot" json:"proposal_slot,omitempty"`
	IncomeDetails     *itypes.ValidatorEpochIncome `db:"-" json:"income_details,omitempty"`
	WithdrawalStatus  sql.NullInt64                `db:"withdrawal_status" json:"withdrawal_status,omitempty"`
	WithdrawalSlot    sql.NullInt64                `db:"withdrawal_slot" json:"withdrawal_slot,omitempty"`
}

type ValidatorSlashing struct {
	Epoch                  uint64        `db:"epoch" json:"epoch,omitempty"`
	Slot                   uint64        `db:"slot" json:"slot,omitempty"`
	Proposer               uint64        `db:"proposer" json:"proposer,omitempty"`
	SlashedValidator       *uint64       `db:"slashedvalidator" json:"slashed_validator,omitempty"`
	Attestestation1Indices pq.Int64Array `db:"attestation1_indices" json:"attestation1_indices,omitempty"`
	Attestestation2Indices pq.Int64Array `db:"attestation2_indices" json:"attestation2_indices,omitempty"`
	Type                   string        `db:"type" json:"type"`
}

type StakingCalculatorPageData struct {
	BestValidatorBalanceHistory *[]ValidatorBalanceHistory
	WatchlistBalanceHistory     [][]interface{}
	TotalStaked                 uint64
}

type DepositsPageData struct {
	*Stats
	DepositContract string
	DepositChart    *ChartsPageDataChart
}

type EthOneDepositLeaderBoardPageData struct {
	DepositContract string
}

// EpochsPageData is a struct to hold epoch data for the epochs page
type EthOneDepositsData struct {
	TxHash                []byte    `db:"tx_hash"`
	TxInput               []byte    `db:"tx_input"`
	TxIndex               uint64    `db:"tx_index"`
	BlockNumber           uint64    `db:"block_number"`
	BlockTs               time.Time `db:"block_ts"`
	FromAddress           []byte    `db:"from_address"`
	PublicKey             []byte    `db:"publickey"`
	WithdrawalCredentials []byte    `db:"withdrawal_credentials"`
	Amount                uint64    `db:"amount"`
	Signature             []byte    `db:"signature"`
	MerkletreeIndex       []byte    `db:"merkletree_index"`
	State                 string    `db:"state"`
	ValidSignature        bool      `db:"valid_signature"`
}

type EthOneDepositLeaderboardData struct {
	FromAddress        []byte `db:"from_address"`
	Amount             uint64 `db:"amount"`
	ValidCount         uint64 `db:"validcount"`
	InvalidCount       uint64 `db:"invalidcount"`
	TotalCount         uint64 `db:"totalcount"`
	PendingCount       uint64 `db:"pendingcount"`
	SlashedCount       uint64 `db:"slashedcount"`
	ActiveCount        uint64 `db:"activecount"`
	VoluntaryExitCount uint64 `db:"voluntary_exit_count"`
}

type EthTwoDepositData struct {
	BlockSlot             uint64 `db:"block_slot"`
	BlockIndex            uint64 `db:"block_index"`
	Proof                 []byte `db:"proof"`
	Publickey             []byte `db:"publickey"`
	ValidatorIndex        uint64 `db:"validatorindex"`
	Withdrawalcredentials []byte `db:"withdrawalcredentials"`
	Amount                uint64 `db:"amount"`
	Signature             []byte `db:"signature"`
}

type ValidatorDeposits struct {
	Eth1Deposits      []Eth1Deposit
	LastEth1DepositTs int64
	Eth2Deposits      []Eth2Deposit
}

type MyCryptoSignature struct {
	Address string `json:"address"`
	Msg     string `json:"msg"`
	Sig     string `json:"sig"`
	Version string `json:"version"`
}

type User struct {
	UserID        uint64 `json:"user_id"`
	Authenticated bool   `json:"authenticated"`
	Subscription  string `json:"subscription"`
	UserGroup     string `json:"user_group"`
}

type UserSubscription struct {
	UserID         uint64  `db:"id"`
	Email          string  `db:"email"`
	Active         *bool   `db:"active"`
	CustomerID     *string `db:"stripe_customer_id"`
	SubscriptionID *string `db:"subscription_id"`
	PriceID        *string `db:"price_id"`
	ApiKey         *string `db:"api_key"`
}

type UserPremiumSubscription struct {
	UserID       uint64 `db:"user_id"`
	Store        string `db:"store"`
	Active       bool   `db:"active"`
	Package      string `db:"product_id"`
	RejectReason string `db:"reject_reason"`
}

type StripeSubscription struct {
	CustomerID     *string `db:"customer_id"`
	SubscriptionID *string `db:"subscription_id"`
	PriceID        *string `db:"price_id"`
	Active         bool    `db:"active"`
}

type FilterSubscription struct {
	User     uint64
	PriceIds []string
}

type AuthData struct {
	Flashes      []interface{}
	Email        string
	State        string
	RecaptchaKey string
	CsrfField    template.HTML
}

type CsrfData struct {
	CsrfField template.HTML
}

type UserSettingsPageData struct {
	CsrfField template.HTML
	AuthData
	Subscription        UserSubscription
	Premium             UserPremiumSubscription
	PairedDevices       []PairedDevice
	Sapphire            *string
	Emerald             *string
	Diamond             *string
	ShareMonitoringData bool
	ApiStatistics       *ApiStatistics
}

type PairedDevice struct {
	ID            uint      `json:"id"`
	DeviceName    string    `json:"device_name"`
	NotifyEnabled bool      `json:"notify_enabled"`
	Active        bool      `json:"active"`
	AppName       string    `json:"app_name"`
	CreatedAt     time.Time `json:"created_ts"`
}

type UserAuthorizeConfirmPageData struct {
	AppData *OAuthAppData
	AuthData
}

type UserNotificationsPageData struct {
	Email              string   `json:"email"`
	CountWatchlist     int      `json:"countwatchlist"`
	CountSubscriptions int      `json:"countsubscriptions"`
	WatchlistIndices   []uint64 `json:"watchlistIndices"`
	DashboardLink      string   `json:"dashboardLink"`
	AuthData
	// Subscriptions []*Subscription
}

type UserNotificationsCenterPageData struct {
	AuthData
	Metrics                    interface{}                          `json:"metrics"`
	Validators                 []UserValidatorNotificationTableData `json:"validators"`
	Network                    interface{}                          `json:"network"`
	MonitoringSubscriptions    []Subscription                       `json:"monitoring_subscriptions"`
	Machines                   []string
	DashboardLink              string `json:"dashboardLink"`
	NotificationChannelsModal  NotificationChannelsModal
	AddValidatorWatchlistModal AddValidatorWatchlistModal
	ManageNotificationModal    ManageNotificationModal
	NetworkEventModal          NetworkEventModal
	// Subscriptions []*Subscription
}

type NotificationChannelsModal struct {
	CsrfField            template.HTML
	NotificationChannels []UserNotificationChannels
}

type UserNotificationChannels struct {
	Channel NotificationChannel `db:"channel"`
	Active  bool                `db:"active"`
}

type UserValidatorNotificationTableData struct {
	Index        uint64
	Pubkey       string
	Notification []struct {
		Notification string
		Timestamp    uint64
		Threshold    string
	}
}

type AdvertiseWithUsPageData struct {
	FlashMessage string
	CsrfField    template.HTML
	RecaptchaKey string
}

type ApiPricing struct {
	FlashMessage string
	User         *User
	CsrfField    template.HTML
	RecaptchaKey string
	Subscription UserSubscription
	StripePK     string
	Sapphire     string
	Emerald      string
	Diamond      string
}

type MobilePricing struct {
	FlashMessage         string
	User                 *User
	CsrfField            template.HTML
	RecaptchaKey         string
	Subscription         UserSubscription
	StripePK             string
	Plankton             string
	Goldfish             string
	Whale                string
	ActiveMobileStoreSub bool
}

type StakeWithUsPageData struct {
	FlashMessage string
	RecaptchaKey string
}
type RateLimitError struct {
	TimeLeft time.Duration
}

func (e *RateLimitError) Error() string {
	return fmt.Sprintf("rate limit has been exceeded, %v left", e.TimeLeft)
}

type Empty struct {
}

// GoogleRecaptchaResponse ...
type GoogleRecaptchaResponse struct {
	Success            bool     `json:"success"`
	ChallengeTimestamp string   `json:"challenge_ts"`
	Hostname           string   `json:"hostname"`
	ErrorCodes         []string `json:"error-codes"`
	Score              float32  `json:"score,omitempty"`
	Action             string   `json:"action,omitempty"`
}

type Price struct {
	TS  time.Time `db:"ts"`
	EUR float64   `db:"eur"`
	USD float64   `db:"usd"`
	GBP float64   `db:"gbp"`
	CAD float64   `db:"cad"`
	JPY float64   `db:"jpy"`
	CNY float64   `db:"cny"`
	RUB float64   `db:"rub"`
	AUD float64   `db:"aud"`
}

type ApiStatistics struct {
	Daily      *int `db:"daily"`
	Monthly    *int `db:"monthly"`
	MaxDaily   *int
	MaxMonthly *int
}

type RocketpoolPageData struct{}
type RocketpoolPageDataMinipool struct {
	TotalCount               uint64    `db:"total_count"`
	RocketpoolStorageAddress []byte    `db:"rocketpool_storage_address"`
	ValidatorName            string    `db:"validator_name"`
	ValidatorIndex           *uint64   `db:"validator_index"`
	Address                  []byte    `db:"address"`
	Pubkey                   []byte    `db:"pubkey"`
	NodeAddress              []byte    `db:"node_address"`
	NodeFee                  float64   `db:"node_fee"`
	DepositType              string    `db:"deposit_type"`
	Status                   string    `db:"status"`
	StatusTime               time.Time `db:"status_time"`
	PenaltyCount             uint64    `db:"penalty_count"`
	DepositEth               int       `db:"node_deposit_balance"`
}

type RocketpoolPageDataNode struct {
	TotalCount               uint64 `db:"total_count"`
	RocketpoolStorageAddress []byte `db:"rocketpool_storage_address"`
	Address                  []byte `db:"address"`
	TimezoneLocation         string `db:"timezone_location"`
	RPLStake                 string `db:"rpl_stake"`
	MinRPLStake              string `db:"min_rpl_stake"`
	MaxRPLStake              string `db:"max_rpl_stake"`
	CumulativeRPL            string `db:"rpl_cumulative_rewards"`
	ClaimedSmoothingPool     string `db:"claimed_smoothing_pool"`
	UnclaimedSmoothingPool   string `db:"unclaimed_smoothing_pool"`
	UnclaimedRplRewards      string `db:"unclaimed_rpl_rewards"`
	SmoothingPoolOptIn       bool   `db:"smoothing_pool_opted_in"`
	DepositCredit            string `db:"deposit_credit"`
}

type RocketpoolPageDataDAOProposal struct {
	TotalCount               uint64    `db:"total_count"`
	RocketpoolStorageAddress []byte    `db:"rocketpool_storage_address"`
	ID                       uint64    `db:"id"`
	DAO                      string    `db:"dao"`
	ProposerAddress          []byte    `db:"proposer_address"`
	Message                  string    `db:"message"`
	CreatedTime              time.Time `db:"created_time"`
	StartTime                time.Time `db:"start_time"`
	EndTime                  time.Time `db:"end_time"`
	ExpiryTime               time.Time `db:"expiry_time"`
	VotesRequired            float64   `db:"votes_required"`
	VotesFor                 float64   `db:"votes_for"`
	VotesAgainst             float64   `db:"votes_against"`
	MemberVoted              bool      `db:"member_voted"`
	MemberSupported          bool      `db:"member_supported"`
	IsCancelled              bool      `db:"is_cancelled"`
	IsExecuted               bool      `db:"is_executed"`
	Payload                  []byte    `db:"payload"`
	State                    string    `db:"state"`
	MemberVotesJSON          []byte    `db:"member_votes"`
}

type RocketpoolPageDataDAOProposalMemberVotes struct {
	Address   string `json:"member_address"`
	Name      string `json:"name"`
	Voted     bool   `json:"voted"`
	Supported bool   `json:"supported"`
}

type RocketpoolPageDataDAOMember struct {
	TotalCount               uint64    `db:"total_count"`
	RocketpoolStorageAddress []byte    `db:"rocketpool_storage_address"`
	Address                  []byte    `db:"address"`
	ID                       string    `db:"id"`
	URL                      string    `url:"url"`
	JoinedTime               time.Time `db:"joined_time"`
	LastProposalTime         time.Time `db:"last_proposal_time"`
	RPLBondAmount            string    `db:"rpl_bond_amount"`
	UnbondedValidatorCount   uint64    `db:"unbonded_validator_count"`
}

type UserWebhookRow struct {
	ID           uint64 `db:"id" json:"id"`
	UrlFull      string
	Url          template.HTML `db:"url" json:"url"`
	Retries      template.HTML `db:"retries" json:"retries"`
	LastSent     template.HTML `db:"last_retry" json:"lastSent"`
	Destination  template.HTML `db:"destination" json:"destination"`
	WebhookError UserWebhookRowError
	Response     *http.Response          `db:"response" json:"response"`
	Request      *map[string]interface{} `db:"request" json:"request"`
	Events       []EventNameCheckbox     `db:"event_names" json:"-"`
	Discord      bool
	CsrfField    template.HTML
}

type AdConfigurationPageData struct {
	Configurations []*AdConfig
	CsrfField      template.HTML
	New            AdConfig
	TemplateNames  []string
}

type ExplorerConfigurationPageData struct {
	Configurations ExplorerConfigurationMap
	CsrfField      template.HTML
}

type UserWebhookRowError struct {
	SummaryRequest  template.HTML
	SummaryResponse template.HTML
	ContentRequest  template.HTML
	ContentResponse template.HTML
}

type WebhookPageData struct {
	WebhookRows  []UserWebhookRow
	Webhooks     []UserWebhook
	Events       []EventNameCheckbox
	CsrfField    template.HTML
	Allowed      uint64
	WebhookCount uint64
	Flashes      []interface{}
}

type EventNameCheckbox struct {
	EventLabel string
	EventName
	Active  bool
	Warning template.HTML
	Info    template.HTML
}

type PoolsResp struct {
	PoolsDistribution       ChartsPageDataChart
	HistoricPoolPerformance ChartsPageDataChart
	PoolInfos               []*PoolInfo
}

type PoolInfo struct {
	Name                   string  `db:"name"`
	Count                  int64   `db:"count"`
	AvgPerformance31d      float64 `db:"avg_performance_31d"`
	AvgPerformance7d       float64 `db:"avg_performance_7d"`
	AvgPerformance1d       float64 `db:"avg_performance_1d"`
	EthstoreCompoarison1d  float64
	EthstoreCompoarison7d  float64
	EthstoreCompoarison31d float64
}

type AddValidatorWatchlistModal struct {
	CsrfField       template.HTML
	ValidatorIndex  uint64
	ValidatorPubkey string
	Events          []EventNameCheckbox
}
type ManageNotificationModal struct {
	CsrfField       template.HTML
	ValidatorIndex  int64
	ValidatorPubkey string
	Events          []EventNameCheckbox
}

type NetworkEventModal struct {
	CsrfField       template.HTML
	ValidatorIndex  int64
	ValidatorPubkey string
	Events          []EventNameCheckbox
}

type DataTableSaveState struct {
	Key     string                      `json:"key"`
	Time    uint64                      `json:"time"`   // Time stamp of when the object was created
	Start   uint64                      `json:"start"`  // Display start point
	Length  uint64                      `json:"length"` // Page length
	Order   [][]string                  `json:"order"`  // 2D array of column ordering information (see `order` option)
	Search  DataTableSaveStateSearch    `json:"search"`
	Columns []DataTableSaveStateColumns `json:"columns"`
}

func (e *DataTableSaveState) Scan(value interface{}) error {
	b, ok := value.([]byte)
	if !ok {
		return errors.New("type assertion to []byte failed")
	}

	return json.Unmarshal(b, &e)
}

func (a DataTableSaveState) Value() (driver.Value, error) {
	return json.Marshal(a)
}

type DataTableSaveStateOrder struct {
}

type DataTableSaveStateSearch struct {
	Search          string `json:"search"`          // Search term
	Regex           bool   `json:"regex"`           // Indicate if the search term should be treated as regex or not
	Smart           bool   `json:"smart"`           // Flag to enable DataTables smart search
	CaseInsensitive bool   `json:"caseInsensitive"` // Case insensitive flag
}

type DataTableSaveStateColumns struct {
	Visible bool                     `json:"visible"`
	Search  DataTableSaveStateSearch `json:"search"`
}

type Eth1AddressPageData struct {
	Address            string `json:"address"`
	IsContract         bool
	QRCode             string `json:"qr_code_base64"`
	QRCodeInverse      string
	Metadata           *Eth1AddressMetadata
	WithdrawalsSummary template.HTML
	BlocksMinedTable   *DataTableResponse
	UnclesMinedTable   *DataTableResponse
	TransactionsTable  *DataTableResponse
	InternalTxnsTable  *DataTableResponse
	Erc20Table         *DataTableResponse
	Erc721Table        *DataTableResponse
	Erc1155Table       *DataTableResponse
	WithdrawalsTable   *DataTableResponse
	EtherValue         template.HTML
	Tabs               []Eth1AddressPageTabs
}

type Eth1AddressPageTabs struct {
	Id   string
	Href string
	Text string
	Data *DataTableResponse
}

type Eth1AddressMetadata struct {
	Balances   []*Eth1AddressBalance
	ERC20      *ERC20Metadata
	Name       string
	Tags       []template.HTML
	EthBalance *Eth1AddressBalance
}

type Eth1AddressBalance struct {
	Address  []byte
	Token    []byte
	Balance  []byte
	Metadata *ERC20Metadata
}

type ERC20TokenPrice struct {
	Token       []byte
	Price       []byte
	TotalSupply []byte
}

type ERC20Metadata struct {
	Decimals     []byte
	Symbol       string
	Name         string
	Description  string
	Logo         []byte
	LogoFormat   string
	TotalSupply  []byte
	OfficialSite string
	Price        []byte
}

func (metadata ERC20Metadata) MarshalBinary() ([]byte, error) {
	return json.Marshal(metadata)
}

func (metadata ERC20Metadata) UnmarshalBinary(data []byte) error {
	return json.Unmarshal(data, &metadata)
}

type ContractMetadata struct {
	Name    string
	ABI     *abi.ABI `msgpack:"-"`
	ABIJson []byte
}

type Eth1TokenPageData struct {
	Token            string `json:"token"`
	Address          string `json:"address"`
	QRCode           string `json:"qr_code_base64"`
	QRCodeInverse    string
	Metadata         *ERC20Metadata
	Balance          *Eth1AddressBalance
	Holders          template.HTML `json:"holders"`
	Transfers        template.HTML `json:"transfers"`
	Price            template.HTML `json:"price"`
	MarketCap        template.HTML `json:"marketCap"`
	DilutedMarketCap template.HTML `json:"dilutedMarketCap"`
	Decimals         template.HTML `json:"decimals"`
	Contract         template.HTML `json:"contract"`
	WebSite          template.HTML `json:"website"`
	SocialProfiles   template.HTML `json:"socialProfiles"`
	TransfersTable   *DataTableResponse
	HoldersTable     *DataTableResponse
}

type Transfer struct {
	From   template.HTML
	To     template.HTML
	Amount template.HTML
	Token  template.HTML
}

type DepositContractInteraction struct {
	ValidatorPubkey []byte
	WithdrawalCreds []byte
	Amount          []byte
}

type Eth1TxData struct {
	From         common.Address
	To           *common.Address
	InternalTxns []Transfer
	FromName     string
	ToName       string
	Gas          struct {
		BlockBaseFee   []byte
		MaxFee         []byte
		MaxPriorityFee []byte
		Used           uint64
		UsedPerc       float64
		Limit          uint64
		TxFee          []byte
		EffectiveFee   []byte
	}
	Epoch struct {
		Finalized     bool    `db:"finalized"`
		Participation float64 `db:"globalparticipationrate"`
	}
	TypeFormatted               string
	Type                        uint8
	Nonce                       uint64
	TxnPosition                 uint
	Hash                        common.Hash
	Value                       []byte
	Receipt                     *geth_types.Receipt
	ErrorMsg                    string
	BlockNumber                 int64
	Timestamp                   uint64
	IsPending                   bool
	TargetIsContract            bool
	IsContractCreation          bool
	CallData                    string
	Events                      []*Eth1EventData
	Transfers                   []*Transfer
	DepositContractInteractions []DepositContractInteraction
}

type Eth1EventData struct {
	Address     common.Address
	Name        string
	Topics      []common.Hash
	Data        []byte
	DecodedData map[string]Eth1DecodedEventData
}

type Eth1DecodedEventData struct {
	Type    string
	Value   string
	Raw     string
	Address common.Address
}

type SourcifyContractMetadata struct {
	Compiler struct {
		Version string `json:"version"`
	} `json:"compiler"`
	Language string `json:"language"`
	Output   struct {
		Abi []struct {
			Anonymous bool `json:"anonymous"`
			Inputs    []struct {
				Indexed      bool   `json:"indexed"`
				InternalType string `json:"internalType"`
				Name         string `json:"name"`
				Type         string `json:"type"`
			} `json:"inputs"`
			Name    string `json:"name"`
			Outputs []struct {
				InternalType string `json:"internalType"`
				Name         string `json:"name"`
				Type         string `json:"type"`
			} `json:"outputs"`
			StateMutability string `json:"stateMutability"`
			Type            string `json:"type"`
		} `json:"abi"`
	} `json:"output"`
	Settings struct {
		CompilationTarget struct {
			Browser_Stakehavens_sol string `json:"browser/Stakehavens.sol"`
		} `json:"compilationTarget"`
		EvmVersion string   `json:"evmVersion"`
		Libraries  struct{} `json:"libraries"`
		Metadata   struct {
			BytecodeHash string `json:"bytecodeHash"`
		} `json:"metadata"`
		Optimizer struct {
			Enabled bool  `json:"enabled"`
			Runs    int64 `json:"runs"`
		} `json:"optimizer"`
		Remappings []interface{} `json:"remappings"`
	} `json:"settings"`
	Sources struct {
		Browser_Stakehavens_sol struct {
			Keccak256 string   `json:"keccak256"`
			Urls      []string `json:"urls"`
		} `json:"browser/Stakehavens.sol"`
	} `json:"sources"`
	Version int64 `json:"version"`
}

type EtherscanContractMetadata struct {
	Message string `json:"message"`
	Result  []struct {
		Abi                  string `json:"ABI"`
		CompilerVersion      string `json:"CompilerVersion"`
		ConstructorArguments string `json:"ConstructorArguments"`
		ContractName         string `json:"ContractName"`
		EVMVersion           string `json:"EVMVersion"`
		Implementation       string `json:"Implementation"`
		Library              string `json:"Library"`
		LicenseType          string `json:"LicenseType"`
		OptimizationUsed     string `json:"OptimizationUsed"`
		Proxy                string `json:"Proxy"`
		Runs                 string `json:"Runs"`
		SourceCode           string `json:"SourceCode"`
		SwarmSource          string `json:"SwarmSource"`
	} `json:"result"`
	Status string `json:"status"`
}

type Eth1BlockPageData struct {
	Number                uint64
	PreviousBlock         uint64
	NextBlock             uint64
	TxCount               uint64
	WithdrawalCount       uint64
	UncleCount            uint64
	Hash                  string
	ParentHash            string
	MinerAddress          string
	MinerFormatted        template.HTML
	Reward                *big.Int
	MevReward             *big.Int
	MevBribe              *big.Int
	IsValidMev            bool
	MevRecipientFormatted template.HTML
	TxFees                *big.Int
	GasUsage              template.HTML
	GasLimit              uint64
	LowestGasPrice        *big.Int
	Ts                    time.Time
	Difficulty            *big.Int
	BaseFeePerGas         *big.Int
	BurnedFees            *big.Int
	Extra                 string
	Txs                   []Eth1BlockPageTransaction
	Uncles                []Eth1BlockPageData
	State                 string
}

type Eth1BlockPageTransaction struct {
	Hash          string
	HashFormatted template.HTML
	From          string
	FromFormatted template.HTML
	To            string
	ToFormatted   template.HTML
	Value         *big.Int
	Fee           *big.Int
	GasPrice      *big.Int
	Method        string
}

type SlotVizSlots struct {
	BlockRoot []byte
	Epoch     uint64
	Slot      uint64
	Status    string `json:"status"`
	Active    bool   `json:"active"`
}
type SlotVizEpochs struct {
	Epoch          uint64          `json:"epoch"`
	Finalized      bool            `json:"finalized"`
	Justified      bool            `json:"justified"`
	Justifying     bool            `json:"justifying"`
	Particicpation float64         `json:"participation"`
	Slots          []*SlotVizSlots `json:"slots"`
}

type RelaysResp struct {
	RelaysInfoContainers [3]RelayInfoContainer
	RecentBlocks         []*RelaysRespBlock
	TopBlocks            []*RelaysRespBlock
	LastUpdated          time.Time
	TopBuilders          []*struct {
		Tags       TagMetadataSlice `db:"tags"`
		Builder    []byte           `db:"builder_pubkey"`
		BlockCount uint64           `db:"c"`
		LatestSlot uint64           `db:"latest_slot"`
		BlockPerc  float64
	}
}

type RelaysRespBlock struct {
	Tags                 TagMetadataSlice `db:"tags"`
	Value                WeiString        `db:"value"`
	Slot                 uint64           `db:"slot"`
	Builder              []byte           `db:"builder_pubkey"`
	ProposerFeeRecipient []byte           `db:"proposer_fee_recipient"`
	Proposer             uint64           `db:"proposer"`
	BlockExtraData       string           `db:"block_extra_data"`
}

type RelayInfoContainer struct {
	Days                 uint64
	IsFirst              bool
	RelaysInfo           []*RelayInfo
	NetworkParticipation float64
}

type RelayInfo struct {
	RelayID        string         `db:"relay_id"`
	Name           sql.NullString `db:"name"`
	Link           sql.NullString `db:"link"`
	Censors        sql.NullBool   `db:"censors"`
	Ethical        sql.NullBool   `db:"ethical"`
	BlockCount     uint64         `db:"block_count"`
	UniqueBuilders uint64         `db:"unique_builders"`
	NetworkUsage   float64        `db:"network_usage"`
	TotalValue     WeiString      `db:"total_value"`
	AverageValue   WeiString      `db:"avg_value"`
	MaxValue       WeiString      `db:"max_value"`
	MaxValueSlot   uint64         `db:"max_value_slot"`
}

type BurnPageDataBlock struct {
	Number        int64     `json:"number"`
	Hash          string    `json:"hash"`
	GasTarget     int64     `json:"gas_target" db:"gaslimit"`
	GasUsed       int64     `json:"gas_used" db:"gasused"`
	Rewards       float64   `json:"mining_reward" db:"miningreward"`
	Txn           int       `json:"tx_count" db:"tx_count"`
	Age           time.Time `json:"time" db:"time"`
	BaseFeePerGas float64   `json:"base_fee_per_gas" db:"basefeepergas"`
	BurnedFees    float64   `json:"burned_fees" db:"burnedfees"`
}

type BurnPageData struct {
	TotalBurned      float64              `json:"total_burned"`
	Blocks           []*BurnPageDataBlock `json:"blocks"`
	BaseFeeTrend     int                  `json:"base_fee_trend"`
	BurnRate1h       float64              `json:"burn_rate_1_h"`
	BurnRate24h      float64              `json:"burn_rate_24_h"`
	BlockUtilization float64              `json:"block_utilization"`
	Emission         float64              `json:"emission"`
	Price            float64              `json:"price_usd"`
	Currency         string               `json:"currency"`
}

type CorrelationDataResponse struct {
	Status  string      `json:"status"`
	Data    interface{} `json:"data"`
	Message string      `json:"message"`
}

type CorrelationData struct {
	Indicator string  `db:"indicator" json:"indicator,omitempty"`
	Time      float64 `db:"time" json:"time,omitempty"`
	Value     float64 `db:"value" json:"value,omitempty"`
}

type EthStoreStatistics struct {
	EffectiveBalances         [][]float64
	TotalRewards              [][]float64
	APRs                      [][]float64
	YesterdayRewards          float64
	YesterdayEffectiveBalance float64
	ProjectedAPR              float64
	YesterdayTs               int64
	StartEpoch                uint64
}

type BLSChange struct {
	Slot           uint64 `db:"slot" json:"slot,omitempty"`
	BlockRoot      []byte `db:"block_rot" json:"blockroot,omitempty"`
	Validatorindex uint64 `db:"validatorindex" json:"validatorindex,omitempty"`
	BlsPubkey      []byte `db:"pubkey" json:"pubkey,omitempty"`
	Address        []byte `db:"address" json:"address,omitempty"`
	Signature      []byte `db:"signature" json:"signature,omitempty"`
}

type ValidatorsBLSChange struct {
	Slot                     uint64 `db:"slot" json:"slot,omitempty"`
	BlockRoot                []byte `db:"block_root" json:"blockroot,omitempty"`
	Validatorindex           uint64 `db:"validatorindex" json:"validatorindex,omitempty"`
	BlsPubkey                []byte `db:"pubkey" json:"pubkey,omitempty"`
	Address                  []byte `db:"address" json:"address,omitempty"`
	Signature                []byte `db:"signature" json:"signature,omitempty"`
	WithdrawalCredentialsOld []byte `db:"withdrawalcredentials" json:"withdrawalcredentials,omitempty"`
}

// AdConfig is a struct to hold the configuration for one specific ad banner placement
type AdConfig struct {
	Id              string `db:"id"`
	TemplateId      string `db:"template_id"`
	JQuerySelector  string `db:"jquery_selector"`
	InsertMode      string `db:"insert_mode"`
	RefreshInterval uint64 `db:"refresh_interval"`
	Enabled         bool   `db:"enabled"`
	ForAllUsers     bool   `db:"for_all_users"`
	BannerId        uint64 `db:"banner_id"`
	HtmlContent     string `db:"html_content"`
}

type ExplorerConfigurationCategory string
type ExplorerConfigurationKey string
type ExplorerConfigValue struct {
	Value    string `db:"value"`
	DataType string `db:"data_type"`
}
type ExplorerConfig struct {
	Category ExplorerConfigurationCategory `db:"category"`
	Key      ExplorerConfigurationKey      `db:"key"`
	ExplorerConfigValue
}
type ExplorerConfigurationKeyMap map[ExplorerConfigurationKey]ExplorerConfigValue
type ExplorerConfigurationMap map[ExplorerConfigurationCategory]ExplorerConfigurationKeyMap

func (configMap ExplorerConfigurationMap) GetConfigValue(category ExplorerConfigurationCategory, configKey ExplorerConfigurationKey) (ExplorerConfigValue, error) {
	configValue := ExplorerConfigValue{}
	keyMap, ok := configMap[category]
	if ok {
		configValue, ok = keyMap[configKey]
		if ok {
			return configValue, nil
		}
	}
	return configValue, fmt.Errorf("config value for %s %s not found", category, configKey)
}

func (configMap ExplorerConfigurationMap) GetUInt64Value(category ExplorerConfigurationCategory, configKey ExplorerConfigurationKey) (uint64, error) {
	configValue, err := configMap.GetConfigValue(category, configKey)
	if err == nil {
		if configValue.DataType != "int" {
			return 0, fmt.Errorf("wrong data type for %s %s, got %s, expected %s", category, configKey, configValue.DataType, "int")
		} else {
			return strconv.ParseUint(configValue.Value, 10, 64)
		}
	}
	return 0, err
}

func (configMap ExplorerConfigurationMap) GetStringValue(category ExplorerConfigurationCategory, configKey ExplorerConfigurationKey) (string, error) {
	configValue, err := configMap.GetConfigValue(category, configKey)
	return configValue.Value, err
}

type WithdrawalsPageData struct {
	Stats           *Stats
	WithdrawalChart *ChartsPageDataChart
	Withdrawals     *DataTableResponse
	BlsChanges      *DataTableResponse
}

type WithdrawalStats struct {
	WithdrawalsCount             uint64
	WithdrawalsTotal             uint64
	BLSChangeCount               uint64
	ValidatorsWithBLSCredentials uint64
}

type ChangeWithdrawalCredentialsPageData struct {
	FlashMessage string
	CsrfField    template.HTML
	RecaptchaKey string
}

type BroadcastPageData struct {
	Stats        *Stats
	FlashMessage string
	CaptchaId    string
	CsrfField    template.HTML
	RecaptchaKey string
}

type BroadcastStatusPageData struct {
	Job          *NodeJob
	JobTypeLabel string
	JobTitle     string
	JobJson      string
	Validators   *[]NodeJobValidatorInfo
}<|MERGE_RESOLUTION|>--- conflicted
+++ resolved
@@ -377,7 +377,6 @@
 	ParticipatedSyncCount                    uint64
 	MissedSyncCount                          uint64
 	OrphanedSyncCount                        uint64
-<<<<<<< HEAD
 	UnmissedSyncPercentage                   float64        // missed/(participated+orphaned)
 	IncomeToday                              ClElInt64      `json:"incomeToday"`
 	Income1d                                 ClElInt64      `json:"income1d"`
@@ -389,18 +388,6 @@
 	Apr7d                                    ClElFloat64    `json:"apr7d"`
 	Apr31d                                   ClElFloat64    `json:"apr31d"`
 	Apr365d                                  ClElFloat64    `json:"apr365d"`
-=======
-	UnmissedSyncPercentage                   float64       // missed/(participated+orphaned)
-	IncomeToday                              ClElInt64     `json:"incomeToday"`
-	Income1d                                 ClElInt64     `json:"income1d"`
-	Income7d                                 ClElInt64     `json:"income7d"`
-	Income31d                                ClElInt64     `json:"income31d"`
-	IncomeTotal                              ClElInt64     `json:"incomeTotal"`
-	IncomeTotalFormatted                     template.HTML `json:"incomeTotalFormatted"`
-	Apr7d                                    ClElFloat64   `json:"apr7d"`
-	Apr31d                                   ClElFloat64   `json:"apr31d"`
-	Apr365d                                  ClElFloat64   `json:"apr365d"`
->>>>>>> b49e888d
 	ProposalLuck                             float64
 	SyncLuck                                 float64
 	ProposalEstimate                         *time.Time
