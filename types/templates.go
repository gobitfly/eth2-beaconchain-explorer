--- conflicted
+++ resolved
@@ -303,107 +303,6 @@
 // ValidatorPageData is a struct to hold data for the validators page
 // ValidatorPageData is a struct to hold data for the validators page
 type ValidatorPageData struct {
-<<<<<<< HEAD
-	Epoch                               uint64 `db:"epoch"`
-	ValidatorIndex                      uint64 `db:"validatorindex"`
-	PublicKey                           []byte `db:"pubkey"`
-	WithdrawableEpoch                   uint64 `db:"withdrawableepoch"`
-	WithdrawCredentials                 []byte `db:"withdrawalcredentials"`
-	CurrentBalance                      uint64 `db:"balance"`
-	BalanceActivation                   uint64 `db:"balanceactivation"`
-	Balance7d                           uint64 `db:"balance7d"`
-	Balance31d                          uint64 `db:"balance31d"`
-	EffectiveBalance                    uint64 `db:"effectivebalance"`
-	Slashed                             bool   `db:"slashed"`
-	SlashedBy                           uint64
-	SlashedAt                           uint64
-	SlashedFor                          string
-	ActivationEligibilityEpoch          uint64         `db:"activationeligibilityepoch"`
-	ActivationEpoch                     uint64         `db:"activationepoch"`
-	ExitEpoch                           uint64         `db:"exitepoch"`
-	Index                               uint64         `db:"index"`
-	LastAttestationSlot                 *uint64        `db:"lastattestationslot"`
-	Name                                string         `db:"name"`
-	Pool                                string         `db:"pool"`
-	Tags                                pq.StringArray `db:"tags"`
-	WithdrawableTs                      time.Time
-	ActivationEligibilityTs             time.Time
-	ActivationTs                        time.Time
-	ExitTs                              time.Time
-	Status                              string `db:"status"`
-	BlocksCount                         uint64
-	ScheduledBlocksCount                uint64
-	MissedBlocksCount                   uint64
-	OrphanedBlocksCount                 uint64
-	ProposedBlocksCount                 uint64
-	UnmissedBlocksPercentage            float64 // missed/(executed+orphaned+scheduled)
-	AttestationsCount                   uint64
-	ExecutedAttestationsCount           uint64
-	MissedAttestationsCount             uint64
-	OrphanedAttestationsCount           uint64
-	UnmissedAttestationsPercentage      float64 // missed/(executed+orphaned)
-	StatusProposedCount                 uint64
-	StatusMissedCount                   uint64
-	DepositsCount                       uint64
-	WithdrawalCount                     uint64
-	SlashingsCount                      uint64
-	PendingCount                        uint64
-	SyncCount                           uint64
-	ScheduledSyncCount                  uint64
-	ParticipatedSyncCount               uint64
-	MissedSyncCount                     uint64
-	OrphanedSyncCount                   uint64
-	UnmissedSyncPercentage              float64 // missed/(participated+orphaned)
-	ClIncome1d                          int64
-	ClIncome7d                          int64
-	ClIncome31d                         int64
-	ElIncome1d                          int64
-	ElIncome7d                          int64
-	ElIncome31d                         int64
-	Rank7d                              int64 `db:"rank7d"`
-	RankCount                           int64 `db:"rank_count"`
-	RankPercentage                      float64
-	ElAPR7d                             float64 `json:"elApr7d"`
-	ElAPR31d                            float64 `json:"elApr31d"`
-	ElAPR365d                           float64 `json:"elApr365d"`
-	ClAPR7d                             float64 `json:"clApr7d"`
-	ClAPR31d                            float64 `json:"clApr31d"`
-	ClAPR365d                           float64 `json:"clApr365d"`
-	TotalExecutionRewards               uint64
-	ProposalLuck                        float64
-	SyncLuck                            float64
-	ProposalEstimate                    *time.Time
-	SyncEstimate                        *time.Time
-	Proposals                           [][]uint64
-	IncomeHistoryChartData              []*ChartDataPoint
-	ExecutionIncomeHistoryData          []*ChartDataPoint
-	Deposits                            *ValidatorDeposits
-	Eth1DepositAddress                  []byte
-	FlashMessage                        string
-	Watchlist                           []*TaggedValidators
-	SubscriptionFlash                   []interface{}
-	User                                *User
-	AverageAttestationInclusionDistance float64
-	AttestationInclusionEffectiveness   float64
-	CsrfField                           template.HTML
-	NetworkStats                        *IndexPageData
-	ChurnRate                           uint64
-	QueuePosition                       uint64
-	EstimatedActivationTs               time.Time
-	EstimatedActivationEpoch            uint64
-	InclusionDelay                      int64
-	CurrentAttestationStreak            uint64
-	LongestAttestationStreak            uint64
-	IsRocketpool                        bool
-	Rocketpool                          *RocketpoolValidatorPageData
-	NoAds                               bool
-	ShowWithdrawalWarning               bool
-	BLSChange                           *BLSChange
-	IsWithdrawableAddress               bool
-	EstimatedNextWithdrawal             template.HTML
-	AddValidatorWatchlistModal          *AddValidatorWatchlistModal
-	NextWithdrawalRow                   [][]interface{}
-=======
 	Epoch                                    uint64 `db:"epoch"`
 	ValidatorIndex                           uint64 `db:"validatorindex"`
 	PublicKey                                []byte `db:"pubkey"`
@@ -454,14 +353,22 @@
 	MissedSyncCount                          uint64
 	OrphanedSyncCount                        uint64
 	UnmissedSyncPercentage                   float64 // missed/(participated+orphaned)
-	IncomeToday                              int64
-	Income1d                                 int64
-	Income7d                                 int64
-	Income31d                                int64
+	ClIncome1d                               int64
+	ClIncome7d                               int64
+	ClIncome31d                              int64
+	ClIncomeTotal                            int64
+	ElIncome1d                               int64
+	ElIncome7d                               int64
+	ElIncome31d                              int64
+	ElIncomeTotal                            int64
+	TotalDeposits                            int64
+	ProposalLuck                             float64
+	SyncLuck                                 float64
+	ProposalEstimate                         *time.Time
+	SyncEstimate                             *time.Time
 	Rank7d                                   int64 `db:"rank7d"`
 	RankCount                                int64 `db:"rank_count"`
 	RankPercentage                           float64
-	Apr                                      float64
 	Proposals                                [][]uint64
 	IncomeHistoryChartData                   []*ChartDataPoint
 	ExecutionIncomeHistoryData               []*ChartDataPoint
@@ -492,7 +399,6 @@
 	EstimatedNextWithdrawal                  template.HTML
 	AddValidatorWatchlistModal               *AddValidatorWatchlistModal
 	NextWithdrawalRow                        [][]interface{}
->>>>>>> 3d9b8d46
 }
 
 type RocketpoolValidatorPageData struct {
@@ -1065,16 +971,11 @@
 	ElIncome1d              int64         `json:"elIncome1d"`
 	ElIncome7d              int64         `json:"elIncome7d"`
 	ElIncome31d             int64         `json:"elIncome31d"`
+	ElIncomeTotal           int64         `json:"elIncomeTotal"`
 	ClIncome1d              int64         `json:"clIncome1d"`
 	ClIncome7d              int64         `json:"clIncome7d"`
 	ClIncome31d             int64         `json:"clIncome31d"`
-	ElAPR7d                 float64       `json:"elApr7d"`
-	ElAPR31d                float64       `json:"elApr31d"`
-	ElAPR365d               float64       `json:"elApr365d"`
-	ClAPR7d                 float64       `json:"clApr7d"`
-	ClAPR31d                float64       `json:"clApr31d"`
-	ClAPR365d               float64       `json:"clApr365d"`
-	TotalExecutionRewards   uint64        `json:"totalExecutionRewards"`
+	ClIncomeTotal           int64         `json:"clIncomeTotal"`
 	TotalDeposits           int64         `json:"totalDeposits"`
 	TotalWithdrawals        uint64        `json:"totalWithdrawals"`
 	EarningsInPeriodBalance int64         `json:"earningsInPeriodBalance"`
@@ -1086,8 +987,6 @@
 	LastMonthFormatted      template.HTML `json:"lastMonthFormatted"`
 	TotalFormatted          template.HTML `json:"totalFormatted"`
 	TotalChangeFormatted    template.HTML `json:"totalChangeFormatted"`
-	ProposalLuck            float64       `json:"proposalLuck"`
-	ProposalEstimate        *time.Time    `json:"proposalEstimate"`
 }
 
 // ValidatorAttestationSlashing is a struct to hold data of an attestation-slashing
