package types

import (
	"database/sql"
	"encoding/json"
	"fmt"
	"html/template"
	"time"

	"github.com/lib/pq"
)

// PageData is a struct to hold web page data
type PageData struct {
	Active                string
	HeaderAd              bool
	Meta                  *Meta
	ShowSyncingMessage    bool
	User                  *User
	Data                  interface{}
	Version               string
	ChainSlotsPerEpoch    uint64
	ChainSecondsPerSlot   uint64
	ChainGenesisTimestamp uint64
	CurrentEpoch          uint64
	CurrentSlot           uint64
	FinalizationDelay     uint64
	Mainnet               bool
	DepositContract       string
	EthPrice              float64
	EthRoundPrice         int
	EthTruncPrice         string
	UsdRoundPrice         int
	UsdTruncPrice         string
	EurRoundPrice         int
	EurTruncPrice         string
	GbpRoundPrice         int
	GbpTruncPrice         string
	CnyRoundPrice         int
	CnyTruncPrice         string
	RubRoundPrice         int
	RubTruncPrice         string
	CadRoundPrice         int
	CadTruncPrice         string
	AudRoundPrice         int
	AudTruncPrice         string
	JpyRoundPrice         int
	JpyTruncPrice         string
	Currency              string
	ExchangeRate          float64
	InfoBanner            *template.HTML
	ClientsUpdated        bool
	IsUserClientUpdated   func(uint64) bool
	Phase0                Phase0
	Lang                  string
}

// Meta is a struct to hold metadata about the page
type Meta struct {
	Title       string
	Description string
	Path        string
	Tlabel1     string
	Tdata1      string
	Tlabel2     string
	Tdata2      string
	GATag       string
}

// LatestState is a struct to hold data for the banner
type LatestState struct {
	LastProposedSlot      uint64  `json:"lastProposedSlot"`
	CurrentSlot           uint64  `json:"currentSlot"`
	CurrentEpoch          uint64  `json:"currentEpoch"`
	CurrentFinalizedEpoch uint64  `json:"currentFinalizedEpoch"`
	FinalityDelay         uint64  `json:"finalityDelay"`
	IsSyncing             bool    `json:"syncing"`
	EthPrice              float64 `json:"ethPrice"`
	EthRoundPrice         int     `json:"ethRoundPrice"`
	EthTruncPrice         string  `json:"ethTruncPrice"`
	UsdRoundPrice         int     `json:"usdRoundPrice"`
	UsdTruncPrice         string  `json:"usdTruncPrice"`
	EurRoundPrice         int     `json:"eurRoundPrice"`
	EurTruncPrice         string  `json:"eurTruncPrice"`
	GbpRoundPrice         int     `json:"gbpRoundPrice"`
	GbpTruncPrice         string  `json:"gbpTruncPrice"`
	CnyRoundPrice         int     `json:"cnyRoundPrice"`
	CnyTruncPrice         string  `json:"cnyTruncPrice"`
	RubRoundPrice         int     `json:"rubRoundPrice"`
	RubTruncPrice         string  `json:"rubTruncPrice"`
	CadRoundPrice         int     `json:"cadRoundPrice"`
	CadTruncPrice         string  `json:"cadTruncPrice"`
	AudRoundPrice         int     `json:"audRoundPrice"`
	AudTruncPrice         string  `json:"audTruncPrice"`
	JpyRoundPrice         int     `json:"jpyRoundPrice"`
	JpyTruncPrice         string  `json:"jpyTruncPrice"`
	Currency              string  `json:"currency"`
}

type Stats struct {
	TopDepositors         *[]StatsTopDepositors
	InvalidDepositCount   *uint64 `db:"count"`
	UniqueValidatorCount  *uint64 `db:"count"`
	TotalValidatorCount   *uint64 `db:"count"`
	ActiveValidatorCount  *uint64 `db:"count"`
	PendingValidatorCount *uint64 `db:"count"`
	ValidatorChurnLimit   *uint64
}

type StatsTopDepositors struct {
	Address      string `db:"from_address"`
	DepositCount uint64 `db:"count"`
}

// IndexPageData is a struct to hold info for the main web page
type IndexPageData struct {
	NetworkName               string `json:"-"`
	DepositContract           string `json:"-"`
	ShowSyncingMessage        bool
	CurrentEpoch              uint64                 `json:"current_epoch"`
	CurrentFinalizedEpoch     uint64                 `json:"current_finalized_epoch"`
	CurrentSlot               uint64                 `json:"current_slot"`
	ScheduledCount            uint8                  `json:"scheduled_count"`
	FinalityDelay             uint64                 `json:"finality_delay"`
	ActiveValidators          uint64                 `json:"active_validators"`
	EnteringValidators        uint64                 `json:"entering_validators"`
	ExitingValidators         uint64                 `json:"exiting_validators"`
	StakedEther               string                 `json:"staked_ether"`
	AverageBalance            string                 `json:"average_balance"`
	DepositedTotal            float64                `json:"deposit_total"`
	DepositThreshold          float64                `json:"deposit_threshold"`
	ValidatorsRemaining       float64                `json:"validators_remaining"`
	NetworkStartTs            int64                  `json:"network_start_ts"`
	MinGenesisTime            int64                  `json:"-"`
	Blocks                    []*IndexPageDataBlocks `json:"blocks"`
	Epochs                    []*IndexPageDataEpochs `json:"epochs"`
	StakedEtherChartData      [][]float64            `json:"staked_ether_chart_data"`
	ActiveValidatorsChartData [][]float64            `json:"active_validators_chart_data"`
	Subtitle                  template.HTML          `json:"-"`
	Genesis                   bool                   `json:"genesis"`
	GenesisPeriod             bool                   `json:"genesis_period"`
	Mainnet                   bool                   `json:"-"`
	DepositChart              *ChartsPageDataChart
	DepositDistribution       *ChartsPageDataChart
}

type IndexPageDataEpochs struct {
	Epoch                            uint64        `json:"epoch"`
	Ts                               time.Time     `json:"ts"`
	Finalized                        bool          `json:"finalized"`
	FinalizedFormatted               template.HTML `json:"finalized_formatted"`
	EligibleEther                    uint64        `json:"eligibleether"`
	EligibleEtherFormatted           template.HTML `json:"eligibleether_formatted"`
	GlobalParticipationRate          float64       `json:"globalparticipationrate"`
	GlobalParticipationRateFormatted template.HTML `json:"globalparticipationrate_formatted"`
	VotedEther                       uint64        `json:"votedether"`
	VotedEtherFormatted              template.HTML `json:"votedether_formatted"`
}

// IndexPageDataBlocks is a struct to hold detail data for the main web page
type IndexPageDataBlocks struct {
	Epoch              uint64        `json:"epoch"`
	Slot               uint64        `json:"slot"`
	Ts                 time.Time     `json:"ts"`
	Proposer           uint64        `db:"proposer" json:"proposer"`
	ProposerFormatted  template.HTML `json:"proposer_formatted"`
	BlockRoot          []byte        `db:"blockroot" json:"block_root"`
	BlockRootFormatted string        `json:"block_root_formatted"`
	ParentRoot         []byte        `db:"parentroot" json:"parent_root"`
	Attestations       uint64        `db:"attestationscount" json:"attestations"`
	Deposits           uint64        `db:"depositscount" json:"deposits"`
	Exits              uint64        `db:"voluntaryexitscount" json:"exits"`
	Proposerslashings  uint64        `db:"proposerslashingscount" json:"proposerslashings"`
	Attesterslashings  uint64        `db:"attesterslashingscount" json:"attesterslashings"`
	Status             uint64        `db:"status" json:"status"`
	StatusFormatted    template.HTML `json:"status_formatted"`
	Votes              uint64        `db:"votes" json:"votes"`
	Graffiti           []byte        `db:"graffiti"`
	ProposerName       string        `db:"name"`
}

// IndexPageEpochHistory is a struct to hold the epoch history for the main web page
type IndexPageEpochHistory struct {
	Epoch           uint64 `db:"epoch"`
	ValidatorsCount uint64 `db:"validatorscount"`
	EligibleEther   uint64 `db:"eligibleether"`
	Finalized       bool   `db:"finalized"`
}

// ValidatorsPageData is a struct to hold data about the validators page
type ValidatorsPageData struct {
	TotalCount           uint64
	DepositedCount       uint64
	PendingCount         uint64
	ActiveCount          uint64
	ActiveOnlineCount    uint64
	ActiveOfflineCount   uint64
	SlashingCount        uint64
	SlashingOnlineCount  uint64
	SlashingOfflineCount uint64
	ExitingCount         uint64
	ExitingOnlineCount   uint64
	ExitingOfflineCount  uint64
	ExitedCount          uint64
	UnknownCount         uint64
	Validators           []*ValidatorsPageDataValidators
}

// ValidatorsPageDataValidators is a struct to hold data about validators for the validators page
type ValidatorsPageDataValidators struct {
	Epoch                      uint64 `db:"epoch"`
	PublicKey                  []byte `db:"pubkey"`
	ValidatorIndex             uint64 `db:"validatorindex"`
	WithdrawableEpoch          uint64 `db:"withdrawableepoch"`
	CurrentBalance             uint64 `db:"balance"`
	EffectiveBalance           uint64 `db:"effectivebalance"`
	Slashed                    bool   `db:"slashed"`
	ActivationEligibilityEpoch uint64 `db:"activationeligibilityepoch"`
	ActivationEpoch            uint64 `db:"activationepoch"`
	ExitEpoch                  uint64 `db:"exitepoch"`
	LastAttestationSlot        *int64 `db:"lastattestationslot"`
	Name                       string `db:"name"`
	State                      string `db:"state"`
	MissedProposals            uint64 `db:"missedproposals"`
	ExecutedProposals          uint64 `db:"executedproposals"`
	MissedAttestations         uint64 `db:"missedattestations"`
	ExecutedAttestations       uint64 `db:"executedattestations"`
	Performance7d              int64  `db:"performance7d"`
}

// ValidatorPageData is a struct to hold data for the validators page
type ValidatorPageData struct {
	Epoch                               uint64 `db:"epoch"`
	ValidatorIndex                      uint64 `db:"validatorindex"`
	PublicKey                           []byte `db:"pubkey"`
	WithdrawableEpoch                   uint64 `db:"withdrawableepoch"`
	CurrentBalance                      uint64 `db:"balance"`
	BalanceActivation                   uint64 `db:"balanceactivation"`
	Balance7d                           uint64 `db:"balance7d"`
	Balance31d                          uint64 `db:"balance31d"`
	EffectiveBalance                    uint64 `db:"effectivebalance"`
	Slashed                             bool   `db:"slashed"`
	SlashedBy                           uint64
	SlashedAt                           uint64
	SlashedFor                          string
	ActivationEligibilityEpoch          uint64  `db:"activationeligibilityepoch"`
	ActivationEpoch                     uint64  `db:"activationepoch"`
	ExitEpoch                           uint64  `db:"exitepoch"`
	Index                               uint64  `db:"index"`
	LastAttestationSlot                 *uint64 `db:"lastattestationslot"`
	Name                                string  `db:"name"`
	WithdrawableTs                      time.Time
	ActivationEligibilityTs             time.Time
	ActivationTs                        time.Time
	ExitTs                              time.Time
	Status                              string `db:"status"`
	BlocksCount                         uint64
	ScheduledBlocksCount                uint64
	MissedBlocksCount                   uint64
	OrphanedBlocksCount                 uint64
	ProposedBlocksCount                 uint64
	UnmissedBlocksPercentage            float64 // missed/(executed+orphaned+scheduled)
	AttestationsCount                   uint64
	ExecutedAttestationsCount           uint64
	MissedAttestationsCount             uint64
	OrphanedAttestationsCount           uint64
	UnmissedAttestationsPercentage      float64 // missed/(executed+orphaned)
	StatusProposedCount                 uint64
	StatusMissedCount                   uint64
	DepositsCount                       uint64
	SlashingsCount                      uint64
	PendingCount                        uint64
	Income1d                            int64
	Income7d                            int64
	Income31d                           int64
	Rank7d                              int64 `db:"rank7d"`
	RankPercentage                      float64
	Apr                                 float64
	Proposals                           [][]uint64
	IncomeHistoryChartData              []*ChartDataPoint
	Deposits                            *ValidatorDeposits
	Eth1DepositAddress                  []byte
	FlashMessage                        string
	Watchlist                           []*TaggedValidators
	SubscriptionFlash                   []interface{}
	User                                *User
	AverageAttestationInclusionDistance float64
	AttestationInclusionEffectiveness   float64
	CsrfField                           template.HTML
	NetworkStats                        *IndexPageData
	EstimatedActivationTs               int64
	InclusionDelay                      int64
	CurrentAttestationStreak            uint64
	LongestAttestationStreak            uint64
}

type ValidatorStatsTablePageData struct {
	ValidatorIndex uint64
	Rows           []*ValidatorStatsTableRow
	Currency       string
}

type ValidatorStatsTableRow struct {
	ValidatorIndex         uint64
<<<<<<< HEAD
	Day                    uint64        `db:"day"`
=======
	Day                    int64
>>>>>>> e0715b1b
	StartBalance           sql.NullInt64 `db:"start_balance"`
	EndBalance             sql.NullInt64 `db:"end_balance"`
	Income                 int64         `db:"-"`
	IncomeExchangeRate     float64       `db:"-"`
	IncomeExchangeCurrency string        `db:"-"`
	IncomeExchanged        float64       `db:"-"`
	MinBalance             sql.NullInt64 `db:"min_balance"`
	MaxBalance             sql.NullInt64 `db:"max_balance"`
	StartEffectiveBalance  sql.NullInt64 `db:"start_effective_balance"`
	EndEffectiveBalance    sql.NullInt64 `db:"end_effective_balance"`
	MinEffectiveBalance    sql.NullInt64 `db:"min_effective_balance"`
	MaxEffectiveBalance    sql.NullInt64 `db:"max_effective_balance"`
	MissedAttestations     sql.NullInt64 `db:"missed_attestations"`
	OrphanedAttestations   sql.NullInt64 `db:"orphaned_attestations"`
	ProposedBlocks         sql.NullInt64 `db:"proposed_blocks"`
	MissedBlocks           sql.NullInt64 `db:"missed_blocks"`
	OrphanedBlocks         sql.NullInt64 `db:"orphaned_blocks"`
	AttesterSlashings      sql.NullInt64 `db:"attester_slashings"`
	ProposerSlashings      sql.NullInt64 `db:"proposer_slashings"`
	Deposits               sql.NullInt64 `db:"deposits"`
	DepositsAmount         sql.NullInt64 `db:"deposits_amount"`
}

type ChartDataPoint struct {
	X     float64 `json:"x"`
	Y     float64 `json:"y"`
	Color string  `json:"color"`
}

//ValidatorRank is a struct for validator rank data
type ValidatorRank struct {
	Rank int64 `db:"rank" json:"rank"`
}

// DailyProposalCount is a struct for the daily proposal count data
type DailyProposalCount struct {
	Day      int64
	Proposed uint
	Missed   uint
	Orphaned uint
}

// ValidatorBalanceHistory is a struct for the validator balance history data
type ValidatorBalanceHistory struct {
	Day              uint64 `db:"day"`
	Balance          uint64 `db:"balance"`
	EffectiveBalance uint64 `db:"effectivebalance"`
}

// ValidatorBalanceHistory is a struct for the validator income history data
type ValidatorIncomeHistory struct {
	Day          int64 `db:"day"` // day can be -1 which is pre-genesis
	Income       int64
	StartBalance int64 `db:"start_balance" json:"-"`
	EndBalance   int64 `db:"end_balance" json:"-"`
	Deposits     int64 `db:"deposits_amount" json:"-"`
}

type ValidatorBalanceHistoryChartData struct {
	Epoch   uint64
	Balance uint64
}

// ValidatorBalance is a struct for the validator balance data
type ValidatorBalance struct {
	Epoch            uint64 `db:"epoch"`
	Balance          uint64 `db:"balance"`
	EffectiveBalance uint64 `db:"effectivebalance"`
	Index            uint64 `db:"validatorindex"`
	PublicKey        []byte `db:"pubkey"`
}

// ValidatorPerformance is a struct for the validator performance data
type ValidatorPerformance struct {
	Rank            uint64 `db:"rank"`
	Index           uint64 `db:"validatorindex"`
	PublicKey       []byte `db:"pubkey"`
	Name            string `db:"name"`
	Balance         uint64 `db:"balance"`
	Performance1d   int64  `db:"performance1d"`
	Performance7d   int64  `db:"performance7d"`
	Performance31d  int64  `db:"performance31d"`
	Performance365d int64  `db:"performance365d"`
	Rank7d          int64  `db:"rank7d"`
	TotalCount      uint64 `db:"total_count"`
}

// ValidatorAttestation is a struct for the validators attestations data
type ValidatorAttestation struct {
	Epoch          uint64 `db:"epoch"`
	AttesterSlot   uint64 `db:"attesterslot"`
	CommitteeIndex uint64 `db:"committeeindex"`
	Status         uint64 `db:"status"`
	InclusionSlot  uint64 `db:"inclusionslot"`
	Delay          int64  `db:"delay"`
	// EarliestInclusionSlot uint64 `db:"earliestinclusionslot"`
}

// type AvgInclusionDistance struct {
// 	InclusionSlot         uint64 `db:"inclusionslot"`
// 	EarliestInclusionSlot uint64 `db:"earliestinclusionslot"`
// }

// VisPageData is a struct to hold the visualizations page data
type VisPageData struct {
	ChartData  []*VisChartData
	StartEpoch uint64
	EndEpoch   uint64
}

// VisChartData is a struct to hold the visualizations chart data
type VisChartData struct {
	Slot       uint64 `db:"slot" json:"-"`
	BlockRoot  []byte `db:"blockroot" json:"-"`
	ParentRoot []byte `db:"parentroot" json:"-"`

	Proposer uint64 `db:"proposer" json:"proposer"`

	Number     uint64   `json:"number"`
	Timestamp  uint64   `json:"timestamp"`
	Hash       string   `json:"hash"`
	Parents    []string `json:"parents"`
	Difficulty uint64   `json:"difficulty"`
}

type GraffitiwallData struct {
	X         uint64 `db:"x" json:"x"`
	Y         uint64 `db:"y" json:"y"`
	Color     string `db:"color" json:"color"`
	Slot      uint64 `db:"slot" json:"slot"`
	Validator uint64 `db:"validator" json:"validator"`
}

// VisVotesPageData is a struct for the visualization votes page data
type VisVotesPageData struct {
	ChartData []*VotesVisChartData
}

// VotesVisChartData is a struct for the visualization chart data
type VotesVisChartData struct {
	Slot       uint64        `db:"slot" json:"slot"`
	BlockRoot  string        `db:"blockroot" json:"blockRoot"`
	ParentRoot string        `db:"parentroot" json:"parentRoot"`
	Validators pq.Int64Array `db:"validators" json:"validators"`
}

// BlockPageData is a struct block data used in the block page
type BlockPageData struct {
	Epoch                  uint64 `db:"epoch"`
	Slot                   uint64 `db:"slot"`
	Ts                     time.Time
	NextSlot               uint64
	PreviousSlot           uint64
	Proposer               uint64 `db:"proposer"`
	Status                 uint64 `db:"status"`
	BlockRoot              []byte `db:"blockroot"`
	ParentRoot             []byte `db:"parentroot"`
	StateRoot              []byte `db:"stateroot"`
	Signature              []byte `db:"signature"`
	RandaoReveal           []byte `db:"randaoreveal"`
	Graffiti               []byte `db:"graffiti"`
	ProposerName           string `db:"name"`
	Eth1dataDepositroot    []byte `db:"eth1data_depositroot"`
	Eth1dataDepositcount   uint64 `db:"eth1data_depositcount"`
	Eth1dataBlockhash      []byte `db:"eth1data_blockhash"`
	ProposerSlashingsCount uint64 `db:"proposerslashingscount"`
	AttesterSlashingsCount uint64 `db:"attesterslashingscount"`
	AttestationsCount      uint64 `db:"attestationscount"`
	DepositsCount          uint64 `db:"depositscount"`
	VoluntaryExitscount    uint64 `db:"voluntaryexitscount"`
	SlashingsCount         uint64
	VotesCount             uint64
	VotingValidatorsCount  uint64
	Mainnet                bool

	Attestations      []*BlockPageAttestation // Attestations included in this block
	VoluntaryExits    []*BlockPageVoluntaryExits
	Votes             []*BlockVote // Attestations that voted for that block
	AttesterSlashings []*BlockPageAttesterSlashing
	ProposerSlashings []*BlockPageProposerSlashing
}

func (u *BlockPageData) MarshalJSON() ([]byte, error) {
	type Alias BlockPageData
	return json.Marshal(&struct {
		BlockRoot string
		Ts        int64
		*Alias
	}{
		BlockRoot: fmt.Sprintf("%x", u.BlockRoot),
		Ts:        u.Ts.Unix(),
		Alias:     (*Alias)(u),
	})
}

// BlockVote stores a vote for a given block
type BlockVote struct {
	Validator      uint64
	IncludedIn     uint64
	CommitteeIndex uint64
}

// BlockPageMinMaxSlot is a struct to hold min/max slot data
type BlockPageMinMaxSlot struct {
	MinSlot uint64
	MaxSlot uint64
}

// BlockPageAttestation is a struct to hold attestations on the block page
type BlockPageAttestation struct {
	BlockSlot       uint64        `db:"block_slot"`
	BlockIndex      uint64        `db:"block_index"`
	AggregationBits []byte        `db:"aggregationbits"`
	Validators      pq.Int64Array `db:"validators"`
	Signature       []byte        `db:"signature"`
	Slot            uint64        `db:"slot"`
	CommitteeIndex  uint64        `db:"committeeindex"`
	BeaconBlockRoot []byte        `db:"beaconblockroot"`
	SourceEpoch     uint64        `db:"source_epoch"`
	SourceRoot      []byte        `db:"source_root"`
	TargetEpoch     uint64        `db:"target_epoch"`
	TargetRoot      []byte        `db:"target_root"`
}

// BlockPageDeposit is a struct to hold data for deposits on the block page
type BlockPageDeposit struct {
	PublicKey             []byte `db:"publickey"`
	WithdrawalCredentials []byte `db:"withdrawalcredentials"`
	Amount                uint64 `db:"amount"`
	Signature             []byte `db:"signature"`
}

// BlockPageVoluntaryExits is a struct to hold data for voluntary exits on the block page
type BlockPageVoluntaryExits struct {
	ValidatorIndex uint64 `db:"validatorindex"`
	Signature      []byte `db:"signature"`
}

// BlockPageAttesterSlashing is a struct to hold data for attester slashings on the block page
type BlockPageAttesterSlashing struct {
	BlockSlot                   uint64        `db:"block_slot"`
	BlockIndex                  uint64        `db:"block_index"`
	Attestation1Indices         pq.Int64Array `db:"attestation1_indices"`
	Attestation1Signature       []byte        `db:"attestation1_signature"`
	Attestation1Slot            uint64        `db:"attestation1_slot"`
	Attestation1Index           uint64        `db:"attestation1_index"`
	Attestation1BeaconBlockRoot []byte        `db:"attestation1_beaconblockroot"`
	Attestation1SourceEpoch     uint64        `db:"attestation1_source_epoch"`
	Attestation1SourceRoot      []byte        `db:"attestation1_source_root"`
	Attestation1TargetEpoch     uint64        `db:"attestation1_target_epoch"`
	Attestation1TargetRoot      []byte        `db:"attestation1_target_root"`
	Attestation2Indices         pq.Int64Array `db:"attestation2_indices"`
	Attestation2Signature       []byte        `db:"attestation2_signature"`
	Attestation2Slot            uint64        `db:"attestation2_slot"`
	Attestation2Index           uint64        `db:"attestation2_index"`
	Attestation2BeaconBlockRoot []byte        `db:"attestation2_beaconblockroot"`
	Attestation2SourceEpoch     uint64        `db:"attestation2_source_epoch"`
	Attestation2SourceRoot      []byte        `db:"attestation2_source_root"`
	Attestation2TargetEpoch     uint64        `db:"attestation2_target_epoch"`
	Attestation2TargetRoot      []byte        `db:"attestation2_target_root"`
	SlashedValidators           []int64
}

// BlockPageProposerSlashing is a struct to hold data for proposer slashings on the block page
type BlockPageProposerSlashing struct {
	BlockSlot         uint64 `db:"block_slot"`
	BlockIndex        uint64 `db:"block_index"`
	BlockRoot         []byte `db:"block_root" json:"block_root"`
	ProposerIndex     uint64 `db:"proposerindex"`
	Header1Slot       uint64 `db:"header1_slot"`
	Header1ParentRoot []byte `db:"header1_parentroot"`
	Header1StateRoot  []byte `db:"header1_stateroot"`
	Header1BodyRoot   []byte `db:"header1_bodyroot"`
	Header1Signature  []byte `db:"header1_signature"`
	Header2Slot       uint64 `db:"header2_slot"`
	Header2ParentRoot []byte `db:"header2_parentroot"`
	Header2StateRoot  []byte `db:"header2_stateroot"`
	Header2BodyRoot   []byte `db:"header2_bodyroot"`
	Header2Signature  []byte `db:"header2_signature"`
}

// DataTableResponse is a struct to hold data for data table responses
type DataTableResponse struct {
	Draw            uint64          `json:"draw"`
	RecordsTotal    uint64          `json:"recordsTotal"`
	RecordsFiltered uint64          `json:"recordsFiltered"`
	Data            [][]interface{} `json:"data"`
}

// EpochsPageData is a struct to hold epoch data for the epochs page
type EpochsPageData struct {
	Epoch                   uint64  `db:"epoch"`
	BlocksCount             uint64  `db:"blockscount"`
	ProposerSlashingsCount  uint64  `db:"proposerslashingscount"`
	AttesterSlashingsCount  uint64  `db:"attesterslashingscount"`
	AttestationsCount       uint64  `db:"attestationscount"`
	DepositsCount           uint64  `db:"depositscount"`
	VoluntaryExitsCount     uint64  `db:"voluntaryexitscount"`
	ValidatorsCount         uint64  `db:"validatorscount"`
	AverageValidatorBalance uint64  `db:"averagevalidatorbalance"`
	Finalized               bool    `db:"finalized"`
	EligibleEther           uint64  `db:"eligibleether"`
	GlobalParticipationRate float64 `db:"globalparticipationrate"`
	VotedEther              uint64  `db:"votedether"`
}

// EpochPageData is a struct to hold detailed epoch data for the epoch page
type EpochPageData struct {
	Epoch                   uint64  `db:"epoch"`
	BlocksCount             uint64  `db:"blockscount"`
	ProposerSlashingsCount  uint64  `db:"proposerslashingscount"`
	AttesterSlashingsCount  uint64  `db:"attesterslashingscount"`
	AttestationsCount       uint64  `db:"attestationscount"`
	DepositsCount           uint64  `db:"depositscount"`
	VoluntaryExitsCount     uint64  `db:"voluntaryexitscount"`
	ValidatorsCount         uint64  `db:"validatorscount"`
	AverageValidatorBalance uint64  `db:"averagevalidatorbalance"`
	Finalized               bool    `db:"finalized"`
	EligibleEther           uint64  `db:"eligibleether"`
	GlobalParticipationRate float64 `db:"globalparticipationrate"`
	VotedEther              uint64  `db:"votedether"`

	Blocks []*IndexPageDataBlocks

	Ts             time.Time
	NextEpoch      uint64
	PreviousEpoch  uint64
	ProposedCount  uint64
	MissedCount    uint64
	ScheduledCount uint64
	OrphanedCount  uint64
}

// EpochPageMinMaxSlot is a struct for the min/max epoch data
type EpochPageMinMaxSlot struct {
	MinEpoch uint64
	MaxEpoch uint64
}

// SearchAheadEpochsResult is a struct to hold the search ahead epochs results
type SearchAheadEpochsResult []struct {
	Epoch string `db:"epoch" json:"epoch,omitempty"`
}

// SearchAheadBlocksResult is a struct to hold the search ahead blocks results
type SearchAheadBlocksResult []struct {
	Slot string `db:"slot" json:"slot,omitempty"`
	Root string `db:"blockroot" json:"blockroot,omitempty"`
}

// SearchAheadGraffitiResult is a struct to hold the search ahead blocks results with a given graffiti
type SearchAheadGraffitiResult []struct {
	Graffiti string `db:"graffiti" json:"graffiti,omitempty"`
	Count    string `db:"count" json:"count,omitempty"`
}

// SearchAheadEth1Result is a struct to hold the search ahead eth1 results
type SearchAheadEth1Result []struct {
	Publickey   string `db:"publickey" json:"publickey,omitempty"`
	Eth1Address string `db:"from_address" json:"address,omitempty"`
}

// SearchAheadValidatorsResult is a struct to hold the search ahead validators results
type SearchAheadValidatorsResult []struct {
	Index  string `db:"index" json:"index,omitempty"`
	Pubkey string `db:"pubkey" json:"pubkey,omitempty"`
}

// GenericChartData is a struct to hold chart data
type GenericChartData struct {
	IsNormalChart                   bool
	ShowGapHider                    bool
	XAxisLabelsFormatter            template.JS
	TooltipFormatter                template.JS
	TooltipShared                   bool
	TooltipUseHTML                  bool
	TooltipSplit                    bool
	TooltipFollowPointer            bool
	PlotOptionsSeriesEventsClick    template.JS
	PlotOptionsPie                  template.JS
	DataLabelsEnabled               bool
	DataLabelsFormatter             template.JS
	PlotOptionsSeriesCursor         string
	Title                           string                    `json:"title"`
	Subtitle                        string                    `json:"subtitle"`
	XAxisTitle                      string                    `json:"x_axis_title"`
	YAxisTitle                      string                    `json:"y_axis_title"`
	Type                            string                    `json:"type"`
	StackingMode                    string                    `json:"stacking_mode"`
	ColumnDataGroupingApproximation string                    // "average", "averages", "open", "high", "low", "close" and "sum"
	Series                          []*GenericChartDataSeries `json:"series"`
	Drilldown                       interface{}               `json:"drilldown"`
}

type SeriesDataItem struct {
	Name string `json:"name"`
	Y    uint64 `json:"y"`
}

// GenericChartDataSeries is a struct to hold chart series data
type GenericChartDataSeries struct {
	Name  string      `json:"name"`
	Data  interface{} `json:"data"`
	Stack string      `json:"stack,omitempty"`
	Type  string      `json:"type,omitempty"`
	Color string      `json:"color,omitempty"`
}

// ChartsPageData is an array to hold charts for the charts-page
type ChartsPageData []*ChartsPageDataChart

// ChartsPageDataChart is a struct to hold a chart for the charts-page
type ChartsPageDataChart struct {
	Order  int
	Path   string
	Data   *GenericChartData
	Height int
}

// DashboardData is a struct to hold data for the dashboard-page
type DashboardData struct {
	// BalanceHistory DashboardValidatorBalanceHistory `json:"balance_history"`
	// Earnings       ValidatorEarnings                `json:"earnings"`
	// Validators     [][]interface{}                  `json:"validators"`
	Csrf string `json:"csrf"`
}

// DashboardValidatorBalanceHistory is a struct to hold data for the balance-history on the dashboard-page
type DashboardValidatorBalanceHistory struct {
	Epoch            uint64  `db:"epoch"`
	Balance          uint64  `db:"balance"`
	EffectiveBalance uint64  `db:"effectivebalance"`
	ValidatorCount   float64 `db:"validatorcount"`
}

// ValidatorEarnings is a struct to hold the earnings of one or multiple validators
type ValidatorEarnings struct {
	Total                   int64         `json:"total"`
	LastDay                 int64         `json:"lastDay"`
	LastWeek                int64         `json:"lastWeek"`
	LastMonth               int64         `json:"lastMonth"`
	APR                     float64       `json:"apr"`
	TotalDeposits           int64         `json:"totalDeposits"`
	EarningsInPeriodBalance int64         `json:"earningsInPeriodBalance"`
	EarningsInPeriod        int64         `json:"earningsInPeriod"`
	EpochStart              int64         `json:"epochStart"`
	EpochEnd                int64         `json:"epochEnd"`
	LastDayFormatted        template.HTML `json:"lastDayFormatted"`
	LastWeekFormatted       template.HTML `json:"lastWeekFormatted"`
	LastMonthFormatted      template.HTML `json:"lastMonthFormatted"`
	TotalFormatted          template.HTML `json:"totalFormatted"`
	TotalChangeFormatted    template.HTML `json:"totalChangeFormatted"`
}

// ValidatorAttestationSlashing is a struct to hold data of an attestation-slashing
type ValidatorAttestationSlashing struct {
	Epoch                  uint64        `db:"epoch" json:"epoch,omitempty"`
	Slot                   uint64        `db:"slot" json:"slot,omitempty"`
	Proposer               uint64        `db:"proposer" json:"proposer,omitempty"`
	Attestestation1Indices pq.Int64Array `db:"attestation1_indices" json:"attestation1_indices,omitempty"`
	Attestestation2Indices pq.Int64Array `db:"attestation2_indices" json:"attestation2_indices,omitempty"`
}

type ValidatorProposerSlashing struct {
	Epoch         uint64 `db:"epoch" json:"epoch,omitempty"`
	Slot          uint64 `db:"slot" json:"slot,omitempty"`
	Proposer      uint64 `db:"proposer" json:"proposer,omitempty"`
	ProposerIndex uint64 `db:"proposerindex" json:"proposer_index,omitempty"`
}

type ValidatorHistory struct {
	Epoch             uint64        `db:"epoch" json:"epoch,omitempty"`
	BalanceChange     sql.NullInt64 `db:"balancechange" json:"balance_change,omitempty"`
	AttesterSlot      sql.NullInt64 `db:"attestatation_attesterslot" json:"attester_slot,omitempty"`
	InclusionSlot     sql.NullInt64 `db:"attestation_inclusionslot" json:"inclusion_slot,omitempty"`
	AttestationStatus uint64        `db:"attestation_status" json:"attestation_status,omitempty"`
	ProposalStatus    sql.NullInt64 `db:"proposal_status" json:"proposal_status,omitempty"`
	ProposalSlot      sql.NullInt64 `db:"proposal_slot" json:"proposal_slot,omitempty"`
}

type ValidatorSlashing struct {
	Epoch                  uint64        `db:"epoch" json:"epoch,omitempty"`
	Slot                   uint64        `db:"slot" json:"slot,omitempty"`
	Proposer               uint64        `db:"proposer" json:"proposer,omitempty"`
	SlashedValidator       *uint64       `db:"slashedvalidator" json:"slashed_validator,omitempty"`
	Attestestation1Indices pq.Int64Array `db:"attestation1_indices" json:"attestation1_indices,omitempty"`
	Attestestation2Indices pq.Int64Array `db:"attestation2_indices" json:"attestation2_indices,omitempty"`
	Type                   string        `db:"type" json:"type"`
}

type StakingCalculatorPageData struct {
	BestValidatorBalanceHistory *[]ValidatorBalanceHistory
	WatchlistBalanceHistory     [][]interface{}
	TotalStaked                 uint64
}

type EthOneDepositsPageData struct {
	*Stats
	DepositContract string
	DepositChart    *ChartsPageDataChart
}

type EthOneDepositLeaderBoardPageData struct {
	DepositContract string
}

// EpochsPageData is a struct to hold epoch data for the epochs page
type EthOneDepositsData struct {
	TxHash                []byte    `db:"tx_hash"`
	TxInput               []byte    `db:"tx_input"`
	TxIndex               uint64    `db:"tx_index"`
	BlockNumber           uint64    `db:"block_number"`
	BlockTs               time.Time `db:"block_ts"`
	FromAddress           []byte    `db:"from_address"`
	PublicKey             []byte    `db:"publickey"`
	WithdrawalCredentials []byte    `db:"withdrawal_credentials"`
	Amount                uint64    `db:"amount"`
	Signature             []byte    `db:"signature"`
	MerkletreeIndex       []byte    `db:"merkletree_index"`
	State                 string    `db:"state"`
	ValidSignature        bool      `db:"valid_signature"`
}

type EthOneDepositLeaderboardData struct {
	FromAddress        []byte `db:"from_address"`
	Amount             uint64 `db:"amount"`
	ValidCount         uint64 `db:"validcount"`
	InvalidCount       uint64 `db:"invalidcount"`
	TotalCount         uint64 `db:"totalcount"`
	PendingCount       uint64 `db:"pendingcount"`
	SlashedCount       uint64 `db:"slashedcount"`
	ActiveCount        uint64 `db:"activecount"`
	VoluntaryExitCount uint64 `db:"voluntary_exit_count"`
}

type EthTwoDepositData struct {
	BlockSlot             uint64 `db:"block_slot"`
	BlockIndex            uint64 `db:"block_index"`
	Proof                 []byte `db:"proof"`
	Publickey             []byte `db:"publickey"`
	ValidatorIndex        uint64 `db:"validatorindex"`
	Withdrawalcredentials []byte `db:"withdrawalcredentials"`
	Amount                uint64 `db:"amount"`
	Signature             []byte `db:"signature"`
}

type ValidatorDeposits struct {
	Eth1Deposits      []Eth1Deposit
	LastEth1DepositTs int64
	Eth2Deposits      []Eth2Deposit
}

type MyCryptoSignature struct {
	Address string `json:"address"`
	Msg     string `json:"msg"`
	Sig     string `json:"sig"`
	Version string `json:"version"`
}

type User struct {
	UserID        uint64 `json:"user_id"`
	Authenticated bool   `json:"authenticated"`
}

type UserSubscription struct {
	UserID         uint64  `db:"id"`
	Email          string  `db:"email"`
	Active         *bool   `db:"active"`
	CustomerID     *string `db:"stripe_customer_id"`
	SubscriptionID *string `db:"subscription_id"`
	PriceID        *string `db:"price_id"`
	ApiKey         *string `db:"api_key"`
}

type StripeSubscription struct {
	CustomerID     *string `db:"customer_id"`
	SubscriptionID *string `db:"subscription_id"`
	PriceID        *string `db:"price_id"`
	Active         bool    `db:"active"`
}

type FilterSubscription struct {
	User     uint64
	PriceIds []string
}

type AuthData struct {
	Flashes   []interface{}
	Email     string
	State     string
	CsrfField template.HTML
}

type CsrfData struct {
	CsrfField template.HTML
}

type UserSettingsPageData struct {
	CsrfField template.HTML
	AuthData
	Subscription  UserSubscription
	PairedDevices []PairedDevice
	Sapphire      *string
	Emerald       *string
	Diamond       *string
}

type PairedDevice struct {
	ID            uint      `json:"id"`
	DeviceName    string    `json:"device_name"`
	NotifyEnabled bool      `json:"notify_enabled"`
	Active        bool      `json:"active"`
	AppName       string    `json:"app_name"`
	CreatedAt     time.Time `json:"created_ts"`
}

type UserAuthorizeConfirmPageData struct {
	AppData *OAuthAppData
	AuthData
}

type UserNotificationsPageData struct {
	Email              string   `json:"email"`
	CountWatchlist     int      `json:"countwatchlist"`
	CountSubscriptions int      `json:"countsubscriptions"`
	WatchlistIndices   []uint64 `json:"watchlistIndices"`
	DashboardLink      string   `json:"dashboardLink"`
	AuthData
	// Subscriptions []*Subscription
}

type AdvertiseWithUsPageData struct {
	FlashMessage string
	CsrfField    template.HTML
	RecaptchaKey string
}

type ApiPricing struct {
	FlashMessage string
	User         *User
	CsrfField    template.HTML
	RecaptchaKey string
	Subscription UserSubscription
	StripePK     string
	Sapphire     string
	Emerald      string
	Diamond      string
}

type StakeWithUsPageData struct {
	FlashMessage string
	RecaptchaKey string
}

type EthClients struct {
	ClientReleaseVersion string
	ClientReleaseDate    string
	NetworkShare         string
}

type EthClientServicesPageData struct {
	LastUpdate   time.Time
	Geth         EthClients
	Nethermind   EthClients
	OpenEthereum EthClients
	Besu         EthClients
	Teku         EthClients
	Prysm        EthClients
	Nimbus       EthClients
	Lighthouse   EthClients
	Banner       string
	CsrfField    template.HTML
}

type RateLimitError struct {
	TimeLeft time.Duration
}

func (e *RateLimitError) Error() string {
	return fmt.Sprintf("rate limit has been exceeded, %v left", e.TimeLeft)
}

type Empty struct {
}

// GoogleRecaptchaResponse ...
type GoogleRecaptchaResponse struct {
	Success            bool     `json:"success"`
	ChallengeTimestamp string   `json:"challenge_ts"`
	Hostname           string   `json:"hostname"`
	ErrorCodes         []string `json:"error-codes"`
	Score              float32  `json:"score,omitempty"`
	Action             string   `json:"action,omitempty"`
}

type Price struct {
	TS  time.Time `db:"ts"`
	EUR float64   `db:"eur"`
	USD float64   `db:"usd"`
	GBP float64   `db:"gbp"`
	CAD float64   `db:"cad"`
	JPY float64   `db:"jpy"`
	CNY float64   `db:"cny"`
	RUB float64   `db:"rub"`
}<|MERGE_RESOLUTION|>--- conflicted
+++ resolved
@@ -302,11 +302,7 @@
 
 type ValidatorStatsTableRow struct {
 	ValidatorIndex         uint64
-<<<<<<< HEAD
-	Day                    uint64        `db:"day"`
-=======
-	Day                    int64
->>>>>>> e0715b1b
+        Day                    int64         `db:"day"`
 	StartBalance           sql.NullInt64 `db:"start_balance"`
 	EndBalance             sql.NullInt64 `db:"end_balance"`
 	Income                 int64         `db:"-"`
