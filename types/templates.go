package types

import (
	"database/sql"
	"database/sql/driver"
	"encoding/json"
	"fmt"
	"html/template"
	"math/big"
	"net/http"
	"strconv"
	"time"

	"github.com/ethereum/go-ethereum/accounts/abi"
	"github.com/ethereum/go-ethereum/common"
	geth_types "github.com/ethereum/go-ethereum/core/types"
	itypes "github.com/gobitfly/eth-rewards/types"
	"github.com/lib/pq"
	"github.com/pkg/errors"
)

// PageData is a struct to hold web page data
type PageData struct {
	Active                string
	AdConfigurations      []*AdConfig
	Meta                  *Meta
	ShowSyncingMessage    bool
	User                  *User
	Data                  interface{}
	Version               string
	Year                  int
	ChainSlotsPerEpoch    uint64
	ChainSecondsPerSlot   uint64
	ChainGenesisTimestamp uint64
	CurrentEpoch          uint64
	LatestFinalizedEpoch  uint64
	CurrentSlot           uint64
	FinalizationDelay     uint64
	Mainnet               bool
	DepositContract       string
	Rates                 PageRates
	InfoBanner            *template.HTML
	ClientsUpdated        bool
	// IsUserClientUpdated   func(uint64) bool
	ChainConfig         ChainConfig
	Lang                string
	NoAds               bool
	Debug               bool
	DebugTemplates      []string
	DebugSession        map[string]interface{}
	GasNow              *GasNowPageData
	GlobalNotification  template.HTML
	AvailableCurrencies []string
	MainMenuItems       []MainMenuItem
}

type MainMenuItem struct {
	Label        string
	Path         string
	IsActive     bool
	HasBigGroups bool // if HasBigGroups is set to true then the NavigationGroups will be ordered horizontally and their Label will be shown
	Groups       []NavigationGroup
}

type NavigationGroup struct {
	Label string // only used for "BigGroups"
	Links []NavigationLink
}

type NavigationLink struct {
	Label         string
	Path          string
	CustomIcon    string
	Icon          string
	IsHidden      bool
	IsHighlighted bool
}

type PageRates struct {
	EthPrice               float64
	EthRoundPrice          uint64
	EthTruncPrice          template.HTML
	UsdRoundPrice          uint64
	UsdTruncPrice          template.HTML
	EurRoundPrice          uint64
	EurTruncPrice          template.HTML
	GbpRoundPrice          uint64
	GbpTruncPrice          template.HTML
	CnyRoundPrice          uint64
	CnyTruncPrice          template.HTML
	RubRoundPrice          uint64
	RubTruncPrice          template.HTML
	CadRoundPrice          uint64
	CadTruncPrice          template.HTML
	AudRoundPrice          uint64
	AudTruncPrice          template.HTML
	JpyRoundPrice          uint64
	JpyTruncPrice          template.HTML
	Currency               string
	CurrentPriceFormatted  template.HTML
	CurrentPriceKFormatted template.HTML
	CurrentSymbol          string
	ExchangeRate           float64
}

// Meta is a struct to hold metadata about the page
type Meta struct {
	Title       string
	Description string
	Path        string
	Tlabel1     string
	Tdata1      string
	Tlabel2     string
	Tdata2      string
	GATag       string
	NoTrack     bool
	Templates   string
}

// LatestState is a struct to hold data for the banner
type LatestState struct {
	LastProposedSlot      uint64        `json:"lastProposedSlot"`
	CurrentSlot           uint64        `json:"currentSlot"`
	CurrentEpoch          uint64        `json:"currentEpoch"`
	CurrentFinalizedEpoch uint64        `json:"currentFinalizedEpoch"`
	FinalityDelay         uint64        `json:"finalityDelay"`
	IsSyncing             bool          `json:"syncing"`
	EthPrice              float64       `json:"ethPrice"`
	EthRoundPrice         uint64        `json:"ethRoundPrice"`
	EthTruncPrice         template.HTML `json:"ethTruncPrice"`
	UsdRoundPrice         uint64        `json:"usdRoundPrice"`
	UsdTruncPrice         template.HTML `json:"usdTruncPrice"`
	EurRoundPrice         uint64        `json:"eurRoundPrice"`
	EurTruncPrice         template.HTML `json:"eurTruncPrice"`
	GbpRoundPrice         uint64        `json:"gbpRoundPrice"`
	GbpTruncPrice         template.HTML `json:"gbpTruncPrice"`
	CnyRoundPrice         uint64        `json:"cnyRoundPrice"`
	CnyTruncPrice         template.HTML `json:"cnyTruncPrice"`
	RubRoundPrice         uint64        `json:"rubRoundPrice"`
	RubTruncPrice         template.HTML `json:"rubTruncPrice"`
	CadRoundPrice         uint64        `json:"cadRoundPrice"`
	CadTruncPrice         template.HTML `json:"cadTruncPrice"`
	AudRoundPrice         uint64        `json:"audRoundPrice"`
	AudTruncPrice         template.HTML `json:"audTruncPrice"`
	JpyRoundPrice         uint64        `json:"jpyRoundPrice"`
	JpyTruncPrice         template.HTML `json:"jpyTruncPrice"`
	Currency              string        `json:"currency"`
}

type Stats struct {
	TopDepositors                  *[]StatsTopDepositors
	InvalidDepositCount            *uint64 `db:"count"`
	UniqueValidatorCount           *uint64 `db:"count"`
	TotalValidatorCount            *uint64 `db:"count"`
	ActiveValidatorCount           *uint64 `db:"count"`
	PendingValidatorCount          *uint64 `db:"count"`
	ValidatorChurnLimit            *uint64
	LatestValidatorWithdrawalIndex *uint64 `db:"index"`
	WithdrawableValidatorCount     *uint64 `db:"count"`
	// WithdrawableAmount             *uint64 `db:"amount"`
	PendingBLSChangeValidatorCount *uint64 `db:"count"`
	NonWithdrawableCount           *uint64 `db:"count"`
	TotalAmountWithdrawn           *uint64 `db:"amount"`
	WithdrawalCount                *uint64 `db:"count"`
	TotalAmountDeposited           *uint64 `db:"amount"`
	BLSChangeCount                 *uint64 `db:"count"`
}

type StatsTopDepositors struct {
	Address      string `db:"from_address"`
	DepositCount uint64 `db:"count"`
}

// IndexPageData is a struct to hold info for the main web page
type IndexPageData struct {
	NetworkName               string `json:"networkName"`
	DepositContract           string `json:"depositContract"`
	ShowSyncingMessage        bool
	CurrentEpoch              uint64                 `json:"current_epoch"`
	CurrentFinalizedEpoch     uint64                 `json:"current_finalized_epoch"`
	CurrentSlot               uint64                 `json:"current_slot"`
	ScheduledCount            uint8                  `json:"scheduled_count"`
	FinalityDelay             uint64                 `json:"finality_delay"`
	ActiveValidators          uint64                 `json:"active_validators"`
	EnteringValidators        uint64                 `json:"entering_validators"`
	ExitingValidators         uint64                 `json:"exiting_validators"`
	StakedEther               string                 `json:"staked_ether"`
	AverageBalance            string                 `json:"average_balance"`
	DepositedTotal            float64                `json:"deposit_total"`
	DepositThreshold          float64                `json:"deposit_threshold"`
	ValidatorsRemaining       float64                `json:"validators_remaining"`
	NetworkStartTs            int64                  `json:"network_start_ts"`
	MinGenesisTime            int64                  `json:"minGenesisTime"`
	Blocks                    []*IndexPageDataBlocks `json:"blocks"`
	Epochs                    []*IndexPageDataEpochs `json:"epochs"`
	StakedEtherChartData      [][]float64            `json:"staked_ether_chart_data"`
	ActiveValidatorsChartData [][]float64            `json:"active_validators_chart_data"`
	Subtitle                  template.HTML          `json:"subtitle"`
	Genesis                   bool                   `json:"genesis"`
	GenesisPeriod             bool                   `json:"genesis_period"`
	Mainnet                   bool                   `json:"mainnet"`
	DepositChart              *ChartsPageDataChart
	DepositDistribution       *ChartsPageDataChart
	Countdown                 interface{}
	SlotVizData               *SlotVizPageData `json:"slotVizData"`
}

type SlotVizPageData struct {
	Epochs   []*SlotVizEpochs
	Selector string
	Config   ExplorerConfigurationKeyMap
}

type IndexPageDataEpochs struct {
	Epoch                            uint64        `json:"epoch"`
	Ts                               time.Time     `json:"ts"`
	Finalized                        bool          `json:"finalized"`
	FinalizedFormatted               template.HTML `json:"finalized_formatted"`
	EligibleEther                    uint64        `json:"eligibleether"`
	EligibleEtherFormatted           template.HTML `json:"eligibleether_formatted"`
	GlobalParticipationRate          float64       `json:"globalparticipationrate"`
	GlobalParticipationRateFormatted template.HTML `json:"globalparticipationrate_formatted"`
	VotedEther                       uint64        `json:"votedether"`
	VotedEtherFormatted              template.HTML `json:"votedether_formatted"`
}

// IndexPageDataBlocks is a struct to hold detail data for the main web page
type IndexPageDataBlocks struct {
	Epoch                uint64        `json:"epoch"`
	Slot                 uint64        `json:"slot"`
	Ts                   time.Time     `json:"ts"`
	Proposer             uint64        `db:"proposer" json:"proposer"`
	ProposerFormatted    template.HTML `json:"proposer_formatted"`
	BlockRoot            []byte        `db:"blockroot" json:"block_root"`
	BlockRootFormatted   string        `json:"block_root_formatted"`
	ParentRoot           []byte        `db:"parentroot" json:"parent_root"`
	Attestations         uint64        `db:"attestationscount" json:"attestations"`
	Deposits             uint64        `db:"depositscount" json:"deposits"`
	Withdrawals          uint64        `db:"withdrawalcount" json:"withdrawals"`
	Exits                uint64        `db:"voluntaryexitscount" json:"exits"`
	Proposerslashings    uint64        `db:"proposerslashingscount" json:"proposerslashings"`
	Attesterslashings    uint64        `db:"attesterslashingscount" json:"attesterslashings"`
	SyncAggParticipation float64       `db:"syncaggregate_participation" json:"sync_aggregate_participation"`
	Status               uint64        `db:"status" json:"status"`
	StatusFormatted      template.HTML `json:"status_formatted"`
	Votes                uint64        `db:"votes" json:"votes"`
	Graffiti             []byte        `db:"graffiti"`
	ProposerName         string        `db:"name"`
	ExecutionBlockNumber int           `db:"exec_block_number" json:"exec_block_number"`
}

// IndexPageEpochHistory is a struct to hold the epoch history for the main web page
type IndexPageEpochHistory struct {
	Epoch                   uint64 `db:"epoch"`
	ValidatorsCount         uint64 `db:"validatorscount"`
	EligibleEther           uint64 `db:"eligibleether"`
	Finalized               bool   `db:"finalized"`
	AverageValidatorBalance uint64 `db:"averagevalidatorbalance"`
}

// IndexPageDataBlocks is a struct to hold detail data for the main web page
type BlocksPageDataBlocks struct {
	TotalCount           uint64        `db:"total_count"`
	Epoch                uint64        `json:"epoch"`
	Slot                 uint64        `json:"slot"`
	Ts                   time.Time     `json:"ts"`
	Proposer             uint64        `db:"proposer" json:"proposer"`
	ProposerFormatted    template.HTML `json:"proposer_formatted"`
	BlockRoot            []byte        `db:"blockroot" json:"block_root"`
	BlockRootFormatted   string        `json:"block_root_formatted"`
	ParentRoot           []byte        `db:"parentroot" json:"parent_root"`
	Attestations         uint64        `db:"attestationscount" json:"attestations"`
	Deposits             uint64        `db:"depositscount" json:"deposits"`
	Withdrawals          uint64        `db:"withdrawalcount" json:"withdrawals"`
	Exits                uint64        `db:"voluntaryexitscount" json:"exits"`
	Proposerslashings    uint64        `db:"proposerslashingscount" json:"proposerslashings"`
	Attesterslashings    uint64        `db:"attesterslashingscount" json:"attesterslashings"`
	SyncAggParticipation float64       `db:"syncaggregate_participation" json:"sync_aggregate_participation"`
	Status               uint64        `db:"status" json:"status"`
	StatusFormatted      template.HTML `json:"status_formatted"`
	Votes                uint64        `db:"votes" json:"votes"`
	Graffiti             []byte        `db:"graffiti"`
	ProposerName         string        `db:"name"`
}

// ValidatorsPageData is a struct to hold data about the validators page
type ValidatorsPageData struct {
	TotalCount           uint64
	DepositedCount       uint64
	PendingCount         uint64
	ActiveCount          uint64
	ActiveOnlineCount    uint64
	ActiveOfflineCount   uint64
	SlashingCount        uint64
	SlashingOnlineCount  uint64
	SlashingOfflineCount uint64
	Slashed              uint64
	ExitingCount         uint64
	ExitingOnlineCount   uint64
	ExitingOfflineCount  uint64
	ExitedCount          uint64
	VoluntaryExitsCount  uint64
	UnknownCount         uint64
	Validators           []*ValidatorsPageDataValidators
	CappellaHasHappened  bool
}

// ValidatorsPageDataValidators is a struct to hold data about validators for the validators page
type ValidatorsPageDataValidators struct {
	TotalCount                 uint64 `db:"total_count"`
	Epoch                      uint64 `db:"epoch"`
	PublicKey                  []byte `db:"pubkey"`
	ValidatorIndex             uint64 `db:"validatorindex"`
	WithdrawableEpoch          uint64 `db:"withdrawableepoch"`
	CurrentBalance             uint64 `db:"balance"`
	EffectiveBalance           uint64 `db:"effectivebalance"`
	Slashed                    bool   `db:"slashed"`
	ActivationEligibilityEpoch uint64 `db:"activationeligibilityepoch"`
	ActivationEpoch            uint64 `db:"activationepoch"`
	ExitEpoch                  uint64 `db:"exitepoch"`
	LastAttestationSlot        *int64 `db:"lastattestationslot"`
	Name                       string `db:"name"`
	State                      string `db:"state"`
	MissedProposals            uint64 `db:"missedproposals"`
	ExecutedProposals          uint64 `db:"executedproposals"`
	MissedAttestations         uint64 `db:"missedattestations"`
	ExecutedAttestations       uint64 `db:"executedattestations"`
	Performance7d              int64  `db:"performance7d"`
}

// ValidatorPageData is a struct to hold data for the validators page
type ValidatorPageData struct {
	Epoch                                    uint64 `db:"epoch"`
	ValidatorIndex                           uint64 `db:"validatorindex"`
	PublicKey                                []byte `db:"pubkey"`
	WithdrawableEpoch                        uint64 `db:"withdrawableepoch"`
	WithdrawCredentials                      []byte `db:"withdrawalcredentials"`
	CurrentBalance                           uint64 `db:"balance"`
	BalanceActivation                        uint64 `db:"balanceactivation"`
	EffectiveBalance                         uint64 `db:"effectivebalance"`
	Slashed                                  bool   `db:"slashed"`
	SlashedBy                                uint64
	SlashedAt                                uint64
	SlashedFor                               string
	ActivationEligibilityEpoch               uint64         `db:"activationeligibilityepoch"`
	ActivationEpoch                          uint64         `db:"activationepoch"`
	ExitEpoch                                uint64         `db:"exitepoch"`
	Index                                    uint64         `db:"index"`
	LastAttestationSlot                      *uint64        `db:"lastattestationslot"`
	Name                                     string         `db:"name"`
	Pool                                     string         `db:"pool"`
	Tags                                     pq.StringArray `db:"tags"`
	WithdrawableTs                           time.Time
	ActivationEligibilityTs                  time.Time
	ActivationTs                             time.Time
	ExitTs                                   time.Time
	Status                                   string `db:"status"`
	BlocksCount                              uint64
	ScheduledBlocksCount                     uint64
	MissedBlocksCount                        uint64
	OrphanedBlocksCount                      uint64
	ProposedBlocksCount                      uint64
	UnmissedBlocksPercentage                 float64 // missed/(executed+orphaned+scheduled)
	AttestationsCount                        uint64
	ExecutedAttestationsCount                uint64
	MissedAttestationsCount                  uint64
	OrphanedAttestationsCount                uint64
	UnmissedAttestationsPercentage           float64 // missed/(executed+orphaned)
	StatusProposedCount                      uint64
	StatusMissedCount                        uint64
	DepositsCount                            uint64
	WithdrawalCount                          uint64
	SlashingsCount                           uint64
	PendingCount                             uint64
<<<<<<< HEAD
	SyncCount                                uint64 // amount of sync committees the validator was (and is) part of
	SlotsPerSyncCommittee                    uint64
	SlotsDoneInCurrentSyncCommittee          uint64
	SyncCountSlots                           uint64
	ScheduledSyncCountSlots                  uint64
	ParticipatedSyncCountSlots               uint64
	MissedSyncCountSlots                     uint64
	OrphanedSyncCountSlots                   uint64
	UnmissedSyncPercentage                   float64     // participated/(participated+missed)
	IncomeToday                              ClElInt64   `json:"incomeToday"`
	Income1d                                 ClElInt64   `json:"income1d"`
	Income7d                                 ClElInt64   `json:"income7d"`
	Income31d                                ClElInt64   `json:"income31d"`
	Apr7d                                    ClElFloat64 `json:"apr7d"`
	Apr31d                                   ClElFloat64 `json:"apr31d"`
	Apr365d                                  ClElFloat64 `json:"apr365d"`
	ElIncomeTotal                            int64       `json:"totalExecutionRewards"`
=======
	SyncCount                                uint64
	ScheduledSyncCount                       uint64
	ParticipatedSyncCount                    uint64
	MissedSyncCount                          uint64
	OrphanedSyncCount                        uint64
	UnmissedSyncPercentage                   float64       // missed/(participated+orphaned)
	IncomeToday                              ClElInt64     `json:"incomeToday"`
	Income1d                                 ClElInt64     `json:"income1d"`
	Income7d                                 ClElInt64     `json:"income7d"`
	Income31d                                ClElInt64     `json:"income31d"`
	IncomeTotal                              ClElInt64     `json:"incomeTotal"`
	IncomeTotalFormatted                     template.HTML `json:"incomeTotalFormatted"`
	Apr7d                                    ClElFloat64   `json:"apr7d"`
	Apr31d                                   ClElFloat64   `json:"apr31d"`
	Apr365d                                  ClElFloat64   `json:"apr365d"`
>>>>>>> 7e0ba409
	ProposalLuck                             float64
	SyncLuck                                 float64
	ProposalEstimate                         *time.Time
	SyncEstimate                             *time.Time
	AvgSlotInterval                          *time.Duration
	AvgSyncInterval                          *time.Duration
	Rank7d                                   int64 `db:"rank7d"`
	RankCount                                int64 `db:"rank_count"`
	RankPercentage                           float64
	Proposals                                [][]uint64
	IncomeHistoryChartData                   []*ChartDataPoint
	ExecutionIncomeHistoryData               []*ChartDataPoint
	Deposits                                 *ValidatorDeposits
	Eth1DepositAddress                       []byte
	FlashMessage                             string
	Watchlist                                []*TaggedValidators
	SubscriptionFlash                        []interface{}
	User                                     *User
	AverageAttestationInclusionDistance      float64
	AttestationInclusionEffectiveness        float64
	CsrfField                                template.HTML
	NetworkStats                             *IndexPageData
	ChurnRate                                uint64
	QueuePosition                            uint64
	EstimatedActivationTs                    time.Time
	EstimatedActivationEpoch                 uint64
	InclusionDelay                           int64
	CurrentAttestationStreak                 uint64
	LongestAttestationStreak                 uint64
	IsRocketpool                             bool
	Rocketpool                               *RocketpoolValidatorPageData
	ShowMultipleWithdrawalCredentialsWarning bool
	CappellaHasHappened                      bool
	BLSChange                                *BLSChange
	IsWithdrawableAddress                    bool
	EstimatedNextWithdrawal                  template.HTML
	AddValidatorWatchlistModal               *AddValidatorWatchlistModal
	NextWithdrawalRow                        [][]interface{}
}

type RocketpoolValidatorPageData struct {
	NodeAddress          *[]byte    `db:"node_address"`
	MinipoolAddress      *[]byte    `db:"minipool_address"`
	MinipoolNodeFee      *float64   `db:"minipool_node_fee"`
	MinipoolDepositType  *string    `db:"minipool_deposit_type"`
	MinipoolStatus       *string    `db:"minipool_status"`
	MinipoolStatusTime   *time.Time `db:"minipool_status_time"`
	NodeTimezoneLocation *string    `db:"node_timezone_location"`
	NodeRPLStake         *string    `db:"node_rpl_stake"`
	NodeMinRPLStake      *string    `db:"node_min_rpl_stake"`
	NodeMaxRPLStake      *string    `db:"node_max_rpl_stake"`
	CumulativeRPL        *string    `db:"rpl_cumulative_rewards"`
	SmoothingClaimed     *string    `db:"claimed_smoothing_pool"`
	SmoothingUnclaimed   *string    `db:"unclaimed_smoothing_pool"`
	UnclaimedRPL         *string    `db:"unclaimed_rpl_rewards"`
	SmoothingPoolOptIn   bool       `db:"smoothing_pool_opted_in"`
	PenaltyCount         int        `db:"penalty_count"`
	RocketscanUrl        string     `db:"-"`
	NodeDepositBalance   *string    `db:"node_deposit_balance"`
	NodeRefundBalance    *string    `db:"node_refund_balance"`
	UserDepositBalance   *string    `db:"user_deposit_balance"`
	IsVacant             bool       `db:"is_vacant"`
	Version              *string    `db:"version"`
	NodeDepositCredit    *string    `db:"deposit_credit"`
	EffectiveRPLStake    *string    `db:"effective_rpl_stake"`
}

type ValidatorStatsTablePageData struct {
	ValidatorIndex uint64
	Rows           []*ValidatorStatsTableRow
	Currency       string
}

type ValidatorStatsTableRow struct {
	ValidatorIndex         uint64
	Day                    int64         `db:"day"`
	StartBalance           sql.NullInt64 `db:"start_balance"`
	EndBalance             sql.NullInt64 `db:"end_balance"`
	Income                 int64         `db:"cl_rewards_gwei"`
	IncomeExchangeRate     float64       `db:"-"`
	IncomeExchangeCurrency string        `db:"-"`
	IncomeExchanged        float64       `db:"-"`
	MinBalance             sql.NullInt64 `db:"min_balance"`
	MaxBalance             sql.NullInt64 `db:"max_balance"`
	StartEffectiveBalance  sql.NullInt64 `db:"start_effective_balance"`
	EndEffectiveBalance    sql.NullInt64 `db:"end_effective_balance"`
	MinEffectiveBalance    sql.NullInt64 `db:"min_effective_balance"`
	MaxEffectiveBalance    sql.NullInt64 `db:"max_effective_balance"`
	MissedAttestations     sql.NullInt64 `db:"missed_attestations"`
	OrphanedAttestations   sql.NullInt64 `db:"orphaned_attestations"`
	ProposedBlocks         sql.NullInt64 `db:"proposed_blocks"`
	MissedBlocks           sql.NullInt64 `db:"missed_blocks"`
	OrphanedBlocks         sql.NullInt64 `db:"orphaned_blocks"`
	AttesterSlashings      sql.NullInt64 `db:"attester_slashings"`
	ProposerSlashings      sql.NullInt64 `db:"proposer_slashings"`
	Deposits               sql.NullInt64 `db:"deposits"`
	DepositsAmount         sql.NullInt64 `db:"deposits_amount"`
	ParticipatedSync       sql.NullInt64 `db:"participated_sync"`
	MissedSync             sql.NullInt64 `db:"missed_sync"`
	OrphanedSync           sql.NullInt64 `db:"orphaned_sync"`
}

type ChartDataPoint struct {
	X     float64 `json:"x"`
	Y     float64 `json:"y"`
	Color string  `json:"color"`
}

// ValidatorRank is a struct for validator rank data
type ValidatorRank struct {
	Rank int64 `db:"rank" json:"rank"`
}

// DailyProposalCount is a struct for the daily proposal count data
type DailyProposalCount struct {
	Day      int64
	Proposed uint
	Missed   uint
	Orphaned uint
}

// ValidatorBalanceHistory is a struct for the validator balance history data
type ValidatorBalanceHistory struct {
	Day              uint64 `db:"day"`
	Balance          uint64 `db:"balance"`
	EffectiveBalance uint64 `db:"effectivebalance"`
}

// ValidatorBalanceHistory is a struct for the validator income history data
type ValidatorIncomeHistory struct {
	Day              int64         `db:"day"` // day can be -1 which is pre-genesis
	ClRewards        int64         `db:"cl_rewards_gwei"`
	EndBalance       sql.NullInt64 `db:"end_balance"`
	StartBalance     sql.NullInt64 `db:"start_balance"`
	DepositAmount    sql.NullInt64 `db:"deposits_amount"`
	WithdrawalAmount sql.NullInt64 `db:"withdrawals_amount"`
}

type ValidatorBalanceHistoryChartData struct {
	Epoch   uint64
	Balance uint64
}

// ValidatorBalance is a struct for the validator balance data
type ValidatorBalance struct {
	Epoch            uint64 `db:"epoch"`
	Balance          uint64 `db:"balance"`
	EffectiveBalance uint64 `db:"effectivebalance"`
	Index            uint64 `db:"validatorindex"`
	PublicKey        []byte `db:"pubkey"`
}

// ValidatorPerformance is a struct for the validator performance data
type ValidatorPerformance struct {
	Rank            uint64 `db:"rank"`
	Index           uint64 `db:"validatorindex"`
	PublicKey       []byte `db:"pubkey"`
	Name            string `db:"name"`
	Balance         uint64 `db:"balance"`
	Performance1d   int64  `db:"performance1d"`
	Performance7d   int64  `db:"performance7d"`
	Performance31d  int64  `db:"performance31d"`
	Performance365d int64  `db:"performance365d"`
	Rank7d          int64  `db:"rank7d"`
	TotalCount      uint64 `db:"total_count"`
}

// ValidatorAttestation is a struct for the validators attestations data
type ValidatorAttestation struct {
	Index          uint64
	Epoch          uint64 `db:"epoch"`
	AttesterSlot   uint64 `db:"attesterslot"`
	CommitteeIndex uint64 `db:"committeeindex"`
	Status         uint64 `db:"status"`
	InclusionSlot  uint64 `db:"inclusionslot"`
	Delay          int64  `db:"delay"`
	// EarliestInclusionSlot uint64 `db:"earliestinclusionslot"`
}

// ValidatorSyncParticipation hold information about sync-participation of a validator
type ValidatorSyncParticipation struct {
	Period uint64 `db:"period"`
	Slot   uint64 `db:"slot"`
	Status uint64 `db:"status"`
}

// type AvgInclusionDistance struct {
// 	InclusionSlot         uint64 `db:"inclusionslot"`
// 	EarliestInclusionSlot uint64 `db:"earliestinclusionslot"`
// }

// VisPageData is a struct to hold the visualizations page data
type VisPageData struct {
	ChartData  []*VisChartData
	StartEpoch uint64
	EndEpoch   uint64
}

// VisChartData is a struct to hold the visualizations chart data
type VisChartData struct {
	Slot       uint64 `db:"slot" json:"-"`
	BlockRoot  []byte `db:"blockroot" json:"-"`
	ParentRoot []byte `db:"parentroot" json:"-"`

	Proposer uint64 `db:"proposer" json:"proposer"`

	Number     uint64   `json:"number"`
	Timestamp  uint64   `json:"timestamp"`
	Hash       string   `json:"hash"`
	Parents    []string `json:"parents"`
	Difficulty uint64   `json:"difficulty"`
}

type GraffitiwallData struct {
	X         uint64 `db:"x" json:"x"`
	Y         uint64 `db:"y" json:"y"`
	Color     string `db:"color" json:"color"`
	Slot      uint64 `db:"slot" json:"slot"`
	Validator uint64 `db:"validator" json:"validator"`
}

// VisVotesPageData is a struct for the visualization votes page data
type VisVotesPageData struct {
	ChartData []*VotesVisChartData
}

// VotesVisChartData is a struct for the visualization chart data
type VotesVisChartData struct {
	Slot       uint64        `db:"slot" json:"slot"`
	BlockRoot  string        `db:"blockroot" json:"blockRoot"`
	ParentRoot string        `db:"parentroot" json:"parentRoot"`
	Validators pq.Int64Array `db:"validators" json:"validators"`
}

// BlockPageData is a struct block data used in the block page
type BlockPageData struct {
	Epoch                  uint64  `db:"epoch"`
	EpochFinalized         bool    `db:"epoch_finalized"`
	EpochParticipationRate float64 `db:"epoch_participation_rate"`
	Slot                   uint64  `db:"slot"`
	Ts                     time.Time
	NextSlot               uint64
	PreviousSlot           uint64
	Proposer               uint64  `db:"proposer"`
	Status                 uint64  `db:"status"`
	BlockRoot              []byte  `db:"blockroot"`
	ParentRoot             []byte  `db:"parentroot"`
	StateRoot              []byte  `db:"stateroot"`
	Signature              []byte  `db:"signature"`
	RandaoReveal           []byte  `db:"randaoreveal"`
	Graffiti               []byte  `db:"graffiti"`
	ProposerName           string  `db:"name"`
	Eth1dataDepositroot    []byte  `db:"eth1data_depositroot"`
	Eth1dataDepositcount   uint64  `db:"eth1data_depositcount"`
	Eth1dataBlockhash      []byte  `db:"eth1data_blockhash"`
	SyncAggregateBits      []byte  `db:"syncaggregate_bits"`
	SyncAggregateSignature []byte  `db:"syncaggregate_signature"`
	SyncAggParticipation   float64 `db:"syncaggregate_participation"`
	ProposerSlashingsCount uint64  `db:"proposerslashingscount"`
	AttesterSlashingsCount uint64  `db:"attesterslashingscount"`
	AttestationsCount      uint64  `db:"attestationscount"`
	DepositsCount          uint64  `db:"depositscount"`
	WithdrawalCount        uint64  `db:"withdrawalcount"`
	BLSChangeCount         uint64  `db:"bls_change_count"`
	VoluntaryExitscount    uint64  `db:"voluntaryexitscount"`
	SlashingsCount         uint64
	VotesCount             uint64
	VotingValidatorsCount  uint64
	Mainnet                bool

	ExecParentHash        []byte        `db:"exec_parent_hash"`
	ExecFeeRecipient      []byte        `db:"exec_fee_recipient"`
	ExecStateRoot         []byte        `db:"exec_state_root"`
	ExecReceiptsRoot      []byte        `db:"exec_receipts_root"`
	ExecLogsBloom         []byte        `db:"exec_logs_bloom"`
	ExecRandom            []byte        `db:"exec_random"`
	ExecBlockNumber       sql.NullInt64 `db:"exec_block_number"`
	ExecGasLimit          sql.NullInt64 `db:"exec_gas_limit"`
	ExecGasUsed           sql.NullInt64 `db:"exec_gas_used"`
	ExecTimestamp         sql.NullInt64 `db:"exec_timestamp"`
	ExecTime              time.Time
	ExecExtraData         []byte        `db:"exec_extra_data"`
	ExecBaseFeePerGas     sql.NullInt64 `db:"exec_base_fee_per_gas"`
	ExecBlockHash         []byte        `db:"exec_block_hash"`
	ExecTransactionsCount uint64        `db:"exec_transactions_count"`

	Transactions []*BlockPageTransaction

	Withdrawals []*Withdrawals

	ExecutionData *Eth1BlockPageData

	Attestations      []*BlockPageAttestation // Attestations included in this block
	VoluntaryExits    []*BlockPageVoluntaryExits
	Votes             []*BlockVote // Attestations that voted for that block
	AttesterSlashings []*BlockPageAttesterSlashing
	ProposerSlashings []*BlockPageProposerSlashing
	SyncCommittee     []uint64 // TODO: Setting it to contain the validator index

	Tags       TagMetadataSlice `db:"tags"`
	IsValidMev bool             `db:"is_valid_mev"`
}

func (u *BlockPageData) MarshalJSON() ([]byte, error) {
	type Alias BlockPageData
	return json.Marshal(&struct {
		BlockRoot string
		Ts        int64
		*Alias
	}{
		BlockRoot: fmt.Sprintf("%x", u.BlockRoot),
		Ts:        u.Ts.Unix(),
		Alias:     (*Alias)(u),
	})
}

// BlockVote stores a vote for a given block
type BlockVote struct {
	Validator      uint64 `db:"validator"`
	IncludedIn     uint64 `db:"included_in"`
	CommitteeIndex uint64 `db:"committee_index"`
}

// BlockPageMinMaxSlot is a struct to hold min/max slot data
type BlockPageMinMaxSlot struct {
	MinSlot uint64
	MaxSlot uint64
}

// BlockPageTransaction is a struct to hold execution transactions on the block page
type BlockPageTransaction struct {
	BlockSlot    uint64 `db:"block_slot"`
	BlockIndex   uint64 `db:"block_index"`
	TxHash       []byte `db:"txhash"`
	AccountNonce uint64 `db:"nonce"`
	// big endian
	Price       []byte `db:"gas_price"`
	PricePretty string
	GasLimit    uint64 `db:"gas_limit"`
	Sender      []byte `db:"sender"`
	Recipient   []byte `db:"recipient"`
	// big endian
	Amount       []byte `db:"amount"`
	AmountPretty string
	Payload      []byte `db:"payload"`

	// TODO: transaction type

	MaxPriorityFeePerGas uint64 `db:"max_priority_fee_per_gas"`
	MaxFeePerGas         uint64 `db:"max_fee_per_gas"`
}

// BlockPageAttestation is a struct to hold attestations on the block page
type BlockPageAttestation struct {
	BlockSlot       uint64        `db:"block_slot"`
	BlockIndex      uint64        `db:"block_index"`
	AggregationBits []byte        `db:"aggregationbits"`
	Validators      pq.Int64Array `db:"validators"`
	Signature       []byte        `db:"signature"`
	Slot            uint64        `db:"slot"`
	CommitteeIndex  uint64        `db:"committeeindex"`
	BeaconBlockRoot []byte        `db:"beaconblockroot"`
	SourceEpoch     uint64        `db:"source_epoch"`
	SourceRoot      []byte        `db:"source_root"`
	TargetEpoch     uint64        `db:"target_epoch"`
	TargetRoot      []byte        `db:"target_root"`
}

// BlockPageDeposit is a struct to hold data for deposits on the block page
type BlockPageDeposit struct {
	PublicKey             []byte `db:"publickey"`
	WithdrawalCredentials []byte `db:"withdrawalcredentials"`
	Amount                uint64 `db:"amount"`
	Signature             []byte `db:"signature"`
}

// BlockPageVoluntaryExits is a struct to hold data for voluntary exits on the block page
type BlockPageVoluntaryExits struct {
	ValidatorIndex uint64 `db:"validatorindex"`
	Signature      []byte `db:"signature"`
}

// BlockPageAttesterSlashing is a struct to hold data for attester slashings on the block page
type BlockPageAttesterSlashing struct {
	BlockSlot                   uint64        `db:"block_slot"`
	BlockIndex                  uint64        `db:"block_index"`
	Attestation1Indices         pq.Int64Array `db:"attestation1_indices"`
	Attestation1Signature       []byte        `db:"attestation1_signature"`
	Attestation1Slot            uint64        `db:"attestation1_slot"`
	Attestation1Index           uint64        `db:"attestation1_index"`
	Attestation1BeaconBlockRoot []byte        `db:"attestation1_beaconblockroot"`
	Attestation1SourceEpoch     uint64        `db:"attestation1_source_epoch"`
	Attestation1SourceRoot      []byte        `db:"attestation1_source_root"`
	Attestation1TargetEpoch     uint64        `db:"attestation1_target_epoch"`
	Attestation1TargetRoot      []byte        `db:"attestation1_target_root"`
	Attestation2Indices         pq.Int64Array `db:"attestation2_indices"`
	Attestation2Signature       []byte        `db:"attestation2_signature"`
	Attestation2Slot            uint64        `db:"attestation2_slot"`
	Attestation2Index           uint64        `db:"attestation2_index"`
	Attestation2BeaconBlockRoot []byte        `db:"attestation2_beaconblockroot"`
	Attestation2SourceEpoch     uint64        `db:"attestation2_source_epoch"`
	Attestation2SourceRoot      []byte        `db:"attestation2_source_root"`
	Attestation2TargetEpoch     uint64        `db:"attestation2_target_epoch"`
	Attestation2TargetRoot      []byte        `db:"attestation2_target_root"`
	SlashedValidators           []int64
}

// BlockPageProposerSlashing is a struct to hold data for proposer slashings on the block page
type BlockPageProposerSlashing struct {
	BlockSlot         uint64 `db:"block_slot"`
	BlockIndex        uint64 `db:"block_index"`
	BlockRoot         []byte `db:"block_root" json:"block_root"`
	ProposerIndex     uint64 `db:"proposerindex"`
	Header1Slot       uint64 `db:"header1_slot"`
	Header1ParentRoot []byte `db:"header1_parentroot"`
	Header1StateRoot  []byte `db:"header1_stateroot"`
	Header1BodyRoot   []byte `db:"header1_bodyroot"`
	Header1Signature  []byte `db:"header1_signature"`
	Header2Slot       uint64 `db:"header2_slot"`
	Header2ParentRoot []byte `db:"header2_parentroot"`
	Header2StateRoot  []byte `db:"header2_stateroot"`
	Header2BodyRoot   []byte `db:"header2_bodyroot"`
	Header2Signature  []byte `db:"header2_signature"`
}

// DataTableResponse is a struct to hold data for data table responses
type DataTableResponse struct {
	Draw            uint64          `json:"draw"`
	RecordsTotal    uint64          `json:"recordsTotal"`
	RecordsFiltered uint64          `json:"recordsFiltered"`
	Data            [][]interface{} `json:"data"`
	PageLength      uint64          `json:"pageLength"`
	DisplayStart    uint64          `json:"displayStart"`
	PagingToken     string          `json:"pagingToken"`
}

// EpochsPageData is a struct to hold epoch data for the epochs page
type EpochsPageData struct {
	Epoch                   uint64  `db:"epoch"`
	BlocksCount             uint64  `db:"blockscount"`
	ProposerSlashingsCount  uint64  `db:"proposerslashingscount"`
	AttesterSlashingsCount  uint64  `db:"attesterslashingscount"`
	AttestationsCount       uint64  `db:"attestationscount"`
	DepositsCount           uint64  `db:"depositscount"`
	WithdrawalCount         uint64  `db:"withdrawalcount"`
	VoluntaryExitsCount     uint64  `db:"voluntaryexitscount"`
	ValidatorsCount         uint64  `db:"validatorscount"`
	AverageValidatorBalance uint64  `db:"averagevalidatorbalance"`
	Finalized               bool    `db:"finalized"`
	EligibleEther           uint64  `db:"eligibleether"`
	GlobalParticipationRate float64 `db:"globalparticipationrate"`
	VotedEther              uint64  `db:"votedether"`
}

// EpochPageData is a struct to hold detailed epoch data for the epoch page
type EpochPageData struct {
	Epoch                   uint64        `db:"epoch"`
	BlocksCount             uint64        `db:"blockscount"`
	ProposerSlashingsCount  uint64        `db:"proposerslashingscount"`
	AttesterSlashingsCount  uint64        `db:"attesterslashingscount"`
	AttestationsCount       uint64        `db:"attestationscount"`
	DepositsCount           uint64        `db:"depositscount"`
	WithdrawalCount         uint64        `db:"withdrawalcount"`
	DepositTotal            uint64        `db:"deposittotal"`
	WithdrawalTotal         template.HTML `db:"withdrawaltotal"`
	VoluntaryExitsCount     uint64        `db:"voluntaryexitscount"`
	ValidatorsCount         uint64        `db:"validatorscount"`
	AverageValidatorBalance uint64        `db:"averagevalidatorbalance"`
	Finalized               bool          `db:"finalized"`
	EligibleEther           uint64        `db:"eligibleether"`
	GlobalParticipationRate float64       `db:"globalparticipationrate"`
	VotedEther              uint64        `db:"votedether"`

	Blocks []*IndexPageDataBlocks

	SyncParticipationRate float64
	Ts                    time.Time
	NextEpoch             uint64
	PreviousEpoch         uint64
	ProposedCount         uint64
	MissedCount           uint64
	ScheduledCount        uint64
	OrphanedCount         uint64
}

// EpochPageMinMaxSlot is a struct for the min/max epoch data
type EpochPageMinMaxSlot struct {
	MinEpoch uint64
	MaxEpoch uint64
}

// SearchAheadEpochsResult is a struct to hold the search ahead epochs results
type SearchAheadEpochsResult []struct {
	Epoch string `db:"epoch" json:"epoch,omitempty"`
}

// SearchAheadSlotsResult is a struct to hold the search ahead slots results
type SearchAheadSlotsResult []struct {
	Slot string `db:"slot" json:"slot,omitempty"`
	Root string `db:"blockroot" json:"blockroot,omitempty"`
}

// SearchAheadBlockssResult is a struct to hold the search ahead block results
type SearchAheadBlocksResult []struct {
	Block uint64 `json:"block,omitempty"`
	Hash  string `json:"hash,omitempty"`
}

type SearchAheadTransactionsResult []struct {
	Slot   string `db:"slot" json:"slot,omitempty"`
	TxHash string `db:"txhash" json:"txhash,omitempty"`
}

// SearchAheadGraffitiResult is a struct to hold the search ahead blocks results with a given graffiti
type SearchAheadGraffitiResult []struct {
	Graffiti string `db:"graffiti" json:"graffiti,omitempty"`
	Count    string `db:"count" json:"count,omitempty"`
}

// SearchAheadEth1Result is a struct to hold the search ahead eth1 results
type SearchAheadEth1Result []struct {
	Publickey   string `db:"publickey" json:"publickey,omitempty"`
	Eth1Address string `db:"from_address" json:"address,omitempty"`
}

// SearchAheadValidatorsResult is a struct to hold the search ahead validators results
type SearchAheadValidatorsResult []struct {
	Index  string `db:"index" json:"index,omitempty"`
	Pubkey string `db:"pubkey" json:"pubkey,omitempty"`
}

// GenericChartData is a struct to hold chart data
type GenericChartData struct {
	IsNormalChart                   bool
	ShowGapHider                    bool
	XAxisLabelsFormatter            template.JS
	TooltipFormatter                template.JS
	TooltipShared                   bool
	TooltipUseHTML                  bool
	TooltipSplit                    bool
	TooltipFollowPointer            bool
	PlotOptionsSeriesEventsClick    template.JS
	PlotOptionsPie                  template.JS
	DataLabelsEnabled               bool
	DataLabelsFormatter             template.JS
	PlotOptionsSeriesCursor         string
	Title                           string                    `json:"title"`
	Subtitle                        string                    `json:"subtitle"`
	XAxisTitle                      string                    `json:"x_axis_title"`
	YAxisTitle                      string                    `json:"y_axis_title"`
	Type                            string                    `json:"type"`
	StackingMode                    string                    `json:"stacking_mode"`
	ColumnDataGroupingApproximation string                    // "average", "averages", "open", "high", "low", "close" and "sum"
	Series                          []*GenericChartDataSeries `json:"series"`
	Drilldown                       interface{}               `json:"drilldown"`
}

type SeriesDataItem struct {
	Name string `json:"name"`
	Y    uint64 `json:"y"`
}

// GenericChartDataSeries is a struct to hold chart series data
type GenericChartDataSeries struct {
	Name  string      `json:"name"`
	Data  interface{} `json:"data"`
	Stack string      `json:"stack,omitempty"`
	Type  string      `json:"type,omitempty"`
	Color string      `json:"color,omitempty"`
}

// ChartsPageData is an array to hold charts for the charts-page
type ChartsPageData []*ChartsPageDataChart

// ChartsPageDataChart is a struct to hold a chart for the charts-page
type ChartsPageDataChart struct {
	Order  int
	Path   string
	Data   *GenericChartData
	Height int
}

type HeatmapData struct {
	// BalanceHistory DashboardValidatorBalanceHistory `json:"balance_history"`
	// Earnings       ValidatorEarnings                `json:"earnings"`
	// Validators     [][]interface{}                  `json:"validators"`
	Csrf           string `json:"csrf"`
	ValidatorLimit int    `json:"valLimit"`
	Epochs         []uint64
	Validators     []uint64
	IncomeData     [][3]int64
	MinIncome      int64
	MaxIncome      int64
}

// DashboardData is a struct to hold data for the dashboard-page
type DashboardData struct {
	Csrf                string `json:"csrf"`
	ValidatorLimit      int    `json:"valLimit"`
	CappellaHasHappened bool
	NextWithdrawalRow   [][]interface{}
}

// DashboardValidatorBalanceHistory is a struct to hold data for the balance-history on the dashboard-page
type DashboardValidatorBalanceHistory struct {
	Epoch            uint64  `db:"epoch"`
	Balance          uint64  `db:"balance"`
	EffectiveBalance uint64  `db:"effectivebalance"`
	ValidatorCount   float64 `db:"validatorcount"`
}

// ValidatorEarnings is a struct to hold the earnings of one or multiple validators

type ClElInt64 struct {
	El    int64
	Cl    int64
	Total int64
}

type ClElFloat64 struct {
	El    float64
	Cl    float64
	Total float64
}

type ValidatorEarnings struct {
	Income1d                ClElInt64     `json:"income1d"`
	Income7d                ClElInt64     `json:"income7d"`
	Income31d               ClElInt64     `json:"income31d"`
	IncomeTotal             ClElInt64     `json:"incomeTotal"`
	Apr7d                   ClElFloat64   `json:"apr"`
	Apr31d                  ClElFloat64   `json:"apr31d"`
	Apr365d                 ClElFloat64   `json:"apr365d"`
	TotalDeposits           int64         `json:"totalDeposits"`
	TotalWithdrawals        uint64        `json:"totalWithdrawals"`
	EarningsInPeriodBalance int64         `json:"earningsInPeriodBalance"`
	EarningsInPeriod        int64         `json:"earningsInPeriod"`
	EpochStart              int64         `json:"epochStart"`
	EpochEnd                int64         `json:"epochEnd"`
	LastDayFormatted        template.HTML `json:"lastDayFormatted"`
	LastWeekFormatted       template.HTML `json:"lastWeekFormatted"`
	LastMonthFormatted      template.HTML `json:"lastMonthFormatted"`
	TotalFormatted          template.HTML `json:"totalFormatted"`
	TotalChangeFormatted    template.HTML `json:"totalChangeFormatted"`
	TotalBalance            template.HTML `json:"totalBalance"`
}

// ValidatorAttestationSlashing is a struct to hold data of an attestation-slashing
type ValidatorAttestationSlashing struct {
	Epoch                  uint64        `db:"epoch" json:"epoch,omitempty"`
	Slot                   uint64        `db:"slot" json:"slot,omitempty"`
	Proposer               uint64        `db:"proposer" json:"proposer,omitempty"`
	Attestestation1Indices pq.Int64Array `db:"attestation1_indices" json:"attestation1_indices,omitempty"`
	Attestestation2Indices pq.Int64Array `db:"attestation2_indices" json:"attestation2_indices,omitempty"`
}

type ValidatorProposerSlashing struct {
	Epoch         uint64 `db:"epoch" json:"epoch,omitempty"`
	Slot          uint64 `db:"slot" json:"slot,omitempty"`
	Proposer      uint64 `db:"proposer" json:"proposer,omitempty"`
	ProposerIndex uint64 `db:"proposerindex" json:"proposer_index,omitempty"`
}

type ValidatorHistory struct {
	Epoch             uint64                       `db:"epoch" json:"epoch,omitempty"`
	BalanceChange     sql.NullInt64                `db:"balancechange" json:"balance_change,omitempty"`
	AttesterSlot      sql.NullInt64                `db:"attestatation_attesterslot" json:"attester_slot,omitempty"`
	InclusionSlot     sql.NullInt64                `db:"attestation_inclusionslot" json:"inclusion_slot,omitempty"`
	AttestationStatus uint64                       `db:"attestation_status" json:"attestation_status,omitempty"`
	ProposalStatus    sql.NullInt64                `db:"proposal_status" json:"proposal_status,omitempty"`
	ProposalSlot      sql.NullInt64                `db:"proposal_slot" json:"proposal_slot,omitempty"`
	IncomeDetails     *itypes.ValidatorEpochIncome `db:"-" json:"income_details,omitempty"`
	WithdrawalStatus  sql.NullInt64                `db:"withdrawal_status" json:"withdrawal_status,omitempty"`
	WithdrawalSlot    sql.NullInt64                `db:"withdrawal_slot" json:"withdrawal_slot,omitempty"`
}

type ValidatorSlashing struct {
	Epoch                  uint64        `db:"epoch" json:"epoch,omitempty"`
	Slot                   uint64        `db:"slot" json:"slot,omitempty"`
	Proposer               uint64        `db:"proposer" json:"proposer,omitempty"`
	SlashedValidator       *uint64       `db:"slashedvalidator" json:"slashed_validator,omitempty"`
	Attestestation1Indices pq.Int64Array `db:"attestation1_indices" json:"attestation1_indices,omitempty"`
	Attestestation2Indices pq.Int64Array `db:"attestation2_indices" json:"attestation2_indices,omitempty"`
	Type                   string        `db:"type" json:"type"`
}

type StakingCalculatorPageData struct {
	BestValidatorBalanceHistory *[]ValidatorBalanceHistory
	WatchlistBalanceHistory     [][]interface{}
	TotalStaked                 uint64
}

type DepositsPageData struct {
	*Stats
	DepositContract string
	DepositChart    *ChartsPageDataChart
}

type EthOneDepositLeaderBoardPageData struct {
	DepositContract string
}

// EpochsPageData is a struct to hold epoch data for the epochs page
type EthOneDepositsData struct {
	TxHash                []byte    `db:"tx_hash"`
	TxInput               []byte    `db:"tx_input"`
	TxIndex               uint64    `db:"tx_index"`
	BlockNumber           uint64    `db:"block_number"`
	BlockTs               time.Time `db:"block_ts"`
	FromAddress           []byte    `db:"from_address"`
	PublicKey             []byte    `db:"publickey"`
	WithdrawalCredentials []byte    `db:"withdrawal_credentials"`
	Amount                uint64    `db:"amount"`
	Signature             []byte    `db:"signature"`
	MerkletreeIndex       []byte    `db:"merkletree_index"`
	State                 string    `db:"state"`
	ValidSignature        bool      `db:"valid_signature"`
}

type EthOneDepositLeaderboardData struct {
	FromAddress        []byte `db:"from_address"`
	Amount             uint64 `db:"amount"`
	ValidCount         uint64 `db:"validcount"`
	InvalidCount       uint64 `db:"invalidcount"`
	TotalCount         uint64 `db:"totalcount"`
	PendingCount       uint64 `db:"pendingcount"`
	SlashedCount       uint64 `db:"slashedcount"`
	ActiveCount        uint64 `db:"activecount"`
	VoluntaryExitCount uint64 `db:"voluntary_exit_count"`
}

type EthTwoDepositData struct {
	BlockSlot             uint64 `db:"block_slot"`
	BlockIndex            uint64 `db:"block_index"`
	Proof                 []byte `db:"proof"`
	Publickey             []byte `db:"publickey"`
	ValidatorIndex        uint64 `db:"validatorindex"`
	Withdrawalcredentials []byte `db:"withdrawalcredentials"`
	Amount                uint64 `db:"amount"`
	Signature             []byte `db:"signature"`
}

type ValidatorDeposits struct {
	Eth1Deposits      []Eth1Deposit
	LastEth1DepositTs int64
	Eth2Deposits      []Eth2Deposit
}

type MyCryptoSignature struct {
	Address string `json:"address"`
	Msg     string `json:"msg"`
	Sig     string `json:"sig"`
	Version string `json:"version"`
}

type User struct {
	UserID        uint64 `json:"user_id"`
	Authenticated bool   `json:"authenticated"`
	Subscription  string `json:"subscription"`
	UserGroup     string `json:"user_group"`
}

type UserSubscription struct {
	UserID         uint64  `db:"id"`
	Email          string  `db:"email"`
	Active         *bool   `db:"active"`
	CustomerID     *string `db:"stripe_customer_id"`
	SubscriptionID *string `db:"subscription_id"`
	PriceID        *string `db:"price_id"`
	ApiKey         *string `db:"api_key"`
}

type UserPremiumSubscription struct {
	UserID       uint64 `db:"user_id"`
	Store        string `db:"store"`
	Active       bool   `db:"active"`
	Package      string `db:"product_id"`
	RejectReason string `db:"reject_reason"`
}

type StripeSubscription struct {
	CustomerID     *string `db:"customer_id"`
	SubscriptionID *string `db:"subscription_id"`
	PriceID        *string `db:"price_id"`
	Active         bool    `db:"active"`
}

type FilterSubscription struct {
	User     uint64
	PriceIds []string
}

type AuthData struct {
	Flashes      []interface{}
	Email        string
	State        string
	RecaptchaKey string
	CsrfField    template.HTML
}

type CsrfData struct {
	CsrfField template.HTML
}

type UserSettingsPageData struct {
	CsrfField template.HTML
	AuthData
	Subscription        UserSubscription
	Premium             UserPremiumSubscription
	PairedDevices       []PairedDevice
	Sapphire            *string
	Emerald             *string
	Diamond             *string
	ShareMonitoringData bool
	ApiStatistics       *ApiStatistics
}

type PairedDevice struct {
	ID            uint      `json:"id"`
	DeviceName    string    `json:"device_name"`
	NotifyEnabled bool      `json:"notify_enabled"`
	Active        bool      `json:"active"`
	AppName       string    `json:"app_name"`
	CreatedAt     time.Time `json:"created_ts"`
}

type UserAuthorizeConfirmPageData struct {
	AppData *OAuthAppData
	AuthData
}

type UserNotificationsPageData struct {
	Email              string   `json:"email"`
	CountWatchlist     int      `json:"countwatchlist"`
	CountSubscriptions int      `json:"countsubscriptions"`
	WatchlistIndices   []uint64 `json:"watchlistIndices"`
	DashboardLink      string   `json:"dashboardLink"`
	AuthData
	// Subscriptions []*Subscription
}

type UserNotificationsCenterPageData struct {
	AuthData
	Metrics                    interface{}                          `json:"metrics"`
	Validators                 []UserValidatorNotificationTableData `json:"validators"`
	Network                    interface{}                          `json:"network"`
	MonitoringSubscriptions    []Subscription                       `json:"monitoring_subscriptions"`
	Machines                   []string
	DashboardLink              string `json:"dashboardLink"`
	NotificationChannelsModal  NotificationChannelsModal
	AddValidatorWatchlistModal AddValidatorWatchlistModal
	ManageNotificationModal    ManageNotificationModal
	NetworkEventModal          NetworkEventModal
	// Subscriptions []*Subscription
}

type NotificationChannelsModal struct {
	CsrfField            template.HTML
	NotificationChannels []UserNotificationChannels
}

type UserNotificationChannels struct {
	Channel NotificationChannel `db:"channel"`
	Active  bool                `db:"active"`
}

type UserValidatorNotificationTableData struct {
	Index        uint64
	Pubkey       string
	Notification []struct {
		Notification string
		Timestamp    uint64
		Threshold    string
	}
}

type AdvertiseWithUsPageData struct {
	FlashMessage string
	CsrfField    template.HTML
	RecaptchaKey string
}

type ApiPricing struct {
	FlashMessage string
	User         *User
	CsrfField    template.HTML
	RecaptchaKey string
	Subscription UserSubscription
	StripePK     string
	Sapphire     string
	Emerald      string
	Diamond      string
}

type MobilePricing struct {
	FlashMessage         string
	User                 *User
	CsrfField            template.HTML
	RecaptchaKey         string
	Subscription         UserSubscription
	StripePK             string
	Plankton             string
	Goldfish             string
	Whale                string
	ActiveMobileStoreSub bool
}

type StakeWithUsPageData struct {
	FlashMessage string
	RecaptchaKey string
}
type RateLimitError struct {
	TimeLeft time.Duration
}

func (e *RateLimitError) Error() string {
	return fmt.Sprintf("rate limit has been exceeded, %v left", e.TimeLeft)
}

type Empty struct {
}

// GoogleRecaptchaResponse ...
type GoogleRecaptchaResponse struct {
	Success            bool     `json:"success"`
	ChallengeTimestamp string   `json:"challenge_ts"`
	Hostname           string   `json:"hostname"`
	ErrorCodes         []string `json:"error-codes"`
	Score              float32  `json:"score,omitempty"`
	Action             string   `json:"action,omitempty"`
}

type Price struct {
	TS  time.Time `db:"ts"`
	EUR float64   `db:"eur"`
	USD float64   `db:"usd"`
	GBP float64   `db:"gbp"`
	CAD float64   `db:"cad"`
	JPY float64   `db:"jpy"`
	CNY float64   `db:"cny"`
	RUB float64   `db:"rub"`
	AUD float64   `db:"aud"`
}

type ApiStatistics struct {
	Daily      *int `db:"daily"`
	Monthly    *int `db:"monthly"`
	MaxDaily   *int
	MaxMonthly *int
}

type RocketpoolPageData struct{}
type RocketpoolPageDataMinipool struct {
	TotalCount               uint64    `db:"total_count"`
	RocketpoolStorageAddress []byte    `db:"rocketpool_storage_address"`
	ValidatorName            string    `db:"validator_name"`
	ValidatorIndex           *uint64   `db:"validator_index"`
	Address                  []byte    `db:"address"`
	Pubkey                   []byte    `db:"pubkey"`
	NodeAddress              []byte    `db:"node_address"`
	NodeFee                  float64   `db:"node_fee"`
	DepositType              string    `db:"deposit_type"`
	Status                   string    `db:"status"`
	StatusTime               time.Time `db:"status_time"`
	PenaltyCount             uint64    `db:"penalty_count"`
	DepositEth               int       `db:"node_deposit_balance"`
}

type RocketpoolPageDataNode struct {
	TotalCount               uint64 `db:"total_count"`
	RocketpoolStorageAddress []byte `db:"rocketpool_storage_address"`
	Address                  []byte `db:"address"`
	TimezoneLocation         string `db:"timezone_location"`
	RPLStake                 string `db:"rpl_stake"`
	MinRPLStake              string `db:"min_rpl_stake"`
	MaxRPLStake              string `db:"max_rpl_stake"`
	CumulativeRPL            string `db:"rpl_cumulative_rewards"`
	ClaimedSmoothingPool     string `db:"claimed_smoothing_pool"`
	UnclaimedSmoothingPool   string `db:"unclaimed_smoothing_pool"`
	UnclaimedRplRewards      string `db:"unclaimed_rpl_rewards"`
	SmoothingPoolOptIn       bool   `db:"smoothing_pool_opted_in"`
	DepositCredit            string `db:"deposit_credit"`
}

type RocketpoolPageDataDAOProposal struct {
	TotalCount               uint64    `db:"total_count"`
	RocketpoolStorageAddress []byte    `db:"rocketpool_storage_address"`
	ID                       uint64    `db:"id"`
	DAO                      string    `db:"dao"`
	ProposerAddress          []byte    `db:"proposer_address"`
	Message                  string    `db:"message"`
	CreatedTime              time.Time `db:"created_time"`
	StartTime                time.Time `db:"start_time"`
	EndTime                  time.Time `db:"end_time"`
	ExpiryTime               time.Time `db:"expiry_time"`
	VotesRequired            float64   `db:"votes_required"`
	VotesFor                 float64   `db:"votes_for"`
	VotesAgainst             float64   `db:"votes_against"`
	MemberVoted              bool      `db:"member_voted"`
	MemberSupported          bool      `db:"member_supported"`
	IsCancelled              bool      `db:"is_cancelled"`
	IsExecuted               bool      `db:"is_executed"`
	Payload                  []byte    `db:"payload"`
	State                    string    `db:"state"`
	MemberVotesJSON          []byte    `db:"member_votes"`
}

type RocketpoolPageDataDAOProposalMemberVotes struct {
	Address   string `json:"member_address"`
	Name      string `json:"name"`
	Voted     bool   `json:"voted"`
	Supported bool   `json:"supported"`
}

type RocketpoolPageDataDAOMember struct {
	TotalCount               uint64    `db:"total_count"`
	RocketpoolStorageAddress []byte    `db:"rocketpool_storage_address"`
	Address                  []byte    `db:"address"`
	ID                       string    `db:"id"`
	URL                      string    `url:"url"`
	JoinedTime               time.Time `db:"joined_time"`
	LastProposalTime         time.Time `db:"last_proposal_time"`
	RPLBondAmount            string    `db:"rpl_bond_amount"`
	UnbondedValidatorCount   uint64    `db:"unbonded_validator_count"`
}

type UserWebhookRow struct {
	ID           uint64 `db:"id" json:"id"`
	UrlFull      string
	Url          template.HTML `db:"url" json:"url"`
	Retries      template.HTML `db:"retries" json:"retries"`
	LastSent     template.HTML `db:"last_retry" json:"lastSent"`
	Destination  template.HTML `db:"destination" json:"destination"`
	WebhookError UserWebhookRowError
	Response     *http.Response          `db:"response" json:"response"`
	Request      *map[string]interface{} `db:"request" json:"request"`
	Events       []EventNameCheckbox     `db:"event_names" json:"-"`
	Discord      bool
	CsrfField    template.HTML
}

type AdConfigurationPageData struct {
	Configurations []*AdConfig
	CsrfField      template.HTML
	New            AdConfig
	TemplateNames  []string
}

type ExplorerConfigurationPageData struct {
	Configurations ExplorerConfigurationMap
	CsrfField      template.HTML
}

type UserWebhookRowError struct {
	SummaryRequest  template.HTML
	SummaryResponse template.HTML
	ContentRequest  template.HTML
	ContentResponse template.HTML
}

type WebhookPageData struct {
	WebhookRows  []UserWebhookRow
	Webhooks     []UserWebhook
	Events       []EventNameCheckbox
	CsrfField    template.HTML
	Allowed      uint64
	WebhookCount uint64
	Flashes      []interface{}
}

type EventNameCheckbox struct {
	EventLabel string
	EventName
	Active  bool
	Warning template.HTML
	Info    template.HTML
}

type PoolsResp struct {
	PoolsDistribution       ChartsPageDataChart
	HistoricPoolPerformance ChartsPageDataChart
	PoolInfos               []*PoolInfo
}

type PoolInfo struct {
	Name                   string  `db:"name"`
	Count                  int64   `db:"count"`
	AvgPerformance31d      float64 `db:"avg_performance_31d"`
	AvgPerformance7d       float64 `db:"avg_performance_7d"`
	AvgPerformance1d       float64 `db:"avg_performance_1d"`
	EthstoreCompoarison1d  float64
	EthstoreCompoarison7d  float64
	EthstoreCompoarison31d float64
}

type AddValidatorWatchlistModal struct {
	CsrfField       template.HTML
	ValidatorIndex  uint64
	ValidatorPubkey string
	Events          []EventNameCheckbox
}
type ManageNotificationModal struct {
	CsrfField       template.HTML
	ValidatorIndex  int64
	ValidatorPubkey string
	Events          []EventNameCheckbox
}

type NetworkEventModal struct {
	CsrfField       template.HTML
	ValidatorIndex  int64
	ValidatorPubkey string
	Events          []EventNameCheckbox
}

type DataTableSaveState struct {
	Key     string                      `json:"key"`
	Time    uint64                      `json:"time"`   // Time stamp of when the object was created
	Start   uint64                      `json:"start"`  // Display start point
	Length  uint64                      `json:"length"` // Page length
	Order   [][]string                  `json:"order"`  // 2D array of column ordering information (see `order` option)
	Search  DataTableSaveStateSearch    `json:"search"`
	Columns []DataTableSaveStateColumns `json:"columns"`
}

func (e *DataTableSaveState) Scan(value interface{}) error {
	b, ok := value.([]byte)
	if !ok {
		return errors.New("type assertion to []byte failed")
	}

	return json.Unmarshal(b, &e)
}

func (a DataTableSaveState) Value() (driver.Value, error) {
	return json.Marshal(a)
}

type DataTableSaveStateOrder struct {
}

type DataTableSaveStateSearch struct {
	Search          string `json:"search"`          // Search term
	Regex           bool   `json:"regex"`           // Indicate if the search term should be treated as regex or not
	Smart           bool   `json:"smart"`           // Flag to enable DataTables smart search
	CaseInsensitive bool   `json:"caseInsensitive"` // Case insensitive flag
}

type DataTableSaveStateColumns struct {
	Visible bool                     `json:"visible"`
	Search  DataTableSaveStateSearch `json:"search"`
}

type Eth1AddressPageData struct {
	Address            string `json:"address"`
	IsContract         bool
	QRCode             string `json:"qr_code_base64"`
	QRCodeInverse      string
	Metadata           *Eth1AddressMetadata
	WithdrawalsSummary template.HTML
	BlocksMinedTable   *DataTableResponse
	UnclesMinedTable   *DataTableResponse
	TransactionsTable  *DataTableResponse
	InternalTxnsTable  *DataTableResponse
	Erc20Table         *DataTableResponse
	Erc721Table        *DataTableResponse
	Erc1155Table       *DataTableResponse
	WithdrawalsTable   *DataTableResponse
	EtherValue         template.HTML
	Tabs               []Eth1AddressPageTabs
}

type Eth1AddressPageTabs struct {
	Id   string
	Href string
	Text string
	Data *DataTableResponse
}

type Eth1AddressMetadata struct {
	Balances   []*Eth1AddressBalance
	ERC20      *ERC20Metadata
	Name       string
	Tags       []template.HTML
	EthBalance *Eth1AddressBalance
}

type Eth1AddressBalance struct {
	Address  []byte
	Token    []byte
	Balance  []byte
	Metadata *ERC20Metadata
}

type ERC20TokenPrice struct {
	Token       []byte
	Price       []byte
	TotalSupply []byte
}

type ERC20Metadata struct {
	Decimals     []byte
	Symbol       string
	Name         string
	Description  string
	Logo         []byte
	LogoFormat   string
	TotalSupply  []byte
	OfficialSite string
	Price        []byte
}

func (metadata ERC20Metadata) MarshalBinary() ([]byte, error) {
	return json.Marshal(metadata)
}

func (metadata ERC20Metadata) UnmarshalBinary(data []byte) error {
	return json.Unmarshal(data, &metadata)
}

type ContractMetadata struct {
	Name    string
	ABI     *abi.ABI `msgpack:"-"`
	ABIJson []byte
}

type Eth1TokenPageData struct {
	Token            string `json:"token"`
	Address          string `json:"address"`
	QRCode           string `json:"qr_code_base64"`
	QRCodeInverse    string
	Metadata         *ERC20Metadata
	Balance          *Eth1AddressBalance
	Holders          template.HTML `json:"holders"`
	Transfers        template.HTML `json:"transfers"`
	Price            template.HTML `json:"price"`
	MarketCap        template.HTML `json:"marketCap"`
	DilutedMarketCap template.HTML `json:"dilutedMarketCap"`
	Decimals         template.HTML `json:"decimals"`
	Contract         template.HTML `json:"contract"`
	WebSite          template.HTML `json:"website"`
	SocialProfiles   template.HTML `json:"socialProfiles"`
	TransfersTable   *DataTableResponse
	HoldersTable     *DataTableResponse
}

type Transfer struct {
	From   template.HTML
	To     template.HTML
	Amount template.HTML
	Token  template.HTML
}

type DepositContractInteraction struct {
	ValidatorPubkey []byte
	WithdrawalCreds []byte
	Amount          []byte
}

type Eth1TxData struct {
	From         common.Address
	To           *common.Address
	InternalTxns []Transfer
	FromName     string
	ToName       string
	Gas          struct {
		BlockBaseFee   []byte
		MaxFee         []byte
		MaxPriorityFee []byte
		Used           uint64
		UsedPerc       float64
		Limit          uint64
		TxFee          []byte
		EffectiveFee   []byte
	}
	Epoch struct {
		Finalized     bool    `db:"finalized"`
		Participation float64 `db:"globalparticipationrate"`
	}
	TypeFormatted               string
	Type                        uint8
	Nonce                       uint64
	TxnPosition                 uint
	Hash                        common.Hash
	Value                       []byte
	Receipt                     *geth_types.Receipt
	ErrorMsg                    string
	BlockNumber                 int64
	Timestamp                   uint64
	IsPending                   bool
	TargetIsContract            bool
	IsContractCreation          bool
	CallData                    string
	Events                      []*Eth1EventData
	Transfers                   []*Transfer
	DepositContractInteractions []DepositContractInteraction
}

type Eth1EventData struct {
	Address     common.Address
	Name        string
	Topics      []common.Hash
	Data        []byte
	DecodedData map[string]Eth1DecodedEventData
}

type Eth1DecodedEventData struct {
	Type    string
	Value   string
	Raw     string
	Address common.Address
}

type SourcifyContractMetadata struct {
	Compiler struct {
		Version string `json:"version"`
	} `json:"compiler"`
	Language string `json:"language"`
	Output   struct {
		Abi []struct {
			Anonymous bool `json:"anonymous"`
			Inputs    []struct {
				Indexed      bool   `json:"indexed"`
				InternalType string `json:"internalType"`
				Name         string `json:"name"`
				Type         string `json:"type"`
			} `json:"inputs"`
			Name    string `json:"name"`
			Outputs []struct {
				InternalType string `json:"internalType"`
				Name         string `json:"name"`
				Type         string `json:"type"`
			} `json:"outputs"`
			StateMutability string `json:"stateMutability"`
			Type            string `json:"type"`
		} `json:"abi"`
	} `json:"output"`
	Settings struct {
		CompilationTarget struct {
			Browser_Stakehavens_sol string `json:"browser/Stakehavens.sol"`
		} `json:"compilationTarget"`
		EvmVersion string   `json:"evmVersion"`
		Libraries  struct{} `json:"libraries"`
		Metadata   struct {
			BytecodeHash string `json:"bytecodeHash"`
		} `json:"metadata"`
		Optimizer struct {
			Enabled bool  `json:"enabled"`
			Runs    int64 `json:"runs"`
		} `json:"optimizer"`
		Remappings []interface{} `json:"remappings"`
	} `json:"settings"`
	Sources struct {
		Browser_Stakehavens_sol struct {
			Keccak256 string   `json:"keccak256"`
			Urls      []string `json:"urls"`
		} `json:"browser/Stakehavens.sol"`
	} `json:"sources"`
	Version int64 `json:"version"`
}

type EtherscanContractMetadata struct {
	Message string `json:"message"`
	Result  []struct {
		Abi                  string `json:"ABI"`
		CompilerVersion      string `json:"CompilerVersion"`
		ConstructorArguments string `json:"ConstructorArguments"`
		ContractName         string `json:"ContractName"`
		EVMVersion           string `json:"EVMVersion"`
		Implementation       string `json:"Implementation"`
		Library              string `json:"Library"`
		LicenseType          string `json:"LicenseType"`
		OptimizationUsed     string `json:"OptimizationUsed"`
		Proxy                string `json:"Proxy"`
		Runs                 string `json:"Runs"`
		SourceCode           string `json:"SourceCode"`
		SwarmSource          string `json:"SwarmSource"`
	} `json:"result"`
	Status string `json:"status"`
}

type Eth1BlockPageData struct {
	Number                uint64
	PreviousBlock         uint64
	NextBlock             uint64
	TxCount               uint64
	WithdrawalCount       uint64
	UncleCount            uint64
	Hash                  string
	ParentHash            string
	MinerAddress          string
	MinerFormatted        template.HTML
	Reward                *big.Int
	MevReward             *big.Int
	MevBribe              *big.Int
	IsValidMev            bool
	MevRecipientFormatted template.HTML
	TxFees                *big.Int
	GasUsage              template.HTML
	GasLimit              uint64
	LowestGasPrice        *big.Int
	Ts                    time.Time
	Difficulty            *big.Int
	BaseFeePerGas         *big.Int
	BurnedFees            *big.Int
	Extra                 string
	Txs                   []Eth1BlockPageTransaction
	Uncles                []Eth1BlockPageData
	State                 string
}

type Eth1BlockPageTransaction struct {
	Hash          string
	HashFormatted template.HTML
	From          string
	FromFormatted template.HTML
	To            string
	ToFormatted   template.HTML
	Value         *big.Int
	Fee           *big.Int
	GasPrice      *big.Int
	Method        string
}

type SlotVizSlots struct {
	BlockRoot []byte
	Epoch     uint64
	Slot      uint64
	Status    string `json:"status"`
	Active    bool   `json:"active"`
}
type SlotVizEpochs struct {
	Epoch          uint64          `json:"epoch"`
	Finalized      bool            `json:"finalized"`
	Justified      bool            `json:"justified"`
	Justifying     bool            `json:"justifying"`
	Particicpation float64         `json:"participation"`
	Slots          []*SlotVizSlots `json:"slots"`
}

type RelaysResp struct {
	RelaysInfoContainers [3]RelayInfoContainer
	RecentBlocks         []*RelaysRespBlock
	TopBlocks            []*RelaysRespBlock
	LastUpdated          time.Time
	TopBuilders          []*struct {
		Tags       TagMetadataSlice `db:"tags"`
		Builder    []byte           `db:"builder_pubkey"`
		BlockCount uint64           `db:"c"`
		LatestSlot uint64           `db:"latest_slot"`
		BlockPerc  float64
	}
}

type RelaysRespBlock struct {
	Tags                 TagMetadataSlice `db:"tags"`
	Value                WeiString        `db:"value"`
	Slot                 uint64           `db:"slot"`
	Builder              []byte           `db:"builder_pubkey"`
	ProposerFeeRecipient []byte           `db:"proposer_fee_recipient"`
	Proposer             uint64           `db:"proposer"`
	BlockExtraData       string           `db:"block_extra_data"`
}

type RelayInfoContainer struct {
	Days                 uint64
	IsFirst              bool
	RelaysInfo           []*RelayInfo
	NetworkParticipation float64
}

type RelayInfo struct {
	RelayID        string         `db:"relay_id"`
	Name           sql.NullString `db:"name"`
	Link           sql.NullString `db:"link"`
	Censors        sql.NullBool   `db:"censors"`
	Ethical        sql.NullBool   `db:"ethical"`
	BlockCount     uint64         `db:"block_count"`
	UniqueBuilders uint64         `db:"unique_builders"`
	NetworkUsage   float64        `db:"network_usage"`
	TotalValue     WeiString      `db:"total_value"`
	AverageValue   WeiString      `db:"avg_value"`
	MaxValue       WeiString      `db:"max_value"`
	MaxValueSlot   uint64         `db:"max_value_slot"`
}

type BurnPageDataBlock struct {
	Number        int64     `json:"number"`
	Hash          string    `json:"hash"`
	GasTarget     int64     `json:"gas_target" db:"gaslimit"`
	GasUsed       int64     `json:"gas_used" db:"gasused"`
	Rewards       float64   `json:"mining_reward" db:"miningreward"`
	Txn           int       `json:"tx_count" db:"tx_count"`
	Age           time.Time `json:"time" db:"time"`
	BaseFeePerGas float64   `json:"base_fee_per_gas" db:"basefeepergas"`
	BurnedFees    float64   `json:"burned_fees" db:"burnedfees"`
}

type BurnPageData struct {
	TotalBurned      float64              `json:"total_burned"`
	Blocks           []*BurnPageDataBlock `json:"blocks"`
	BaseFeeTrend     int                  `json:"base_fee_trend"`
	BurnRate1h       float64              `json:"burn_rate_1_h"`
	BurnRate24h      float64              `json:"burn_rate_24_h"`
	BlockUtilization float64              `json:"block_utilization"`
	Emission         float64              `json:"emission"`
	Price            float64              `json:"price_usd"`
	Currency         string               `json:"currency"`
}

type CorrelationDataResponse struct {
	Status  string      `json:"status"`
	Data    interface{} `json:"data"`
	Message string      `json:"message"`
}

type CorrelationData struct {
	Indicator string  `db:"indicator" json:"indicator,omitempty"`
	Time      float64 `db:"time" json:"time,omitempty"`
	Value     float64 `db:"value" json:"value,omitempty"`
}

type EthStoreStatistics struct {
	EffectiveBalances         [][]float64
	TotalRewards              [][]float64
	APRs                      [][]float64
	YesterdayRewards          float64
	YesterdayEffectiveBalance float64
	ProjectedAPR              float64
	YesterdayTs               int64
	StartEpoch                uint64
}

type BLSChange struct {
	Slot           uint64 `db:"slot" json:"slot,omitempty"`
	BlockRoot      []byte `db:"block_rot" json:"blockroot,omitempty"`
	Validatorindex uint64 `db:"validatorindex" json:"validatorindex,omitempty"`
	BlsPubkey      []byte `db:"pubkey" json:"pubkey,omitempty"`
	Address        []byte `db:"address" json:"address,omitempty"`
	Signature      []byte `db:"signature" json:"signature,omitempty"`
}

type ValidatorsBLSChange struct {
	Slot                     uint64 `db:"slot" json:"slot,omitempty"`
	BlockRoot                []byte `db:"block_root" json:"blockroot,omitempty"`
	Validatorindex           uint64 `db:"validatorindex" json:"validatorindex,omitempty"`
	BlsPubkey                []byte `db:"pubkey" json:"pubkey,omitempty"`
	Address                  []byte `db:"address" json:"address,omitempty"`
	Signature                []byte `db:"signature" json:"signature,omitempty"`
	WithdrawalCredentialsOld []byte `db:"withdrawalcredentials" json:"withdrawalcredentials,omitempty"`
}

// AdConfig is a struct to hold the configuration for one specific ad banner placement
type AdConfig struct {
	Id              string `db:"id"`
	TemplateId      string `db:"template_id"`
	JQuerySelector  string `db:"jquery_selector"`
	InsertMode      string `db:"insert_mode"`
	RefreshInterval uint64 `db:"refresh_interval"`
	Enabled         bool   `db:"enabled"`
	ForAllUsers     bool   `db:"for_all_users"`
	BannerId        uint64 `db:"banner_id"`
	HtmlContent     string `db:"html_content"`
}

type ExplorerConfigurationCategory string
type ExplorerConfigurationKey string
type ExplorerConfigValue struct {
	Value    string `db:"value"`
	DataType string `db:"data_type"`
}
type ExplorerConfig struct {
	Category ExplorerConfigurationCategory `db:"category"`
	Key      ExplorerConfigurationKey      `db:"key"`
	ExplorerConfigValue
}
type ExplorerConfigurationKeyMap map[ExplorerConfigurationKey]ExplorerConfigValue
type ExplorerConfigurationMap map[ExplorerConfigurationCategory]ExplorerConfigurationKeyMap

func (configMap ExplorerConfigurationMap) GetConfigValue(category ExplorerConfigurationCategory, configKey ExplorerConfigurationKey) (ExplorerConfigValue, error) {
	configValue := ExplorerConfigValue{}
	keyMap, ok := configMap[category]
	if ok {
		configValue, ok = keyMap[configKey]
		if ok {
			return configValue, nil
		}
	}
	return configValue, fmt.Errorf("config value for %s %s not found", category, configKey)
}

func (configMap ExplorerConfigurationMap) GetUInt64Value(category ExplorerConfigurationCategory, configKey ExplorerConfigurationKey) (uint64, error) {
	configValue, err := configMap.GetConfigValue(category, configKey)
	if err == nil {
		if configValue.DataType != "int" {
			return 0, fmt.Errorf("wrong data type for %s %s, got %s, expected %s", category, configKey, configValue.DataType, "int")
		} else {
			return strconv.ParseUint(configValue.Value, 10, 64)
		}
	}
	return 0, err
}

func (configMap ExplorerConfigurationMap) GetStringValue(category ExplorerConfigurationCategory, configKey ExplorerConfigurationKey) (string, error) {
	configValue, err := configMap.GetConfigValue(category, configKey)
	return configValue.Value, err
}

type WithdrawalsPageData struct {
	Stats           *Stats
	WithdrawalChart *ChartsPageDataChart
	Withdrawals     *DataTableResponse
	BlsChanges      *DataTableResponse
}

type WithdrawalStats struct {
	WithdrawalsCount             uint64
	WithdrawalsTotal             uint64
	BLSChangeCount               uint64
	ValidatorsWithBLSCredentials uint64
}

type ChangeWithdrawalCredentialsPageData struct {
	FlashMessage string
	CsrfField    template.HTML
	RecaptchaKey string
}

type BroadcastPageData struct {
	Stats        *Stats
	FlashMessage string
	CaptchaId    string
	CsrfField    template.HTML
	RecaptchaKey string
}

type BroadcastStatusPageData struct {
	Job          *NodeJob
	JobTypeLabel string
	JobTitle     string
	JobJson      string
	Validators   *[]NodeJobValidatorInfo
}<|MERGE_RESOLUTION|>--- conflicted
+++ resolved
@@ -372,7 +372,6 @@
 	WithdrawalCount                          uint64
 	SlashingsCount                           uint64
 	PendingCount                             uint64
-<<<<<<< HEAD
 	SyncCount                                uint64 // amount of sync committees the validator was (and is) part of
 	SlotsPerSyncCommittee                    uint64
 	SlotsDoneInCurrentSyncCommittee          uint64
@@ -381,22 +380,7 @@
 	ParticipatedSyncCountSlots               uint64
 	MissedSyncCountSlots                     uint64
 	OrphanedSyncCountSlots                   uint64
-	UnmissedSyncPercentage                   float64     // participated/(participated+missed)
-	IncomeToday                              ClElInt64   `json:"incomeToday"`
-	Income1d                                 ClElInt64   `json:"income1d"`
-	Income7d                                 ClElInt64   `json:"income7d"`
-	Income31d                                ClElInt64   `json:"income31d"`
-	Apr7d                                    ClElFloat64 `json:"apr7d"`
-	Apr31d                                   ClElFloat64 `json:"apr31d"`
-	Apr365d                                  ClElFloat64 `json:"apr365d"`
-	ElIncomeTotal                            int64       `json:"totalExecutionRewards"`
-=======
-	SyncCount                                uint64
-	ScheduledSyncCount                       uint64
-	ParticipatedSyncCount                    uint64
-	MissedSyncCount                          uint64
-	OrphanedSyncCount                        uint64
-	UnmissedSyncPercentage                   float64       // missed/(participated+orphaned)
+	UnmissedSyncPercentage                   float64       // participated/(participated+missed)
 	IncomeToday                              ClElInt64     `json:"incomeToday"`
 	Income1d                                 ClElInt64     `json:"income1d"`
 	Income7d                                 ClElInt64     `json:"income7d"`
@@ -406,7 +390,7 @@
 	Apr7d                                    ClElFloat64   `json:"apr7d"`
 	Apr31d                                   ClElFloat64   `json:"apr31d"`
 	Apr365d                                  ClElFloat64   `json:"apr365d"`
->>>>>>> 7e0ba409
+	ElIncomeTotal                            int64         `json:"totalExecutionRewards"`
 	ProposalLuck                             float64
 	SyncLuck                                 float64
 	ProposalEstimate                         *time.Time
