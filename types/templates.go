package types

import (
	"database/sql"
	"database/sql/driver"
	"encoding/json"
	"fmt"
	"html/template"
	"math/big"
	"net/http"
	"strconv"
	"time"

	"github.com/ethereum/go-ethereum/accounts/abi"
	"github.com/ethereum/go-ethereum/common"
	geth_types "github.com/ethereum/go-ethereum/core/types"
	itypes "github.com/gobitfly/eth-rewards/types"
	"github.com/lib/pq"
	"github.com/pkg/errors"
)

// PageData is a struct to hold web page data
type PageData struct {
	Active                string
	AdConfigurations      []*AdConfig
	Meta                  *Meta
	ShowSyncingMessage    bool
	User                  *User
	Data                  interface{}
	Version               string
	Year                  int
	ChainSlotsPerEpoch    uint64
	ChainSecondsPerSlot   uint64
	ChainGenesisTimestamp uint64
	CurrentEpoch          uint64
	LatestFinalizedEpoch  uint64
	CurrentSlot           uint64
	FinalizationDelay     uint64
	Mainnet               bool
	DepositContract       string
	Rates                 PageRates
	InfoBanner            *template.HTML
	ClientsUpdated        bool
	// IsUserClientUpdated   func(uint64) bool
	ChainConfig         ChainConfig
	Lang                string
	NoAds               bool
	Debug               bool
	DebugTemplates      []string
	DebugSession        map[string]interface{}
	GasNow              *GasNowPageData
	GlobalNotification  template.HTML
	AvailableCurrencies []string
	MainMenuItems       []MainMenuItem
}

type MainMenuItem struct {
	Label        string
	Path         string
	IsActive     bool
	HasBigGroups bool // if HasBigGroups is set to true then the NavigationGroups will be ordered horizontally and their Label will be shown
	Groups       []NavigationGroup
}

type NavigationGroup struct {
	Label string // only used for "BigGroups"
	Links []NavigationLink
}

type NavigationLink struct {
	Label         string
	Path          string
	CustomIcon    string
	Icon          string
	IsHidden      bool
	IsHighlighted bool
}

type PageRates struct {
	EthPrice               float64
	EthRoundPrice          uint64
	EthTruncPrice          template.HTML
	UsdRoundPrice          uint64
	UsdTruncPrice          template.HTML
	EurRoundPrice          uint64
	EurTruncPrice          template.HTML
	GbpRoundPrice          uint64
	GbpTruncPrice          template.HTML
	CnyRoundPrice          uint64
	CnyTruncPrice          template.HTML
	RubRoundPrice          uint64
	RubTruncPrice          template.HTML
	CadRoundPrice          uint64
	CadTruncPrice          template.HTML
	AudRoundPrice          uint64
	AudTruncPrice          template.HTML
	JpyRoundPrice          uint64
	JpyTruncPrice          template.HTML
	Currency               string
	CurrentPriceFormatted  template.HTML
	CurrentPriceKFormatted template.HTML
	CurrentSymbol          string
	ExchangeRate           float64
}

// Meta is a struct to hold metadata about the page
type Meta struct {
	Title       string
	Description string
	Path        string
	Tlabel1     string
	Tdata1      string
	Tlabel2     string
	Tdata2      string
	GATag       string
	NoTrack     bool
	Templates   string
}

// LatestState is a struct to hold data for the banner
type LatestState struct {
	LastProposedSlot      uint64        `json:"lastProposedSlot"`
	CurrentSlot           uint64        `json:"currentSlot"`
	CurrentEpoch          uint64        `json:"currentEpoch"`
	CurrentFinalizedEpoch uint64        `json:"currentFinalizedEpoch"`
	FinalityDelay         uint64        `json:"finalityDelay"`
	IsSyncing             bool          `json:"syncing"`
	EthPrice              float64       `json:"ethPrice"`
	EthRoundPrice         uint64        `json:"ethRoundPrice"`
	EthTruncPrice         template.HTML `json:"ethTruncPrice"`
	UsdRoundPrice         uint64        `json:"usdRoundPrice"`
	UsdTruncPrice         template.HTML `json:"usdTruncPrice"`
	EurRoundPrice         uint64        `json:"eurRoundPrice"`
	EurTruncPrice         template.HTML `json:"eurTruncPrice"`
	GbpRoundPrice         uint64        `json:"gbpRoundPrice"`
	GbpTruncPrice         template.HTML `json:"gbpTruncPrice"`
	CnyRoundPrice         uint64        `json:"cnyRoundPrice"`
	CnyTruncPrice         template.HTML `json:"cnyTruncPrice"`
	RubRoundPrice         uint64        `json:"rubRoundPrice"`
	RubTruncPrice         template.HTML `json:"rubTruncPrice"`
	CadRoundPrice         uint64        `json:"cadRoundPrice"`
	CadTruncPrice         template.HTML `json:"cadTruncPrice"`
	AudRoundPrice         uint64        `json:"audRoundPrice"`
	AudTruncPrice         template.HTML `json:"audTruncPrice"`
	JpyRoundPrice         uint64        `json:"jpyRoundPrice"`
	JpyTruncPrice         template.HTML `json:"jpyTruncPrice"`
	Currency              string        `json:"currency"`
}

type Stats struct {
	TopDepositors                  *[]StatsTopDepositors
	InvalidDepositCount            *uint64 `db:"count"`
	UniqueValidatorCount           *uint64 `db:"count"`
	TotalValidatorCount            *uint64 `db:"count"`
	ActiveValidatorCount           *uint64 `db:"count"`
	PendingValidatorCount          *uint64 `db:"count"`
	ValidatorChurnLimit            *uint64
	LatestValidatorWithdrawalIndex *uint64 `db:"index"`
	WithdrawableValidatorCount     *uint64 `db:"count"`
	// WithdrawableAmount             *uint64 `db:"amount"`
	PendingBLSChangeValidatorCount *uint64 `db:"count"`
	NonWithdrawableCount           *uint64 `db:"count"`
	TotalAmountWithdrawn           *uint64 `db:"amount"`
	WithdrawalCount                *uint64 `db:"count"`
	TotalAmountDeposited           *uint64 `db:"amount"`
	BLSChangeCount                 *uint64 `db:"count"`
}

type StatsTopDepositors struct {
	Address      string `db:"from_address"`
	DepositCount uint64 `db:"count"`
}

// IndexPageData is a struct to hold info for the main web page
type IndexPageData struct {
	NetworkName               string `json:"networkName"`
	DepositContract           string `json:"depositContract"`
	ShowSyncingMessage        bool
	CurrentEpoch              uint64                 `json:"current_epoch"`
	CurrentFinalizedEpoch     uint64                 `json:"current_finalized_epoch"`
	CurrentSlot               uint64                 `json:"current_slot"`
	ScheduledCount            uint8                  `json:"scheduled_count"`
	FinalityDelay             uint64                 `json:"finality_delay"`
	ActiveValidators          uint64                 `json:"active_validators"`
	EnteringValidators        uint64                 `json:"entering_validators"`
	ExitingValidators         uint64                 `json:"exiting_validators"`
	StakedEther               string                 `json:"staked_ether"`
	AverageBalance            string                 `json:"average_balance"`
	DepositedTotal            float64                `json:"deposit_total"`
	DepositThreshold          float64                `json:"deposit_threshold"`
	ValidatorsRemaining       float64                `json:"validators_remaining"`
	NetworkStartTs            int64                  `json:"network_start_ts"`
	MinGenesisTime            int64                  `json:"minGenesisTime"`
	Blocks                    []*IndexPageDataBlocks `json:"blocks"`
	Epochs                    []*IndexPageDataEpochs `json:"epochs"`
	StakedEtherChartData      [][]float64            `json:"staked_ether_chart_data"`
	ActiveValidatorsChartData [][]float64            `json:"active_validators_chart_data"`
	Subtitle                  template.HTML          `json:"subtitle"`
	Genesis                   bool                   `json:"genesis"`
	GenesisPeriod             bool                   `json:"genesis_period"`
	Mainnet                   bool                   `json:"mainnet"`
	DepositChart              *ChartsPageDataChart
	DepositDistribution       *ChartsPageDataChart
	Countdown                 interface{}
	SlotVizData               *SlotVizPageData `json:"slotVizData"`
	ValidatorsPerEpoch        uint64
	ValidatorsPerDay          uint64
	NewDepositProcessAfter    string
}

type SlotVizPageData struct {
	Epochs   []*SlotVizEpochs
	Selector string
	Config   ExplorerConfigurationKeyMap
}

type IndexPageDataEpochs struct {
	Epoch                            uint64        `json:"epoch"`
	Ts                               time.Time     `json:"ts"`
	Finalized                        bool          `json:"finalized"`
	FinalizedFormatted               template.HTML `json:"finalized_formatted"`
	EligibleEther                    uint64        `json:"eligibleether"`
	EligibleEtherFormatted           template.HTML `json:"eligibleether_formatted"`
	GlobalParticipationRate          float64       `json:"globalparticipationrate"`
	GlobalParticipationRateFormatted template.HTML `json:"globalparticipationrate_formatted"`
	VotedEther                       uint64        `json:"votedether"`
	VotedEtherFormatted              template.HTML `json:"votedether_formatted"`
}

// IndexPageDataBlocks is a struct to hold detail data for the main web page
type IndexPageDataBlocks struct {
	Epoch                uint64        `json:"epoch"`
	Slot                 uint64        `json:"slot"`
	Ts                   time.Time     `json:"ts"`
	Proposer             uint64        `db:"proposer" json:"proposer"`
	ProposerFormatted    template.HTML `json:"proposer_formatted"`
	BlockRoot            []byte        `db:"blockroot" json:"block_root"`
	BlockRootFormatted   string        `json:"block_root_formatted"`
	ParentRoot           []byte        `db:"parentroot" json:"parent_root"`
	Attestations         uint64        `db:"attestationscount" json:"attestations"`
	Deposits             uint64        `db:"depositscount" json:"deposits"`
	Withdrawals          uint64        `db:"withdrawalcount" json:"withdrawals"`
	Exits                uint64        `db:"voluntaryexitscount" json:"exits"`
	Proposerslashings    uint64        `db:"proposerslashingscount" json:"proposerslashings"`
	Attesterslashings    uint64        `db:"attesterslashingscount" json:"attesterslashings"`
	SyncAggParticipation float64       `db:"syncaggregate_participation" json:"sync_aggregate_participation"`
	Status               uint64        `db:"status" json:"status"`
	StatusFormatted      template.HTML `json:"status_formatted"`
	Votes                uint64        `db:"votes" json:"votes"`
	Graffiti             []byte        `db:"graffiti"`
	ProposerName         string        `db:"name"`
	ExecutionBlockNumber int           `db:"exec_block_number" json:"exec_block_number"`
}

// IndexPageEpochHistory is a struct to hold the epoch history for the main web page
type IndexPageEpochHistory struct {
	Epoch                   uint64 `db:"epoch"`
	ValidatorsCount         uint64 `db:"validatorscount"`
	EligibleEther           uint64 `db:"eligibleether"`
	Finalized               bool   `db:"finalized"`
	AverageValidatorBalance uint64 `db:"averagevalidatorbalance"`
}

// IndexPageDataBlocks is a struct to hold detail data for the main web page
type BlocksPageDataBlocks struct {
	TotalCount           uint64        `db:"total_count"`
	Epoch                uint64        `json:"epoch"`
	Slot                 uint64        `json:"slot"`
	Ts                   time.Time     `json:"ts"`
	Proposer             uint64        `db:"proposer" json:"proposer"`
	ProposerFormatted    template.HTML `json:"proposer_formatted"`
	BlockRoot            []byte        `db:"blockroot" json:"block_root"`
	BlockRootFormatted   string        `json:"block_root_formatted"`
	ParentRoot           []byte        `db:"parentroot" json:"parent_root"`
	Attestations         uint64        `db:"attestationscount" json:"attestations"`
	Deposits             uint64        `db:"depositscount" json:"deposits"`
	Withdrawals          uint64        `db:"withdrawalcount" json:"withdrawals"`
	Exits                uint64        `db:"voluntaryexitscount" json:"exits"`
	Proposerslashings    uint64        `db:"proposerslashingscount" json:"proposerslashings"`
	Attesterslashings    uint64        `db:"attesterslashingscount" json:"attesterslashings"`
	SyncAggParticipation float64       `db:"syncaggregate_participation" json:"sync_aggregate_participation"`
	Status               uint64        `db:"status" json:"status"`
	StatusFormatted      template.HTML `json:"status_formatted"`
	Votes                uint64        `db:"votes" json:"votes"`
	Graffiti             []byte        `db:"graffiti"`
	ProposerName         string        `db:"name"`
}

// ValidatorsPageData is a struct to hold data about the validators page
type ValidatorsPageData struct {
	TotalCount           uint64
	DepositedCount       uint64
	PendingCount         uint64
	ActiveCount          uint64
	ActiveOnlineCount    uint64
	ActiveOfflineCount   uint64
	SlashingCount        uint64
	SlashingOnlineCount  uint64
	SlashingOfflineCount uint64
	Slashed              uint64
	ExitingCount         uint64
	ExitingOnlineCount   uint64
	ExitingOfflineCount  uint64
	ExitedCount          uint64
	VoluntaryExitsCount  uint64
	UnknownCount         uint64
	Validators           []*ValidatorsData
	CappellaHasHappened  bool
}

<<<<<<< HEAD
// ValidatorsPageDataValidators is a struct to hold data about validators for the validators page
type ValidatorsPageDataValidators struct {
	TotalCount                 uint64  `db:"total_count"`
	Epoch                      uint64  `db:"epoch"`
	PublicKey                  []byte  `db:"pubkey"`
	ValidatorIndex             uint64  `db:"validatorindex"`
	WithdrawableEpoch          uint64  `db:"withdrawableepoch"`
	CurrentBalance             uint64  `db:"balance"`
	EffectiveBalance           uint64  `db:"effectivebalance"`
	Slashed                    bool    `db:"slashed"`
	ActivationEligibilityEpoch uint64  `db:"activationeligibilityepoch"`
	ActivationEpoch            uint64  `db:"activationepoch"`
	ExitEpoch                  uint64  `db:"exitepoch"`
	LastAttestationSlot        *int64  `db:"lastattestationslot"`
	Name                       string  `db:"name"`
	State                      string  `db:"state"`
	MissedProposals            uint64  `db:"missedproposals"`
	ExecutedProposals          uint64  `db:"executedproposals"`
	MissedAttestations         uint64  `db:"missedattestations"`
	ExecutedAttestations       uint64  `db:"executedattestations"`
	Performance7d              int64   `db:"performance7d"`
	DepositAddress             *[]byte `db:"from_address"`
=======
// ValidatorsData is a struct to hold data about validators
type ValidatorsData struct {
	TotalCount                 uint64 `db:"total_count"`
	Epoch                      uint64 `db:"epoch"`
	PublicKey                  []byte `db:"pubkey"`
	ValidatorIndex             uint64 `db:"validatorindex"`
	WithdrawableEpoch          uint64 `db:"withdrawableepoch"`
	CurrentBalance             uint64 `db:"balance"`
	EffectiveBalance           uint64 `db:"effectivebalance"`
	Slashed                    bool   `db:"slashed"`
	ActivationEligibilityEpoch uint64 `db:"activationeligibilityepoch"`
	ActivationEpoch            uint64 `db:"activationepoch"`
	ExitEpoch                  uint64 `db:"exitepoch"`
	LastAttestationSlot        *int64 `db:"lastattestationslot"`
	Name                       string `db:"name"`
	State                      string `db:"state"`
	MissedProposals            uint64 `db:"missedproposals"`
	ExecutedProposals          uint64 `db:"executedproposals"`
	MissedAttestations         uint64 `db:"missedattestations"`
	ExecutedAttestations       uint64 `db:"executedattestations"`
	Performance7d              int64  `db:"performance7d"`
>>>>>>> 41e968e7
}

// ValidatorPageData is a struct to hold data for the validators page
type ValidatorPageData struct {
	Epoch                                    uint64 `db:"epoch"`
	ValidatorIndex                           uint64 `db:"validatorindex"`
	PublicKey                                []byte `db:"pubkey"`
	WithdrawableEpoch                        uint64 `db:"withdrawableepoch"`
	WithdrawCredentials                      []byte `db:"withdrawalcredentials"`
	CurrentBalance                           uint64 `db:"balance"`
	BalanceActivation                        uint64 `db:"balanceactivation"`
	EffectiveBalance                         uint64 `db:"effectivebalance"`
	Slashed                                  bool   `db:"slashed"`
	SlashedBy                                uint64
	SlashedAt                                uint64
	SlashedFor                               string
	ActivationEligibilityEpoch               uint64         `db:"activationeligibilityepoch"`
	ActivationEpoch                          uint64         `db:"activationepoch"`
	ExitEpoch                                uint64         `db:"exitepoch"`
	Index                                    uint64         `db:"index"`
	LastAttestationSlot                      *uint64        `db:"lastattestationslot"`
	Name                                     string         `db:"name"`
	Pool                                     string         `db:"pool"`
	Tags                                     pq.StringArray `db:"tags"`
	WithdrawableTs                           time.Time
	ActivationEligibilityTs                  time.Time
	ActivationTs                             time.Time
	ExitTs                                   time.Time
	Status                                   string `db:"status"`
	AttestationsCount                        uint64
	ExecutedAttestationsCount                uint64
	MissedAttestationsCount                  uint64
	OrphanedAttestationsCount                uint64
	UnmissedAttestationsPercentage           float64 // missed/(executed+orphaned)
	StatusProposedCount                      uint64
	StatusMissedCount                        uint64
	DepositsCount                            uint64
	WithdrawalCount                          uint64
	SlashingsCount                           uint64
	PendingCount                             uint64
	SyncCount                                uint64 // amount of sync committees the validator was (and is) part of
	SlotsPerSyncCommittee                    uint64
	FutureDutiesEpoch                        uint64
	SlotsDoneInCurrentSyncCommittee          uint64
	ScheduledSyncCountSlots                  uint64
	ParticipatedSyncCountSlots               uint64
	MissedSyncCountSlots                     uint64
	OrphanedSyncCountSlots                   uint64
	UnmissedSyncPercentage                   float64        // participated/(participated+missed)
	IncomeToday                              ClElInt64      `json:"incomeToday"`
	Income1d                                 ClElInt64      `json:"income1d"`
	Income7d                                 ClElInt64      `json:"income7d"`
	Income31d                                ClElInt64      `json:"income31d"`
	IncomeTotal                              ClElInt64      `json:"incomeTotal"`
	IncomeTotalFormatted                     template.HTML  `json:"incomeTotalFormatted"`
	IncomeProposerFormatted                  *template.HTML `json:"incomeProposerFormatted"`
	Apr7d                                    ClElFloat64    `json:"apr7d"`
	Apr31d                                   ClElFloat64    `json:"apr31d"`
	Apr365d                                  ClElFloat64    `json:"apr365d"`
	SyncLuck                                 float64
	SyncEstimate                             *time.Time
	AvgSyncInterval                          *time.Duration
	Rank7d                                   int64 `db:"rank7d"`
	RankCount                                int64 `db:"rank_count"`
	RankPercentage                           float64
	IncomeHistoryChartData                   []*ChartDataPoint
	ExecutionIncomeHistoryData               []*ChartDataPoint
	Deposits                                 *ValidatorDeposits
	Eth1DepositAddress                       []byte
	FlashMessage                             string
	Watchlist                                []*TaggedValidators
	SubscriptionFlash                        []interface{}
	User                                     *User
	AverageAttestationInclusionDistance      float64
	AttestationInclusionEffectiveness        float64
	CsrfField                                template.HTML
	NetworkStats                             *IndexPageData
	ChurnRate                                uint64
	QueuePosition                            uint64
	EstimatedActivationTs                    time.Time
	EstimatedActivationEpoch                 uint64
	InclusionDelay                           int64
	CurrentAttestationStreak                 uint64
	LongestAttestationStreak                 uint64
	IsRocketpool                             bool
	Rocketpool                               *RocketpoolValidatorPageData
	ShowMultipleWithdrawalCredentialsWarning bool
	CappellaHasHappened                      bool
	BLSChange                                *BLSChange
	IsWithdrawableAddress                    bool
	EstimatedNextWithdrawal                  template.HTML
	AddValidatorWatchlistModal               *AddValidatorWatchlistModal
	NextWithdrawalRow                        [][]interface{}
	ValidatorProposalData
}

type RocketpoolValidatorPageData struct {
	NodeAddress          *[]byte    `db:"node_address"`
	MinipoolAddress      *[]byte    `db:"minipool_address"`
	MinipoolNodeFee      *float64   `db:"minipool_node_fee"`
	MinipoolDepositType  *string    `db:"minipool_deposit_type"`
	MinipoolStatus       *string    `db:"minipool_status"`
	MinipoolStatusTime   *time.Time `db:"minipool_status_time"`
	NodeTimezoneLocation *string    `db:"node_timezone_location"`
	NodeRPLStake         *string    `db:"node_rpl_stake"`
	NodeMinRPLStake      *string    `db:"node_min_rpl_stake"`
	NodeMaxRPLStake      *string    `db:"node_max_rpl_stake"`
	CumulativeRPL        *string    `db:"rpl_cumulative_rewards"`
	SmoothingClaimed     *string    `db:"claimed_smoothing_pool"`
	SmoothingUnclaimed   *string    `db:"unclaimed_smoothing_pool"`
	UnclaimedRPL         *string    `db:"unclaimed_rpl_rewards"`
	SmoothingPoolOptIn   bool       `db:"smoothing_pool_opted_in"`
	PenaltyCount         int        `db:"penalty_count"`
	RocketscanUrl        string     `db:"-"`
	NodeDepositBalance   *string    `db:"node_deposit_balance"`
	NodeRefundBalance    *string    `db:"node_refund_balance"`
	UserDepositBalance   *string    `db:"user_deposit_balance"`
	IsVacant             bool       `db:"is_vacant"`
	Version              *string    `db:"version"`
	NodeDepositCredit    *string    `db:"deposit_credit"`
	EffectiveRPLStake    *string    `db:"effective_rpl_stake"`
}

type ValidatorStatsTablePageData struct {
	ValidatorIndex uint64
	Rows           []*ValidatorStatsTableRow
	Currency       string
}

type ValidatorStatsTableRow struct {
	ValidatorIndex         uint64
	Day                    int64         `db:"day"`
	StartBalance           sql.NullInt64 `db:"start_balance"`
	EndBalance             sql.NullInt64 `db:"end_balance"`
	Income                 int64         `db:"cl_rewards_gwei"`
	IncomeExchangeRate     float64       `db:"-"`
	IncomeExchangeCurrency string        `db:"-"`
	IncomeExchanged        float64       `db:"-"`
	MinBalance             sql.NullInt64 `db:"min_balance"`
	MaxBalance             sql.NullInt64 `db:"max_balance"`
	StartEffectiveBalance  sql.NullInt64 `db:"start_effective_balance"`
	EndEffectiveBalance    sql.NullInt64 `db:"end_effective_balance"`
	MinEffectiveBalance    sql.NullInt64 `db:"min_effective_balance"`
	MaxEffectiveBalance    sql.NullInt64 `db:"max_effective_balance"`
	MissedAttestations     sql.NullInt64 `db:"missed_attestations"`
	OrphanedAttestations   sql.NullInt64 `db:"orphaned_attestations"`
	ProposedBlocks         sql.NullInt64 `db:"proposed_blocks"`
	MissedBlocks           sql.NullInt64 `db:"missed_blocks"`
	OrphanedBlocks         sql.NullInt64 `db:"orphaned_blocks"`
	AttesterSlashings      sql.NullInt64 `db:"attester_slashings"`
	ProposerSlashings      sql.NullInt64 `db:"proposer_slashings"`
	Deposits               sql.NullInt64 `db:"deposits"`
	DepositsAmount         sql.NullInt64 `db:"deposits_amount"`
	ParticipatedSync       sql.NullInt64 `db:"participated_sync"`
	MissedSync             sql.NullInt64 `db:"missed_sync"`
	OrphanedSync           sql.NullInt64 `db:"orphaned_sync"`
}

type ChartDataPoint struct {
	X     float64 `json:"x"`
	Y     float64 `json:"y"`
	Color string  `json:"color"`
}

// ValidatorRank is a struct for validator rank data
type ValidatorRank struct {
	Rank int64 `db:"rank" json:"rank"`
}

// DailyProposalCount is a struct for the daily proposal count data
type DailyProposalCount struct {
	Day      int64
	Proposed uint
	Missed   uint
	Orphaned uint
}

// ValidatorBalanceHistory is a struct for the validator balance history data
type ValidatorBalanceHistory struct {
	Day              uint64 `db:"day"`
	Balance          uint64 `db:"balance"`
	EffectiveBalance uint64 `db:"effectivebalance"`
}

// ValidatorBalanceHistory is a struct for the validator income history data
type ValidatorIncomeHistory struct {
	Day              int64         `db:"day"` // day can be -1 which is pre-genesis
	ClRewards        int64         `db:"cl_rewards_gwei"`
	EndBalance       sql.NullInt64 `db:"end_balance"`
	StartBalance     sql.NullInt64 `db:"start_balance"`
	DepositAmount    sql.NullInt64 `db:"deposits_amount"`
	WithdrawalAmount sql.NullInt64 `db:"withdrawals_amount"`
}

type ValidatorBalanceHistoryChartData struct {
	Epoch   uint64
	Balance uint64
}

// ValidatorBalance is a struct for the validator balance data
type ValidatorBalance struct {
	Epoch            uint64 `db:"epoch"`
	Balance          uint64 `db:"balance"`
	EffectiveBalance uint64 `db:"effectivebalance"`
	Index            uint64 `db:"validatorindex"`
	PublicKey        []byte `db:"pubkey"`
}

// ValidatorPerformance is a struct for the validator performance data
type ValidatorPerformance struct {
	Rank            uint64 `db:"rank"`
	Index           uint64 `db:"validatorindex"`
	PublicKey       []byte `db:"pubkey"`
	Name            string `db:"name"`
	Balance         uint64 `db:"balance"`
	Performance1d   int64  `db:"performance1d"`
	Performance7d   int64  `db:"performance7d"`
	Performance31d  int64  `db:"performance31d"`
	Performance365d int64  `db:"performance365d"`
	Rank7d          int64  `db:"rank7d"`
	TotalCount      uint64 `db:"total_count"`
}

// ValidatorAttestation is a struct for the validators attestations data
type ValidatorAttestation struct {
	Index          uint64
	Epoch          uint64 `db:"epoch"`
	AttesterSlot   uint64 `db:"attesterslot"`
	CommitteeIndex uint64 `db:"committeeindex"`
	Status         uint64 `db:"status"`
	InclusionSlot  uint64 `db:"inclusionslot"`
	Delay          int64  `db:"delay"`
	// EarliestInclusionSlot uint64 `db:"earliestinclusionslot"`
}

// ValidatorSyncParticipation hold information about sync-participation of a validator
type ValidatorSyncParticipation struct {
	Period uint64 `db:"period"`
	Slot   uint64 `db:"slot"`
	Status uint64 `db:"status"`
}

// type AvgInclusionDistance struct {
// 	InclusionSlot         uint64 `db:"inclusionslot"`
// 	EarliestInclusionSlot uint64 `db:"earliestinclusionslot"`
// }

// VisPageData is a struct to hold the visualizations page data
type VisPageData struct {
	ChartData  []*VisChartData
	StartEpoch uint64
	EndEpoch   uint64
}

// VisChartData is a struct to hold the visualizations chart data
type VisChartData struct {
	Slot       uint64 `db:"slot" json:"-"`
	BlockRoot  []byte `db:"blockroot" json:"-"`
	ParentRoot []byte `db:"parentroot" json:"-"`

	Proposer uint64 `db:"proposer" json:"proposer"`

	Number     uint64   `json:"number"`
	Timestamp  uint64   `json:"timestamp"`
	Hash       string   `json:"hash"`
	Parents    []string `json:"parents"`
	Difficulty uint64   `json:"difficulty"`
}

type GraffitiwallData struct {
	X         uint64 `db:"x" json:"x"`
	Y         uint64 `db:"y" json:"y"`
	Color     string `db:"color" json:"color"`
	Slot      uint64 `db:"slot" json:"slot"`
	Validator uint64 `db:"validator" json:"validator"`
}

// VisVotesPageData is a struct for the visualization votes page data
type VisVotesPageData struct {
	ChartData []*VotesVisChartData
}

// VotesVisChartData is a struct for the visualization chart data
type VotesVisChartData struct {
	Slot       uint64        `db:"slot" json:"slot"`
	BlockRoot  string        `db:"blockroot" json:"blockRoot"`
	ParentRoot string        `db:"parentroot" json:"parentRoot"`
	Validators pq.Int64Array `db:"validators" json:"validators"`
}

// BlockPageData is a struct block data used in the block page
type BlockPageData struct {
	Epoch                  uint64  `db:"epoch"`
	EpochFinalized         bool    `db:"epoch_finalized"`
	EpochParticipationRate float64 `db:"epoch_participation_rate"`
	Ts                     time.Time
	NextSlot               uint64
	PreviousSlot           uint64
	Proposer               uint64  `db:"proposer"`
	BlockRoot              []byte  `db:"blockroot"`
	ParentRoot             []byte  `db:"parentroot"`
	StateRoot              []byte  `db:"stateroot"`
	Signature              []byte  `db:"signature"`
	RandaoReveal           []byte  `db:"randaoreveal"`
	Graffiti               []byte  `db:"graffiti"`
	ProposerName           string  `db:"name"`
	Eth1dataDepositroot    []byte  `db:"eth1data_depositroot"`
	Eth1dataDepositcount   uint64  `db:"eth1data_depositcount"`
	Eth1dataBlockhash      []byte  `db:"eth1data_blockhash"`
	SyncAggregateBits      []byte  `db:"syncaggregate_bits"`
	SyncAggregateSignature []byte  `db:"syncaggregate_signature"`
	SyncAggParticipation   float64 `db:"syncaggregate_participation"`
	ProposerSlashingsCount uint64  `db:"proposerslashingscount"`
	AttesterSlashingsCount uint64  `db:"attesterslashingscount"`
	AttestationsCount      uint64  `db:"attestationscount"`
	DepositsCount          uint64  `db:"depositscount"`
	WithdrawalCount        uint64  `db:"withdrawalcount"`
	BLSChangeCount         uint64  `db:"bls_change_count"`
	VoluntaryExitscount    uint64  `db:"voluntaryexitscount"`
	SlashingsCount         uint64
	VotesCount             uint64
	VotingValidatorsCount  uint64
	Mainnet                bool

	ExecParentHash        []byte        `db:"exec_parent_hash"`
	ExecFeeRecipient      []byte        `db:"exec_fee_recipient"`
	ExecStateRoot         []byte        `db:"exec_state_root"`
	ExecReceiptsRoot      []byte        `db:"exec_receipts_root"`
	ExecLogsBloom         []byte        `db:"exec_logs_bloom"`
	ExecRandom            []byte        `db:"exec_random"`
	ExecGasLimit          sql.NullInt64 `db:"exec_gas_limit"`
	ExecGasUsed           sql.NullInt64 `db:"exec_gas_used"`
	ExecTimestamp         sql.NullInt64 `db:"exec_timestamp"`
	ExecTime              time.Time
	ExecExtraData         []byte        `db:"exec_extra_data"`
	ExecBaseFeePerGas     sql.NullInt64 `db:"exec_base_fee_per_gas"`
	ExecBlockHash         []byte        `db:"exec_block_hash"`
	ExecTransactionsCount uint64        `db:"exec_transactions_count"`

	Transactions []*BlockPageTransaction

	Withdrawals []*Withdrawals

	ExecutionData *Eth1BlockPageData

	Attestations      []*BlockPageAttestation // Attestations included in this block
	VoluntaryExits    []*BlockPageVoluntaryExits
	Votes             []*BlockVote // Attestations that voted for that block
	AttesterSlashings []*BlockPageAttesterSlashing
	ProposerSlashings []*BlockPageProposerSlashing
	SyncCommittee     []uint64 // TODO: Setting it to contain the validator index

	Tags       TagMetadataSlice `db:"tags"`
	IsValidMev bool             `db:"is_valid_mev"`
	ValidatorProposalInfo
}

func (u *BlockPageData) MarshalJSON() ([]byte, error) {
	type Alias BlockPageData
	return json.Marshal(&struct {
		BlockRoot string
		Ts        int64
		*Alias
	}{
		BlockRoot: fmt.Sprintf("%x", u.BlockRoot),
		Ts:        u.Ts.Unix(),
		Alias:     (*Alias)(u),
	})
}

// BlockVote stores a vote for a given block
type BlockVote struct {
	Validator      uint64 `db:"validator"`
	IncludedIn     uint64 `db:"included_in"`
	CommitteeIndex uint64 `db:"committee_index"`
}

// BlockPageMinMaxSlot is a struct to hold min/max slot data
type BlockPageMinMaxSlot struct {
	MinSlot uint64
	MaxSlot uint64
}

// BlockPageTransaction is a struct to hold execution transactions on the block page
type BlockPageTransaction struct {
	BlockSlot    uint64 `db:"block_slot"`
	BlockIndex   uint64 `db:"block_index"`
	TxHash       []byte `db:"txhash"`
	AccountNonce uint64 `db:"nonce"`
	// big endian
	Price       []byte `db:"gas_price"`
	PricePretty string
	GasLimit    uint64 `db:"gas_limit"`
	Sender      []byte `db:"sender"`
	Recipient   []byte `db:"recipient"`
	// big endian
	Amount       []byte `db:"amount"`
	AmountPretty string
	Payload      []byte `db:"payload"`

	// TODO: transaction type

	MaxPriorityFeePerGas uint64 `db:"max_priority_fee_per_gas"`
	MaxFeePerGas         uint64 `db:"max_fee_per_gas"`
}

// BlockPageAttestation is a struct to hold attestations on the block page
type BlockPageAttestation struct {
	BlockSlot       uint64        `db:"block_slot"`
	BlockIndex      uint64        `db:"block_index"`
	AggregationBits []byte        `db:"aggregationbits"`
	Validators      pq.Int64Array `db:"validators"`
	Signature       []byte        `db:"signature"`
	Slot            uint64        `db:"slot"`
	CommitteeIndex  uint64        `db:"committeeindex"`
	BeaconBlockRoot []byte        `db:"beaconblockroot"`
	SourceEpoch     uint64        `db:"source_epoch"`
	SourceRoot      []byte        `db:"source_root"`
	TargetEpoch     uint64        `db:"target_epoch"`
	TargetRoot      []byte        `db:"target_root"`
}

// BlockPageDeposit is a struct to hold data for deposits on the block page
type BlockPageDeposit struct {
	PublicKey             []byte `db:"publickey"`
	WithdrawalCredentials []byte `db:"withdrawalcredentials"`
	Amount                uint64 `db:"amount"`
	Signature             []byte `db:"signature"`
}

// BlockPageVoluntaryExits is a struct to hold data for voluntary exits on the block page
type BlockPageVoluntaryExits struct {
	ValidatorIndex uint64 `db:"validatorindex"`
	Signature      []byte `db:"signature"`
}

// BlockPageAttesterSlashing is a struct to hold data for attester slashings on the block page
type BlockPageAttesterSlashing struct {
	BlockSlot                   uint64        `db:"block_slot"`
	BlockIndex                  uint64        `db:"block_index"`
	Attestation1Indices         pq.Int64Array `db:"attestation1_indices"`
	Attestation1Signature       []byte        `db:"attestation1_signature"`
	Attestation1Slot            uint64        `db:"attestation1_slot"`
	Attestation1Index           uint64        `db:"attestation1_index"`
	Attestation1BeaconBlockRoot []byte        `db:"attestation1_beaconblockroot"`
	Attestation1SourceEpoch     uint64        `db:"attestation1_source_epoch"`
	Attestation1SourceRoot      []byte        `db:"attestation1_source_root"`
	Attestation1TargetEpoch     uint64        `db:"attestation1_target_epoch"`
	Attestation1TargetRoot      []byte        `db:"attestation1_target_root"`
	Attestation2Indices         pq.Int64Array `db:"attestation2_indices"`
	Attestation2Signature       []byte        `db:"attestation2_signature"`
	Attestation2Slot            uint64        `db:"attestation2_slot"`
	Attestation2Index           uint64        `db:"attestation2_index"`
	Attestation2BeaconBlockRoot []byte        `db:"attestation2_beaconblockroot"`
	Attestation2SourceEpoch     uint64        `db:"attestation2_source_epoch"`
	Attestation2SourceRoot      []byte        `db:"attestation2_source_root"`
	Attestation2TargetEpoch     uint64        `db:"attestation2_target_epoch"`
	Attestation2TargetRoot      []byte        `db:"attestation2_target_root"`
	SlashedValidators           []int64
}

// BlockPageProposerSlashing is a struct to hold data for proposer slashings on the block page
type BlockPageProposerSlashing struct {
	BlockSlot         uint64 `db:"block_slot"`
	BlockIndex        uint64 `db:"block_index"`
	BlockRoot         []byte `db:"block_root" json:"block_root"`
	ProposerIndex     uint64 `db:"proposerindex"`
	Header1Slot       uint64 `db:"header1_slot"`
	Header1ParentRoot []byte `db:"header1_parentroot"`
	Header1StateRoot  []byte `db:"header1_stateroot"`
	Header1BodyRoot   []byte `db:"header1_bodyroot"`
	Header1Signature  []byte `db:"header1_signature"`
	Header2Slot       uint64 `db:"header2_slot"`
	Header2ParentRoot []byte `db:"header2_parentroot"`
	Header2StateRoot  []byte `db:"header2_stateroot"`
	Header2BodyRoot   []byte `db:"header2_bodyroot"`
	Header2Signature  []byte `db:"header2_signature"`
}

// DataTableResponse is a struct to hold data for data table responses
type DataTableResponse struct {
	Draw            uint64          `json:"draw"`
	RecordsTotal    uint64          `json:"recordsTotal"`
	RecordsFiltered uint64          `json:"recordsFiltered"`
	Data            [][]interface{} `json:"data"`
	PageLength      uint64          `json:"pageLength"`
	DisplayStart    uint64          `json:"displayStart"`
	PagingToken     string          `json:"pagingToken"`
}

// EpochsPageData is a struct to hold epoch data for the epochs page
type EpochsPageData struct {
	Epoch                   uint64  `db:"epoch"`
	BlocksCount             uint64  `db:"blockscount"`
	ProposerSlashingsCount  uint64  `db:"proposerslashingscount"`
	AttesterSlashingsCount  uint64  `db:"attesterslashingscount"`
	AttestationsCount       uint64  `db:"attestationscount"`
	DepositsCount           uint64  `db:"depositscount"`
	WithdrawalCount         uint64  `db:"withdrawalcount"`
	VoluntaryExitsCount     uint64  `db:"voluntaryexitscount"`
	ValidatorsCount         uint64  `db:"validatorscount"`
	AverageValidatorBalance uint64  `db:"averagevalidatorbalance"`
	Finalized               bool    `db:"finalized"`
	EligibleEther           uint64  `db:"eligibleether"`
	GlobalParticipationRate float64 `db:"globalparticipationrate"`
	VotedEther              uint64  `db:"votedether"`
}

// EpochPageData is a struct to hold detailed epoch data for the epoch page
type EpochPageData struct {
	Epoch                   uint64        `db:"epoch"`
	BlocksCount             uint64        `db:"blockscount"`
	ProposerSlashingsCount  uint64        `db:"proposerslashingscount"`
	AttesterSlashingsCount  uint64        `db:"attesterslashingscount"`
	AttestationsCount       uint64        `db:"attestationscount"`
	DepositsCount           uint64        `db:"depositscount"`
	WithdrawalCount         uint64        `db:"withdrawalcount"`
	DepositTotal            uint64        `db:"deposittotal"`
	WithdrawalTotal         template.HTML `db:"withdrawaltotal"`
	VoluntaryExitsCount     uint64        `db:"voluntaryexitscount"`
	ValidatorsCount         uint64        `db:"validatorscount"`
	AverageValidatorBalance uint64        `db:"averagevalidatorbalance"`
	Finalized               bool          `db:"finalized"`
	EligibleEther           uint64        `db:"eligibleether"`
	GlobalParticipationRate float64       `db:"globalparticipationrate"`
	VotedEther              uint64        `db:"votedether"`

	Blocks []*IndexPageDataBlocks

	SyncParticipationRate float64
	Ts                    time.Time
	NextEpoch             uint64
	PreviousEpoch         uint64
	ProposedCount         uint64
	MissedCount           uint64
	ScheduledCount        uint64
	OrphanedCount         uint64
}

// EpochPageMinMaxSlot is a struct for the min/max epoch data
type EpochPageMinMaxSlot struct {
	MinEpoch uint64
	MaxEpoch uint64
}

// SearchAheadEpochsResult is a struct to hold the search ahead epochs results
type SearchAheadEpochsResult []struct {
	Epoch string `db:"epoch" json:"epoch,omitempty"`
}

// SearchAheadSlotsResult is a struct to hold the search ahead slots results
type SearchAheadSlotsResult []struct {
	Slot string `db:"slot" json:"slot,omitempty"`
	Root string `db:"blockroot" json:"blockroot,omitempty"`
}

// SearchAheadBlockssResult is a struct to hold the search ahead block results
type SearchAheadBlocksResult []struct {
	Block uint64 `json:"block,omitempty"`
	Hash  string `json:"hash,omitempty"`
}

type SearchAheadTransactionsResult []struct {
	Slot   string `db:"slot" json:"slot,omitempty"`
	TxHash string `db:"txhash" json:"txhash,omitempty"`
}

// SearchAheadGraffitiResult is a struct to hold the search ahead blocks results with a given graffiti
type SearchAheadGraffitiResult []struct {
	Graffiti string `db:"graffiti" json:"graffiti,omitempty"`
	Count    string `db:"count" json:"count,omitempty"`
}

// SearchAheadEth1Result is a struct to hold the search ahead eth1 results
type SearchAheadEth1Result []struct {
	Publickey   string `db:"publickey" json:"publickey,omitempty"`
	Eth1Address string `db:"from_address" json:"address,omitempty"`
}

// SearchAheadValidatorsResult is a struct to hold the search ahead validators results
type SearchAheadValidatorsResult []struct {
	Index  string `db:"index" json:"index,omitempty"`
	Pubkey string `db:"pubkey" json:"pubkey,omitempty"`
}

// SearchAheadPubkeyResult is a struct to hold the search ahead public key results
type SearchAheadPubkeyResult []struct {
	Pubkey string `db:"pubkey" json:"pubkey,omitempty"`
}

// GenericChartData is a struct to hold chart data
type GenericChartData struct {
	IsNormalChart                   bool
	ShowGapHider                    bool
	XAxisLabelsFormatter            template.JS
	TooltipFormatter                template.JS
	TooltipShared                   bool
	TooltipUseHTML                  bool
	TooltipSplit                    bool
	TooltipFollowPointer            bool
	PlotOptionsSeriesEventsClick    template.JS
	PlotOptionsPie                  template.JS
	DataLabelsEnabled               bool
	DataLabelsFormatter             template.JS
	PlotOptionsSeriesCursor         string
	Title                           string                    `json:"title"`
	Subtitle                        string                    `json:"subtitle"`
	XAxisTitle                      string                    `json:"x_axis_title"`
	YAxisTitle                      string                    `json:"y_axis_title"`
	Type                            string                    `json:"type"`
	StackingMode                    string                    `json:"stacking_mode"`
	ColumnDataGroupingApproximation string                    // "average", "averages", "open", "high", "low", "close" and "sum"
	Series                          []*GenericChartDataSeries `json:"series"`
	Drilldown                       interface{}               `json:"drilldown"`
	Footer                          string                    `json:"footer"`
}

type SeriesDataItem struct {
	Name string `json:"name"`
	Y    uint64 `json:"y"`
}

// GenericChartDataSeries is a struct to hold chart series data
type GenericChartDataSeries struct {
	Name  string      `json:"name"`
	Data  interface{} `json:"data"`
	Stack string      `json:"stack,omitempty"`
	Type  string      `json:"type,omitempty"`
	Color string      `json:"color,omitempty"`
}

// ChartsPageDataChart is a struct to hold a chart for the charts-page
type ChartsPageDataChart struct {
	Order  int
	Path   string
	Data   *GenericChartData
	Height int
}

// ChartsPageData is a struct to hold charts for the charts-page and a disclaimer
type ChartsPageData struct {
	ChartsPageDataCharts []ChartsPageDataChart
	Disclaimer           string
}
type HeatmapData struct {
	// BalanceHistory DashboardValidatorBalanceHistory `json:"balance_history"`
	// Earnings       ValidatorEarnings                `json:"earnings"`
	// Validators     [][]interface{}                  `json:"validators"`
	Csrf           string `json:"csrf"`
	ValidatorLimit int    `json:"valLimit"`
	Epochs         []uint64
	Validators     []uint64
	IncomeData     [][3]int64
	MinIncome      int64
	MaxIncome      int64
}

// DashboardData is a struct to hold data for the dashboard-page
type DashboardData struct {
	Csrf                string `json:"csrf"`
	ValidatorLimit      int    `json:"valLimit"`
	CappellaHasHappened bool
}

// DashboardValidatorBalanceHistory is a struct to hold data for the balance-history on the dashboard-page
type DashboardValidatorBalanceHistory struct {
	Epoch            uint64  `db:"epoch"`
	Balance          uint64  `db:"balance"`
	EffectiveBalance uint64  `db:"effectivebalance"`
	ValidatorCount   float64 `db:"validatorcount"`
}

// ValidatorEarnings is a struct to hold the earnings of one or multiple validators

type ClElInt64 struct {
	El    int64
	Cl    int64
	Total int64
}

type ClElFloat64 struct {
	El    float64
	Cl    float64
	Total float64
}

type ValidatorProposalData struct {
	Proposals                [][]uint64
	BlocksCount              uint64
	ScheduledBlocksCount     uint64
	LastScheduledSlot        uint64
	MissedBlocksCount        uint64
	OrphanedBlocksCount      uint64
	ProposedBlocksCount      uint64
	UnmissedBlocksPercentage float64 // missed/(executed+orphaned+scheduled)
	ProposalLuck             float64
	AvgSlotInterval          *time.Duration
	ProposalEstimate         *time.Time
}

type ValidatorEarnings struct {
	Income1d                ClElInt64     `json:"income1d"`
	Income7d                ClElInt64     `json:"income7d"`
	Income31d               ClElInt64     `json:"income31d"`
	IncomeToday             ClElInt64     `json:"incomeToday"`
	IncomeTotal             ClElInt64     `json:"incomeTotal"`
	Apr7d                   ClElFloat64   `json:"apr"`
	Apr31d                  ClElFloat64   `json:"apr31d"`
	Apr365d                 ClElFloat64   `json:"apr365d"`
	TotalDeposits           int64         `json:"totalDeposits"`
	TotalWithdrawals        uint64        `json:"totalWithdrawals"`
	EarningsInPeriodBalance int64         `json:"earningsInPeriodBalance"`
	EarningsInPeriod        int64         `json:"earningsInPeriod"`
	EpochStart              int64         `json:"epochStart"`
	EpochEnd                int64         `json:"epochEnd"`
	LastDayFormatted        template.HTML `json:"lastDayFormatted"`
	LastWeekFormatted       template.HTML `json:"lastWeekFormatted"`
	LastMonthFormatted      template.HTML `json:"lastMonthFormatted"`
	ProposerTotalFormatted  template.HTML `json:"proposerTotalFormatted"`
	TotalFormatted          template.HTML `json:"totalFormatted"`
	TotalChangeFormatted    template.HTML `json:"totalChangeFormatted"`
	TotalBalance            template.HTML `json:"totalBalance"`
	ProposalData            ValidatorProposalData
}

// ValidatorAttestationSlashing is a struct to hold data of an attestation-slashing
type ValidatorAttestationSlashing struct {
	Epoch                  uint64        `db:"epoch" json:"epoch,omitempty"`
	Slot                   uint64        `db:"slot" json:"slot,omitempty"`
	Proposer               uint64        `db:"proposer" json:"proposer,omitempty"`
	Attestestation1Indices pq.Int64Array `db:"attestation1_indices" json:"attestation1_indices,omitempty"`
	Attestestation2Indices pq.Int64Array `db:"attestation2_indices" json:"attestation2_indices,omitempty"`
}

type ValidatorProposerSlashing struct {
	Epoch         uint64 `db:"epoch" json:"epoch,omitempty"`
	Slot          uint64 `db:"slot" json:"slot,omitempty"`
	Proposer      uint64 `db:"proposer" json:"proposer,omitempty"`
	ProposerIndex uint64 `db:"proposerindex" json:"proposer_index,omitempty"`
}

type ValidatorHistory struct {
	Epoch             uint64                       `db:"epoch" json:"epoch,omitempty"`
	BalanceChange     sql.NullInt64                `db:"balancechange" json:"balance_change,omitempty"`
	AttesterSlot      sql.NullInt64                `db:"attestatation_attesterslot" json:"attester_slot,omitempty"`
	InclusionSlot     sql.NullInt64                `db:"attestation_inclusionslot" json:"inclusion_slot,omitempty"`
	AttestationStatus uint64                       `db:"attestation_status" json:"attestation_status,omitempty"`
	ProposalStatus    sql.NullInt64                `db:"proposal_status" json:"proposal_status,omitempty"`
	ProposalSlot      sql.NullInt64                `db:"proposal_slot" json:"proposal_slot,omitempty"`
	IncomeDetails     *itypes.ValidatorEpochIncome `db:"-" json:"income_details,omitempty"`
	WithdrawalStatus  sql.NullInt64                `db:"withdrawal_status" json:"withdrawal_status,omitempty"`
	WithdrawalSlot    sql.NullInt64                `db:"withdrawal_slot" json:"withdrawal_slot,omitempty"`
}

type ValidatorSlashing struct {
	Epoch                  uint64        `db:"epoch" json:"epoch,omitempty"`
	Slot                   uint64        `db:"slot" json:"slot,omitempty"`
	Proposer               uint64        `db:"proposer" json:"proposer,omitempty"`
	SlashedValidator       *uint64       `db:"slashedvalidator" json:"slashed_validator,omitempty"`
	Attestestation1Indices pq.Int64Array `db:"attestation1_indices" json:"attestation1_indices,omitempty"`
	Attestestation2Indices pq.Int64Array `db:"attestation2_indices" json:"attestation2_indices,omitempty"`
	Type                   string        `db:"type" json:"type"`
}

type StakingCalculatorPageData struct {
	BestValidatorBalanceHistory *[]ValidatorBalanceHistory
	WatchlistBalanceHistory     [][]interface{}
	TotalStaked                 uint64
	EtherscanApiBaseUrl         string
}

type DepositsPageData struct {
	*Stats
	DepositContract string
	DepositChart    *ChartsPageDataChart
}

type EthOneDepositLeaderBoardPageData struct {
	DepositContract string
}

// EpochsPageData is a struct to hold epoch data for the epochs page
type EthOneDepositsData struct {
	TxHash                []byte    `db:"tx_hash"`
	TxInput               []byte    `db:"tx_input"`
	TxIndex               uint64    `db:"tx_index"`
	BlockNumber           uint64    `db:"block_number"`
	BlockTs               time.Time `db:"block_ts"`
	FromAddress           []byte    `db:"from_address"`
	PublicKey             []byte    `db:"publickey"`
	WithdrawalCredentials []byte    `db:"withdrawal_credentials"`
	Amount                uint64    `db:"amount"`
	Signature             []byte    `db:"signature"`
	MerkletreeIndex       []byte    `db:"merkletree_index"`
	State                 string    `db:"state"`
	ValidSignature        bool      `db:"valid_signature"`
}

type EthOneDepositLeaderboardData struct {
	FromAddress        []byte `db:"from_address"`
	Amount             uint64 `db:"amount"`
	ValidCount         uint64 `db:"validcount"`
	InvalidCount       uint64 `db:"invalidcount"`
	TotalCount         uint64 `db:"totalcount"`
	PendingCount       uint64 `db:"pendingcount"`
	SlashedCount       uint64 `db:"slashedcount"`
	ActiveCount        uint64 `db:"activecount"`
	VoluntaryExitCount uint64 `db:"voluntary_exit_count"`
}

type EthTwoDepositData struct {
	BlockSlot             uint64 `db:"block_slot"`
	BlockIndex            uint64 `db:"block_index"`
	Proof                 []byte `db:"proof"`
	Publickey             []byte `db:"publickey"`
	ValidatorIndex        uint64 `db:"validatorindex"`
	Withdrawalcredentials []byte `db:"withdrawalcredentials"`
	Amount                uint64 `db:"amount"`
	Signature             []byte `db:"signature"`
}

type ValidatorDeposits struct {
	Eth1Deposits      []Eth1Deposit
	LastEth1DepositTs int64
	Eth2Deposits      []Eth2Deposit
}

type MyCryptoSignature struct {
	Address string `json:"address"`
	Msg     string `json:"msg"`
	Sig     string `json:"sig"`
	Version string `json:"version"`
}

type User struct {
	UserID        uint64 `json:"user_id"`
	Authenticated bool   `json:"authenticated"`
	Subscription  string `json:"subscription"`
	UserGroup     string `json:"user_group"`
}

type UserSubscription struct {
	UserID         uint64  `db:"id"`
	Email          string  `db:"email"`
	Active         *bool   `db:"active"`
	CustomerID     *string `db:"stripe_customer_id"`
	SubscriptionID *string `db:"subscription_id"`
	PriceID        *string `db:"price_id"`
	ApiKey         *string `db:"api_key"`
}

type UserPremiumSubscription struct {
	UserID       uint64 `db:"user_id"`
	Store        string `db:"store"`
	Active       bool   `db:"active"`
	Package      string `db:"product_id"`
	RejectReason string `db:"reject_reason"`
}

type StripeSubscription struct {
	CustomerID     *string `db:"customer_id"`
	SubscriptionID *string `db:"subscription_id"`
	PriceID        *string `db:"price_id"`
	Active         bool    `db:"active"`
}

type FilterSubscription struct {
	User     uint64
	PriceIds []string
}

type AuthData struct {
	Flashes      []interface{}
	Email        string
	State        string
	RecaptchaKey string
	CsrfField    template.HTML
}

type CsrfData struct {
	CsrfField template.HTML
}

type UserSettingsPageData struct {
	CsrfField template.HTML
	AuthData
	Subscription        UserSubscription
	Premium             UserPremiumSubscription
	PairedDevices       []PairedDevice
	Sapphire            *string
	Emerald             *string
	Diamond             *string
	ShareMonitoringData bool
	ApiStatistics       *ApiStatistics
}

type PairedDevice struct {
	ID            uint      `json:"id"`
	DeviceName    string    `json:"device_name"`
	NotifyEnabled bool      `json:"notify_enabled"`
	Active        bool      `json:"active"`
	AppName       string    `json:"app_name"`
	CreatedAt     time.Time `json:"created_ts"`
}

type UserAuthorizeConfirmPageData struct {
	AppData *OAuthAppData
	AuthData
}

type UserNotificationsPageData struct {
	Email              string   `json:"email"`
	CountWatchlist     int      `json:"countwatchlist"`
	CountSubscriptions int      `json:"countsubscriptions"`
	WatchlistIndices   []uint64 `json:"watchlistIndices"`
	DashboardLink      string   `json:"dashboardLink"`
	AuthData
	// Subscriptions []*Subscription
}

type UserNotificationsCenterPageData struct {
	AuthData
	Metrics                    interface{}                          `json:"metrics"`
	Validators                 []UserValidatorNotificationTableData `json:"validators"`
	Network                    interface{}                          `json:"network"`
	MonitoringSubscriptions    []Subscription                       `json:"monitoring_subscriptions"`
	Machines                   []string
	DashboardLink              string `json:"dashboardLink"`
	NotificationChannelsModal  NotificationChannelsModal
	AddValidatorWatchlistModal AddValidatorWatchlistModal
	ManageNotificationModal    ManageNotificationModal
	NetworkEventModal          NetworkEventModal
	// Subscriptions []*Subscription
}

type NotificationChannelsModal struct {
	CsrfField            template.HTML
	NotificationChannels []UserNotificationChannels
}

type UserNotificationChannels struct {
	Channel NotificationChannel `db:"channel"`
	Active  bool                `db:"active"`
}

type UserValidatorNotificationTableData struct {
	Index          uint64
	Pubkey         string
	DepositAddress string
	DepositEnsName string
	Notification   []struct {
		Notification string
		Timestamp    uint64
		Threshold    string
	}
}

type AdvertiseWithUsPageData struct {
	FlashMessage string
	CsrfField    template.HTML
	RecaptchaKey string
}

type ApiPricing struct {
	FlashMessage string
	User         *User
	CsrfField    template.HTML
	RecaptchaKey string
	Subscription UserSubscription
	StripePK     string
	Sapphire     string
	Emerald      string
	Diamond      string
}

type MobilePricing struct {
	FlashMessage         string
	User                 *User
	CsrfField            template.HTML
	RecaptchaKey         string
	Subscription         UserSubscription
	StripePK             string
	Plankton             string
	Goldfish             string
	Whale                string
	ActiveMobileStoreSub bool
}

type StakeWithUsPageData struct {
	FlashMessage string
	RecaptchaKey string
}
type RateLimitError struct {
	TimeLeft time.Duration
}

func (e *RateLimitError) Error() string {
	return fmt.Sprintf("rate limit has been exceeded, %v left", e.TimeLeft)
}

type Empty struct {
}

// GoogleRecaptchaResponse ...
type GoogleRecaptchaResponse struct {
	Success            bool     `json:"success"`
	ChallengeTimestamp string   `json:"challenge_ts"`
	Hostname           string   `json:"hostname"`
	ErrorCodes         []string `json:"error-codes"`
	Score              float32  `json:"score,omitempty"`
	Action             string   `json:"action,omitempty"`
}

type Price struct {
	TS  time.Time `db:"ts"`
	EUR float64   `db:"eur"`
	USD float64   `db:"usd"`
	GBP float64   `db:"gbp"`
	CAD float64   `db:"cad"`
	JPY float64   `db:"jpy"`
	CNY float64   `db:"cny"`
	RUB float64   `db:"rub"`
	AUD float64   `db:"aud"`
}

type ApiStatistics struct {
	Daily      *int `db:"daily"`
	Monthly    *int `db:"monthly"`
	MaxDaily   *int
	MaxMonthly *int
}

type RocketpoolPageData struct{}
type RocketpoolPageDataMinipool struct {
	TotalCount               uint64    `db:"total_count"`
	RocketpoolStorageAddress []byte    `db:"rocketpool_storage_address"`
	ValidatorName            string    `db:"validator_name"`
	ValidatorIndex           *uint64   `db:"validator_index"`
	Address                  []byte    `db:"address"`
	Pubkey                   []byte    `db:"pubkey"`
	NodeAddress              []byte    `db:"node_address"`
	NodeFee                  float64   `db:"node_fee"`
	DepositType              string    `db:"deposit_type"`
	Status                   string    `db:"status"`
	StatusTime               time.Time `db:"status_time"`
	PenaltyCount             uint64    `db:"penalty_count"`
	DepositEth               int       `db:"node_deposit_balance"`
}

type RocketpoolPageDataNode struct {
	TotalCount               uint64 `db:"total_count"`
	RocketpoolStorageAddress []byte `db:"rocketpool_storage_address"`
	Address                  []byte `db:"address"`
	TimezoneLocation         string `db:"timezone_location"`
	RPLStake                 string `db:"rpl_stake"`
	MinRPLStake              string `db:"min_rpl_stake"`
	MaxRPLStake              string `db:"max_rpl_stake"`
	CumulativeRPL            string `db:"rpl_cumulative_rewards"`
	ClaimedSmoothingPool     string `db:"claimed_smoothing_pool"`
	UnclaimedSmoothingPool   string `db:"unclaimed_smoothing_pool"`
	UnclaimedRplRewards      string `db:"unclaimed_rpl_rewards"`
	SmoothingPoolOptIn       bool   `db:"smoothing_pool_opted_in"`
	DepositCredit            string `db:"deposit_credit"`
}

type RocketpoolPageDataDAOProposal struct {
	TotalCount               uint64    `db:"total_count"`
	RocketpoolStorageAddress []byte    `db:"rocketpool_storage_address"`
	ID                       uint64    `db:"id"`
	DAO                      string    `db:"dao"`
	ProposerAddress          []byte    `db:"proposer_address"`
	Message                  string    `db:"message"`
	CreatedTime              time.Time `db:"created_time"`
	StartTime                time.Time `db:"start_time"`
	EndTime                  time.Time `db:"end_time"`
	ExpiryTime               time.Time `db:"expiry_time"`
	VotesRequired            float64   `db:"votes_required"`
	VotesFor                 float64   `db:"votes_for"`
	VotesAgainst             float64   `db:"votes_against"`
	MemberVoted              bool      `db:"member_voted"`
	MemberSupported          bool      `db:"member_supported"`
	IsCancelled              bool      `db:"is_cancelled"`
	IsExecuted               bool      `db:"is_executed"`
	Payload                  []byte    `db:"payload"`
	State                    string    `db:"state"`
	MemberVotesJSON          []byte    `db:"member_votes"`
}

type RocketpoolPageDataDAOProposalMemberVotes struct {
	Address   string `json:"member_address"`
	Name      string `json:"name"`
	Voted     bool   `json:"voted"`
	Supported bool   `json:"supported"`
}

type RocketpoolPageDataDAOMember struct {
	TotalCount               uint64    `db:"total_count"`
	RocketpoolStorageAddress []byte    `db:"rocketpool_storage_address"`
	Address                  []byte    `db:"address"`
	ID                       string    `db:"id"`
	URL                      string    `url:"url"`
	JoinedTime               time.Time `db:"joined_time"`
	LastProposalTime         time.Time `db:"last_proposal_time"`
	RPLBondAmount            string    `db:"rpl_bond_amount"`
	UnbondedValidatorCount   uint64    `db:"unbonded_validator_count"`
}

type UserWebhookRow struct {
	ID           uint64 `db:"id" json:"id"`
	UrlFull      string
	Url          template.HTML `db:"url" json:"url"`
	Retries      template.HTML `db:"retries" json:"retries"`
	LastSent     template.HTML `db:"last_retry" json:"lastSent"`
	Destination  template.HTML `db:"destination" json:"destination"`
	WebhookError UserWebhookRowError
	Response     *http.Response          `db:"response" json:"response"`
	Request      *map[string]interface{} `db:"request" json:"request"`
	Events       []EventNameCheckbox     `db:"event_names" json:"-"`
	Discord      bool
	CsrfField    template.HTML
}

type AdConfigurationPageData struct {
	Configurations []*AdConfig
	CsrfField      template.HTML
	New            AdConfig
	TemplateNames  []string
}

type ExplorerConfigurationPageData struct {
	Configurations ExplorerConfigurationMap
	CsrfField      template.HTML
}

type UserWebhookRowError struct {
	SummaryRequest  template.HTML
	SummaryResponse template.HTML
	ContentRequest  template.HTML
	ContentResponse template.HTML
}

type WebhookPageData struct {
	WebhookRows  []UserWebhookRow
	Webhooks     []UserWebhook
	Events       []EventNameCheckbox
	CsrfField    template.HTML
	Allowed      uint64
	WebhookCount uint64
	Flashes      []interface{}
}

type EventNameCheckbox struct {
	EventLabel string
	EventName
	Active  bool
	Warning template.HTML
	Info    template.HTML
}

type PoolsResp struct {
	PoolsDistribution       ChartsPageDataChart
	HistoricPoolPerformance ChartsPageDataChart
	PoolInfos               []*PoolInfo
}

type PoolsData struct {
	*PoolsResp
	Disclaimer string
}

type PoolInfo struct {
	Name                  string  `db:"name"`
	Count                 int64   `db:"count"`
	AvgPerformance31d     float64 `db:"avg_performance_31d"`
	AvgPerformance7d      float64 `db:"avg_performance_7d"`
	AvgPerformance1d      float64 `db:"avg_performance_1d"`
	EthstoreComparison1d  float64
	EthstoreComparison7d  float64
	EthstoreComparison31d float64
}

type AddValidatorWatchlistModal struct {
	CsrfField       template.HTML
	ValidatorIndex  uint64
	ValidatorPubkey string
	Events          []EventNameCheckbox
}
type ManageNotificationModal struct {
	CsrfField       template.HTML
	ValidatorIndex  int64
	ValidatorPubkey string
	Events          []EventNameCheckbox
}

type NetworkEventModal struct {
	CsrfField       template.HTML
	ValidatorIndex  int64
	ValidatorPubkey string
	Events          []EventNameCheckbox
}

type DataTableSaveState struct {
	Key     string                      `json:"key"`
	Time    uint64                      `json:"time"`   // Time stamp of when the object was created
	Start   uint64                      `json:"start"`  // Display start point
	Length  uint64                      `json:"length"` // Page length
	Order   [][]string                  `json:"order"`  // 2D array of column ordering information (see `order` option)
	Search  DataTableSaveStateSearch    `json:"search"`
	Columns []DataTableSaveStateColumns `json:"columns"`
}

func (e *DataTableSaveState) Scan(value interface{}) error {
	b, ok := value.([]byte)
	if !ok {
		return errors.New("type assertion to []byte failed")
	}

	return json.Unmarshal(b, &e)
}

func (a DataTableSaveState) Value() (driver.Value, error) {
	return json.Marshal(a)
}

type DataTableSaveStateOrder struct {
}

type DataTableSaveStateSearch struct {
	Search          string `json:"search"`          // Search term
	Regex           bool   `json:"regex"`           // Indicate if the search term should be treated as regex or not
	Smart           bool   `json:"smart"`           // Flag to enable DataTables smart search
	CaseInsensitive bool   `json:"caseInsensitive"` // Case insensitive flag
}

type DataTableSaveStateColumns struct {
	Visible bool                     `json:"visible"`
	Search  DataTableSaveStateSearch `json:"search"`
}

type Eth1AddressPageData struct {
	Address            string `json:"address"`
	IsContract         bool
	QRCode             string `json:"qr_code_base64"`
	QRCodeInverse      string
	Metadata           *Eth1AddressMetadata
	WithdrawalsSummary template.HTML
	BlocksMinedTable   *DataTableResponse
	UnclesMinedTable   *DataTableResponse
	TransactionsTable  *DataTableResponse
	InternalTxnsTable  *DataTableResponse
	Erc20Table         *DataTableResponse
	Erc721Table        *DataTableResponse
	Erc1155Table       *DataTableResponse
	WithdrawalsTable   *DataTableResponse
	EtherValue         template.HTML
	Tabs               []Eth1AddressPageTabs
}

type Eth1AddressPageTabs struct {
	Id   string
	Href string
	Text string
	Data *DataTableResponse
}

type Eth1AddressMetadata struct {
	Balances   []*Eth1AddressBalance
	ERC20      *ERC20Metadata
	Name       string
	Tags       []template.HTML
	EthBalance *Eth1AddressBalance
}

type Eth1AddressBalance struct {
	Address  []byte
	Token    []byte
	Balance  []byte
	Metadata *ERC20Metadata
}

type ERC20TokenPrice struct {
	Token       []byte
	Price       []byte
	TotalSupply []byte
}

type ERC20Metadata struct {
	Decimals     []byte
	Symbol       string
	Name         string
	Description  string
	Logo         []byte
	LogoFormat   string
	TotalSupply  []byte
	OfficialSite string
	Price        []byte
}

func (metadata ERC20Metadata) MarshalBinary() ([]byte, error) {
	return json.Marshal(metadata)
}

func (metadata ERC20Metadata) UnmarshalBinary(data []byte) error {
	return json.Unmarshal(data, &metadata)
}

type ContractMetadata struct {
	Name    string
	ABI     *abi.ABI `msgpack:"-"`
	ABIJson []byte
}

type Eth1TokenPageData struct {
	Token            string `json:"token"`
	Address          string `json:"address"`
	QRCode           string `json:"qr_code_base64"`
	QRCodeInverse    string
	Metadata         *ERC20Metadata
	Balance          *Eth1AddressBalance
	Holders          template.HTML `json:"holders"`
	Transfers        template.HTML `json:"transfers"`
	Price            template.HTML `json:"price"`
	MarketCap        template.HTML `json:"marketCap"`
	DilutedMarketCap template.HTML `json:"dilutedMarketCap"`
	Decimals         template.HTML `json:"decimals"`
	Contract         template.HTML `json:"contract"`
	WebSite          template.HTML `json:"website"`
	SocialProfiles   template.HTML `json:"socialProfiles"`
	TransfersTable   *DataTableResponse
	HoldersTable     *DataTableResponse
}

type Transfer struct {
	From   template.HTML
	To     template.HTML
	Amount template.HTML
	Token  template.HTML
}

type DepositContractInteraction struct {
	ValidatorPubkey []byte
	WithdrawalCreds []byte
	Amount          []byte
}

type Eth1TxData struct {
	From         common.Address
	To           *common.Address
	InternalTxns []Transfer
	FromName     string
	ToName       string
	Gas          struct {
		BlockBaseFee   []byte
		MaxFee         []byte
		MaxPriorityFee []byte
		Used           uint64
		UsedPerc       float64
		Limit          uint64
		TxFee          []byte
		EffectiveFee   []byte
	}
	Epoch struct {
		Finalized     bool    `db:"finalized"`
		Participation float64 `db:"globalparticipationrate"`
	}
	TypeFormatted               string
	Type                        uint8
	Nonce                       uint64
	TxnPosition                 uint
	Hash                        common.Hash
	Value                       []byte
	Receipt                     *geth_types.Receipt
	ErrorMsg                    string
	BlockNumber                 int64
	Timestamp                   time.Time
	IsPending                   bool
	TargetIsContract            bool
	IsContractCreation          bool
	CallData                    string
	Method                      string
	Events                      []*Eth1EventData
	Transfers                   []*Transfer
	DepositContractInteractions []DepositContractInteraction
	CurrentEtherPrice           template.HTML
	HistoricalEtherPrice        template.HTML
}

type Eth1EventData struct {
	Address     common.Address
	Name        string
	Topics      []common.Hash
	Data        []byte
	DecodedData map[string]Eth1DecodedEventData
}

type Eth1DecodedEventData struct {
	Type    string
	Value   string
	Raw     string
	Address common.Address
}

type SourcifyContractMetadata struct {
	Compiler struct {
		Version string `json:"version"`
	} `json:"compiler"`
	Language string `json:"language"`
	Output   struct {
		Abi []struct {
			Anonymous bool `json:"anonymous"`
			Inputs    []struct {
				Indexed      bool   `json:"indexed"`
				InternalType string `json:"internalType"`
				Name         string `json:"name"`
				Type         string `json:"type"`
			} `json:"inputs"`
			Name    string `json:"name"`
			Outputs []struct {
				InternalType string `json:"internalType"`
				Name         string `json:"name"`
				Type         string `json:"type"`
			} `json:"outputs"`
			StateMutability string `json:"stateMutability"`
			Type            string `json:"type"`
		} `json:"abi"`
	} `json:"output"`
	Settings struct {
		CompilationTarget struct {
			Browser_Stakehavens_sol string `json:"browser/Stakehavens.sol"`
		} `json:"compilationTarget"`
		EvmVersion string   `json:"evmVersion"`
		Libraries  struct{} `json:"libraries"`
		Metadata   struct {
			BytecodeHash string `json:"bytecodeHash"`
		} `json:"metadata"`
		Optimizer struct {
			Enabled bool  `json:"enabled"`
			Runs    int64 `json:"runs"`
		} `json:"optimizer"`
		Remappings []interface{} `json:"remappings"`
	} `json:"settings"`
	Sources struct {
		Browser_Stakehavens_sol struct {
			Keccak256 string   `json:"keccak256"`
			Urls      []string `json:"urls"`
		} `json:"browser/Stakehavens.sol"`
	} `json:"sources"`
	Version int64 `json:"version"`
}

type EtherscanContractMetadata struct {
	Message string `json:"message"`
	Result  []struct {
		Abi                  string `json:"ABI"`
		CompilerVersion      string `json:"CompilerVersion"`
		ConstructorArguments string `json:"ConstructorArguments"`
		ContractName         string `json:"ContractName"`
		EVMVersion           string `json:"EVMVersion"`
		Implementation       string `json:"Implementation"`
		Library              string `json:"Library"`
		LicenseType          string `json:"LicenseType"`
		OptimizationUsed     string `json:"OptimizationUsed"`
		Proxy                string `json:"Proxy"`
		Runs                 string `json:"Runs"`
		SourceCode           string `json:"SourceCode"`
		SwarmSource          string `json:"SwarmSource"`
	} `json:"result"`
	Status string `json:"status"`
}

type Eth1BlockPageData struct {
	Number                uint64
	PreviousBlock         uint64
	NextBlock             uint64
	TxCount               uint64
	WithdrawalCount       uint64
	UncleCount            uint64
	Hash                  string
	ParentHash            string
	MinerAddress          string
	MinerFormatted        template.HTML
	Reward                *big.Int
	MevReward             *big.Int
	MevBribe              *big.Int
	IsValidMev            bool
	MevRecipientFormatted template.HTML
	TxFees                *big.Int
	GasUsage              template.HTML
	GasLimit              uint64
	LowestGasPrice        *big.Int
	Ts                    time.Time
	Difficulty            *big.Int
	BaseFeePerGas         *big.Int
	BurnedFees            *big.Int
	Extra                 string
	Txs                   []Eth1BlockPageTransaction
	Uncles                []Eth1BlockPageData
	State                 string
}

type Eth1BlockPageTransaction struct {
	Hash          string
	HashFormatted template.HTML
	From          string
	FromFormatted template.HTML
	To            string
	ToFormatted   template.HTML
	Value         *big.Int
	Fee           *big.Int
	GasPrice      *big.Int
	Method        string
}

type SlotVizSlots struct {
	BlockRoot []byte
	Epoch     uint64
	Slot      uint64
	Status    string `json:"status"`
	Active    bool   `json:"active"`
}
type SlotVizEpochs struct {
	Epoch          uint64          `json:"epoch"`
	Finalized      bool            `json:"finalized"`
	Justified      bool            `json:"justified"`
	Justifying     bool            `json:"justifying"`
	Particicpation float64         `json:"participation"`
	Slots          []*SlotVizSlots `json:"slots"`
}

type RelaysResp struct {
	RelaysInfoContainers [3]RelayInfoContainer
	RecentBlocks         []*RelaysRespBlock
	TopBlocks            []*RelaysRespBlock
	LastUpdated          time.Time
	TopBuilders          []*struct {
		Tags       TagMetadataSlice `db:"tags"`
		Builder    []byte           `db:"builder_pubkey"`
		BlockCount uint64           `db:"c"`
		LatestSlot uint64           `db:"latest_slot"`
		BlockPerc  float64
	}
}

type RelaysRespBlock struct {
	Tags                 TagMetadataSlice `db:"tags"`
	Value                WeiString        `db:"value"`
	Slot                 uint64           `db:"slot"`
	Builder              []byte           `db:"builder_pubkey"`
	ProposerFeeRecipient []byte           `db:"proposer_fee_recipient"`
	Proposer             uint64           `db:"proposer"`
	BlockExtraData       string           `db:"block_extra_data"`
}

type RelayInfoContainer struct {
	Days                 uint64
	IsFirst              bool
	RelaysInfo           []*RelayInfo
	NetworkParticipation float64 `db:"network_participation"`
}

type RelayInfo struct {
	RelayID        string         `db:"relay_id"`
	Name           sql.NullString `db:"name"`
	Link           sql.NullString `db:"link"`
	Censors        sql.NullBool   `db:"censors"`
	Ethical        sql.NullBool   `db:"ethical"`
	BlockCount     uint64         `db:"block_count"`
	UniqueBuilders uint64         `db:"unique_builders"`
	NetworkUsage   float64        `db:"network_usage"`
	TotalValue     WeiString      `db:"total_value"`
	AverageValue   WeiString      `db:"avg_value"`
	MaxValue       WeiString      `db:"max_value"`
	MaxValueSlot   uint64         `db:"max_value_slot"`
}

type BurnPageDataBlock struct {
	Number        int64     `json:"number"`
	Hash          string    `json:"hash"`
	GasTarget     int64     `json:"gas_target" db:"gaslimit"`
	GasUsed       int64     `json:"gas_used" db:"gasused"`
	Rewards       float64   `json:"mining_reward" db:"miningreward"`
	Txn           int       `json:"tx_count" db:"tx_count"`
	Age           time.Time `json:"time" db:"time"`
	BaseFeePerGas float64   `json:"base_fee_per_gas" db:"basefeepergas"`
	BurnedFees    float64   `json:"burned_fees" db:"burnedfees"`
}

type BurnPageData struct {
	TotalBurned      float64              `json:"total_burned"`
	Blocks           []*BurnPageDataBlock `json:"blocks"`
	BaseFeeTrend     int                  `json:"base_fee_trend"`
	BurnRate1h       float64              `json:"burn_rate_1_h"`
	BurnRate24h      float64              `json:"burn_rate_24_h"`
	BlockUtilization float64              `json:"block_utilization"`
	Emission         float64              `json:"emission"`
	Price            float64              `json:"price_usd"`
	Currency         string               `json:"currency"`
}

type CorrelationDataResponse struct {
	Status  string      `json:"status"`
	Data    interface{} `json:"data"`
	Message string      `json:"message"`
}

type CorrelationData struct {
	Indicator string  `db:"indicator" json:"indicator,omitempty"`
	Time      float64 `db:"time" json:"time,omitempty"`
	Value     float64 `db:"value" json:"value,omitempty"`
}

type EthStoreStatistics struct {
	EffectiveBalances         [][]float64
	TotalRewards              [][]float64
	APRs                      [][]float64
	YesterdayRewards          float64
	YesterdayEffectiveBalance float64
	ProjectedAPR              float64
	YesterdayTs               int64
	StartEpoch                uint64
}

type EthStoreData struct {
	*EthStoreStatistics
	Disclaimer string
}
type BLSChange struct {
	Slot           uint64 `db:"slot" json:"slot,omitempty"`
	BlockRoot      []byte `db:"block_rot" json:"blockroot,omitempty"`
	Validatorindex uint64 `db:"validatorindex" json:"validatorindex,omitempty"`
	BlsPubkey      []byte `db:"pubkey" json:"pubkey,omitempty"`
	Address        []byte `db:"address" json:"address,omitempty"`
	Signature      []byte `db:"signature" json:"signature,omitempty"`
}

type ValidatorsBLSChange struct {
	Slot                     uint64 `db:"slot" json:"slot,omitempty"`
	BlockRoot                []byte `db:"block_root" json:"blockroot,omitempty"`
	Validatorindex           uint64 `db:"validatorindex" json:"validatorindex,omitempty"`
	BlsPubkey                []byte `db:"pubkey" json:"pubkey,omitempty"`
	Address                  []byte `db:"address" json:"address,omitempty"`
	Signature                []byte `db:"signature" json:"signature,omitempty"`
	WithdrawalCredentialsOld []byte `db:"withdrawalcredentials" json:"withdrawalcredentials,omitempty"`
}

// AdConfig is a struct to hold the configuration for one specific ad banner placement
type AdConfig struct {
	Id              string `db:"id"`
	TemplateId      string `db:"template_id"`
	JQuerySelector  string `db:"jquery_selector"`
	InsertMode      string `db:"insert_mode"`
	RefreshInterval uint64 `db:"refresh_interval"`
	Enabled         bool   `db:"enabled"`
	ForAllUsers     bool   `db:"for_all_users"`
	BannerId        uint64 `db:"banner_id"`
	HtmlContent     string `db:"html_content"`
}

type ExplorerConfigurationCategory string
type ExplorerConfigurationKey string
type ExplorerConfigValue struct {
	Value    string `db:"value"`
	DataType string `db:"data_type"`
}
type ExplorerConfig struct {
	Category ExplorerConfigurationCategory `db:"category"`
	Key      ExplorerConfigurationKey      `db:"key"`
	ExplorerConfigValue
}
type ExplorerConfigurationKeyMap map[ExplorerConfigurationKey]ExplorerConfigValue
type ExplorerConfigurationMap map[ExplorerConfigurationCategory]ExplorerConfigurationKeyMap

func (configMap ExplorerConfigurationMap) GetConfigValue(category ExplorerConfigurationCategory, configKey ExplorerConfigurationKey) (ExplorerConfigValue, error) {
	configValue := ExplorerConfigValue{}
	keyMap, ok := configMap[category]
	if ok {
		configValue, ok = keyMap[configKey]
		if ok {
			return configValue, nil
		}
	}
	return configValue, fmt.Errorf("config value for %s %s not found", category, configKey)
}

func (configMap ExplorerConfigurationMap) GetUInt64Value(category ExplorerConfigurationCategory, configKey ExplorerConfigurationKey) (uint64, error) {
	configValue, err := configMap.GetConfigValue(category, configKey)
	if err == nil {
		if configValue.DataType != "int" {
			return 0, fmt.Errorf("wrong data type for %s %s, got %s, expected %s", category, configKey, configValue.DataType, "int")
		} else {
			return strconv.ParseUint(configValue.Value, 10, 64)
		}
	}
	return 0, err
}

func (configMap ExplorerConfigurationMap) GetStringValue(category ExplorerConfigurationCategory, configKey ExplorerConfigurationKey) (string, error) {
	configValue, err := configMap.GetConfigValue(category, configKey)
	return configValue.Value, err
}

type WithdrawalsPageData struct {
	Stats           *Stats
	WithdrawalChart *ChartsPageDataChart
	Withdrawals     *DataTableResponse
	BlsChanges      *DataTableResponse
}

type WithdrawalStats struct {
	WithdrawalsCount             uint64
	WithdrawalsTotal             uint64
	BLSChangeCount               uint64
	ValidatorsWithBLSCredentials uint64
}

type ChangeWithdrawalCredentialsPageData struct {
	FlashMessage string
	CsrfField    template.HTML
	RecaptchaKey string
}

type BroadcastPageData struct {
	Stats        *Stats
	FlashMessage string
	CaptchaId    string
	CsrfField    template.HTML
	RecaptchaKey string
}

type BroadcastStatusPageData struct {
	Job          *NodeJob
	JobTypeLabel string
	JobTitle     string
	JobJson      string
	Validators   *[]NodeJobValidatorInfo
}

type ValidatorIncomePerformance struct {
	ClIncome1d            int64 `db:"cl_performance_1d"`
	ClIncome7d            int64 `db:"cl_performance_7d"`
	ClIncome31d           int64 `db:"cl_performance_31d"`
	ClIncome365d          int64 `db:"cl_performance_365d"`
	ClIncomeTotal         int64 `db:"cl_performance_total"`
	ClProposerIncomeTotal int64 `db:"cl_proposer_performance_total"`
	ElIncome1d            int64 `db:"el_performance_1d"`
	ElIncome7d            int64 `db:"el_performance_7d"`
	ElIncome31d           int64 `db:"el_performance_31d"`
	ElIncome365d          int64 `db:"el_performance_365d"`
	ElIncomeTotal         int64 `db:"el_performance_total"`
}

type ValidatorProposalInfo struct {
	Slot            uint64        `db:"slot"`
	Status          uint64        `db:"status"`
	ExecBlockNumber sql.NullInt64 `db:"exec_block_number"`
}<|MERGE_RESOLUTION|>--- conflicted
+++ resolved
@@ -308,9 +308,8 @@
 	CappellaHasHappened  bool
 }
 
-<<<<<<< HEAD
-// ValidatorsPageDataValidators is a struct to hold data about validators for the validators page
-type ValidatorsPageDataValidators struct {
+// ValidatorsData is a struct to hold data about validators
+type ValidatorsData struct {
 	TotalCount                 uint64  `db:"total_count"`
 	Epoch                      uint64  `db:"epoch"`
 	PublicKey                  []byte  `db:"pubkey"`
@@ -331,29 +330,6 @@
 	ExecutedAttestations       uint64  `db:"executedattestations"`
 	Performance7d              int64   `db:"performance7d"`
 	DepositAddress             *[]byte `db:"from_address"`
-=======
-// ValidatorsData is a struct to hold data about validators
-type ValidatorsData struct {
-	TotalCount                 uint64 `db:"total_count"`
-	Epoch                      uint64 `db:"epoch"`
-	PublicKey                  []byte `db:"pubkey"`
-	ValidatorIndex             uint64 `db:"validatorindex"`
-	WithdrawableEpoch          uint64 `db:"withdrawableepoch"`
-	CurrentBalance             uint64 `db:"balance"`
-	EffectiveBalance           uint64 `db:"effectivebalance"`
-	Slashed                    bool   `db:"slashed"`
-	ActivationEligibilityEpoch uint64 `db:"activationeligibilityepoch"`
-	ActivationEpoch            uint64 `db:"activationepoch"`
-	ExitEpoch                  uint64 `db:"exitepoch"`
-	LastAttestationSlot        *int64 `db:"lastattestationslot"`
-	Name                       string `db:"name"`
-	State                      string `db:"state"`
-	MissedProposals            uint64 `db:"missedproposals"`
-	ExecutedProposals          uint64 `db:"executedproposals"`
-	MissedAttestations         uint64 `db:"missedattestations"`
-	ExecutedAttestations       uint64 `db:"executedattestations"`
-	Performance7d              int64  `db:"performance7d"`
->>>>>>> 41e968e7
 }
 
 // ValidatorPageData is a struct to hold data for the validators page
