package types

import (
	"database/sql"
	"database/sql/driver"
	"encoding/json"
	"fmt"
	"html/template"
	"math/big"
	"net/http"
	"time"

	"github.com/ethereum/go-ethereum/accounts/abi"
	"github.com/ethereum/go-ethereum/common"
	geth_types "github.com/ethereum/go-ethereum/core/types"
	itypes "github.com/gobitfly/eth-rewards/types"
	"github.com/lib/pq"
	"github.com/pkg/errors"
)

// PageData is a struct to hold web page data
type PageData struct {
	Active                string
	HeaderAd              bool
	Meta                  *Meta
	ShowSyncingMessage    bool
	User                  *User
	Data                  interface{}
	Version               string
	Year                  int
	ChainSlotsPerEpoch    uint64
	ChainSecondsPerSlot   uint64
	ChainGenesisTimestamp uint64
	CurrentEpoch          uint64
	LatestFinalizedEpoch  uint64
	CurrentSlot           uint64
	FinalizationDelay     uint64
	Mainnet               bool
	DepositContract       string
	Rates                 PageRates
	InfoBanner            *template.HTML
	ClientsUpdated        bool
	// IsUserClientUpdated   func(uint64) bool
<<<<<<< HEAD
	ChainConfig        ChainConfig
	Lang               string
	NoAds              bool
	Debug              bool
	DebugTemplates     []string
	DebugSession       map[string]interface{}
	GasNow             *GasNowPageData
	GlobalNotification template.HTML
	MainMenuItems      []MainMenuItem
}

type MainMenuItem struct {
	Label        string
	Path         string
	IsActive     bool
	HasBigGroups bool // if HasBigGroups is set to true then the NavigationGroups will be ordered horizontally and their Label will be shown
	Groups       []NavigationGroup
}

type NavigationGroup struct {
	Label string // only used for "BigGroups"
	Links []NavigationLink
}

type NavigationLink struct {
	Label      string
	Path       string
	CustomIcon string
	Icon       string
	IsHidden   bool
=======
	ChainConfig         ChainConfig
	Lang                string
	NoAds               bool
	Debug               bool
	DebugTemplates      []string
	DebugSession        map[string]interface{}
	GasNow              *GasNowPageData
	GlobalNotification  template.HTML
	AvailableCurrencies []string
>>>>>>> 3bc98fe7
}

type PageRates struct {
	EthPrice               float64
	EthRoundPrice          uint64
	EthTruncPrice          template.HTML
	UsdRoundPrice          uint64
	UsdTruncPrice          template.HTML
	EurRoundPrice          uint64
	EurTruncPrice          template.HTML
	GbpRoundPrice          uint64
	GbpTruncPrice          template.HTML
	CnyRoundPrice          uint64
	CnyTruncPrice          template.HTML
	RubRoundPrice          uint64
	RubTruncPrice          template.HTML
	CadRoundPrice          uint64
	CadTruncPrice          template.HTML
	AudRoundPrice          uint64
	AudTruncPrice          template.HTML
	JpyRoundPrice          uint64
	JpyTruncPrice          template.HTML
	Currency               string
	CurrentPriceFormatted  template.HTML
	CurrentPriceKFormatted template.HTML
	CurrentSymbol          string
	ExchangeRate           float64
}

// Meta is a struct to hold metadata about the page
type Meta struct {
	Title       string
	Description string
	Path        string
	Tlabel1     string
	Tdata1      string
	Tlabel2     string
	Tdata2      string
	GATag       string
	NoTrack     bool
}

// LatestState is a struct to hold data for the banner
type LatestState struct {
	LastProposedSlot      uint64        `json:"lastProposedSlot"`
	CurrentSlot           uint64        `json:"currentSlot"`
	CurrentEpoch          uint64        `json:"currentEpoch"`
	CurrentFinalizedEpoch uint64        `json:"currentFinalizedEpoch"`
	FinalityDelay         uint64        `json:"finalityDelay"`
	IsSyncing             bool          `json:"syncing"`
	EthPrice              float64       `json:"ethPrice"`
	EthRoundPrice         uint64        `json:"ethRoundPrice"`
	EthTruncPrice         template.HTML `json:"ethTruncPrice"`
	UsdRoundPrice         uint64        `json:"usdRoundPrice"`
	UsdTruncPrice         template.HTML `json:"usdTruncPrice"`
	EurRoundPrice         uint64        `json:"eurRoundPrice"`
	EurTruncPrice         template.HTML `json:"eurTruncPrice"`
	GbpRoundPrice         uint64        `json:"gbpRoundPrice"`
	GbpTruncPrice         template.HTML `json:"gbpTruncPrice"`
	CnyRoundPrice         uint64        `json:"cnyRoundPrice"`
	CnyTruncPrice         template.HTML `json:"cnyTruncPrice"`
	RubRoundPrice         uint64        `json:"rubRoundPrice"`
	RubTruncPrice         template.HTML `json:"rubTruncPrice"`
	CadRoundPrice         uint64        `json:"cadRoundPrice"`
	CadTruncPrice         template.HTML `json:"cadTruncPrice"`
	AudRoundPrice         uint64        `json:"audRoundPrice"`
	AudTruncPrice         template.HTML `json:"audTruncPrice"`
	JpyRoundPrice         uint64        `json:"jpyRoundPrice"`
	JpyTruncPrice         template.HTML `json:"jpyTruncPrice"`
	Currency              string        `json:"currency"`
}

type Stats struct {
	TopDepositors                  *[]StatsTopDepositors
	InvalidDepositCount            *uint64 `db:"count"`
	UniqueValidatorCount           *uint64 `db:"count"`
	TotalValidatorCount            *uint64 `db:"count"`
	ActiveValidatorCount           *uint64 `db:"count"`
	PendingValidatorCount          *uint64 `db:"count"`
	ValidatorChurnLimit            *uint64
	LatestValidatorWithdrawalIndex *uint64 `db:"index"`
	WithdrawableValidatorCount     *uint64 `db:"count"`
	// WithdrawableAmount             *uint64 `db:"amount"`
	PendingBLSChangeValidatorCount *uint64 `db:"count"`
	NonWithdrawableCount           *uint64 `db:"count"`
	TotalAmountWithdrawn           *uint64 `db:"amount"`
	WithdrawalCount                *uint64 `db:"count"`
	TotalAmountDeposited           *uint64 `db:"amount"`
	BLSChangeCount                 *uint64 `db:"count"`
}

type StatsTopDepositors struct {
	Address      string `db:"from_address"`
	DepositCount uint64 `db:"count"`
}

// IndexPageData is a struct to hold info for the main web page
type IndexPageData struct {
	NetworkName               string `json:"networkName"`
	DepositContract           string `json:"depositContract"`
	ShowSyncingMessage        bool
	CurrentEpoch              uint64                 `json:"current_epoch"`
	CurrentFinalizedEpoch     uint64                 `json:"current_finalized_epoch"`
	CurrentSlot               uint64                 `json:"current_slot"`
	ScheduledCount            uint8                  `json:"scheduled_count"`
	FinalityDelay             uint64                 `json:"finality_delay"`
	ActiveValidators          uint64                 `json:"active_validators"`
	EnteringValidators        uint64                 `json:"entering_validators"`
	ExitingValidators         uint64                 `json:"exiting_validators"`
	StakedEther               string                 `json:"staked_ether"`
	AverageBalance            string                 `json:"average_balance"`
	DepositedTotal            float64                `json:"deposit_total"`
	DepositThreshold          float64                `json:"deposit_threshold"`
	ValidatorsRemaining       float64                `json:"validators_remaining"`
	NetworkStartTs            int64                  `json:"network_start_ts"`
	MinGenesisTime            int64                  `json:"minGenesisTime"`
	Blocks                    []*IndexPageDataBlocks `json:"blocks"`
	Epochs                    []*IndexPageDataEpochs `json:"epochs"`
	StakedEtherChartData      [][]float64            `json:"staked_ether_chart_data"`
	ActiveValidatorsChartData [][]float64            `json:"active_validators_chart_data"`
	Subtitle                  template.HTML          `json:"subtitle"`
	Genesis                   bool                   `json:"genesis"`
	GenesisPeriod             bool                   `json:"genesis_period"`
	Mainnet                   bool                   `json:"mainnet"`
	DepositChart              *ChartsPageDataChart
	DepositDistribution       *ChartsPageDataChart
	Countdown                 interface{}
	SlotVizData               SlotVizPageData `json:"slotVizData"`
}

type SlotVizPageData struct {
	Epochs        []*SlotVizEpochs
	Selector      string
	HardforkEpoch uint64
}

type IndexPageDataEpochs struct {
	Epoch                            uint64        `json:"epoch"`
	Ts                               time.Time     `json:"ts"`
	Finalized                        bool          `json:"finalized"`
	FinalizedFormatted               template.HTML `json:"finalized_formatted"`
	EligibleEther                    uint64        `json:"eligibleether"`
	EligibleEtherFormatted           template.HTML `json:"eligibleether_formatted"`
	GlobalParticipationRate          float64       `json:"globalparticipationrate"`
	GlobalParticipationRateFormatted template.HTML `json:"globalparticipationrate_formatted"`
	VotedEther                       uint64        `json:"votedether"`
	VotedEtherFormatted              template.HTML `json:"votedether_formatted"`
}

// IndexPageDataBlocks is a struct to hold detail data for the main web page
type IndexPageDataBlocks struct {
	Epoch                uint64        `json:"epoch"`
	Slot                 uint64        `json:"slot"`
	Ts                   time.Time     `json:"ts"`
	Proposer             uint64        `db:"proposer" json:"proposer"`
	ProposerFormatted    template.HTML `json:"proposer_formatted"`
	BlockRoot            []byte        `db:"blockroot" json:"block_root"`
	BlockRootFormatted   string        `json:"block_root_formatted"`
	ParentRoot           []byte        `db:"parentroot" json:"parent_root"`
	Attestations         uint64        `db:"attestationscount" json:"attestations"`
	Deposits             uint64        `db:"depositscount" json:"deposits"`
	Withdrawals          uint64        `db:"withdrawalcount" json:"withdrawals"`
	Exits                uint64        `db:"voluntaryexitscount" json:"exits"`
	Proposerslashings    uint64        `db:"proposerslashingscount" json:"proposerslashings"`
	Attesterslashings    uint64        `db:"attesterslashingscount" json:"attesterslashings"`
	SyncAggParticipation float64       `db:"syncaggregate_participation" json:"sync_aggregate_participation"`
	Status               uint64        `db:"status" json:"status"`
	StatusFormatted      template.HTML `json:"status_formatted"`
	Votes                uint64        `db:"votes" json:"votes"`
	Graffiti             []byte        `db:"graffiti"`
	ProposerName         string        `db:"name"`
	ExecutionBlockNumber int           `db:"exec_block_number" json:"exec_block_number"`
}

// IndexPageEpochHistory is a struct to hold the epoch history for the main web page
type IndexPageEpochHistory struct {
	Epoch                   uint64 `db:"epoch"`
	ValidatorsCount         uint64 `db:"validatorscount"`
	EligibleEther           uint64 `db:"eligibleether"`
	Finalized               bool   `db:"finalized"`
	AverageValidatorBalance uint64 `db:"averagevalidatorbalance"`
}

// IndexPageDataBlocks is a struct to hold detail data for the main web page
type BlocksPageDataBlocks struct {
	TotalCount           uint64        `db:"total_count"`
	Epoch                uint64        `json:"epoch"`
	Slot                 uint64        `json:"slot"`
	Ts                   time.Time     `json:"ts"`
	Proposer             uint64        `db:"proposer" json:"proposer"`
	ProposerFormatted    template.HTML `json:"proposer_formatted"`
	BlockRoot            []byte        `db:"blockroot" json:"block_root"`
	BlockRootFormatted   string        `json:"block_root_formatted"`
	ParentRoot           []byte        `db:"parentroot" json:"parent_root"`
	Attestations         uint64        `db:"attestationscount" json:"attestations"`
	Deposits             uint64        `db:"depositscount" json:"deposits"`
	Withdrawals          uint64        `db:"withdrawalcount" json:"withdrawals"`
	Exits                uint64        `db:"voluntaryexitscount" json:"exits"`
	Proposerslashings    uint64        `db:"proposerslashingscount" json:"proposerslashings"`
	Attesterslashings    uint64        `db:"attesterslashingscount" json:"attesterslashings"`
	SyncAggParticipation float64       `db:"syncaggregate_participation" json:"sync_aggregate_participation"`
	Status               uint64        `db:"status" json:"status"`
	StatusFormatted      template.HTML `json:"status_formatted"`
	Votes                uint64        `db:"votes" json:"votes"`
	Graffiti             []byte        `db:"graffiti"`
	ProposerName         string        `db:"name"`
}

// ValidatorsPageData is a struct to hold data about the validators page
type ValidatorsPageData struct {
	TotalCount           uint64
	DepositedCount       uint64
	PendingCount         uint64
	ActiveCount          uint64
	ActiveOnlineCount    uint64
	ActiveOfflineCount   uint64
	SlashingCount        uint64
	SlashingOnlineCount  uint64
	SlashingOfflineCount uint64
	Slashed              uint64
	ExitingCount         uint64
	ExitingOnlineCount   uint64
	ExitingOfflineCount  uint64
	ExitedCount          uint64
	VoluntaryExitsCount  uint64
	UnknownCount         uint64
	Validators           []*ValidatorsPageDataValidators
}

// ValidatorsPageDataValidators is a struct to hold data about validators for the validators page
type ValidatorsPageDataValidators struct {
	TotalCount                 uint64 `db:"total_count"`
	Epoch                      uint64 `db:"epoch"`
	PublicKey                  []byte `db:"pubkey"`
	ValidatorIndex             uint64 `db:"validatorindex"`
	WithdrawableEpoch          uint64 `db:"withdrawableepoch"`
	CurrentBalance             uint64 `db:"balance"`
	EffectiveBalance           uint64 `db:"effectivebalance"`
	Slashed                    bool   `db:"slashed"`
	ActivationEligibilityEpoch uint64 `db:"activationeligibilityepoch"`
	ActivationEpoch            uint64 `db:"activationepoch"`
	ExitEpoch                  uint64 `db:"exitepoch"`
	LastAttestationSlot        *int64 `db:"lastattestationslot"`
	Name                       string `db:"name"`
	State                      string `db:"state"`
	MissedProposals            uint64 `db:"missedproposals"`
	ExecutedProposals          uint64 `db:"executedproposals"`
	MissedAttestations         uint64 `db:"missedattestations"`
	ExecutedAttestations       uint64 `db:"executedattestations"`
	Performance7d              int64  `db:"performance7d"`
}

// ValidatorPageData is a struct to hold data for the validators page
type ValidatorPageData struct {
	Epoch                                    uint64 `db:"epoch"`
	ValidatorIndex                           uint64 `db:"validatorindex"`
	PublicKey                                []byte `db:"pubkey"`
	WithdrawableEpoch                        uint64 `db:"withdrawableepoch"`
	WithdrawCredentials                      []byte `db:"withdrawalcredentials"`
	CurrentBalance                           uint64 `db:"balance"`
	BalanceActivation                        uint64 `db:"balanceactivation"`
	Balance7d                                uint64 `db:"balance7d"`
	Balance31d                               uint64 `db:"balance31d"`
	EffectiveBalance                         uint64 `db:"effectivebalance"`
	Slashed                                  bool   `db:"slashed"`
	SlashedBy                                uint64
	SlashedAt                                uint64
	SlashedFor                               string
	ActivationEligibilityEpoch               uint64         `db:"activationeligibilityepoch"`
	ActivationEpoch                          uint64         `db:"activationepoch"`
	ExitEpoch                                uint64         `db:"exitepoch"`
	Index                                    uint64         `db:"index"`
	LastAttestationSlot                      *uint64        `db:"lastattestationslot"`
	Name                                     string         `db:"name"`
	Pool                                     string         `db:"pool"`
	Tags                                     pq.StringArray `db:"tags"`
	WithdrawableTs                           time.Time
	ActivationEligibilityTs                  time.Time
	ActivationTs                             time.Time
	ExitTs                                   time.Time
	Status                                   string `db:"status"`
	BlocksCount                              uint64
	ScheduledBlocksCount                     uint64
	MissedBlocksCount                        uint64
	OrphanedBlocksCount                      uint64
	ProposedBlocksCount                      uint64
	UnmissedBlocksPercentage                 float64 // missed/(executed+orphaned+scheduled)
	AttestationsCount                        uint64
	ExecutedAttestationsCount                uint64
	MissedAttestationsCount                  uint64
	OrphanedAttestationsCount                uint64
	UnmissedAttestationsPercentage           float64 // missed/(executed+orphaned)
	StatusProposedCount                      uint64
	StatusMissedCount                        uint64
	DepositsCount                            uint64
	WithdrawalCount                          uint64
	SlashingsCount                           uint64
	PendingCount                             uint64
	SyncCount                                uint64
	ScheduledSyncCount                       uint64
	ParticipatedSyncCount                    uint64
	MissedSyncCount                          uint64
	OrphanedSyncCount                        uint64
	UnmissedSyncPercentage                   float64 // missed/(participated+orphaned)
	IncomeToday                              int64
	Income1d                                 int64
	Income7d                                 int64
	Income31d                                int64
	Rank7d                                   int64 `db:"rank7d"`
	RankCount                                int64 `db:"rank_count"`
	RankPercentage                           float64
	Apr                                      float64
	Proposals                                [][]uint64
	IncomeHistoryChartData                   []*ChartDataPoint
	ExecutionIncomeHistoryData               []*ChartDataPoint
	Deposits                                 *ValidatorDeposits
	Eth1DepositAddress                       []byte
	FlashMessage                             string
	Watchlist                                []*TaggedValidators
	SubscriptionFlash                        []interface{}
	User                                     *User
	AverageAttestationInclusionDistance      float64
	AttestationInclusionEffectiveness        float64
	CsrfField                                template.HTML
	NetworkStats                             *IndexPageData
	ChurnRate                                uint64
	QueuePosition                            uint64
	EstimatedActivationTs                    time.Time
	EstimatedActivationEpoch                 uint64
	InclusionDelay                           int64
	CurrentAttestationStreak                 uint64
	LongestAttestationStreak                 uint64
	IsRocketpool                             bool
	Rocketpool                               *RocketpoolValidatorPageData
	NoAds                                    bool
	ShowMultipleWithdrawalCredentialsWarning bool
	CappellaHasHappened                      bool
	BLSChange                                *BLSChange
	IsWithdrawableAddress                    bool
	EstimatedNextWithdrawal                  template.HTML
	AddValidatorWatchlistModal               *AddValidatorWatchlistModal
	NextWithdrawalRow                        [][]interface{}
}

type RocketpoolValidatorPageData struct {
	NodeAddress          *[]byte    `db:"node_address"`
	MinipoolAddress      *[]byte    `db:"minipool_address"`
	MinipoolNodeFee      *float64   `db:"minipool_node_fee"`
	MinipoolDepositType  *string    `db:"minipool_deposit_type"`
	MinipoolStatus       *string    `db:"minipool_status"`
	MinipoolStatusTime   *time.Time `db:"minipool_status_time"`
	NodeTimezoneLocation *string    `db:"node_timezone_location"`
	NodeRPLStake         *string    `db:"node_rpl_stake"`
	NodeMinRPLStake      *string    `db:"node_min_rpl_stake"`
	NodeMaxRPLStake      *string    `db:"node_max_rpl_stake"`
	CumulativeRPL        *string    `db:"rpl_cumulative_rewards"`
	SmoothingClaimed     *string    `db:"claimed_smoothing_pool"`
	SmoothingUnclaimed   *string    `db:"unclaimed_smoothing_pool"`
	UnclaimedRPL         *string    `db:"unclaimed_rpl_rewards"`
	SmoothingPoolOptIn   bool       `db:"smoothing_pool_opted_in"`
	PenaltyCount         *uint64    `db:"penalty_count"`
	RocketscanUrl        string     `db:"-"`
}

type ValidatorStatsTablePageData struct {
	ValidatorIndex uint64
	Rows           []*ValidatorStatsTableRow
	Currency       string
}

type ValidatorStatsTableRow struct {
	ValidatorIndex         uint64
	Day                    int64         `db:"day"`
	StartBalance           sql.NullInt64 `db:"start_balance"`
	EndBalance             sql.NullInt64 `db:"end_balance"`
	Income                 int64         `db:"cl_rewards_gwei"`
	IncomeExchangeRate     float64       `db:"-"`
	IncomeExchangeCurrency string        `db:"-"`
	IncomeExchanged        float64       `db:"-"`
	MinBalance             sql.NullInt64 `db:"min_balance"`
	MaxBalance             sql.NullInt64 `db:"max_balance"`
	StartEffectiveBalance  sql.NullInt64 `db:"start_effective_balance"`
	EndEffectiveBalance    sql.NullInt64 `db:"end_effective_balance"`
	MinEffectiveBalance    sql.NullInt64 `db:"min_effective_balance"`
	MaxEffectiveBalance    sql.NullInt64 `db:"max_effective_balance"`
	MissedAttestations     sql.NullInt64 `db:"missed_attestations"`
	OrphanedAttestations   sql.NullInt64 `db:"orphaned_attestations"`
	ProposedBlocks         sql.NullInt64 `db:"proposed_blocks"`
	MissedBlocks           sql.NullInt64 `db:"missed_blocks"`
	OrphanedBlocks         sql.NullInt64 `db:"orphaned_blocks"`
	AttesterSlashings      sql.NullInt64 `db:"attester_slashings"`
	ProposerSlashings      sql.NullInt64 `db:"proposer_slashings"`
	Deposits               sql.NullInt64 `db:"deposits"`
	DepositsAmount         sql.NullInt64 `db:"deposits_amount"`
	ParticipatedSync       sql.NullInt64 `db:"participated_sync"`
	MissedSync             sql.NullInt64 `db:"missed_sync"`
	OrphanedSync           sql.NullInt64 `db:"orphaned_sync"`
}

type ChartDataPoint struct {
	X     float64 `json:"x"`
	Y     float64 `json:"y"`
	Color string  `json:"color"`
}

// ValidatorRank is a struct for validator rank data
type ValidatorRank struct {
	Rank int64 `db:"rank" json:"rank"`
}

// DailyProposalCount is a struct for the daily proposal count data
type DailyProposalCount struct {
	Day      int64
	Proposed uint
	Missed   uint
	Orphaned uint
}

// ValidatorBalanceHistory is a struct for the validator balance history data
type ValidatorBalanceHistory struct {
	Day              uint64 `db:"day"`
	Balance          uint64 `db:"balance"`
	EffectiveBalance uint64 `db:"effectivebalance"`
}

// ValidatorBalanceHistory is a struct for the validator income history data
type ValidatorIncomeHistory struct {
	Day              int64         `db:"day"` // day can be -1 which is pre-genesis
	ClRewards        int64         `db:"cl_rewards_gwei"`
	EndBalance       sql.NullInt64 `db:"end_balance"`
	StartBalance     sql.NullInt64 `db:"start_balance"`
	DepositAmount    sql.NullInt64 `db:"deposits_amount"`
	WithdrawalAmount sql.NullInt64 `db:"withdrawals_amount"`
}

type ValidatorBalanceHistoryChartData struct {
	Epoch   uint64
	Balance uint64
}

// ValidatorBalance is a struct for the validator balance data
type ValidatorBalance struct {
	Epoch            uint64 `db:"epoch"`
	Balance          uint64 `db:"balance"`
	EffectiveBalance uint64 `db:"effectivebalance"`
	Index            uint64 `db:"validatorindex"`
	PublicKey        []byte `db:"pubkey"`
}

// ValidatorPerformance is a struct for the validator performance data
type ValidatorPerformance struct {
	Rank            uint64 `db:"rank"`
	Index           uint64 `db:"validatorindex"`
	PublicKey       []byte `db:"pubkey"`
	Name            string `db:"name"`
	Balance         uint64 `db:"balance"`
	Performance1d   int64  `db:"performance1d"`
	Performance7d   int64  `db:"performance7d"`
	Performance31d  int64  `db:"performance31d"`
	Performance365d int64  `db:"performance365d"`
	Rank7d          int64  `db:"rank7d"`
	TotalCount      uint64 `db:"total_count"`
}

// ValidatorAttestation is a struct for the validators attestations data
type ValidatorAttestation struct {
	Index          uint64
	Epoch          uint64 `db:"epoch"`
	AttesterSlot   uint64 `db:"attesterslot"`
	CommitteeIndex uint64 `db:"committeeindex"`
	Status         uint64 `db:"status"`
	InclusionSlot  uint64 `db:"inclusionslot"`
	Delay          int64  `db:"delay"`
	// EarliestInclusionSlot uint64 `db:"earliestinclusionslot"`
}

// ValidatorSyncParticipation hold information about sync-participation of a validator
type ValidatorSyncParticipation struct {
	Period uint64 `db:"period"`
	Slot   uint64 `db:"slot"`
	Status uint64 `db:"status"`
}

// type AvgInclusionDistance struct {
// 	InclusionSlot         uint64 `db:"inclusionslot"`
// 	EarliestInclusionSlot uint64 `db:"earliestinclusionslot"`
// }

// VisPageData is a struct to hold the visualizations page data
type VisPageData struct {
	ChartData  []*VisChartData
	StartEpoch uint64
	EndEpoch   uint64
}

// VisChartData is a struct to hold the visualizations chart data
type VisChartData struct {
	Slot       uint64 `db:"slot" json:"-"`
	BlockRoot  []byte `db:"blockroot" json:"-"`
	ParentRoot []byte `db:"parentroot" json:"-"`

	Proposer uint64 `db:"proposer" json:"proposer"`

	Number     uint64   `json:"number"`
	Timestamp  uint64   `json:"timestamp"`
	Hash       string   `json:"hash"`
	Parents    []string `json:"parents"`
	Difficulty uint64   `json:"difficulty"`
}

type GraffitiwallData struct {
	X         uint64 `db:"x" json:"x"`
	Y         uint64 `db:"y" json:"y"`
	Color     string `db:"color" json:"color"`
	Slot      uint64 `db:"slot" json:"slot"`
	Validator uint64 `db:"validator" json:"validator"`
}

// VisVotesPageData is a struct for the visualization votes page data
type VisVotesPageData struct {
	ChartData []*VotesVisChartData
}

// VotesVisChartData is a struct for the visualization chart data
type VotesVisChartData struct {
	Slot       uint64        `db:"slot" json:"slot"`
	BlockRoot  string        `db:"blockroot" json:"blockRoot"`
	ParentRoot string        `db:"parentroot" json:"parentRoot"`
	Validators pq.Int64Array `db:"validators" json:"validators"`
}

// BlockPageData is a struct block data used in the block page
type BlockPageData struct {
	Epoch                  uint64  `db:"epoch"`
	EpochFinalized         bool    `db:"epoch_finalized"`
	EpochParticipationRate float64 `db:"epoch_participation_rate"`
	Slot                   uint64  `db:"slot"`
	Ts                     time.Time
	NextSlot               uint64
	PreviousSlot           uint64
	Proposer               uint64  `db:"proposer"`
	Status                 uint64  `db:"status"`
	BlockRoot              []byte  `db:"blockroot"`
	ParentRoot             []byte  `db:"parentroot"`
	StateRoot              []byte  `db:"stateroot"`
	Signature              []byte  `db:"signature"`
	RandaoReveal           []byte  `db:"randaoreveal"`
	Graffiti               []byte  `db:"graffiti"`
	ProposerName           string  `db:"name"`
	Eth1dataDepositroot    []byte  `db:"eth1data_depositroot"`
	Eth1dataDepositcount   uint64  `db:"eth1data_depositcount"`
	Eth1dataBlockhash      []byte  `db:"eth1data_blockhash"`
	SyncAggregateBits      []byte  `db:"syncaggregate_bits"`
	SyncAggregateSignature []byte  `db:"syncaggregate_signature"`
	SyncAggParticipation   float64 `db:"syncaggregate_participation"`
	ProposerSlashingsCount uint64  `db:"proposerslashingscount"`
	AttesterSlashingsCount uint64  `db:"attesterslashingscount"`
	AttestationsCount      uint64  `db:"attestationscount"`
	DepositsCount          uint64  `db:"depositscount"`
	WithdrawalCount        uint64  `db:"withdrawalcount"`
	BLSChangeCount         uint64  `db:"bls_change_count"`
	VoluntaryExitscount    uint64  `db:"voluntaryexitscount"`
	SlashingsCount         uint64
	VotesCount             uint64
	VotingValidatorsCount  uint64
	Mainnet                bool

	ExecParentHash        []byte        `db:"exec_parent_hash"`
	ExecFeeRecipient      []byte        `db:"exec_fee_recipient"`
	ExecStateRoot         []byte        `db:"exec_state_root"`
	ExecReceiptsRoot      []byte        `db:"exec_receipts_root"`
	ExecLogsBloom         []byte        `db:"exec_logs_bloom"`
	ExecRandom            []byte        `db:"exec_random"`
	ExecBlockNumber       sql.NullInt64 `db:"exec_block_number"`
	ExecGasLimit          sql.NullInt64 `db:"exec_gas_limit"`
	ExecGasUsed           sql.NullInt64 `db:"exec_gas_used"`
	ExecTimestamp         sql.NullInt64 `db:"exec_timestamp"`
	ExecTime              time.Time
	ExecExtraData         []byte        `db:"exec_extra_data"`
	ExecBaseFeePerGas     sql.NullInt64 `db:"exec_base_fee_per_gas"`
	ExecBlockHash         []byte        `db:"exec_block_hash"`
	ExecTransactionsCount uint64        `db:"exec_transactions_count"`

	Transactions []*BlockPageTransaction

	Withdrawals []*Withdrawals

	ExecutionData *Eth1BlockPageData

	Attestations      []*BlockPageAttestation // Attestations included in this block
	VoluntaryExits    []*BlockPageVoluntaryExits
	Votes             []*BlockVote // Attestations that voted for that block
	AttesterSlashings []*BlockPageAttesterSlashing
	ProposerSlashings []*BlockPageProposerSlashing
	SyncCommittee     []uint64 // TODO: Setting it to contain the validator index

	Tags       TagMetadataSlice `db:"tags"`
	IsValidMev bool             `db:"is_valid_mev"`
}

func (u *BlockPageData) MarshalJSON() ([]byte, error) {
	type Alias BlockPageData
	return json.Marshal(&struct {
		BlockRoot string
		Ts        int64
		*Alias
	}{
		BlockRoot: fmt.Sprintf("%x", u.BlockRoot),
		Ts:        u.Ts.Unix(),
		Alias:     (*Alias)(u),
	})
}

// BlockVote stores a vote for a given block
type BlockVote struct {
	Validator      uint64 `db:"validator"`
	IncludedIn     uint64 `db:"included_in"`
	CommitteeIndex uint64 `db:"committee_index"`
}

// BlockPageMinMaxSlot is a struct to hold min/max slot data
type BlockPageMinMaxSlot struct {
	MinSlot uint64
	MaxSlot uint64
}

// BlockPageTransaction is a struct to hold execution transactions on the block page
type BlockPageTransaction struct {
	BlockSlot    uint64 `db:"block_slot"`
	BlockIndex   uint64 `db:"block_index"`
	TxHash       []byte `db:"txhash"`
	AccountNonce uint64 `db:"nonce"`
	// big endian
	Price       []byte `db:"gas_price"`
	PricePretty string
	GasLimit    uint64 `db:"gas_limit"`
	Sender      []byte `db:"sender"`
	Recipient   []byte `db:"recipient"`
	// big endian
	Amount       []byte `db:"amount"`
	AmountPretty string
	Payload      []byte `db:"payload"`

	// TODO: transaction type

	MaxPriorityFeePerGas uint64 `db:"max_priority_fee_per_gas"`
	MaxFeePerGas         uint64 `db:"max_fee_per_gas"`
}

// BlockPageAttestation is a struct to hold attestations on the block page
type BlockPageAttestation struct {
	BlockSlot       uint64        `db:"block_slot"`
	BlockIndex      uint64        `db:"block_index"`
	AggregationBits []byte        `db:"aggregationbits"`
	Validators      pq.Int64Array `db:"validators"`
	Signature       []byte        `db:"signature"`
	Slot            uint64        `db:"slot"`
	CommitteeIndex  uint64        `db:"committeeindex"`
	BeaconBlockRoot []byte        `db:"beaconblockroot"`
	SourceEpoch     uint64        `db:"source_epoch"`
	SourceRoot      []byte        `db:"source_root"`
	TargetEpoch     uint64        `db:"target_epoch"`
	TargetRoot      []byte        `db:"target_root"`
}

// BlockPageDeposit is a struct to hold data for deposits on the block page
type BlockPageDeposit struct {
	PublicKey             []byte `db:"publickey"`
	WithdrawalCredentials []byte `db:"withdrawalcredentials"`
	Amount                uint64 `db:"amount"`
	Signature             []byte `db:"signature"`
}

// BlockPageVoluntaryExits is a struct to hold data for voluntary exits on the block page
type BlockPageVoluntaryExits struct {
	ValidatorIndex uint64 `db:"validatorindex"`
	Signature      []byte `db:"signature"`
}

// BlockPageAttesterSlashing is a struct to hold data for attester slashings on the block page
type BlockPageAttesterSlashing struct {
	BlockSlot                   uint64        `db:"block_slot"`
	BlockIndex                  uint64        `db:"block_index"`
	Attestation1Indices         pq.Int64Array `db:"attestation1_indices"`
	Attestation1Signature       []byte        `db:"attestation1_signature"`
	Attestation1Slot            uint64        `db:"attestation1_slot"`
	Attestation1Index           uint64        `db:"attestation1_index"`
	Attestation1BeaconBlockRoot []byte        `db:"attestation1_beaconblockroot"`
	Attestation1SourceEpoch     uint64        `db:"attestation1_source_epoch"`
	Attestation1SourceRoot      []byte        `db:"attestation1_source_root"`
	Attestation1TargetEpoch     uint64        `db:"attestation1_target_epoch"`
	Attestation1TargetRoot      []byte        `db:"attestation1_target_root"`
	Attestation2Indices         pq.Int64Array `db:"attestation2_indices"`
	Attestation2Signature       []byte        `db:"attestation2_signature"`
	Attestation2Slot            uint64        `db:"attestation2_slot"`
	Attestation2Index           uint64        `db:"attestation2_index"`
	Attestation2BeaconBlockRoot []byte        `db:"attestation2_beaconblockroot"`
	Attestation2SourceEpoch     uint64        `db:"attestation2_source_epoch"`
	Attestation2SourceRoot      []byte        `db:"attestation2_source_root"`
	Attestation2TargetEpoch     uint64        `db:"attestation2_target_epoch"`
	Attestation2TargetRoot      []byte        `db:"attestation2_target_root"`
	SlashedValidators           []int64
}

// BlockPageProposerSlashing is a struct to hold data for proposer slashings on the block page
type BlockPageProposerSlashing struct {
	BlockSlot         uint64 `db:"block_slot"`
	BlockIndex        uint64 `db:"block_index"`
	BlockRoot         []byte `db:"block_root" json:"block_root"`
	ProposerIndex     uint64 `db:"proposerindex"`
	Header1Slot       uint64 `db:"header1_slot"`
	Header1ParentRoot []byte `db:"header1_parentroot"`
	Header1StateRoot  []byte `db:"header1_stateroot"`
	Header1BodyRoot   []byte `db:"header1_bodyroot"`
	Header1Signature  []byte `db:"header1_signature"`
	Header2Slot       uint64 `db:"header2_slot"`
	Header2ParentRoot []byte `db:"header2_parentroot"`
	Header2StateRoot  []byte `db:"header2_stateroot"`
	Header2BodyRoot   []byte `db:"header2_bodyroot"`
	Header2Signature  []byte `db:"header2_signature"`
}

// DataTableResponse is a struct to hold data for data table responses
type DataTableResponse struct {
	Draw            uint64          `json:"draw"`
	RecordsTotal    uint64          `json:"recordsTotal"`
	RecordsFiltered uint64          `json:"recordsFiltered"`
	Data            [][]interface{} `json:"data"`
	PageLength      uint64          `json:"pageLength"`
	DisplayStart    uint64          `json:"displayStart"`
	PagingToken     string          `json:"pagingToken"`
}

// EpochsPageData is a struct to hold epoch data for the epochs page
type EpochsPageData struct {
	Epoch                   uint64  `db:"epoch"`
	BlocksCount             uint64  `db:"blockscount"`
	ProposerSlashingsCount  uint64  `db:"proposerslashingscount"`
	AttesterSlashingsCount  uint64  `db:"attesterslashingscount"`
	AttestationsCount       uint64  `db:"attestationscount"`
	DepositsCount           uint64  `db:"depositscount"`
	WithdrawalCount         uint64  `db:"withdrawalcount"`
	VoluntaryExitsCount     uint64  `db:"voluntaryexitscount"`
	ValidatorsCount         uint64  `db:"validatorscount"`
	AverageValidatorBalance uint64  `db:"averagevalidatorbalance"`
	Finalized               bool    `db:"finalized"`
	EligibleEther           uint64  `db:"eligibleether"`
	GlobalParticipationRate float64 `db:"globalparticipationrate"`
	VotedEther              uint64  `db:"votedether"`
}

// EpochPageData is a struct to hold detailed epoch data for the epoch page
type EpochPageData struct {
	Epoch                   uint64        `db:"epoch"`
	BlocksCount             uint64        `db:"blockscount"`
	ProposerSlashingsCount  uint64        `db:"proposerslashingscount"`
	AttesterSlashingsCount  uint64        `db:"attesterslashingscount"`
	AttestationsCount       uint64        `db:"attestationscount"`
	DepositsCount           uint64        `db:"depositscount"`
	WithdrawalCount         uint64        `db:"withdrawalcount"`
	DepositTotal            uint64        `db:"deposittotal"`
	WithdrawalTotal         template.HTML `db:"withdrawaltotal"`
	VoluntaryExitsCount     uint64        `db:"voluntaryexitscount"`
	ValidatorsCount         uint64        `db:"validatorscount"`
	AverageValidatorBalance uint64        `db:"averagevalidatorbalance"`
	Finalized               bool          `db:"finalized"`
	EligibleEther           uint64        `db:"eligibleether"`
	GlobalParticipationRate float64       `db:"globalparticipationrate"`
	VotedEther              uint64        `db:"votedether"`

	Blocks []*IndexPageDataBlocks

	SyncParticipationRate float64
	Ts                    time.Time
	NextEpoch             uint64
	PreviousEpoch         uint64
	ProposedCount         uint64
	MissedCount           uint64
	ScheduledCount        uint64
	OrphanedCount         uint64
}

// EpochPageMinMaxSlot is a struct for the min/max epoch data
type EpochPageMinMaxSlot struct {
	MinEpoch uint64
	MaxEpoch uint64
}

// SearchAheadEpochsResult is a struct to hold the search ahead epochs results
type SearchAheadEpochsResult []struct {
	Epoch string `db:"epoch" json:"epoch,omitempty"`
}

// SearchAheadSlotsResult is a struct to hold the search ahead slots results
type SearchAheadSlotsResult []struct {
	Slot string `db:"slot" json:"slot,omitempty"`
	Root string `db:"blockroot" json:"blockroot,omitempty"`
}

// SearchAheadBlockssResult is a struct to hold the search ahead block results
type SearchAheadBlocksResult []struct {
	Block uint64 `json:"block,omitempty"`
	Hash  string `json:"hash,omitempty"`
}

type SearchAheadTransactionsResult []struct {
	Slot   string `db:"slot" json:"slot,omitempty"`
	TxHash string `db:"txhash" json:"txhash,omitempty"`
}

// SearchAheadGraffitiResult is a struct to hold the search ahead blocks results with a given graffiti
type SearchAheadGraffitiResult []struct {
	Graffiti string `db:"graffiti" json:"graffiti,omitempty"`
	Count    string `db:"count" json:"count,omitempty"`
}

// SearchAheadEth1Result is a struct to hold the search ahead eth1 results
type SearchAheadEth1Result []struct {
	Publickey   string `db:"publickey" json:"publickey,omitempty"`
	Eth1Address string `db:"from_address" json:"address,omitempty"`
}

// SearchAheadValidatorsResult is a struct to hold the search ahead validators results
type SearchAheadValidatorsResult []struct {
	Index  string `db:"index" json:"index,omitempty"`
	Pubkey string `db:"pubkey" json:"pubkey,omitempty"`
}

// GenericChartData is a struct to hold chart data
type GenericChartData struct {
	IsNormalChart                   bool
	ShowGapHider                    bool
	XAxisLabelsFormatter            template.JS
	TooltipFormatter                template.JS
	TooltipShared                   bool
	TooltipUseHTML                  bool
	TooltipSplit                    bool
	TooltipFollowPointer            bool
	PlotOptionsSeriesEventsClick    template.JS
	PlotOptionsPie                  template.JS
	DataLabelsEnabled               bool
	DataLabelsFormatter             template.JS
	PlotOptionsSeriesCursor         string
	Title                           string                    `json:"title"`
	Subtitle                        string                    `json:"subtitle"`
	XAxisTitle                      string                    `json:"x_axis_title"`
	YAxisTitle                      string                    `json:"y_axis_title"`
	Type                            string                    `json:"type"`
	StackingMode                    string                    `json:"stacking_mode"`
	ColumnDataGroupingApproximation string                    // "average", "averages", "open", "high", "low", "close" and "sum"
	Series                          []*GenericChartDataSeries `json:"series"`
	Drilldown                       interface{}               `json:"drilldown"`
}

type SeriesDataItem struct {
	Name string `json:"name"`
	Y    uint64 `json:"y"`
}

// GenericChartDataSeries is a struct to hold chart series data
type GenericChartDataSeries struct {
	Name  string      `json:"name"`
	Data  interface{} `json:"data"`
	Stack string      `json:"stack,omitempty"`
	Type  string      `json:"type,omitempty"`
	Color string      `json:"color,omitempty"`
}

// ChartsPageData is an array to hold charts for the charts-page
type ChartsPageData []*ChartsPageDataChart

// ChartsPageDataChart is a struct to hold a chart for the charts-page
type ChartsPageDataChart struct {
	Order  int
	Path   string
	Data   *GenericChartData
	Height int
}

type HeatmapData struct {
	// BalanceHistory DashboardValidatorBalanceHistory `json:"balance_history"`
	// Earnings       ValidatorEarnings                `json:"earnings"`
	// Validators     [][]interface{}                  `json:"validators"`
	Csrf           string `json:"csrf"`
	ValidatorLimit int    `json:"valLimit"`
	Epochs         []uint64
	Validators     []uint64
	IncomeData     [][3]int64
	MinIncome      int64
	MaxIncome      int64
}

// DashboardData is a struct to hold data for the dashboard-page
type DashboardData struct {
	// BalanceHistory DashboardValidatorBalanceHistory `json:"balance_history"`
	// Earnings       ValidatorEarnings                `json:"earnings"`
	// Validators     [][]interface{}                  `json:"validators"`
	Csrf                string `json:"csrf"`
	ValidatorLimit      int    `json:"valLimit"`
	CappellaHasHappened bool
}

// DashboardValidatorBalanceHistory is a struct to hold data for the balance-history on the dashboard-page
type DashboardValidatorBalanceHistory struct {
	Epoch            uint64  `db:"epoch"`
	Balance          uint64  `db:"balance"`
	EffectiveBalance uint64  `db:"effectivebalance"`
	ValidatorCount   float64 `db:"validatorcount"`
}

// ValidatorEarnings is a struct to hold the earnings of one or multiple validators
type ValidatorEarnings struct {
	Total                   int64         `json:"total"`
	LastDay                 int64         `json:"lastDay"`
	LastWeek                int64         `json:"lastWeek"`
	LastMonth               int64         `json:"lastMonth"`
	APR                     float64       `json:"apr"`
	TotalDeposits           int64         `json:"totalDeposits"`
	TotalWithdrawals        uint64        `json:"totalWithdrawals"`
	EarningsInPeriodBalance int64         `json:"earningsInPeriodBalance"`
	EarningsInPeriod        int64         `json:"earningsInPeriod"`
	EpochStart              int64         `json:"epochStart"`
	EpochEnd                int64         `json:"epochEnd"`
	LastDayFormatted        template.HTML `json:"lastDayFormatted"`
	LastWeekFormatted       template.HTML `json:"lastWeekFormatted"`
	LastMonthFormatted      template.HTML `json:"lastMonthFormatted"`
	TotalFormatted          template.HTML `json:"totalFormatted"`
	TotalChangeFormatted    template.HTML `json:"totalChangeFormatted"`
}

// ValidatorAttestationSlashing is a struct to hold data of an attestation-slashing
type ValidatorAttestationSlashing struct {
	Epoch                  uint64        `db:"epoch" json:"epoch,omitempty"`
	Slot                   uint64        `db:"slot" json:"slot,omitempty"`
	Proposer               uint64        `db:"proposer" json:"proposer,omitempty"`
	Attestestation1Indices pq.Int64Array `db:"attestation1_indices" json:"attestation1_indices,omitempty"`
	Attestestation2Indices pq.Int64Array `db:"attestation2_indices" json:"attestation2_indices,omitempty"`
}

type ValidatorProposerSlashing struct {
	Epoch         uint64 `db:"epoch" json:"epoch,omitempty"`
	Slot          uint64 `db:"slot" json:"slot,omitempty"`
	Proposer      uint64 `db:"proposer" json:"proposer,omitempty"`
	ProposerIndex uint64 `db:"proposerindex" json:"proposer_index,omitempty"`
}

type ValidatorHistory struct {
	Epoch             uint64                       `db:"epoch" json:"epoch,omitempty"`
	BalanceChange     sql.NullInt64                `db:"balancechange" json:"balance_change,omitempty"`
	AttesterSlot      sql.NullInt64                `db:"attestatation_attesterslot" json:"attester_slot,omitempty"`
	InclusionSlot     sql.NullInt64                `db:"attestation_inclusionslot" json:"inclusion_slot,omitempty"`
	AttestationStatus uint64                       `db:"attestation_status" json:"attestation_status,omitempty"`
	ProposalStatus    sql.NullInt64                `db:"proposal_status" json:"proposal_status,omitempty"`
	ProposalSlot      sql.NullInt64                `db:"proposal_slot" json:"proposal_slot,omitempty"`
	IncomeDetails     *itypes.ValidatorEpochIncome `db:"-" json:"income_details,omitempty"`
	WithdrawalStatus  sql.NullInt64                `db:"withdrawal_status" json:"withdrawal_status,omitempty"`
	WithdrawalSlot    sql.NullInt64                `db:"withdrawal_slot" json:"withdrawal_slot,omitempty"`
}

type ValidatorSlashing struct {
	Epoch                  uint64        `db:"epoch" json:"epoch,omitempty"`
	Slot                   uint64        `db:"slot" json:"slot,omitempty"`
	Proposer               uint64        `db:"proposer" json:"proposer,omitempty"`
	SlashedValidator       *uint64       `db:"slashedvalidator" json:"slashed_validator,omitempty"`
	Attestestation1Indices pq.Int64Array `db:"attestation1_indices" json:"attestation1_indices,omitempty"`
	Attestestation2Indices pq.Int64Array `db:"attestation2_indices" json:"attestation2_indices,omitempty"`
	Type                   string        `db:"type" json:"type"`
}

type StakingCalculatorPageData struct {
	BestValidatorBalanceHistory *[]ValidatorBalanceHistory
	WatchlistBalanceHistory     [][]interface{}
	TotalStaked                 uint64
}

type DepositsPageData struct {
	*Stats
	DepositContract string
	DepositChart    *ChartsPageDataChart
}

type EthOneDepositLeaderBoardPageData struct {
	DepositContract string
}

// EpochsPageData is a struct to hold epoch data for the epochs page
type EthOneDepositsData struct {
	TxHash                []byte    `db:"tx_hash"`
	TxInput               []byte    `db:"tx_input"`
	TxIndex               uint64    `db:"tx_index"`
	BlockNumber           uint64    `db:"block_number"`
	BlockTs               time.Time `db:"block_ts"`
	FromAddress           []byte    `db:"from_address"`
	PublicKey             []byte    `db:"publickey"`
	WithdrawalCredentials []byte    `db:"withdrawal_credentials"`
	Amount                uint64    `db:"amount"`
	Signature             []byte    `db:"signature"`
	MerkletreeIndex       []byte    `db:"merkletree_index"`
	State                 string    `db:"state"`
	ValidSignature        bool      `db:"valid_signature"`
}

type EthOneDepositLeaderboardData struct {
	FromAddress        []byte `db:"from_address"`
	Amount             uint64 `db:"amount"`
	ValidCount         uint64 `db:"validcount"`
	InvalidCount       uint64 `db:"invalidcount"`
	TotalCount         uint64 `db:"totalcount"`
	PendingCount       uint64 `db:"pendingcount"`
	SlashedCount       uint64 `db:"slashedcount"`
	ActiveCount        uint64 `db:"activecount"`
	VoluntaryExitCount uint64 `db:"voluntary_exit_count"`
}

type EthTwoDepositData struct {
	BlockSlot             uint64 `db:"block_slot"`
	BlockIndex            uint64 `db:"block_index"`
	Proof                 []byte `db:"proof"`
	Publickey             []byte `db:"publickey"`
	ValidatorIndex        uint64 `db:"validatorindex"`
	Withdrawalcredentials []byte `db:"withdrawalcredentials"`
	Amount                uint64 `db:"amount"`
	Signature             []byte `db:"signature"`
}

type ValidatorDeposits struct {
	Eth1Deposits      []Eth1Deposit
	LastEth1DepositTs int64
	Eth2Deposits      []Eth2Deposit
}

type MyCryptoSignature struct {
	Address string `json:"address"`
	Msg     string `json:"msg"`
	Sig     string `json:"sig"`
	Version string `json:"version"`
}

type User struct {
	UserID        uint64 `json:"user_id"`
	Authenticated bool   `json:"authenticated"`
	Subscription  string `json:"subscription"`
	UserGroup     string `json:"user_group"`
}

type UserSubscription struct {
	UserID         uint64  `db:"id"`
	Email          string  `db:"email"`
	Active         *bool   `db:"active"`
	CustomerID     *string `db:"stripe_customer_id"`
	SubscriptionID *string `db:"subscription_id"`
	PriceID        *string `db:"price_id"`
	ApiKey         *string `db:"api_key"`
}

type UserPremiumSubscription struct {
	UserID       uint64 `db:"user_id"`
	Store        string `db:"store"`
	Active       bool   `db:"active"`
	Package      string `db:"product_id"`
	RejectReason string `db:"reject_reason"`
}

type StripeSubscription struct {
	CustomerID     *string `db:"customer_id"`
	SubscriptionID *string `db:"subscription_id"`
	PriceID        *string `db:"price_id"`
	Active         bool    `db:"active"`
}

type FilterSubscription struct {
	User     uint64
	PriceIds []string
}

type AuthData struct {
	Flashes      []interface{}
	Email        string
	State        string
	RecaptchaKey string
	CsrfField    template.HTML
}

type CsrfData struct {
	CsrfField template.HTML
}

type UserSettingsPageData struct {
	CsrfField template.HTML
	AuthData
	Subscription        UserSubscription
	Premium             UserPremiumSubscription
	PairedDevices       []PairedDevice
	Sapphire            *string
	Emerald             *string
	Diamond             *string
	ShareMonitoringData bool
	ApiStatistics       *ApiStatistics
}

type PairedDevice struct {
	ID            uint      `json:"id"`
	DeviceName    string    `json:"device_name"`
	NotifyEnabled bool      `json:"notify_enabled"`
	Active        bool      `json:"active"`
	AppName       string    `json:"app_name"`
	CreatedAt     time.Time `json:"created_ts"`
}

type UserAuthorizeConfirmPageData struct {
	AppData *OAuthAppData
	AuthData
}

type UserNotificationsPageData struct {
	Email              string   `json:"email"`
	CountWatchlist     int      `json:"countwatchlist"`
	CountSubscriptions int      `json:"countsubscriptions"`
	WatchlistIndices   []uint64 `json:"watchlistIndices"`
	DashboardLink      string   `json:"dashboardLink"`
	AuthData
	// Subscriptions []*Subscription
}

type UserNotificationsCenterPageData struct {
	AuthData
	Metrics                    interface{}                          `json:"metrics"`
	Validators                 []UserValidatorNotificationTableData `json:"validators"`
	Network                    interface{}                          `json:"network"`
	MonitoringSubscriptions    []Subscription                       `json:"monitoring_subscriptions"`
	Machines                   []string
	DashboardLink              string `json:"dashboardLink"`
	NotificationChannelsModal  NotificationChannelsModal
	AddValidatorWatchlistModal AddValidatorWatchlistModal
	ManageNotificationModal    ManageNotificationModal
	NetworkEventModal          NetworkEventModal
	// Subscriptions []*Subscription
}

type NotificationChannelsModal struct {
	CsrfField            template.HTML
	NotificationChannels []UserNotificationChannels
}

type UserNotificationChannels struct {
	Channel NotificationChannel `db:"channel"`
	Active  bool                `db:"active"`
}

type UserValidatorNotificationTableData struct {
	Index        uint64
	Pubkey       string
	Notification []struct {
		Notification string
		Timestamp    uint64
		Threshold    string
	}
}

type AdvertiseWithUsPageData struct {
	FlashMessage string
	CsrfField    template.HTML
	RecaptchaKey string
}

type ApiPricing struct {
	FlashMessage string
	User         *User
	CsrfField    template.HTML
	RecaptchaKey string
	Subscription UserSubscription
	StripePK     string
	Sapphire     string
	Emerald      string
	Diamond      string
}

type MobilePricing struct {
	FlashMessage         string
	User                 *User
	CsrfField            template.HTML
	RecaptchaKey         string
	Subscription         UserSubscription
	StripePK             string
	Plankton             string
	Goldfish             string
	Whale                string
	ActiveMobileStoreSub bool
}

type StakeWithUsPageData struct {
	FlashMessage string
	RecaptchaKey string
	NoAds        bool
}
type RateLimitError struct {
	TimeLeft time.Duration
}

func (e *RateLimitError) Error() string {
	return fmt.Sprintf("rate limit has been exceeded, %v left", e.TimeLeft)
}

type Empty struct {
}

// GoogleRecaptchaResponse ...
type GoogleRecaptchaResponse struct {
	Success            bool     `json:"success"`
	ChallengeTimestamp string   `json:"challenge_ts"`
	Hostname           string   `json:"hostname"`
	ErrorCodes         []string `json:"error-codes"`
	Score              float32  `json:"score,omitempty"`
	Action             string   `json:"action,omitempty"`
}

type Price struct {
	TS  time.Time `db:"ts"`
	EUR float64   `db:"eur"`
	USD float64   `db:"usd"`
	GBP float64   `db:"gbp"`
	CAD float64   `db:"cad"`
	JPY float64   `db:"jpy"`
	CNY float64   `db:"cny"`
	RUB float64   `db:"rub"`
	AUD float64   `db:"aud"`
}

type ApiStatistics struct {
	Daily      *int `db:"daily"`
	Monthly    *int `db:"monthly"`
	MaxDaily   *int
	MaxMonthly *int
}

type RocketpoolPageData struct{}
type RocketpoolPageDataMinipool struct {
	TotalCount               uint64    `db:"total_count"`
	RocketpoolStorageAddress []byte    `db:"rocketpool_storage_address"`
	ValidatorName            string    `db:"validator_name"`
	ValidatorIndex           *uint64   `db:"validator_index"`
	Address                  []byte    `db:"address"`
	Pubkey                   []byte    `db:"pubkey"`
	NodeAddress              []byte    `db:"node_address"`
	NodeFee                  float64   `db:"node_fee"`
	DepositType              string    `db:"deposit_type"`
	Status                   string    `db:"status"`
	StatusTime               time.Time `db:"status_time"`
	PenaltyCount             uint64    `db:"penalty_count"`
}

type RocketpoolPageDataNode struct {
	TotalCount               uint64 `db:"total_count"`
	RocketpoolStorageAddress []byte `db:"rocketpool_storage_address"`
	Address                  []byte `db:"address"`
	TimezoneLocation         string `db:"timezone_location"`
	RPLStake                 string `db:"rpl_stake"`
	MinRPLStake              string `db:"min_rpl_stake"`
	MaxRPLStake              string `db:"max_rpl_stake"`
	CumulativeRPL            string `db:"rpl_cumulative_rewards"`
	ClaimedSmoothingPool     string `db:"claimed_smoothing_pool"`
	UnclaimedSmoothingPool   string `db:"unclaimed_smoothing_pool"`
	UnclaimedRplRewards      string `db:"unclaimed_rpl_rewards"`
	SmoothingPoolOptIn       bool   `db:"smoothing_pool_opted_in"`
}

type RocketpoolPageDataDAOProposal struct {
	TotalCount               uint64    `db:"total_count"`
	RocketpoolStorageAddress []byte    `db:"rocketpool_storage_address"`
	ID                       uint64    `db:"id"`
	DAO                      string    `db:"dao"`
	ProposerAddress          []byte    `db:"proposer_address"`
	Message                  string    `db:"message"`
	CreatedTime              time.Time `db:"created_time"`
	StartTime                time.Time `db:"start_time"`
	EndTime                  time.Time `db:"end_time"`
	ExpiryTime               time.Time `db:"expiry_time"`
	VotesRequired            float64   `db:"votes_required"`
	VotesFor                 float64   `db:"votes_for"`
	VotesAgainst             float64   `db:"votes_against"`
	MemberVoted              bool      `db:"member_voted"`
	MemberSupported          bool      `db:"member_supported"`
	IsCancelled              bool      `db:"is_cancelled"`
	IsExecuted               bool      `db:"is_executed"`
	Payload                  []byte    `db:"payload"`
	State                    string    `db:"state"`
	MemberVotesJSON          []byte    `db:"member_votes"`
}

type RocketpoolPageDataDAOProposalMemberVotes struct {
	Address   string `json:"member_address"`
	Name      string `json:"name"`
	Voted     bool   `json:"voted"`
	Supported bool   `json:"supported"`
}

type RocketpoolPageDataDAOMember struct {
	TotalCount               uint64    `db:"total_count"`
	RocketpoolStorageAddress []byte    `db:"rocketpool_storage_address"`
	Address                  []byte    `db:"address"`
	ID                       string    `db:"id"`
	URL                      string    `url:"url"`
	JoinedTime               time.Time `db:"joined_time"`
	LastProposalTime         time.Time `db:"last_proposal_time"`
	RPLBondAmount            string    `db:"rpl_bond_amount"`
	UnbondedValidatorCount   uint64    `db:"unbonded_validator_count"`
}

type UserWebhookRow struct {
	ID           uint64 `db:"id" json:"id"`
	UrlFull      string
	Url          template.HTML `db:"url" json:"url"`
	Retries      template.HTML `db:"retries" json:"retries"`
	LastSent     template.HTML `db:"last_retry" json:"lastSent"`
	Destination  template.HTML `db:"destination" json:"destination"`
	WebhookError UserWebhookRowError
	Response     *http.Response          `db:"response" json:"response"`
	Request      *map[string]interface{} `db:"request" json:"request"`
	Events       []EventNameCheckbox     `db:"event_names" json:"-"`
	Discord      bool
	CsrfField    template.HTML
}

type UserWebhookRowError struct {
	SummaryRequest  template.HTML
	SummaryResponse template.HTML
	ContentRequest  template.HTML
	ContentResponse template.HTML
}

type WebhookPageData struct {
	WebhookRows  []UserWebhookRow
	Webhooks     []UserWebhook
	Events       []EventNameCheckbox
	CsrfField    template.HTML
	Allowed      uint64
	WebhookCount uint64
	Flashes      []interface{}
}

type EventNameCheckbox struct {
	EventLabel string
	EventName
	Active  bool
	Warning template.HTML
	Info    template.HTML
}

type PoolsResp struct {
	PoolsDistribution       ChartsPageDataChart
	HistoricPoolPerformance ChartsPageDataChart
	PoolInfos               []*PoolInfo
}

type PoolInfo struct {
	Name                   string  `db:"name"`
	Count                  int64   `db:"count"`
	AvgPerformance31d      float64 `db:"avg_performance_31d"`
	AvgPerformance7d       float64 `db:"avg_performance_7d"`
	AvgPerformance1d       float64 `db:"avg_performance_1d"`
	EthstoreCompoarison1d  float64
	EthstoreCompoarison7d  float64
	EthstoreCompoarison31d float64
}

type AddValidatorWatchlistModal struct {
	CsrfField       template.HTML
	ValidatorIndex  uint64
	ValidatorPubkey string
	Events          []EventNameCheckbox
}
type ManageNotificationModal struct {
	CsrfField       template.HTML
	ValidatorIndex  int64
	ValidatorPubkey string
	Events          []EventNameCheckbox
}

type NetworkEventModal struct {
	CsrfField       template.HTML
	ValidatorIndex  int64
	ValidatorPubkey string
	Events          []EventNameCheckbox
}

type DataTableSaveState struct {
	Key     string                      `json:"key"`
	Time    uint64                      `json:"time"`   // Time stamp of when the object was created
	Start   uint64                      `json:"start"`  // Display start point
	Length  uint64                      `json:"length"` // Page length
	Order   [][]string                  `json:"order"`  // 2D array of column ordering information (see `order` option)
	Search  DataTableSaveStateSearch    `json:"search"`
	Columns []DataTableSaveStateColumns `json:"columns"`
}

func (e *DataTableSaveState) Scan(value interface{}) error {
	b, ok := value.([]byte)
	if !ok {
		return errors.New("type assertion to []byte failed")
	}

	return json.Unmarshal(b, &e)
}

func (a DataTableSaveState) Value() (driver.Value, error) {
	return json.Marshal(a)
}

type DataTableSaveStateOrder struct {
}

type DataTableSaveStateSearch struct {
	Search          string `json:"search"`          // Search term
	Regex           bool   `json:"regex"`           // Indicate if the search term should be treated as regex or not
	Smart           bool   `json:"smart"`           // Flag to enable DataTables smart search
	CaseInsensitive bool   `json:"caseInsensitive"` // Case insensitive flag
}

type DataTableSaveStateColumns struct {
	Visible bool                     `json:"visible"`
	Search  DataTableSaveStateSearch `json:"search"`
}

type Eth1AddressPageData struct {
	Address            string `json:"address"`
	IsContract         bool
	QRCode             string `json:"qr_code_base64"`
	QRCodeInverse      string
	Metadata           *Eth1AddressMetadata
	WithdrawalsSummary template.HTML
	BlocksMinedTable   *DataTableResponse
	UnclesMinedTable   *DataTableResponse
	TransactionsTable  *DataTableResponse
	InternalTxnsTable  *DataTableResponse
	Erc20Table         *DataTableResponse
	Erc721Table        *DataTableResponse
	Erc1155Table       *DataTableResponse
	WithdrawalsTable   *DataTableResponse
	EtherValue         template.HTML
	Tabs               []Eth1AddressPageTabs
}

type Eth1AddressPageTabs struct {
	Id   string
	Href string
	Text string
	Data *DataTableResponse
}

type Eth1AddressMetadata struct {
	Balances   []*Eth1AddressBalance
	ERC20      *ERC20Metadata
	Name       string
	Tags       []template.HTML
	EthBalance *Eth1AddressBalance
}

type Eth1AddressBalance struct {
	Address  []byte
	Token    []byte
	Balance  []byte
	Metadata *ERC20Metadata
}

type ERC20TokenPrice struct {
	Token       []byte
	Price       []byte
	TotalSupply []byte
}

type ERC20Metadata struct {
	Decimals     []byte
	Symbol       string
	Name         string
	Description  string
	Logo         []byte
	LogoFormat   string
	TotalSupply  []byte
	OfficialSite string
	Price        []byte
}

func (metadata ERC20Metadata) MarshalBinary() ([]byte, error) {
	return json.Marshal(metadata)
}

func (metadata ERC20Metadata) UnmarshalBinary(data []byte) error {
	return json.Unmarshal(data, &metadata)
}

type ContractMetadata struct {
	Name    string
	ABI     *abi.ABI `msgpack:"-"`
	ABIJson []byte
}

type Eth1TokenPageData struct {
	Token            string `json:"token"`
	Address          string `json:"address"`
	QRCode           string `json:"qr_code_base64"`
	QRCodeInverse    string
	Metadata         *ERC20Metadata
	Balance          *Eth1AddressBalance
	Holders          template.HTML `json:"holders"`
	Transfers        template.HTML `json:"transfers"`
	Price            template.HTML `json:"price"`
	MarketCap        template.HTML `json:"marketCap"`
	DilutedMarketCap template.HTML `json:"dilutedMarketCap"`
	Decimals         template.HTML `json:"decimals"`
	Contract         template.HTML `json:"contract"`
	WebSite          template.HTML `json:"website"`
	SocialProfiles   template.HTML `json:"socialProfiles"`
	TransfersTable   *DataTableResponse
	HoldersTable     *DataTableResponse
}

type Transfer struct {
	From   template.HTML
	To     template.HTML
	Amount template.HTML
	Token  template.HTML
}

type DepositContractInteraction struct {
	ValidatorPubkey []byte
	WithdrawalCreds []byte
	Amount          []byte
}

type Eth1TxData struct {
	From         common.Address
	To           *common.Address
	InternalTxns []Transfer
	FromName     string
	ToName       string
	Gas          struct {
		BlockBaseFee   []byte
		MaxFee         []byte
		MaxPriorityFee []byte
		Used           uint64
		UsedPerc       float64
		Limit          uint64
		TxFee          []byte
		EffectiveFee   []byte
	}
	Epoch struct {
		Finalized     bool    `db:"finalized"`
		Participation float64 `db:"globalparticipationrate"`
	}
	TypeFormatted               string
	Type                        uint8
	Nonce                       uint64
	TxnPosition                 uint
	Hash                        common.Hash
	Value                       []byte
	Receipt                     *geth_types.Receipt
	ErrorMsg                    string
	BlockNumber                 int64
	Timestamp                   uint64
	IsPending                   bool
	TargetIsContract            bool
	IsContractCreation          bool
	CallData                    string
	Events                      []*Eth1EventData
	Transfers                   []*Transfer
	DepositContractInteractions []DepositContractInteraction
}

type Eth1EventData struct {
	Address     common.Address
	Name        string
	Topics      []common.Hash
	Data        []byte
	DecodedData map[string]Eth1DecodedEventData
}

type Eth1DecodedEventData struct {
	Type    string
	Value   string
	Raw     string
	Address common.Address
}

type SourcifyContractMetadata struct {
	Compiler struct {
		Version string `json:"version"`
	} `json:"compiler"`
	Language string `json:"language"`
	Output   struct {
		Abi []struct {
			Anonymous bool `json:"anonymous"`
			Inputs    []struct {
				Indexed      bool   `json:"indexed"`
				InternalType string `json:"internalType"`
				Name         string `json:"name"`
				Type         string `json:"type"`
			} `json:"inputs"`
			Name    string `json:"name"`
			Outputs []struct {
				InternalType string `json:"internalType"`
				Name         string `json:"name"`
				Type         string `json:"type"`
			} `json:"outputs"`
			StateMutability string `json:"stateMutability"`
			Type            string `json:"type"`
		} `json:"abi"`
	} `json:"output"`
	Settings struct {
		CompilationTarget struct {
			Browser_Stakehavens_sol string `json:"browser/Stakehavens.sol"`
		} `json:"compilationTarget"`
		EvmVersion string   `json:"evmVersion"`
		Libraries  struct{} `json:"libraries"`
		Metadata   struct {
			BytecodeHash string `json:"bytecodeHash"`
		} `json:"metadata"`
		Optimizer struct {
			Enabled bool  `json:"enabled"`
			Runs    int64 `json:"runs"`
		} `json:"optimizer"`
		Remappings []interface{} `json:"remappings"`
	} `json:"settings"`
	Sources struct {
		Browser_Stakehavens_sol struct {
			Keccak256 string   `json:"keccak256"`
			Urls      []string `json:"urls"`
		} `json:"browser/Stakehavens.sol"`
	} `json:"sources"`
	Version int64 `json:"version"`
}

type EtherscanContractMetadata struct {
	Message string `json:"message"`
	Result  []struct {
		Abi                  string `json:"ABI"`
		CompilerVersion      string `json:"CompilerVersion"`
		ConstructorArguments string `json:"ConstructorArguments"`
		ContractName         string `json:"ContractName"`
		EVMVersion           string `json:"EVMVersion"`
		Implementation       string `json:"Implementation"`
		Library              string `json:"Library"`
		LicenseType          string `json:"LicenseType"`
		OptimizationUsed     string `json:"OptimizationUsed"`
		Proxy                string `json:"Proxy"`
		Runs                 string `json:"Runs"`
		SourceCode           string `json:"SourceCode"`
		SwarmSource          string `json:"SwarmSource"`
	} `json:"result"`
	Status string `json:"status"`
}

type Eth1BlockPageData struct {
	Number                uint64
	PreviousBlock         uint64
	NextBlock             uint64
	TxCount               uint64
	WithdrawalCount       uint64
	UncleCount            uint64
	Hash                  string
	ParentHash            string
	MinerAddress          string
	MinerFormatted        template.HTML
	Reward                *big.Int
	MevReward             *big.Int
	MevBribe              *big.Int
	IsValidMev            bool
	MevRecipientFormatted template.HTML
	TxFees                *big.Int
	GasUsage              template.HTML
	GasLimit              uint64
	LowestGasPrice        *big.Int
	Ts                    time.Time
	Difficulty            *big.Int
	BaseFeePerGas         *big.Int
	BurnedFees            *big.Int
	Extra                 string
	Txs                   []Eth1BlockPageTransaction
	Uncles                []Eth1BlockPageData
	State                 string
}

type Eth1BlockPageTransaction struct {
	Hash          string
	HashFormatted template.HTML
	From          string
	FromFormatted template.HTML
	To            string
	ToFormatted   template.HTML
	Value         *big.Int
	Fee           *big.Int
	GasPrice      *big.Int
	Method        string
}

type SlotVizSlots struct {
	BlockRoot []byte
	Epoch     uint64
	Slot      uint64
	Status    string `json:"status"`
	Active    bool   `json:"active"`
}
type SlotVizEpochs struct {
	Epoch          uint64          `json:"epoch"`
	Finalized      bool            `json:"finalized"`
	Justified      bool            `json:"justified"`
	Justifying     bool            `json:"justifying"`
	Particicpation float64         `json:"participation"`
	Slots          []*SlotVizSlots `json:"slots"`
}

type RelaysResp struct {
	RelaysInfoContainers [3]RelayInfoContainer
	RecentBlocks         []*RelaysRespBlock
	TopBlocks            []*RelaysRespBlock
	LastUpdated          time.Time
	TopBuilders          []*struct {
		Tags       TagMetadataSlice `db:"tags"`
		Builder    []byte           `db:"builder_pubkey"`
		BlockCount uint64           `db:"c"`
		LatestSlot uint64           `db:"latest_slot"`
		BlockPerc  float64
	}
}

type RelaysRespBlock struct {
	Tags                 TagMetadataSlice `db:"tags"`
	Value                WeiString        `db:"value"`
	Slot                 uint64           `db:"slot"`
	Builder              []byte           `db:"builder_pubkey"`
	ProposerFeeRecipient []byte           `db:"proposer_fee_recipient"`
	Proposer             uint64           `db:"proposer"`
	BlockExtraData       string           `db:"block_extra_data"`
}

type RelayInfoContainer struct {
	Days                 uint64
	IsFirst              bool
	RelaysInfo           []*RelayInfo
	NetworkParticipation float64
}

type RelayInfo struct {
	RelayID        string         `db:"relay_id"`
	Name           sql.NullString `db:"name"`
	Link           sql.NullString `db:"link"`
	Censors        sql.NullBool   `db:"censors"`
	Ethical        sql.NullBool   `db:"ethical"`
	BlockCount     uint64         `db:"block_count"`
	UniqueBuilders uint64         `db:"unique_builders"`
	NetworkUsage   float64        `db:"network_usage"`
	TotalValue     WeiString      `db:"total_value"`
	AverageValue   WeiString      `db:"avg_value"`
	MaxValue       WeiString      `db:"max_value"`
	MaxValueSlot   uint64         `db:"max_value_slot"`
}

type BurnPageDataBlock struct {
	Number        int64     `json:"number"`
	Hash          string    `json:"hash"`
	GasTarget     int64     `json:"gas_target" db:"gaslimit"`
	GasUsed       int64     `json:"gas_used" db:"gasused"`
	Rewards       float64   `json:"mining_reward" db:"miningreward"`
	Txn           int       `json:"tx_count" db:"tx_count"`
	Age           time.Time `json:"time" db:"time"`
	BaseFeePerGas float64   `json:"base_fee_per_gas" db:"basefeepergas"`
	BurnedFees    float64   `json:"burned_fees" db:"burnedfees"`
}

type BurnPageData struct {
	TotalBurned      float64              `json:"total_burned"`
	Blocks           []*BurnPageDataBlock `json:"blocks"`
	BaseFeeTrend     int                  `json:"base_fee_trend"`
	BurnRate1h       float64              `json:"burn_rate_1_h"`
	BurnRate24h      float64              `json:"burn_rate_24_h"`
	BlockUtilization float64              `json:"block_utilization"`
	Emission         float64              `json:"emission"`
	Price            float64              `json:"price_usd"`
	Currency         string               `json:"currency"`
}

type CorrelationDataResponse struct {
	Status  string      `json:"status"`
	Data    interface{} `json:"data"`
	Message string      `json:"message"`
}

type CorrelationData struct {
	Indicator string  `db:"indicator" json:"indicator,omitempty"`
	Time      float64 `db:"time" json:"time,omitempty"`
	Value     float64 `db:"value" json:"value,omitempty"`
}

type EthStoreStatistics struct {
	EffectiveBalances         [][]float64
	TotalRewards              [][]float64
	APRs                      [][]float64
	YesterdayRewards          float64
	YesterdayEffectiveBalance float64
	ProjectedAPR              float64
	YesterdayTs               int64
	StartEpoch                uint64
}

type BLSChange struct {
	Slot           uint64 `db:"slot" json:"slot,omitempty"`
	BlockRoot      []byte `db:"block_rot" json:"blockroot,omitempty"`
	Validatorindex uint64 `db:"validatorindex" json:"validatorindex,omitempty"`
	BlsPubkey      []byte `db:"pubkey" json:"pubkey,omitempty"`
	Address        []byte `db:"address" json:"address,omitempty"`
	Signature      []byte `db:"signature" json:"signature,omitempty"`
}

type ValidatorsBLSChange struct {
	Slot                     uint64 `db:"slot" json:"slot,omitempty"`
	BlockRoot                []byte `db:"block_root" json:"blockroot,omitempty"`
	Validatorindex           uint64 `db:"validatorindex" json:"validatorindex,omitempty"`
	BlsPubkey                []byte `db:"pubkey" json:"pubkey,omitempty"`
	Address                  []byte `db:"address" json:"address,omitempty"`
	Signature                []byte `db:"signature" json:"signature,omitempty"`
	WithdrawalCredentialsOld []byte `db:"withdrawalcredentials" json:"withdrawalcredentials,omitempty"`
}

type WithdrawalsPageData struct {
	Stats           *Stats
	WithdrawalChart *ChartsPageDataChart
	Withdrawals     *DataTableResponse
	BlsChanges      *DataTableResponse
}

type WithdrawalStats struct {
	WithdrawalsCount             uint64
	WithdrawalsTotal             uint64
	BLSChangeCount               uint64
	ValidatorsWithBLSCredentials uint64
}

type ChangeWithdrawalCredentialsPageData struct {
	FlashMessage string
	CsrfField    template.HTML
	RecaptchaKey string
}

type BroadcastPageData struct {
	Stats        *Stats
	FlashMessage string
	CaptchaId    string
	CsrfField    template.HTML
	RecaptchaKey string
}

type BroadcastStatusPageData struct {
	Job          *NodeJob
	JobTypeLabel string
	JobTitle     string
	JobJson      string
	Validators   *[]NodeJobValidatorInfo
}<|MERGE_RESOLUTION|>--- conflicted
+++ resolved
@@ -41,38 +41,6 @@
 	InfoBanner            *template.HTML
 	ClientsUpdated        bool
 	// IsUserClientUpdated   func(uint64) bool
-<<<<<<< HEAD
-	ChainConfig        ChainConfig
-	Lang               string
-	NoAds              bool
-	Debug              bool
-	DebugTemplates     []string
-	DebugSession       map[string]interface{}
-	GasNow             *GasNowPageData
-	GlobalNotification template.HTML
-	MainMenuItems      []MainMenuItem
-}
-
-type MainMenuItem struct {
-	Label        string
-	Path         string
-	IsActive     bool
-	HasBigGroups bool // if HasBigGroups is set to true then the NavigationGroups will be ordered horizontally and their Label will be shown
-	Groups       []NavigationGroup
-}
-
-type NavigationGroup struct {
-	Label string // only used for "BigGroups"
-	Links []NavigationLink
-}
-
-type NavigationLink struct {
-	Label      string
-	Path       string
-	CustomIcon string
-	Icon       string
-	IsHidden   bool
-=======
 	ChainConfig         ChainConfig
 	Lang                string
 	NoAds               bool
@@ -82,7 +50,28 @@
 	GasNow              *GasNowPageData
 	GlobalNotification  template.HTML
 	AvailableCurrencies []string
->>>>>>> 3bc98fe7
+	MainMenuItems       []MainMenuItem
+}
+
+type MainMenuItem struct {
+	Label        string
+	Path         string
+	IsActive     bool
+	HasBigGroups bool // if HasBigGroups is set to true then the NavigationGroups will be ordered horizontally and their Label will be shown
+	Groups       []NavigationGroup
+}
+
+type NavigationGroup struct {
+	Label string // only used for "BigGroups"
+	Links []NavigationLink
+}
+
+type NavigationLink struct {
+	Label      string
+	Path       string
+	CustomIcon string
+	Icon       string
+	IsHidden   bool
 }
 
 type PageRates struct {
