--- conflicted
+++ resolved
@@ -105,18 +105,10 @@
 	ActivationEligibilityEpoch uint64 `db:"activationeligibilityepoch"`
 	ActivationEpoch            uint64 `db:"activationepoch"`
 	ExitEpoch                  uint64 `db:"exitepoch"`
-<<<<<<< HEAD
-	LastAttestedEpoch          *int64 `db:"lastattestedepoch"`
-	LastAttestedStatus         *int64 `db:"lastattestedstatus"`
-	LastAttestedSlot           *int64 `db:"lastattestedslot"`
-	LastProposedEpoch          *int64 `db:"lastproposedepoch"`
-	LastProposedStatus         *int64 `db:"lastproposedstatus"`
-=======
 	LastAttestationSlot        *int64 `db:"lastattestationslot"`
 	State                      string `db:"state"`
 	MissedProposals            uint64 `db:"missedproposals"`
 	ExecutedProposals          uint64 `db:"executedproposals"`
->>>>>>> f3cadd36
 }
 
 // ValidatorPageData is a struct to hold data for the validators page
