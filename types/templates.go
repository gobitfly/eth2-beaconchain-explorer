package types

import (
	"database/sql"
	"encoding/json"
	"fmt"
	"html/template"
	"time"

	"github.com/lib/pq"
)

// PageData is a struct to hold web page data
type PageData struct {
	Active                string
	HeaderAd              bool
	Meta                  *Meta
	ShowSyncingMessage    bool
	User                  *User
	Data                  interface{}
	Version               string
	ChainSlotsPerEpoch    uint64
	ChainSecondsPerSlot   uint64
	ChainGenesisTimestamp uint64
	CurrentEpoch          uint64
	CurrentSlot           uint64
	FinalizationDelay     uint64
	Mainnet               bool
	DepositContract       string
	EthPrice              float64
	EthRoundPrice         uint64
	EthTruncPrice         string
	UsdRoundPrice         uint64
	UsdTruncPrice         string
	EurRoundPrice         uint64
	EurTruncPrice         string
	GbpRoundPrice         uint64
	GbpTruncPrice         string
	CnyRoundPrice         uint64
	CnyTruncPrice         string
	RubRoundPrice         uint64
	RubTruncPrice         string
	CadRoundPrice         uint64
	CadTruncPrice         string
	AudRoundPrice         uint64
	AudTruncPrice         string
	JpyRoundPrice         uint64
	JpyTruncPrice         string
	Currency              string
	CurrentPriceFormatted string
	CurrentSymbol         string
	ExchangeRate          float64
	InfoBanner            *template.HTML
	ClientsUpdated        bool
	IsUserClientUpdated   func(uint64) bool
	Phase0                Phase0
	Lang                  string
	NoAds                 bool
}

// Meta is a struct to hold metadata about the page
type Meta struct {
	Title       string
	Description string
	Path        string
	Tlabel1     string
	Tdata1      string
	Tlabel2     string
	Tdata2      string
	GATag       string
	NoTrack     bool
}

// LatestState is a struct to hold data for the banner
type LatestState struct {
	LastProposedSlot      uint64  `json:"lastProposedSlot"`
	CurrentSlot           uint64  `json:"currentSlot"`
	CurrentEpoch          uint64  `json:"currentEpoch"`
	CurrentFinalizedEpoch uint64  `json:"currentFinalizedEpoch"`
	FinalityDelay         uint64  `json:"finalityDelay"`
	IsSyncing             bool    `json:"syncing"`
	EthPrice              float64 `json:"ethPrice"`
	EthRoundPrice         uint64  `json:"ethRoundPrice"`
	EthTruncPrice         string  `json:"ethTruncPrice"`
	UsdRoundPrice         uint64  `json:"usdRoundPrice"`
	UsdTruncPrice         string  `json:"usdTruncPrice"`
	EurRoundPrice         uint64  `json:"eurRoundPrice"`
	EurTruncPrice         string  `json:"eurTruncPrice"`
	GbpRoundPrice         uint64  `json:"gbpRoundPrice"`
	GbpTruncPrice         string  `json:"gbpTruncPrice"`
	CnyRoundPrice         uint64  `json:"cnyRoundPrice"`
	CnyTruncPrice         string  `json:"cnyTruncPrice"`
	RubRoundPrice         uint64  `json:"rubRoundPrice"`
	RubTruncPrice         string  `json:"rubTruncPrice"`
	CadRoundPrice         uint64  `json:"cadRoundPrice"`
	CadTruncPrice         string  `json:"cadTruncPrice"`
	AudRoundPrice         uint64  `json:"audRoundPrice"`
	AudTruncPrice         string  `json:"audTruncPrice"`
	JpyRoundPrice         uint64  `json:"jpyRoundPrice"`
	JpyTruncPrice         string  `json:"jpyTruncPrice"`
	Currency              string  `json:"currency"`
}

type Stats struct {
	TopDepositors         *[]StatsTopDepositors
	InvalidDepositCount   *uint64 `db:"count"`
	UniqueValidatorCount  *uint64 `db:"count"`
	TotalValidatorCount   *uint64 `db:"count"`
	ActiveValidatorCount  *uint64 `db:"count"`
	PendingValidatorCount *uint64 `db:"count"`
	ValidatorChurnLimit   *uint64
}

type StatsTopDepositors struct {
	Address      string `db:"from_address"`
	DepositCount uint64 `db:"count"`
}

// IndexPageData is a struct to hold info for the main web page
type IndexPageData struct {
	NetworkName               string `json:"-"`
	DepositContract           string `json:"-"`
	ShowSyncingMessage        bool
	CurrentEpoch              uint64                 `json:"current_epoch"`
	CurrentFinalizedEpoch     uint64                 `json:"current_finalized_epoch"`
	CurrentSlot               uint64                 `json:"current_slot"`
	ScheduledCount            uint8                  `json:"scheduled_count"`
	FinalityDelay             uint64                 `json:"finality_delay"`
	ActiveValidators          uint64                 `json:"active_validators"`
	EnteringValidators        uint64                 `json:"entering_validators"`
	ExitingValidators         uint64                 `json:"exiting_validators"`
	StakedEther               string                 `json:"staked_ether"`
	AverageBalance            string                 `json:"average_balance"`
	DepositedTotal            float64                `json:"deposit_total"`
	DepositThreshold          float64                `json:"deposit_threshold"`
	ValidatorsRemaining       float64                `json:"validators_remaining"`
	NetworkStartTs            int64                  `json:"network_start_ts"`
	MinGenesisTime            int64                  `json:"-"`
	Blocks                    []*IndexPageDataBlocks `json:"blocks"`
	Epochs                    []*IndexPageDataEpochs `json:"epochs"`
	StakedEtherChartData      [][]float64            `json:"staked_ether_chart_data"`
	ActiveValidatorsChartData [][]float64            `json:"active_validators_chart_data"`
	Subtitle                  template.HTML          `json:"-"`
	Genesis                   bool                   `json:"genesis"`
	GenesisPeriod             bool                   `json:"genesis_period"`
	Mainnet                   bool                   `json:"-"`
	DepositChart              *ChartsPageDataChart
	DepositDistribution       *ChartsPageDataChart
	Countdown                 interface{}
}

type IndexPageDataEpochs struct {
	Epoch                            uint64        `json:"epoch"`
	Ts                               time.Time     `json:"ts"`
	Finalized                        bool          `json:"finalized"`
	FinalizedFormatted               template.HTML `json:"finalized_formatted"`
	EligibleEther                    uint64        `json:"eligibleether"`
	EligibleEtherFormatted           template.HTML `json:"eligibleether_formatted"`
	GlobalParticipationRate          float64       `json:"globalparticipationrate"`
	GlobalParticipationRateFormatted template.HTML `json:"globalparticipationrate_formatted"`
	VotedEther                       uint64        `json:"votedether"`
	VotedEtherFormatted              template.HTML `json:"votedether_formatted"`
}

// IndexPageDataBlocks is a struct to hold detail data for the main web page
type IndexPageDataBlocks struct {
	Epoch                uint64        `json:"epoch"`
	Slot                 uint64        `json:"slot"`
	Ts                   time.Time     `json:"ts"`
	Proposer             uint64        `db:"proposer" json:"proposer"`
	ProposerFormatted    template.HTML `json:"proposer_formatted"`
	BlockRoot            []byte        `db:"blockroot" json:"block_root"`
	BlockRootFormatted   string        `json:"block_root_formatted"`
	ParentRoot           []byte        `db:"parentroot" json:"parent_root"`
	Attestations         uint64        `db:"attestationscount" json:"attestations"`
	Deposits             uint64        `db:"depositscount" json:"deposits"`
	Exits                uint64        `db:"voluntaryexitscount" json:"exits"`
	Proposerslashings    uint64        `db:"proposerslashingscount" json:"proposerslashings"`
	Attesterslashings    uint64        `db:"attesterslashingscount" json:"attesterslashings"`
	SyncAggParticipation float64       `db:"syncaggregate_participation" json:"sync_aggregate_participation"`
	Status               uint64        `db:"status" json:"status"`
	StatusFormatted      template.HTML `json:"status_formatted"`
	Votes                uint64        `db:"votes" json:"votes"`
	Graffiti             []byte        `db:"graffiti"`
	ProposerName         string        `db:"name"`
}

// IndexPageEpochHistory is a struct to hold the epoch history for the main web page
type IndexPageEpochHistory struct {
	Epoch           uint64 `db:"epoch"`
	ValidatorsCount uint64 `db:"validatorscount"`
	EligibleEther   uint64 `db:"eligibleether"`
	Finalized       bool   `db:"finalized"`
}

// IndexPageDataBlocks is a struct to hold detail data for the main web page
type BlocksPageDataBlocks struct {
	TotalCount           uint64        `db:"total_count"`
	Epoch                uint64        `json:"epoch"`
	Slot                 uint64        `json:"slot"`
	Ts                   time.Time     `json:"ts"`
	Proposer             uint64        `db:"proposer" json:"proposer"`
	ProposerFormatted    template.HTML `json:"proposer_formatted"`
	BlockRoot            []byte        `db:"blockroot" json:"block_root"`
	BlockRootFormatted   string        `json:"block_root_formatted"`
	ParentRoot           []byte        `db:"parentroot" json:"parent_root"`
	Attestations         uint64        `db:"attestationscount" json:"attestations"`
	Deposits             uint64        `db:"depositscount" json:"deposits"`
	Exits                uint64        `db:"voluntaryexitscount" json:"exits"`
	Proposerslashings    uint64        `db:"proposerslashingscount" json:"proposerslashings"`
	Attesterslashings    uint64        `db:"attesterslashingscount" json:"attesterslashings"`
	SyncAggParticipation float64       `db:"syncaggregate_participation" json:"sync_aggregate_participation"`
	Status               uint64        `db:"status" json:"status"`
	StatusFormatted      template.HTML `json:"status_formatted"`
	Votes                uint64        `db:"votes" json:"votes"`
	Graffiti             []byte        `db:"graffiti"`
	ProposerName         string        `db:"name"`
}

// ValidatorsPageData is a struct to hold data about the validators page
type ValidatorsPageData struct {
	TotalCount           uint64
	DepositedCount       uint64
	PendingCount         uint64
	ActiveCount          uint64
	ActiveOnlineCount    uint64
	ActiveOfflineCount   uint64
	SlashingCount        uint64
	SlashingOnlineCount  uint64
	SlashingOfflineCount uint64
	Slashed              uint64
	ExitingCount         uint64
	ExitingOnlineCount   uint64
	ExitingOfflineCount  uint64
	ExitedCount          uint64
	VoluntaryExitsCount  uint64
	UnknownCount         uint64
	Validators           []*ValidatorsPageDataValidators
}

// ValidatorsPageDataValidators is a struct to hold data about validators for the validators page
type ValidatorsPageDataValidators struct {
	TotalCount                 uint64 `db:"total_count"`
	Epoch                      uint64 `db:"epoch"`
	PublicKey                  []byte `db:"pubkey"`
	ValidatorIndex             uint64 `db:"validatorindex"`
	WithdrawableEpoch          uint64 `db:"withdrawableepoch"`
	CurrentBalance             uint64 `db:"balance"`
	EffectiveBalance           uint64 `db:"effectivebalance"`
	Slashed                    bool   `db:"slashed"`
	ActivationEligibilityEpoch uint64 `db:"activationeligibilityepoch"`
	ActivationEpoch            uint64 `db:"activationepoch"`
	ExitEpoch                  uint64 `db:"exitepoch"`
	LastAttestationSlot        *int64 `db:"lastattestationslot"`
	Name                       string `db:"name"`
	State                      string `db:"state"`
	MissedProposals            uint64 `db:"missedproposals"`
	ExecutedProposals          uint64 `db:"executedproposals"`
	MissedAttestations         uint64 `db:"missedattestations"`
	ExecutedAttestations       uint64 `db:"executedattestations"`
	Performance7d              int64  `db:"performance7d"`
}

// ValidatorPageData is a struct to hold data for the validators page
type ValidatorPageData struct {
	Epoch                               uint64 `db:"epoch"`
	ValidatorIndex                      uint64 `db:"validatorindex"`
	PublicKey                           []byte `db:"pubkey"`
	WithdrawableEpoch                   uint64 `db:"withdrawableepoch"`
	CurrentBalance                      uint64 `db:"balance"`
	BalanceActivation                   uint64 `db:"balanceactivation"`
	Balance7d                           uint64 `db:"balance7d"`
	Balance31d                          uint64 `db:"balance31d"`
	EffectiveBalance                    uint64 `db:"effectivebalance"`
	Slashed                             bool   `db:"slashed"`
	SlashedBy                           uint64
	SlashedAt                           uint64
	SlashedFor                          string
	ActivationEligibilityEpoch          uint64         `db:"activationeligibilityepoch"`
	ActivationEpoch                     uint64         `db:"activationepoch"`
	ExitEpoch                           uint64         `db:"exitepoch"`
	Index                               uint64         `db:"index"`
	LastAttestationSlot                 *uint64        `db:"lastattestationslot"`
	Name                                string         `db:"name"`
	Tags                                pq.StringArray `db:"tags"`
	WithdrawableTs                      time.Time
	ActivationEligibilityTs             time.Time
	ActivationTs                        time.Time
	ExitTs                              time.Time
	Status                              string `db:"status"`
	BlocksCount                         uint64
	ScheduledBlocksCount                uint64
	MissedBlocksCount                   uint64
	OrphanedBlocksCount                 uint64
	ProposedBlocksCount                 uint64
	UnmissedBlocksPercentage            float64 // missed/(executed+orphaned+scheduled)
	AttestationsCount                   uint64
	ExecutedAttestationsCount           uint64
	MissedAttestationsCount             uint64
	OrphanedAttestationsCount           uint64
	UnmissedAttestationsPercentage      float64 // missed/(executed+orphaned)
	StatusProposedCount                 uint64
	StatusMissedCount                   uint64
	DepositsCount                       uint64
	SlashingsCount                      uint64
	PendingCount                        uint64
	SyncCount                           uint64
	ScheduledSyncCount                  uint64
	ParticipatedSyncCount               uint64
	MissedSyncCount                     uint64
	OrphanedSyncCount                   uint64
	UnmissedSyncPercentage              float64 // missed/(participated+orphaned)
	Income1d                            int64
	Income7d                            int64
	Income31d                           int64
	Rank7d                              int64 `db:"rank7d"`
	RankCount                           int64 `db:"rank_count"`
	RankPercentage                      float64
	Apr                                 float64
	Proposals                           [][]uint64
	IncomeHistoryChartData              []*ChartDataPoint
	Deposits                            *ValidatorDeposits
	Eth1DepositAddress                  []byte
	FlashMessage                        string
	Watchlist                           []*TaggedValidators
	SubscriptionFlash                   []interface{}
	User                                *User
	AverageAttestationInclusionDistance float64
	AttestationInclusionEffectiveness   float64
	CsrfField                           template.HTML
	NetworkStats                        *IndexPageData
	EstimatedActivationTs               int64
	InclusionDelay                      int64
	CurrentAttestationStreak            uint64
	LongestAttestationStreak            uint64
	IsRocketpool                        bool
	Rocketpool                          *RocketpoolValidatorPageData
}

type RocketpoolValidatorPageData struct {
	NodeAddress          *[]byte    `db:"node_address"`
	MinipoolAddress      *[]byte    `db:"minipool_address"`
	MinipoolNodeFee      *float64   `db:"minipool_node_fee"`
	MinipoolDepositType  *string    `db:"minipool_deposit_type"`
	MinipoolStatus       *string    `db:"minipool_status"`
	MinipoolStatusTime   *time.Time `db:"minipool_status_time"`
	NodeTimezoneLocation *string    `db:"node_timezone_location"`
	NodeRPLStake         *string    `db:"node_rpl_stake"`
	NodeMinRPLStake      *string    `db:"node_min_rpl_stake"`
	NodeMaxRPLStake      *string    `db:"node_max_rpl_stake"`
}

type ValidatorStatsTablePageData struct {
	ValidatorIndex uint64
	Rows           []*ValidatorStatsTableRow
	Currency       string
}

type ValidatorStatsTableRow struct {
	ValidatorIndex         uint64
	Day                    int64         `db:"day"`
	StartBalance           sql.NullInt64 `db:"start_balance"`
	EndBalance             sql.NullInt64 `db:"end_balance"`
	Income                 int64         `db:"-"`
	IncomeExchangeRate     float64       `db:"-"`
	IncomeExchangeCurrency string        `db:"-"`
	IncomeExchanged        float64       `db:"-"`
	MinBalance             sql.NullInt64 `db:"min_balance"`
	MaxBalance             sql.NullInt64 `db:"max_balance"`
	StartEffectiveBalance  sql.NullInt64 `db:"start_effective_balance"`
	EndEffectiveBalance    sql.NullInt64 `db:"end_effective_balance"`
	MinEffectiveBalance    sql.NullInt64 `db:"min_effective_balance"`
	MaxEffectiveBalance    sql.NullInt64 `db:"max_effective_balance"`
	MissedAttestations     sql.NullInt64 `db:"missed_attestations"`
	OrphanedAttestations   sql.NullInt64 `db:"orphaned_attestations"`
	ProposedBlocks         sql.NullInt64 `db:"proposed_blocks"`
	MissedBlocks           sql.NullInt64 `db:"missed_blocks"`
	OrphanedBlocks         sql.NullInt64 `db:"orphaned_blocks"`
	AttesterSlashings      sql.NullInt64 `db:"attester_slashings"`
	ProposerSlashings      sql.NullInt64 `db:"proposer_slashings"`
	Deposits               sql.NullInt64 `db:"deposits"`
	DepositsAmount         sql.NullInt64 `db:"deposits_amount"`
	ParticipatedSync       sql.NullInt64 `db:"participated_sync"`
	MissedSync             sql.NullInt64 `db:"missed_sync"`
	OrphanedSync           sql.NullInt64 `db:"orphaned_sync"`
}

type ChartDataPoint struct {
	X     float64 `json:"x"`
	Y     float64 `json:"y"`
	Color string  `json:"color"`
}

//ValidatorRank is a struct for validator rank data
type ValidatorRank struct {
	Rank int64 `db:"rank" json:"rank"`
}

// DailyProposalCount is a struct for the daily proposal count data
type DailyProposalCount struct {
	Day      int64
	Proposed uint
	Missed   uint
	Orphaned uint
}

// ValidatorBalanceHistory is a struct for the validator balance history data
type ValidatorBalanceHistory struct {
	Day              uint64 `db:"day"`
	Balance          uint64 `db:"balance"`
	EffectiveBalance uint64 `db:"effectivebalance"`
}

// ValidatorBalanceHistory is a struct for the validator income history data
type ValidatorIncomeHistory struct {
	Day          int64 `db:"day"` // day can be -1 which is pre-genesis
	Income       int64
	StartBalance int64 `db:"start_balance" json:"-"`
	EndBalance   int64 `db:"end_balance" json:"-"`
	Deposits     int64 `db:"deposits_amount" json:"-"`
}

type ValidatorBalanceHistoryChartData struct {
	Epoch   uint64
	Balance uint64
}

// ValidatorBalance is a struct for the validator balance data
type ValidatorBalance struct {
	Epoch            uint64 `db:"epoch"`
	Balance          uint64 `db:"balance"`
	EffectiveBalance uint64 `db:"effectivebalance"`
	Index            uint64 `db:"validatorindex"`
	PublicKey        []byte `db:"pubkey"`
}

// ValidatorPerformance is a struct for the validator performance data
type ValidatorPerformance struct {
	Rank            uint64 `db:"rank"`
	Index           uint64 `db:"validatorindex"`
	PublicKey       []byte `db:"pubkey"`
	Name            string `db:"name"`
	Balance         uint64 `db:"balance"`
	Performance1d   int64  `db:"performance1d"`
	Performance7d   int64  `db:"performance7d"`
	Performance31d  int64  `db:"performance31d"`
	Performance365d int64  `db:"performance365d"`
	Rank7d          int64  `db:"rank7d"`
	TotalCount      uint64 `db:"total_count"`
}

// ValidatorAttestation is a struct for the validators attestations data
type ValidatorAttestation struct {
	Epoch          uint64 `db:"epoch"`
	AttesterSlot   uint64 `db:"attesterslot"`
	CommitteeIndex uint64 `db:"committeeindex"`
	Status         uint64 `db:"status"`
	InclusionSlot  uint64 `db:"inclusionslot"`
	Delay          int64  `db:"delay"`
	// EarliestInclusionSlot uint64 `db:"earliestinclusionslot"`
}

// ValidatorSyncParticipation hold information about sync-participation of a validator
type ValidatorSyncParticipation struct {
	Period uint64 `db:"period"`
	Slot   uint64 `db:"slot"`
	Status uint64 `db:"status"`
}

// type AvgInclusionDistance struct {
// 	InclusionSlot         uint64 `db:"inclusionslot"`
// 	EarliestInclusionSlot uint64 `db:"earliestinclusionslot"`
// }

// VisPageData is a struct to hold the visualizations page data
type VisPageData struct {
	ChartData  []*VisChartData
	StartEpoch uint64
	EndEpoch   uint64
}

// VisChartData is a struct to hold the visualizations chart data
type VisChartData struct {
	Slot       uint64 `db:"slot" json:"-"`
	BlockRoot  []byte `db:"blockroot" json:"-"`
	ParentRoot []byte `db:"parentroot" json:"-"`

	Proposer uint64 `db:"proposer" json:"proposer"`

	Number     uint64   `json:"number"`
	Timestamp  uint64   `json:"timestamp"`
	Hash       string   `json:"hash"`
	Parents    []string `json:"parents"`
	Difficulty uint64   `json:"difficulty"`
}

type GraffitiwallData struct {
	X         uint64 `db:"x" json:"x"`
	Y         uint64 `db:"y" json:"y"`
	Color     string `db:"color" json:"color"`
	Slot      uint64 `db:"slot" json:"slot"`
	Validator uint64 `db:"validator" json:"validator"`
}

// VisVotesPageData is a struct for the visualization votes page data
type VisVotesPageData struct {
	ChartData []*VotesVisChartData
}

// VotesVisChartData is a struct for the visualization chart data
type VotesVisChartData struct {
	Slot       uint64        `db:"slot" json:"slot"`
	BlockRoot  string        `db:"blockroot" json:"blockRoot"`
	ParentRoot string        `db:"parentroot" json:"parentRoot"`
	Validators pq.Int64Array `db:"validators" json:"validators"`
}

// BlockPageData is a struct block data used in the block page
type BlockPageData struct {
	Epoch                  uint64 `db:"epoch"`
	Slot                   uint64 `db:"slot"`
	Ts                     time.Time
	NextSlot               uint64
	PreviousSlot           uint64
	Proposer               uint64  `db:"proposer"`
	Status                 uint64  `db:"status"`
	BlockRoot              []byte  `db:"blockroot"`
	ParentRoot             []byte  `db:"parentroot"`
	StateRoot              []byte  `db:"stateroot"`
	Signature              []byte  `db:"signature"`
	RandaoReveal           []byte  `db:"randaoreveal"`
	Graffiti               []byte  `db:"graffiti"`
	ProposerName           string  `db:"name"`
	Eth1dataDepositroot    []byte  `db:"eth1data_depositroot"`
	Eth1dataDepositcount   uint64  `db:"eth1data_depositcount"`
	Eth1dataBlockhash      []byte  `db:"eth1data_blockhash"`
	SyncAggregateBits      []byte  `db:"syncaggregate_bits"`
	SyncAggregateSignature []byte  `db:"syncaggregate_signature"`
	SyncAggParticipation   float64 `db:"syncaggregate_participation"`
	ProposerSlashingsCount uint64  `db:"proposerslashingscount"`
	AttesterSlashingsCount uint64  `db:"attesterslashingscount"`
	AttestationsCount      uint64  `db:"attestationscount"`
	DepositsCount          uint64  `db:"depositscount"`
	VoluntaryExitscount    uint64  `db:"voluntaryexitscount"`
	SlashingsCount         uint64
	VotesCount             uint64
	VotingValidatorsCount  uint64
	Mainnet                bool

	SyncCommittee     []uint64
	Attestations      []*BlockPageAttestation // Attestations included in this block
	VoluntaryExits    []*BlockPageVoluntaryExits
	Votes             []*BlockVote // Attestations that voted for that block
	AttesterSlashings []*BlockPageAttesterSlashing
	ProposerSlashings []*BlockPageProposerSlashing
}

func (u *BlockPageData) MarshalJSON() ([]byte, error) {
	type Alias BlockPageData
	return json.Marshal(&struct {
		BlockRoot string
		Ts        int64
		*Alias
	}{
		BlockRoot: fmt.Sprintf("%x", u.BlockRoot),
		Ts:        u.Ts.Unix(),
		Alias:     (*Alias)(u),
	})
}

// BlockVote stores a vote for a given block
type BlockVote struct {
	Validator      uint64 `db:"validator"`
	IncludedIn     uint64 `db:"included_in"`
	CommitteeIndex uint64 `db:"committee_index"`
}

// BlockPageMinMaxSlot is a struct to hold min/max slot data
type BlockPageMinMaxSlot struct {
	MinSlot uint64
	MaxSlot uint64
}

// BlockPageAttestation is a struct to hold attestations on the block page
type BlockPageAttestation struct {
	BlockSlot       uint64        `db:"block_slot"`
	BlockIndex      uint64        `db:"block_index"`
	AggregationBits []byte        `db:"aggregationbits"`
	Validators      pq.Int64Array `db:"validators"`
	Signature       []byte        `db:"signature"`
	Slot            uint64        `db:"slot"`
	CommitteeIndex  uint64        `db:"committeeindex"`
	BeaconBlockRoot []byte        `db:"beaconblockroot"`
	SourceEpoch     uint64        `db:"source_epoch"`
	SourceRoot      []byte        `db:"source_root"`
	TargetEpoch     uint64        `db:"target_epoch"`
	TargetRoot      []byte        `db:"target_root"`
}

// BlockPageDeposit is a struct to hold data for deposits on the block page
type BlockPageDeposit struct {
	PublicKey             []byte `db:"publickey"`
	WithdrawalCredentials []byte `db:"withdrawalcredentials"`
	Amount                uint64 `db:"amount"`
	Signature             []byte `db:"signature"`
}

// BlockPageVoluntaryExits is a struct to hold data for voluntary exits on the block page
type BlockPageVoluntaryExits struct {
	ValidatorIndex uint64 `db:"validatorindex"`
	Signature      []byte `db:"signature"`
}

// BlockPageAttesterSlashing is a struct to hold data for attester slashings on the block page
type BlockPageAttesterSlashing struct {
	BlockSlot                   uint64        `db:"block_slot"`
	BlockIndex                  uint64        `db:"block_index"`
	Attestation1Indices         pq.Int64Array `db:"attestation1_indices"`
	Attestation1Signature       []byte        `db:"attestation1_signature"`
	Attestation1Slot            uint64        `db:"attestation1_slot"`
	Attestation1Index           uint64        `db:"attestation1_index"`
	Attestation1BeaconBlockRoot []byte        `db:"attestation1_beaconblockroot"`
	Attestation1SourceEpoch     uint64        `db:"attestation1_source_epoch"`
	Attestation1SourceRoot      []byte        `db:"attestation1_source_root"`
	Attestation1TargetEpoch     uint64        `db:"attestation1_target_epoch"`
	Attestation1TargetRoot      []byte        `db:"attestation1_target_root"`
	Attestation2Indices         pq.Int64Array `db:"attestation2_indices"`
	Attestation2Signature       []byte        `db:"attestation2_signature"`
	Attestation2Slot            uint64        `db:"attestation2_slot"`
	Attestation2Index           uint64        `db:"attestation2_index"`
	Attestation2BeaconBlockRoot []byte        `db:"attestation2_beaconblockroot"`
	Attestation2SourceEpoch     uint64        `db:"attestation2_source_epoch"`
	Attestation2SourceRoot      []byte        `db:"attestation2_source_root"`
	Attestation2TargetEpoch     uint64        `db:"attestation2_target_epoch"`
	Attestation2TargetRoot      []byte        `db:"attestation2_target_root"`
	SlashedValidators           []int64
}

// BlockPageProposerSlashing is a struct to hold data for proposer slashings on the block page
type BlockPageProposerSlashing struct {
	BlockSlot         uint64 `db:"block_slot"`
	BlockIndex        uint64 `db:"block_index"`
	BlockRoot         []byte `db:"block_root" json:"block_root"`
	ProposerIndex     uint64 `db:"proposerindex"`
	Header1Slot       uint64 `db:"header1_slot"`
	Header1ParentRoot []byte `db:"header1_parentroot"`
	Header1StateRoot  []byte `db:"header1_stateroot"`
	Header1BodyRoot   []byte `db:"header1_bodyroot"`
	Header1Signature  []byte `db:"header1_signature"`
	Header2Slot       uint64 `db:"header2_slot"`
	Header2ParentRoot []byte `db:"header2_parentroot"`
	Header2StateRoot  []byte `db:"header2_stateroot"`
	Header2BodyRoot   []byte `db:"header2_bodyroot"`
	Header2Signature  []byte `db:"header2_signature"`
}

// DataTableResponse is a struct to hold data for data table responses
type DataTableResponse struct {
	Draw            uint64          `json:"draw"`
	RecordsTotal    uint64          `json:"recordsTotal"`
	RecordsFiltered uint64          `json:"recordsFiltered"`
	Data            [][]interface{} `json:"data"`
}

// EpochsPageData is a struct to hold epoch data for the epochs page
type EpochsPageData struct {
	Epoch                   uint64  `db:"epoch"`
	BlocksCount             uint64  `db:"blockscount"`
	ProposerSlashingsCount  uint64  `db:"proposerslashingscount"`
	AttesterSlashingsCount  uint64  `db:"attesterslashingscount"`
	AttestationsCount       uint64  `db:"attestationscount"`
	DepositsCount           uint64  `db:"depositscount"`
	VoluntaryExitsCount     uint64  `db:"voluntaryexitscount"`
	ValidatorsCount         uint64  `db:"validatorscount"`
	AverageValidatorBalance uint64  `db:"averagevalidatorbalance"`
	Finalized               bool    `db:"finalized"`
	EligibleEther           uint64  `db:"eligibleether"`
	GlobalParticipationRate float64 `db:"globalparticipationrate"`
	VotedEther              uint64  `db:"votedether"`
}

// EpochPageData is a struct to hold detailed epoch data for the epoch page
type EpochPageData struct {
	Epoch                   uint64  `db:"epoch"`
	BlocksCount             uint64  `db:"blockscount"`
	ProposerSlashingsCount  uint64  `db:"proposerslashingscount"`
	AttesterSlashingsCount  uint64  `db:"attesterslashingscount"`
	AttestationsCount       uint64  `db:"attestationscount"`
	DepositsCount           uint64  `db:"depositscount"`
	VoluntaryExitsCount     uint64  `db:"voluntaryexitscount"`
	ValidatorsCount         uint64  `db:"validatorscount"`
	AverageValidatorBalance uint64  `db:"averagevalidatorbalance"`
	Finalized               bool    `db:"finalized"`
	EligibleEther           uint64  `db:"eligibleether"`
	GlobalParticipationRate float64 `db:"globalparticipationrate"`
	VotedEther              uint64  `db:"votedether"`

	Blocks []*IndexPageDataBlocks

	SyncParticipationRate float64
	Ts                    time.Time
	NextEpoch             uint64
	PreviousEpoch         uint64
	ProposedCount         uint64
	MissedCount           uint64
	ScheduledCount        uint64
	OrphanedCount         uint64
}

// EpochPageMinMaxSlot is a struct for the min/max epoch data
type EpochPageMinMaxSlot struct {
	MinEpoch uint64
	MaxEpoch uint64
}

// SearchAheadEpochsResult is a struct to hold the search ahead epochs results
type SearchAheadEpochsResult []struct {
	Epoch string `db:"epoch" json:"epoch,omitempty"`
}

// SearchAheadBlocksResult is a struct to hold the search ahead blocks results
type SearchAheadBlocksResult []struct {
	Slot string `db:"slot" json:"slot,omitempty"`
	Root string `db:"blockroot" json:"blockroot,omitempty"`
}

// SearchAheadGraffitiResult is a struct to hold the search ahead blocks results with a given graffiti
type SearchAheadGraffitiResult []struct {
	Graffiti string `db:"graffiti" json:"graffiti,omitempty"`
	Count    string `db:"count" json:"count,omitempty"`
}

// SearchAheadEth1Result is a struct to hold the search ahead eth1 results
type SearchAheadEth1Result []struct {
	Publickey   string `db:"publickey" json:"publickey,omitempty"`
	Eth1Address string `db:"from_address" json:"address,omitempty"`
}

// SearchAheadValidatorsResult is a struct to hold the search ahead validators results
type SearchAheadValidatorsResult []struct {
	Index  string `db:"index" json:"index,omitempty"`
	Pubkey string `db:"pubkey" json:"pubkey,omitempty"`
}

// GenericChartData is a struct to hold chart data
type GenericChartData struct {
	IsNormalChart                   bool
	ShowGapHider                    bool
	XAxisLabelsFormatter            template.JS
	TooltipFormatter                template.JS
	TooltipShared                   bool
	TooltipUseHTML                  bool
	TooltipSplit                    bool
	TooltipFollowPointer            bool
	PlotOptionsSeriesEventsClick    template.JS
	PlotOptionsPie                  template.JS
	DataLabelsEnabled               bool
	DataLabelsFormatter             template.JS
	PlotOptionsSeriesCursor         string
	Title                           string                    `json:"title"`
	Subtitle                        string                    `json:"subtitle"`
	XAxisTitle                      string                    `json:"x_axis_title"`
	YAxisTitle                      string                    `json:"y_axis_title"`
	Type                            string                    `json:"type"`
	StackingMode                    string                    `json:"stacking_mode"`
	ColumnDataGroupingApproximation string                    // "average", "averages", "open", "high", "low", "close" and "sum"
	Series                          []*GenericChartDataSeries `json:"series"`
	Drilldown                       interface{}               `json:"drilldown"`
}

type SeriesDataItem struct {
	Name string `json:"name"`
	Y    uint64 `json:"y"`
}

// GenericChartDataSeries is a struct to hold chart series data
type GenericChartDataSeries struct {
	Name  string      `json:"name"`
	Data  interface{} `json:"data"`
	Stack string      `json:"stack,omitempty"`
	Type  string      `json:"type,omitempty"`
	Color string      `json:"color,omitempty"`
}

// ChartsPageData is an array to hold charts for the charts-page
type ChartsPageData []*ChartsPageDataChart

// ChartsPageDataChart is a struct to hold a chart for the charts-page
type ChartsPageDataChart struct {
	Order  int
	Path   string
	Data   *GenericChartData
	Height int
}

// DashboardData is a struct to hold data for the dashboard-page
type DashboardData struct {
	// BalanceHistory DashboardValidatorBalanceHistory `json:"balance_history"`
	// Earnings       ValidatorEarnings                `json:"earnings"`
	// Validators     [][]interface{}                  `json:"validators"`
	Csrf           string `json:"csrf"`
	ValidatorLimit int    `json:"valLimit"`
}

// DashboardValidatorBalanceHistory is a struct to hold data for the balance-history on the dashboard-page
type DashboardValidatorBalanceHistory struct {
	Epoch            uint64  `db:"epoch"`
	Balance          uint64  `db:"balance"`
	EffectiveBalance uint64  `db:"effectivebalance"`
	ValidatorCount   float64 `db:"validatorcount"`
}

// ValidatorEarnings is a struct to hold the earnings of one or multiple validators
type ValidatorEarnings struct {
	Total                   int64         `json:"total"`
	LastDay                 int64         `json:"lastDay"`
	LastWeek                int64         `json:"lastWeek"`
	LastMonth               int64         `json:"lastMonth"`
	APR                     float64       `json:"apr"`
	TotalDeposits           int64         `json:"totalDeposits"`
	EarningsInPeriodBalance int64         `json:"earningsInPeriodBalance"`
	EarningsInPeriod        int64         `json:"earningsInPeriod"`
	EpochStart              int64         `json:"epochStart"`
	EpochEnd                int64         `json:"epochEnd"`
	LastDayFormatted        template.HTML `json:"lastDayFormatted"`
	LastWeekFormatted       template.HTML `json:"lastWeekFormatted"`
	LastMonthFormatted      template.HTML `json:"lastMonthFormatted"`
	TotalFormatted          template.HTML `json:"totalFormatted"`
	TotalChangeFormatted    template.HTML `json:"totalChangeFormatted"`
}

// ValidatorAttestationSlashing is a struct to hold data of an attestation-slashing
type ValidatorAttestationSlashing struct {
	Epoch                  uint64        `db:"epoch" json:"epoch,omitempty"`
	Slot                   uint64        `db:"slot" json:"slot,omitempty"`
	Proposer               uint64        `db:"proposer" json:"proposer,omitempty"`
	Attestestation1Indices pq.Int64Array `db:"attestation1_indices" json:"attestation1_indices,omitempty"`
	Attestestation2Indices pq.Int64Array `db:"attestation2_indices" json:"attestation2_indices,omitempty"`
}

type ValidatorProposerSlashing struct {
	Epoch         uint64 `db:"epoch" json:"epoch,omitempty"`
	Slot          uint64 `db:"slot" json:"slot,omitempty"`
	Proposer      uint64 `db:"proposer" json:"proposer,omitempty"`
	ProposerIndex uint64 `db:"proposerindex" json:"proposer_index,omitempty"`
}

type ValidatorHistory struct {
	Epoch             uint64        `db:"epoch" json:"epoch,omitempty"`
	BalanceChange     sql.NullInt64 `db:"balancechange" json:"balance_change,omitempty"`
	AttesterSlot      sql.NullInt64 `db:"attestatation_attesterslot" json:"attester_slot,omitempty"`
	InclusionSlot     sql.NullInt64 `db:"attestation_inclusionslot" json:"inclusion_slot,omitempty"`
	AttestationStatus uint64        `db:"attestation_status" json:"attestation_status,omitempty"`
	ProposalStatus    sql.NullInt64 `db:"proposal_status" json:"proposal_status,omitempty"`
	ProposalSlot      sql.NullInt64 `db:"proposal_slot" json:"proposal_slot,omitempty"`
}

type ValidatorSlashing struct {
	Epoch                  uint64        `db:"epoch" json:"epoch,omitempty"`
	Slot                   uint64        `db:"slot" json:"slot,omitempty"`
	Proposer               uint64        `db:"proposer" json:"proposer,omitempty"`
	SlashedValidator       *uint64       `db:"slashedvalidator" json:"slashed_validator,omitempty"`
	Attestestation1Indices pq.Int64Array `db:"attestation1_indices" json:"attestation1_indices,omitempty"`
	Attestestation2Indices pq.Int64Array `db:"attestation2_indices" json:"attestation2_indices,omitempty"`
	Type                   string        `db:"type" json:"type"`
}

type StakingCalculatorPageData struct {
	BestValidatorBalanceHistory *[]ValidatorBalanceHistory
	WatchlistBalanceHistory     [][]interface{}
	TotalStaked                 uint64
}

type EthOneDepositsPageData struct {
	*Stats
	DepositContract string
	DepositChart    *ChartsPageDataChart
}

type EthOneDepositLeaderBoardPageData struct {
	DepositContract string
}

// EpochsPageData is a struct to hold epoch data for the epochs page
type EthOneDepositsData struct {
	TxHash                []byte    `db:"tx_hash"`
	TxInput               []byte    `db:"tx_input"`
	TxIndex               uint64    `db:"tx_index"`
	BlockNumber           uint64    `db:"block_number"`
	BlockTs               time.Time `db:"block_ts"`
	FromAddress           []byte    `db:"from_address"`
	PublicKey             []byte    `db:"publickey"`
	WithdrawalCredentials []byte    `db:"withdrawal_credentials"`
	Amount                uint64    `db:"amount"`
	Signature             []byte    `db:"signature"`
	MerkletreeIndex       []byte    `db:"merkletree_index"`
	State                 string    `db:"state"`
	ValidSignature        bool      `db:"valid_signature"`
}

type EthOneDepositLeaderboardData struct {
	FromAddress        []byte `db:"from_address"`
	Amount             uint64 `db:"amount"`
	ValidCount         uint64 `db:"validcount"`
	InvalidCount       uint64 `db:"invalidcount"`
	TotalCount         uint64 `db:"totalcount"`
	PendingCount       uint64 `db:"pendingcount"`
	SlashedCount       uint64 `db:"slashedcount"`
	ActiveCount        uint64 `db:"activecount"`
	VoluntaryExitCount uint64 `db:"voluntary_exit_count"`
}

type EthTwoDepositData struct {
	BlockSlot             uint64 `db:"block_slot"`
	BlockIndex            uint64 `db:"block_index"`
	Proof                 []byte `db:"proof"`
	Publickey             []byte `db:"publickey"`
	ValidatorIndex        uint64 `db:"validatorindex"`
	Withdrawalcredentials []byte `db:"withdrawalcredentials"`
	Amount                uint64 `db:"amount"`
	Signature             []byte `db:"signature"`
}

type ValidatorDeposits struct {
	Eth1Deposits      []Eth1Deposit
	LastEth1DepositTs int64
	Eth2Deposits      []Eth2Deposit
}

type MyCryptoSignature struct {
	Address string `json:"address"`
	Msg     string `json:"msg"`
	Sig     string `json:"sig"`
	Version string `json:"version"`
}

type User struct {
	UserID        uint64 `json:"user_id"`
	Authenticated bool   `json:"authenticated"`
	Subscription  string `json:"subscription"`
}

type UserSubscription struct {
	UserID         uint64  `db:"id"`
	Email          string  `db:"email"`
	Active         *bool   `db:"active"`
	CustomerID     *string `db:"stripe_customer_id"`
	SubscriptionID *string `db:"subscription_id"`
	PriceID        *string `db:"price_id"`
	ApiKey         *string `db:"api_key"`
}

type UserPremiumSubscription struct {
	UserID       uint64 `db:"user_id"`
	Store        string `db:"store"`
	Active       bool   `db:"active"`
	Package      string `db:"product_id"`
	RejectReason string `db:"reject_reason"`
}

type StripeSubscription struct {
	CustomerID     *string `db:"customer_id"`
	SubscriptionID *string `db:"subscription_id"`
	PriceID        *string `db:"price_id"`
	Active         bool    `db:"active"`
}

type FilterSubscription struct {
	User     uint64
	PriceIds []string
}

type AuthData struct {
	Flashes   []interface{}
	Email     string
	State     string
	CsrfField template.HTML
}

type CsrfData struct {
	CsrfField template.HTML
}

type UserSettingsPageData struct {
	CsrfField template.HTML
	AuthData
	Subscription        UserSubscription
	Premium             UserPremiumSubscription
	PairedDevices       []PairedDevice
	Sapphire            *string
	Emerald             *string
	Diamond             *string
	ShareMonitoringData bool
	ApiStatistics       *ApiStatistics
}

type PairedDevice struct {
	ID            uint      `json:"id"`
	DeviceName    string    `json:"device_name"`
	NotifyEnabled bool      `json:"notify_enabled"`
	Active        bool      `json:"active"`
	AppName       string    `json:"app_name"`
	CreatedAt     time.Time `json:"created_ts"`
}

type UserAuthorizeConfirmPageData struct {
	AppData *OAuthAppData
	AuthData
}

type UserNotificationsPageData struct {
	Email              string   `json:"email"`
	CountWatchlist     int      `json:"countwatchlist"`
	CountSubscriptions int      `json:"countsubscriptions"`
	WatchlistIndices   []uint64 `json:"watchlistIndices"`
	DashboardLink      string   `json:"dashboardLink"`
	AuthData
	// Subscriptions []*Subscription
}

type UserNotificationsCenterPageData struct {
	AuthData
	Metrics                 interface{}                          `json:"metrics"`
	Validators              []UserValidatorNotificationTableData `json:"validators"`
	Network                 interface{}                          `json:"network"`
	MonitoringSubscriptions []Subscription                       `json:"monitoring_subscriptions"`
	Machines                []string
	DashboardLink           string `json:"dashboardLink"`
	// Subscriptions []*Subscription
}

type UserValidatorNotificationTableData struct {
	Index        uint64
	Pubkey       string
	Notification []struct {
		Notification string
		Timestamp    uint64
		Threshold    string
	}
}

type AdvertiseWithUsPageData struct {
	FlashMessage string
	CsrfField    template.HTML
	RecaptchaKey string
}

type ApiPricing struct {
	FlashMessage string
	User         *User
	CsrfField    template.HTML
	RecaptchaKey string
	Subscription UserSubscription
	StripePK     string
	Sapphire     string
	Emerald      string
	Diamond      string
}

type MobilePricing struct {
	FlashMessage         string
	User                 *User
	CsrfField            template.HTML
	RecaptchaKey         string
	Subscription         UserSubscription
	StripePK             string
	Plankton             string
	Goldfish             string
	Whale                string
	ActiveMobileStoreSub bool
}

type StakeWithUsPageData struct {
	FlashMessage string
	RecaptchaKey string
	NoAds        bool
}
type RateLimitError struct {
	TimeLeft time.Duration
}

func (e *RateLimitError) Error() string {
	return fmt.Sprintf("rate limit has been exceeded, %v left", e.TimeLeft)
}

type Empty struct {
}

// GoogleRecaptchaResponse ...
type GoogleRecaptchaResponse struct {
	Success            bool     `json:"success"`
	ChallengeTimestamp string   `json:"challenge_ts"`
	Hostname           string   `json:"hostname"`
	ErrorCodes         []string `json:"error-codes"`
	Score              float32  `json:"score,omitempty"`
	Action             string   `json:"action,omitempty"`
}

type Price struct {
	TS  time.Time `db:"ts"`
	EUR float64   `db:"eur"`
	USD float64   `db:"usd"`
	GBP float64   `db:"gbp"`
	CAD float64   `db:"cad"`
	JPY float64   `db:"jpy"`
	CNY float64   `db:"cny"`
	RUB float64   `db:"rub"`
	AUD float64   `db:"aud"`
}

type ApiStatistics struct {
	Daily      *int `db:"daily"`
	Monthly    *int `db:"monthly"`
	MaxDaily   *int
	MaxMonthly *int
}

type RocketpoolPageData struct{}
type RocketpoolPageDataMinipool struct {
	TotalCount               uint64    `db:"total_count"`
	RocketpoolStorageAddress []byte    `db:"rocketpool_storage_address"`
	ValidatorName            string    `db:"validator_name"`
	ValidatorIndex           *uint64   `db:"validator_index"`
	Address                  []byte    `db:"address"`
	Pubkey                   []byte    `db:"pubkey"`
	NodeAddress              []byte    `db:"node_address"`
	NodeFee                  float64   `db:"node_fee"`
	DepositType              string    `db:"deposit_type"`
	Status                   string    `db:"status"`
	StatusTime               time.Time `db:"status_time"`
}

type RocketpoolPageDataNode struct {
	TotalCount               uint64 `db:"total_count"`
	RocketpoolStorageAddress []byte `db:"rocketpool_storage_address"`
	Address                  []byte `db:"address"`
	TimezoneLocation         string `db:"timezone_location"`
	RPLStake                 string `db:"rpl_stake"`
	MinRPLStake              string `db:"min_rpl_stake"`
	MaxRPLStake              string `db:"max_rpl_stake"`
}

type RocketpoolPageDataDAOProposal struct {
	TotalCount               uint64    `db:"total_count"`
	RocketpoolStorageAddress []byte    `db:"rocketpool_storage_address"`
	ID                       uint64    `db:"id"`
	DAO                      string    `db:"dao"`
	ProposerAddress          []byte    `db:"proposer_address"`
	Message                  string    `db:"message"`
	CreatedTime              time.Time `db:"created_time"`
	StartTime                time.Time `db:"start_time"`
	EndTime                  time.Time `db:"end_time"`
	ExpiryTime               time.Time `db:"expiry_time"`
	VotesRequired            float64   `db:"votes_required"`
	VotesFor                 float64   `db:"votes_for"`
	VotesAgainst             float64   `db:"votes_against"`
	MemberVoted              bool      `db:"member_voted"`
	MemberSupported          bool      `db:"member_supported"`
	IsCancelled              bool      `db:"is_cancelled"`
	IsExecuted               bool      `db:"is_executed"`
	Payload                  []byte    `db:"payload"`
	State                    string    `db:"state"`
}

type RocketpoolPageDataDAOMember struct {
	TotalCount               uint64    `db:"total_count"`
	RocketpoolStorageAddress []byte    `db:"rocketpool_storage_address"`
	Address                  []byte    `db:"address"`
	ID                       string    `db:"id"`
	URL                      string    `url:"url"`
	JoinedTime               time.Time `db:"joined_time"`
	LastProposalTime         time.Time `db:"last_proposal_time"`
	RPLBondAmount            string    `db:"rpl_bond_amount"`
	UnbondedValidatorCount   uint64    `db:"unbonded_validator_count"`
}

<<<<<<< HEAD
type WebhookPageData struct {
	Webhooks  []UserWebhook
	Events    []WebhookPageEvent
	CsrfField template.HTML
}

type WebhookPageEvent struct {
	EventLabel string
	EventName
=======
type Email struct {
	Title                 string
	Body                  template.HTML
	SubscriptionManageURL string
	UnSubURL              template.HTML
>>>>>>> 9afeddb1
}<|MERGE_RESOLUTION|>--- conflicted
+++ resolved
@@ -1174,7 +1174,6 @@
 	UnbondedValidatorCount   uint64    `db:"unbonded_validator_count"`
 }
 
-<<<<<<< HEAD
 type WebhookPageData struct {
 	Webhooks  []UserWebhook
 	Events    []WebhookPageEvent
@@ -1184,11 +1183,10 @@
 type WebhookPageEvent struct {
 	EventLabel string
 	EventName
-=======
+}
 type Email struct {
 	Title                 string
 	Body                  template.HTML
 	SubscriptionManageURL string
 	UnSubURL              template.HTML
->>>>>>> 9afeddb1
 }