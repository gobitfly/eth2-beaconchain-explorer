.multiselect-container {
  max-width: 650px;
  margin-left: auto;
  margin-right: auto;
  display: block;
  float: none;
  width: 90%;
}

.multiselect-border {
  -webkit-box-sizing: border-box;
  -moz-box-sizing: border-box;
  box-sizing: border-box;
  border-radius: 4px;
  display: flex;
  position: relative;
  background-color: var(--bg-color-secondary);
  border: 1.5px solid var(--light);
  box-shadow: 0 2px 3px rgba(0,0,0,0.06);
}


.multiselect-border:hover, .multiselect-border.focused {
  box-shadow: 0 0 6px 0 var(--shadow-light);
}

ul.multiselect {
  z-index: 99;
  display: flex;
  justify-content: flex-start;
  align-items: center;
  align-content: center;
  flex: 1;
  flex-wrap: wrap;
  list-style-type: none;
  margin: 0 auto;
  margin-block-start: 0;
  margin-block-end: 0;
  margin-inline-start: 0;
  margin-inline-end: 0;
  padding-inline-start: 0;
  background-color: var(--bg-color-secondary);
  color: var(--body-color);
  padding: .5rem .75rem;
}

ul.multiselect li.item {
  display: flex;
  justify-content: space-between;
  align-items: center;
  margin: 3px;
  list-style: none;
  float: left;
  border: 1px solid #666666;
  border-radius: 5px;
  padding: 0 5px;
  color: black;
  background-color: lightblue;
  flex: 0 0 5.8rem;
}

ul.multiselect li.item[data-state='active_online'],
ul.multiselect li.item[data-state='slashing_online'],
ul.multiselect li.item[data-state='exiting_online'] {
  background-color: lightgreen;
}
ul.multiselect li.item[data-state='active_offline'],
ul.multiselect li.item[data-state='slashing_offline'],
ul.multiselect li.item[data-state='exiting_offline'] {
  background-color: lightcoral;
}
ul.multiselect li.item[data-state='pending'] {
  background-color: lightyellow;
}
ul.multiselect li.item[data-state='exited'],
ul.multiselect li.item[data-state='slashed'] {
  background-color: lightgray;
}

ul.multiselect li.item .remove-validator {
  cursor: pointer;
}

ul.multiselect li.item .remove-validator:hover {
  filter: drop-shadow(1px 2px 3px #888) invert(0.2);
}

ul.multiselect li.input {
  flex: 1 200px;
  list-style: none;
  float: left;
  margin: 0;
  height: inherit;
  width: inherit;
  border-radius: 0;
  
}

ul.multiselect li.input span {
  width: 100%;
  border: 1px solid var(--bg-color-secondary);
  border-radius: 5px;
  background: var(--bg-color-secondary);

}

ul.multiselect li.input input {
  color: var(--font-color);
  -webkit-appearance: none;
  -moz-appearance: none;
  -ms-appearance: none;
  -o-appearance: none;
  appearance: none;
  -webkit-tap-highlight-color: var(--shadow-light);
  font-size: 1.1em;
  font-weight: normal;
  background: none;
  outline: none;
  border: none;
  z-index: 1;
  position: relative;
  width: 100%;
}

ul.multiselect input:focus {
  outline: none;
}

#validators-table-holder,
#pending-validators-table-holder,
#active-validators-table-holder,
#ejected-validators-table-holder,
#offline-validators-table-holder {
  display: none;
}

#chart-holder {
  display: none;
}

#stats {
  display: none;
  flex-wrap: wrap;
}
.stats-box {
  flex: 1;
  margin: 10px;
  padding: 10px;
  box-shadow: 0 2px 8px 0 var(--shadow-light);
  border-radius: 10px;
}
.stats-box > .stats-box-header {
  font-size: 12px;
}
.stats-box > .stats-box-body {
  font-size: 24px;
}

@media (max-width: 1300px) {
  .stats-box > .stats-box-header {
    font-size: 12px;
  }
  .stats-box > .stats-box-body {
    font-size: 18px;
  }
}

.dashboard-container {
  margin: 2rem 0;
}

.dashboard-container > div {
  margin: .5rem auto;
}
 
.dashboard-header {
  display: flex;
  justify-content: space-between;
  -webkit-box-pack: justify;
  flex-wrap: wrap;
}

.dashboard-header-content {
  display: flex;
  justify-content: center;
  -webkit-box-pack: center;
}

.dashboard-header-content > div {
  margin: 0 1rem;
}

.dashboard-title {
  display: flex;
}



@media screen and (max-width: 818px) {
  .dashboard-container {
    margin: 1rem 0;
  }

  .dashboard-title-value > .title {
    display: none;
  }

  .dashboard-header {
    justify-content: center;
    margin-left: -2rem;
    margin-bottom: -1rem;
  }

  .brand {
    display: flex;
    align-items: center;
    margin-bottom: 1rem;
    margin-left: -1rem;
  }

  .dashboard-header-content {
    justify-content: space-around;
    flex-wrap: wrap;
  }

  .dashboard-header-content > div {
    margin: .5rem;
  }

    .dashboard-container > div {
    margin: .5rem auto;
  }
}

.dashboard-header-content .title, .dashboard-title-value .title {
  color: var(--gray);
  font-weight: 400;
  font-size: 0.9rem;
}
.dashboard-header-content .stat, .dashboard-title-value .stat {
  font-weight: 500;
  font-size: 1.1rem;
}

.dashboard-header-content .stat::after {
  font-size: 0.8rem;
  font-weight: 400;
  color: var(--gray);
}

.dashboard-cards {
  display: flex;
  justify-content: space-around;
}

.dashboard-charts {
  display: flex;
  justify-content: space-around;
  flex-wrap: wrap;
}

.dashboard-charts > div {
  flex: 1 600px;
  margin: .5rem;
}

.dashboard-charts .chart {
  display: flex;
  justify-content: center;
}

.dashboard-table {
  display: flex;
  justify-content: center;
  -webkit-box-pack: center;
}

.increased:before {
  content: "\2191";
  color: var(--success);
  padding: 0 .1rem;
  font-weight: 500;
}

.decreased:before {
  content: "\2193";
  color: var(--danger);
  padding: 0 .1rem;
  font-weight: 500;
}

.dashboard-container .tt-menu {
  margin-top: 4px;
  background-color: var(--banner-background);
  border: 1px solid var(--banner-background);
  -webkit-border-radius: 4px;
  -moz-border-radius: 4px;
  border-radius: 4px;
  box-shadow: 0 1px 25px var(--banner-background);
  overflow-y: auto;
  max-height: 300px;
  cursor: pointer;
  width: 100%;
  color: var(--banner-text);
}

.dashboard-container .tt-query {
  -webkit-box-shadow: inset 0 1px 1px rgba(0, 0, 0, 0.075);
  -moz-box-shadow: inset 0 1px 1px rgba(0, 0, 0, 0.075);
  box-shadow: inset 0 1px 1px rgba(0, 0, 0, 0.075);
}

.dashboard-container .tt-suggestion {
  line-height: 34px;
  margin: 0;
  padding: 0 1rem;
}

.dashboard-container .tt-suggestion.tt-cursor,
.dashboard-container .tt-suggestion:hover {
  color: #fff;
  background-color: #007bff;
}

.dashboard-container .tt-dataset h3 {
  margin-bottom: 0;
  padding: .5rem 1rem;
  filter: contrast(.8)
}

.dashboard-container .typeahead {
  border: none;
  border-radius: 0.25rem;
  background-clip: padding-box;
  font-size: 1rem;
  font-weight: 400;
  line-height: 1.5;
  width: 100%;
  padding: 0.375rem 0.75rem;
  background: #3e4461;
  transition: width, opacity 5s linear;
  border: none;
  color: var(--banner-text) !important;
  padding-right: 2rem;
}
.dashboard-container .search-container form > span {
  width: 100%;
  display: inline-flex !important;
  justify-content: flex-end;
}

.dashboard-container .typeahead:focus {
  background: #3e4461;
  border: none;
  outline: none;
  transition: width .4s ease-in ;
  width: 100%;
}

@media (max-width: 960px) {
  .dashboard-container .typeahead {
    width: 100%;
  }
  .dashboard-container .search-container {
    flex: 999 999 auto;
  }
}

.zoomanim{
  animation: zoom 1s 1;
}

#selected-validators-input-button-val{
  position: absolute;
  visibility: hidden;
}

.goinboxanim{
  visibility: visible;
  animation: goInBox 1s 1;
}

.gooutboxanim{
  visibility: visible;
  animation: goOutBox 1s 1;
}

@keyframes zoom {
  0% {}
  25%{}
  50% {
    font-size: 25px; z-index: 9999;
  }
  100% {
    font-size: 15px; z-index: 9999;
  }
}

@keyframes goInBox {
  0% {
      visibility: visible;
      font-size: 15px;
      z-index: 100;
      top: 0%;
    }
  75%{visibility: visible; font-size: 0px; z-index: 100; top: 100%;}
  100%{visibility: hidden; font-size: 0px; z-index: 100; top: 100%;}
}

@keyframes goOutBox {
  0% {
      visibility: visible;
      font-size: 15px;
      z-index: 100;
      top: 40%;
    }
  75%{visibility: visible; font-size: 0px; z-index: 100; top: 0%;}
  100%{visibility: hidden; font-size: 0px; z-index: 100; top: 0%;}
}

.tt-open{
  background-color: var(--bg-color-secondary);
}

.tt-open::-webkit-scrollbar{
  width: 5px;
  /* background-color: var(--bg-color-secondary); */
}

.tt-open::-webkit-scrollbar-thumb{
  background-color: var(--banner-text);
  border-radius: 12px;
  border-style: solid;
  border-width: 2px;
<<<<<<< HEAD
}
=======
}
>>>>>>> 266077bf
<|MERGE_RESOLUTION|>--- conflicted
+++ resolved
@@ -432,8 +432,4 @@
   border-radius: 12px;
   border-style: solid;
   border-width: 2px;
-<<<<<<< HEAD
-}
-=======
-}
->>>>>>> 266077bf
+}