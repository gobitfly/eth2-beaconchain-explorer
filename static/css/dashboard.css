.multiselect-container {
  max-width: 650px;
  margin-left: auto;
  margin-right: auto;
  display: block;
  float: none;
  width: 90%;
}

.multiselect-border {
  -webkit-box-sizing: border-box;
  -moz-box-sizing: border-box;
  box-sizing: border-box;
  border-radius: 4px;
  display: flex;
  position: relative;
  background-color: var(--bg-color-secondary);
  border: 1.5px solid var(--light);
  box-shadow: 0 2px 3px rgba(0,0,0,0.06);
}


.multiselect-border:hover, .multiselect-border.focused {
  box-shadow: 0 0 6px 0 var(--shadow-light);
}

ul.multiselect {
  z-index: 99;
  display: flex;
  justify-content: flex-start;
  align-items: center;
  align-content: center;
  flex: 1;
  flex-wrap: wrap;
  list-style-type: none;
  margin: 0 auto;
  margin-block-start: 0;
  margin-block-end: 0;
  margin-inline-start: 0;
  margin-inline-end: 0;
  padding-inline-start: 0;
  background-color: var(--bg-color-secondary);
  color: var(--body-color);
  padding: .5rem .75rem;
}

ul.multiselect li.item {
  display: flex;
  justify-content: space-between;
  align-items: center;
  margin: 3px;
  list-style: none;
  float: left;
  border: 1px solid #666666;
  border-radius: 5px;
  padding: 0 5px;
  color: black;
  background-color: lightblue;
  flex: 0 0 5.8rem;
}

ul.multiselect li.item[data-state='active_online'],
ul.multiselect li.item[data-state='slashing_online'],
ul.multiselect li.item[data-state='exiting_online'] {
  background-color: lightgreen;
}
ul.multiselect li.item[data-state='active_offline'],
ul.multiselect li.item[data-state='slashing_offline'],
ul.multiselect li.item[data-state='exiting_offline'] {
  background-color: lightcoral;
}
ul.multiselect li.item[data-state='pending'] {
  background-color: lightyellow;
}
ul.multiselect li.item[data-state='exited'],
ul.multiselect li.item[data-state='slashed'] {
  background-color: lightgray;
}

ul.multiselect li.item .remove-validator {
  cursor: pointer;
}

ul.multiselect li.item .remove-validator:hover {
  filter: drop-shadow(1px 2px 3px #888) invert(0.2);
}

ul.multiselect li.input {
  flex: 1 200px;
  list-style: none;
  float: left;
  margin: 0;
  height: inherit;
  width: inherit;
  border-radius: 0;
  
}

ul.multiselect li.input span {
  width: 100%;
  border: 1px solid var(--bg-color-secondary);
  border-radius: 5px;
  background: var(--bg-color-secondary);

}

ul.multiselect li.input input {
  color: var(--font-color);
  -webkit-appearance: none;
  -moz-appearance: none;
  -ms-appearance: none;
  -o-appearance: none;
  appearance: none;
  -webkit-tap-highlight-color: var(--shadow-light);
  font-size: 1.1em;
  font-weight: normal;
  background: none;
  outline: none;
  border: none;
  z-index: 1;
  position: relative;
  width: 100%;
}

ul.multiselect input:focus {
  outline: none;
}

#validators-table-holder,
#pending-validators-table-holder,
#active-validators-table-holder,
#ejected-validators-table-holder,
#offline-validators-table-holder {
  display: none;
}

#chart-holder {
  display: none;
}

#stats {
  display: none;
  flex-wrap: wrap;
}
.stats-box {
  flex: 1;
  margin: 10px;
  padding: 10px;
  box-shadow: 0 2px 8px 0 var(--shadow-light);
  border-radius: 10px;
}
.stats-box > .stats-box-header {
  font-size: 12px;
}
.stats-box > .stats-box-body {
  font-size: 24px;
}

@media (max-width: 1300px) {
  .stats-box > .stats-box-header {
    font-size: 12px;
  }
  .stats-box > .stats-box-body {
    font-size: 18px;
  }
}

.dashboard-container {
  margin: 2rem 0;
}

.dashboard-container > div {
  margin: .5rem auto;
}
 
.dashboard-header {
  display: flex;
  justify-content: space-between;
  -webkit-box-pack: justify;
  flex-wrap: wrap;
}

.dashboard-header-content {
  display: flex;
  justify-content: center;
  -webkit-box-pack: center;
}

.dashboard-header-content > div {
  margin: 0 1rem;
}

.dashboard-title {
  display: flex;
}



@media screen and (max-width: 818px) {
  .dashboard-container {
    margin: 1rem 0;
  }

  .dashboard-title-value > .title {
    display: none;
  }

  .dashboard-header {
    justify-content: center;
    margin-left: -2rem;
    margin-bottom: -1rem;
  }

  .brand {
    display: flex;
    align-items: center;
    margin-bottom: 1rem;
    margin-left: -1rem;
  }

  .dashboard-header-content {
    justify-content: space-around;
    flex-wrap: wrap;
  }

  .dashboard-header-content > div {
    margin: .5rem;
  }

    .dashboard-container > div {
    margin: .5rem auto;
  }
}

.dashboard-header-content .title, .dashboard-title-value .title {
  color: var(--gray);
  font-weight: 400;
  font-size: 0.9rem;
}
.dashboard-header-content .stat, .dashboard-title-value .stat {
  font-weight: 500;
  font-size: 1.1rem;
}

.dashboard-header-content .stat::after {
  font-size: 0.8rem;
  font-weight: 400;
  color: var(--gray);
}

.dashboard-cards {
  display: flex;
  justify-content: space-around;
}

.dashboard-charts {
  display: flex;
  justify-content: space-around;
  flex-wrap: wrap;
}

.dashboard-charts > div {
  flex: 1 600px;
  margin: .5rem;
}

.dashboard-charts .chart {
  display: flex;
  justify-content: center;
}

.dashboard-table {
  display: flex;
  justify-content: center;
  -webkit-box-pack: center;
}

.increased:before {
  content: "\2191";
  color: var(--success);
  padding: 0 .1rem;
  font-weight: 500;
}

.decreased:before {
  content: "\2193";
  color: var(--danger);
  padding: 0 .1rem;
  font-weight: 500;
}

.dashboard-container .tt-menu {
  margin-top: 4px;
  background-color: var(--banner-background);
  border: 1px solid var(--banner-background);
  -webkit-border-radius: 4px;
  -moz-border-radius: 4px;
  border-radius: 4px;
  box-shadow: 0 1px 25px var(--banner-background);
  overflow-y: auto;
  max-height: 300px;
  cursor: pointer;
  width: 100%;
  color: var(--banner-text);
}

.dashboard-container .tt-query {
  -webkit-box-shadow: inset 0 1px 1px rgba(0, 0, 0, 0.075);
  -moz-box-shadow: inset 0 1px 1px rgba(0, 0, 0, 0.075);
  box-shadow: inset 0 1px 1px rgba(0, 0, 0, 0.075);
}

.dashboard-container .tt-suggestion {
  line-height: 34px;
  margin: 0;
  padding: 0 1rem;
}

.dashboard-container .tt-suggestion.tt-cursor,
.dashboard-container .tt-suggestion:hover {
  color: #fff;
  background-color: #007bff;
}

.dashboard-container .tt-dataset h3 {
  margin-bottom: 0;
  padding: .5rem 1rem;
  filter: contrast(.8)
}

.dashboard-container .typeahead {
  border: none;
  border-radius: 0.25rem;
  background-clip: padding-box;
  font-size: 1rem;
  font-weight: 400;
  line-height: 1.5;
  width: 100%;
  padding: 0.375rem 0.75rem;
  background: #3e4461;
  transition: width, opacity 5s linear;
  border: none;
  color: var(--banner-text) !important;
  padding-right: 2rem;
}
.dashboard-container .search-container form > span {
  width: 100%;
  display: inline-flex !important;
  justify-content: flex-end;
}

.dashboard-container .typeahead:focus {
  background: #3e4461;
  border: none;
  outline: none;
  transition: width .4s ease-in ;
  width: 100%;
}

@media (max-width: 960px) {
  .dashboard-container .typeahead {
    width: 100%;
  }
  .dashboard-container .search-container {
    flex: 999 999 auto;
  }
}

.zoomanim{
  animation: zoom 1s 1;
}

#selected-validators-input-button-val{
  position: absolute;
  visibility: hidden;
}

.goinboxanim{
  visibility: visible;
  animation: goInBox 1s 1;
}

.gooutboxanim{
  visibility: visible;
  animation: goOutBox 1s 1;
}

@keyframes zoom {
  0% {}
  25%{}
  50% {
    font-size: 25px; z-index: 9999;
  }
  100% {
    font-size: 15px; z-index: 9999;
  }
}

@keyframes goInBox {
  0% {
      visibility: visible;
      font-size: 15px;
      z-index: 100;
      top: 0%;
    }
  75%{visibility: visible; font-size: 0px; z-index: 100; top: 100%;}
  100%{visibility: hidden; font-size: 0px; z-index: 100; top: 100%;}
}

@keyframes goOutBox {
  0% {
      visibility: visible;
      font-size: 15px;
      z-index: 100;
      top: 40%;
    }
  75%{visibility: visible; font-size: 0px; z-index: 100; top: 0%;}
  100%{visibility: hidden; font-size: 0px; z-index: 100; top: 0%;}
}

.tt-open{
  background-color: var(--bg-color-secondary);
  scrollbar-color: var(--primary) rgba(0,0,0,0.2);
  scrollbar-width: thin;
}

#selected-validators-overview{
  scrollbar-color: var(--primary) rgba(0,0,0,0.2);
  scrollbar-width: thin;
}

.tt-open::-webkit-scrollbar, #selected-validators-overview::-webkit-scrollbar{
  width: 5px;
  /* background-color: var(--bg-color-secondary); */
}

.tt-open::-webkit-scrollbar-thumb, #selected-validators-overview::-webkit-scrollbar-thumb{
  background-color: var(--primary);
  border-radius: 12px;
  border-style: solid;
  color: var(--primary);
  border-width: 2px;
}
<<<<<<< HEAD
@media screen and (min-width: 500px){
  .proposal-switch{
    border-radius: 12px;
    border-style: none;
    border-color:  rgba(159, 162, 177, 0.4);
    background-color:rgba(159, 162, 177, 0.4);
    cursor:pointer;
    width: 65px;
    position: absolute;
    top: 0%;	
    left: 1%;
    z-index: 999;
  }
=======

.proposal-switch{
  border-radius: 12px;
  border-style: none;
  border-color:  rgba(159, 162, 177, 0.4);
  background-color:rgba(159, 162, 177, 0.4);
  cursor:pointer;
  width: 65px;
  position: absolute;
  top: 0%;	
  left: 1%;
  z-index: 999;
>>>>>>> 156eb635
}
.proposal-switch-selected{
  border-radius: 12px;
  border-style: none;
  background-color: var(--primary);
  color: var(--white);
}

#proposals-table_length, #proposals-table_info{
  display: none;
}

@media screen and (min-width: 300px) and (max-width: 500px) {
  .proposal-switch{
    border-radius: 12px;
    border-style: none;
    border-color:  rgba(159, 162, 177, 0.4);
    background-color:rgba(159, 162, 177, 0.4);
    cursor:pointer;
    width: 65px;
    position: relative;
    top: 0%;	
    left: 1%;
    z-index: 999;
  }
}<|MERGE_RESOLUTION|>--- conflicted
+++ resolved
@@ -441,7 +441,7 @@
   color: var(--primary);
   border-width: 2px;
 }
-<<<<<<< HEAD
+
 @media screen and (min-width: 500px){
   .proposal-switch{
     border-radius: 12px;
@@ -455,20 +455,7 @@
     left: 1%;
     z-index: 999;
   }
-=======
-
-.proposal-switch{
-  border-radius: 12px;
-  border-style: none;
-  border-color:  rgba(159, 162, 177, 0.4);
-  background-color:rgba(159, 162, 177, 0.4);
-  cursor:pointer;
-  width: 65px;
-  position: absolute;
-  top: 0%;	
-  left: 1%;
-  z-index: 999;
->>>>>>> 156eb635
+
 }
 .proposal-switch-selected{
   border-radius: 12px;
