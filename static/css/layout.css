--- conflicted
+++ resolved
@@ -625,11 +625,6 @@
   }
 }
 
-<<<<<<< HEAD
-.badge-ens {
-  background: #3e4461;
-  color: #ffffff;
-=======
 .load-income-btn {
   margin-left: auto;
   margin-right: auto;
@@ -644,5 +639,9 @@
     bottom: 0.8rem;
     left: 1rem;
   }
->>>>>>> e5e4ef3a
+}
+
+.badge-ens {
+  background: #3e4461;
+  color: #ffffff;
 }