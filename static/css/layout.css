--- conflicted
+++ resolved
@@ -49,11 +49,6 @@
   }
 }
 
-<<<<<<< HEAD
-@media (max-width: 960px) {
-  div.dataTables_wrapper div.dataTables_paginate ul.pagination {
-    justify-content: center !important;
-=======
 @media (max-width: 768px) {
   div.dataTables_wrapper div.dataTables_paginate ul.pagination {
     justify-content: center !important;
@@ -66,7 +61,6 @@
   #blocks-table_wrapper > div:nth-child(2),
   #attestations-table_wrapper > div:nth-child(2) {
     margin-bottom: 1.55rem;
->>>>>>> 2dcaf74e
   }
 }
 
