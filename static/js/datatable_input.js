--- conflicted
+++ resolved
@@ -37,17 +37,10 @@
       var language = oSettings.oLanguage.oPaginate
       var classes = oSettings.oClasses
       var info = language.info || 'Page _INPUT_ of _TOTAL_'
-<<<<<<< HEAD
-      nFirst.innerHTML = '<a style="" aria-controls="' + oSettings.sTableId + '_' + firstClassName + '" class="page-link">' + language.sFirst + '</a>'
-      nPrevious.innerHTML = '<a style="" aria-controls="' + oSettings.sTableId + '_' + previousClassName + '" class="page-link">' + language.sPrevious + '</a>'
-      nNext.innerHTML = '<a style="" aria-controls="' + oSettings.sTableId + '_' + nextClassName + '" class="page-link">' + language.sNext + '</a>'
-      nLast.innerHTML = '<a style="" aria-controls="' + oSettings.sTableId + '_' + lastClassName + '" class="page-link">' + language.sLast + '</a>'
-=======
       nFirst.innerHTML = '<a tab-index="1" aria-controls="' + oSettings.sTableId + '_' + firstClassName + '" class="page-link">' + language.sFirst + '</a>'
       nPrevious.innerHTML = '<a tab-index="1" aria-controls="' + oSettings.sTableId + '_' + previousClassName + '" class="page-link">' + language.sPrevious + '</a>'
       nNext.innerHTML = '<a tab-index="1" aria-controls="' + oSettings.sTableId + '_' + nextClassName + '" class="page-link">' + language.sNext + '</a>'
       nLast.innerHTML = '<a tab-index="1" aria-controls="' + oSettings.sTableId + '_' + lastClassName + '" class="page-link">' + language.sLast + '</a>'
->>>>>>> 2dcaf74e
       nWrap.className = 'pagination'
       nFirst.className = firstClassName + ' ' + classes.sPageButton
       nPrevious.className = previousClassName + ' ' + classes.sPageButton
