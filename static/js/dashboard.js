--- conflicted
+++ resolved
@@ -958,17 +958,11 @@
           document.querySelector("#earnings-day").innerHTML = result.lastDayFormatted || "0.000"
           document.querySelector("#earnings-week").innerHTML = result.lastWeekFormatted || "0.000"
           document.querySelector("#earnings-month").innerHTML = result.lastMonthFormatted || "0.000"
-<<<<<<< HEAD
-          document.querySelector("#earnings-total").innerHTML = (result.totalChangeFormatted || "0.000") + ` <span class="d-block" id="earnings-total-change">${result.totalFormatted}</span>`
-          $("#earnings-total span:first").removeClass("text-success").removeClass("text-danger")
-          $("#earnings-total span:first").html($("#earnings-total span:first").html().replace("+", ""))
-=======
           document.querySelector("#earnings-total").innerHTML = result.totalFormatted || "0.000"
           document.querySelector("#balance-total").innerHTML = result.totalBalance || "0.000"
           $("#balance-total span:first").removeClass("text-success").removeClass("text-danger")
           $("#balance-total span:first").html($("#balance-total span:first").html().replace("+", ""))
           // addChange("#earnings-total-change", result.total)
->>>>>>> 8196f5e1
         },
       })
       $.ajax({
