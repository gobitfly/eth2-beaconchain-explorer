function createBlock(x, y) {
  use = document.createElementNS("http://www.w3.org/2000/svg", "use")
  use.setAttributeNS(null, "href", "#cube")
  use.setAttributeNS(null, "x", x)
  use.setAttributeNS(null, "y", y)
  return use
}

function appendBlocks(blocks) {
  $(".blue-cube g.move").each(function () {
    $(this).empty()
  })

  var cubes = document.querySelectorAll(".blue-cube g.move")
  for (var i = 0; i < blocks.length; i++) {
    var block = blocks[i]

    for (let i = 0; i < cubes.length; i++) {
      let cube = cubes[i]
      cube.appendChild(createBlock(block[0], block[1]))
    }
  }
  for (let i = 0; i < cubes.length; i++) {
    let cube = cubes[i]
    var use = document.createElementNS("http://www.w3.org/2000/svg", "use")
    use.setAttributeNS(null, "href", "#cube-small")
    use.setAttributeNS(null, "x", 129)
    use.setAttributeNS(null, "y", 56)
    cube.appendChild(use)
  }
}

var selectedBTNindex = null
var incomeChart = null
var incomeChartDefault = document.getElementById("balance-chart").innerHTML
var proposedChart = null
var proposedChartDefault = document.getElementById("proposed-chart").innerHTML
var summaryDefaultValue = "0.000"
var countdownIntervals = new Map()
var VALLIMIT = 280
var allIncomeLoaded = false

function hideValidatorHist() {
  if ($.fn.dataTable.isDataTable("#dash-validator-history-table")) {
    $("#dash-validator-history-table").DataTable().destroy()
  }

  $("#dash-validator-history-table").addClass("d-none")
  $("#dash-validator-history-art").removeClass("d-none")
  $("#dash-validator-history-art").addClass("d-flex")
  $("#dash-validator-history-index").text("")
  selectedBTNindex = null
}

function showValidatorHist(index) {
  if ($.fn.dataTable.isDataTable("#dash-validator-history-table")) {
    $("#dash-validator-history-table").DataTable().destroy()
  }

  $("#dash-validator-history-table").DataTable({
    processing: true,
    serverSide: true,
    lengthChange: false,
    ordering: false,
    searching: false,
    details: false,
    pagingType: "simple",
    pageLength: 10,
    ajax: dataTableLoader("/validator/" + index + "/history"),
    language: {
      searchPlaceholder: "Search by Epoch Number",
      search: "",
      paginate: {
        previous: '<i class="fas fa-chevron-left"></i>',
        next: '<i class="fas fa-chevron-right"></i>',
      },
    },
    columnDefs: [
      {
        targets: 1,
        createdCell: function (td, cellData, rowData, row, col) {
          $(td).css("width", "0px")
        },
      },
      {
        targets: 2,
        createdCell: function (td, cellData, rowData, row, col) {
          $(td).css("padding", "0px")
        },
      },
    ],
    drawCallback: function (settings) {
      formatTimestamps()
    },
  })
  $("#validator-history-table_wrapper > div:nth-child(3) > div:nth-child(1)").removeClass("col-md-5").removeClass("col-sm-12")
  $("#validator-history-table_wrapper > div:nth-child(3) > div:nth-child(2)").removeClass("col-md-7").removeClass("col-sm-12")
  $("#validator-history-table_wrapper > div:nth-child(3)").addClass("justify-content-center")
  $("#validator-history-table_paginate").attr("style", "padding-right: 0 !important")
  $("#validator-history-table_info").attr("style", "padding-top: 0;")
  $("#dash-validator-history-table").removeClass("d-none")
  $("#dash-validator-history-art").removeClass("d-flex")
  $("#dash-validator-history-art").addClass("d-none")
  $("#dash-validator-history-index").text(index)
  selectedBTNindex = index
  showSelectedValidator()
  updateValidatorInfo(index)
}

function toggleFirstrow() {
  $("#dashChartTabs a:first").tab("show")
  let id = $("#validators tbody>tr:nth-child(1)>td>button").attr("id")
  setTimeout(function () {
    $("#" + id).focus()
  }, 200)
}

function updateValidatorInfo(index) {
  waitForTurnstileToken(() => {
    fetch(`/validator/${index}/proposedblocks?draw=1&start=1&length=1`, {
      method: "GET",
      headers: { "X-TURNSTILE-TOKEN": window.turnstileToken },
    })
      .then((res) => {
        res.json().then((data) => {
          $("#blockCount span").text(data.recordsTotal)
        })
      })
      .finally(() => {
        resetTurnstileToken()
      })
  })
  waitForTurnstileToken(() => {
    fetch(`/validator/${index}/attestations?draw=1&start=1&length=1`, {
      method: "GET",
      headers: { "X-TURNSTILE-TOKEN": window.turnstileToken },
    })
      .then((res) => {
        res.json().then((data) => {
          $("#attestationCount span").text(data.recordsTotal)
        })
      })
      .finally(() => {
        resetTurnstileToken()
      })
  })
  waitForTurnstileToken(() => {
    fetch(`/validator/${index}/slashings?draw=1&start=1&length=1`, {
      method: "GET",
      headers: { "X-TURNSTILE-TOKEN": window.turnstileToken },
    })
      .then((res) => {
        res.json().then((data) => {
          var total = parseInt(data.recordsTotal)
          if (total > 0) {
            $("#slashingsCountDiv").removeClass("d-none")
            $("#slashingsCount span").text(total)
          } else {
            $("#slashingsCountDiv").addClass("d-none")
          }
        })
      })
      .finally(() => {
        resetTurnstileToken()
      })
  })
  waitForTurnstileToken(() => {
    fetch(`/validator/${index}/effectiveness`, {
      method: "GET",
      headers: { "X-TURNSTILE-TOKEN": window.turnstileToken },
    })
      .then((res) => {
        res.json().then((data) => {
          setValidatorEffectiveness("effectiveness", data.effectiveness)
        })
      })
      .finally(() => {
        resetTurnstileToken()
      })
  })
}

function getValidatorQueryString() {
  return window.location.href.slice(window.location.href.indexOf("?"), window.location.href.length)
}

var boxAnimationDirection = ""

window.addEventListener("load", function () {
  var searchInput = document.querySelector("#selected-validators-input input.typeahead-dashboard")

  $("#selected-validators-input-button").on("click", function (ev) {
    var overview = document.getElementById("selected-validators-overview")
    overview.classList.toggle("d-none")
  })

  searchInput.addEventListener("focus", function (ev) {
    var overview = document.getElementById("selected-validators-overview")
    if (document.querySelector("#selected-validators-input-button > span").textContent) {
      overview.classList.remove("d-none")
    }
  })

  document.addEventListener("click", function (event) {
    var overview = document.getElementById("selected-validators-overview")
    var trgt = event.target
    let count = 0
    let match = false
    do {
      count++
      if (trgt.matches("li[data-validator-index]") || trgt.matches(".tt-suggestion") || trgt.matches(".tt-menu") || trgt.matches("#selected-validators-overview") || trgt.matches("#selected-validators-input input.typeahead-dashboard") || trgt.matches("#selected-validators-input-button")) {
        match = true
        break
      }
      if (count > 15) break
      trgt = trgt.parentNode
    } while (trgt && trgt.matches)
    if (!match) {
      overview.classList.add("d-none")
    }
  })
})

function showSelectedValidator() {
  setTimeout(function () {
    $("span[id^=dropdownMenuButton]").each(function (el, item) {
      if ($(item).attr("id") === "dropdownMenuButton" + selectedBTNindex) {
        $(item).addClass("bg-primary")
      } else {
        if (selectedBTNindex != null) {
          $(item).removeClass("bg-primary")
        }
      }
    })
  }, 100) //if deselected index is not clearing increase the time

  $(".hbtn").hover(
    function () {
      $(this).addClass("shadow")
    },
    function () {
      $(this).removeClass("shadow")
    }
  )
}

function showValidatorsInSearch(qty) {
  qty = parseInt(qty)
  let i = 0
  let l = []
  $("#selected-validators-input li:not(:last)").remove()
  $("#selected-validators.val-modal li").each(function (el, item) {
    if (i === qty) {
      return
    }
    l.push($(item).clone())
    i++
  })
  for (let i = 0; i < l.length; i++) {
    $("#selected-validators-input").prepend(l[l.length - (i + 1)])
  }
}

function renderProposedHistoryTable(data) {
  if ($.fn.dataTable.isDataTable("#proposals-table")) {
    $("#proposals-table").DataTable().destroy()
  }

  $("#proposals-table").DataTable({
    serverSide: false,
    data: data,
    processing: false,
    ordering: false,
    searching: true,
    pagingType: "full_numbers",
    lengthMenu: [10, 25, 50],
    preDrawCallback: function () {
      // this does not always work.. not sure how to solve the staying tooltip
      try {
        $("#proposals-table").find('[data-toggle="tooltip"]').tooltip("dispose")
      } catch (e) {
        console.error(e)
      }
    },
    drawCallback: function (settings) {
      $("#proposals-table").find('[data-toggle="tooltip"]').tooltip()
    },
    columnDefs: [
      {
        targets: 0,
        data: "0",
        render: function (data, type, row, meta) {
          return '<a href="/validator/' + data + '"><i class="fas fa-male fa-sm mr-1"></i>' + data + "</a>"
        },
      },
      {
        targets: 1,
        data: "1",
        render: function (data, type, row, meta) {
          // date and epochs
          const startEpoch = timeToEpoch(data * 1000)
          const startDate = luxon.DateTime.fromMillis(data * 1000)
          const timeForOneDay = 24 * 60 * 60 * 1000
          const endEpoch = timeToEpoch(data * 1000 + timeForOneDay) - 1
          const endDate = luxon.DateTime.fromMillis(epochToTime(endEpoch + 1))
          const tooltip = `${startDate.toFormat("MMM-dd-yyyy HH:mm:ss")} - ${endDate.toFormat("MMM-dd-yyyy HH:mm:ss")}<br> Epochs ${startEpoch} - ${endEpoch}<br/>`

          return `<span data-html="true" data-toggle="tooltip" data-placement="top" title="${tooltip}">${startDate.toFormat("yyyy-MM-dd")}</span>`
        },
      },
      {
        targets: 2,
        data: "2",
        render: function (data, type, row, meta) {
          return '<span class="text-success p-1">' + data[0] + "</span>/" + '<span class="text-danger p-1">' + data[1] + "</span>/" + '<span class="text-info p-1">' + data[2] + "</span>"
        },
      },
    ],
  })
}

function showProposedHistoryTable() {
<<<<<<< HEAD
  waitForTurnstileToken(() => {
    fetch("/dashboard/data/proposalshistory" + getValidatorQueryString(), {
      method: "GET",
=======
  fetch("/dashboard/data/proposalshistory" + getValidatorQueryString(), {
    method: "GET",
  }).then((res) => {
    res.json().then(function (data) {
      let proposedHistTableData = []
      for (let item of data.data) {
        proposedHistTableData.push([item[0], item[1], [item[2], item[3], item[4]]])
      }
      renderProposedHistoryTable(proposedHistTableData)
>>>>>>> 1c76da59
    })
      .then((res) => {
        res.json().then(function (data) {
          let proposedHistTableData = []
          for (let item of data) {
            proposedHistTableData.push([item[0], item[1], [item[2], item[3], item[4]]])
          }
          renderProposedHistoryTable(proposedHistTableData)
        })
      })
      .finally(() => {
        resetTurnstileToken()
      })
  })
}

function switchFrom(el1, el2, el3, el4) {
  $(el1).removeClass("proposal-switch-selected")
  $(el2).addClass("proposal-switch-selected")
  $(el3).addClass("d-none")
  $(el4).removeClass("d-none")
}

var firstSwitch = true

function initValidatorCountdown(validatorIndex, queueId, ts) {
  var now = Math.round(new Date().getTime() / 1000)
  var secondsLeft = ts - now
  setValidatorCountdown(validatorIndex, queueId, secondsLeft)

  if (!countdownIntervals.has(validatorIndex)) {
    countdownIntervals.set(
      validatorIndex,
      setInterval(function () {
        if (secondsLeft <= 0) {
          clearInterval(countdownIntervals.get(validatorIndex))
          return
        }

        secondsLeft -= 1
        setValidatorCountdown(validatorIndex, queueId, secondsLeft)
      }, 1000)
    )
  }
}

function setValidatorCountdown(validatorIndex, queueId, secondsLeft) {
  let [seconds, minutes, hours, days] = [0, 0, 0, 0]
  if (secondsLeft > 0) {
    const duration = luxon.Duration.fromMillis(secondsLeft * 1000).shiftTo("days", "hours", "minutes", "seconds")

    seconds = duration.seconds
    minutes = duration.minutes
    hours = duration.hours
    days = duration.days
  }

  if (seconds < 10) {
    seconds = "0" + seconds
  }
  if (minutes < 10) {
    minutes = "0" + minutes
  }
  if (hours < 10) {
    hours = "0" + hours
  }
  if (days < 10) {
    days = "0" + days
  }

  var $element = $("#queue-" + validatorIndex)

  var tooltip = `
    <div>This validator is currently <span class="font-weight-bolder d-inline-block text-underlined">#${queueId}</span> in Queue.</div>
    <strong>${days} days ${hours} hr ${minutes} min ${seconds} sec</strong>`

  $element.attr("data-original-title", tooltip)

  if ($element.data("hover")) {
    $element.tooltip("show")
  }
}

function removeValidatorCountdown(validatorIndex) {
  if (countdownIntervals.has(validatorIndex)) {
    clearInterval(countdownIntervals.get(validatorIndex))
    countdownIntervals.delete(validatorIndex)
  }
}

$(document).ready(function () {
  $("#rewards-button").on("click", () => {
    localStorage.setItem("load_dashboard_validators", true)
    window.location.href = "/rewards"
  })

  $(".proposal-switch").on("click", () => {
    if ($(".switch-chart").hasClass("proposal-switch-selected")) {
      if (firstSwitch) {
        showProposedHistoryTable()
        firstSwitch = false
      }
      switchFrom(".switch-chart", ".switch-table", "#proposed-chart", "#proposed-table-div")
    } else if ($(".switch-table").hasClass("proposal-switch-selected")) {
      switchFrom(".switch-table", ".switch-chart", "#proposed-table-div", "#proposed-chart")
    }
  })

  $("#validators").on("page.dt", function () {
    showSelectedValidator()
  })
  //bookmark button adds all validators in the dashboard to the watchlist
  $("#bookmark-button").on("click", function (event) {
    var tickIcon = $("<i class='fas fa-check' style='width:15px;'></i>")
    var bookmarkIcon = $("<i class='far fa-bookmark' style='width:15px;'></i>")
    var errorIcon = $("<i class='fas fa-exclamation' style='width:15px;'></i>")
    var validatorIndices = state.validators.filter((v) => {
      return !isValidatorPubkey(v)
    })
    fetch("/dashboard/save", {
      method: "POST",
      headers: {
        "Content-Type": "application/json",
      },
      body: JSON.stringify(validatorIndices),
    })
      .then(function (res) {
        console.log("response", res)
        if (res.status === 200 && !res.redirected) {
          // success
          console.log("success")
          $("#bookmark-button").empty().append(tickIcon)
          setTimeout(function () {
            $("#bookmark-button").empty().append(bookmarkIcon)
          }, 1000)
        } else if (res.redirected) {
          console.log("redirected!")
          $("#bookmark-button").attr("data-original-title", "Please login or sign up first.")
          $("#bookmark-button").tooltip("show")
          $("#bookmark-button").empty().append(errorIcon)
          setTimeout(function () {
            $("#bookmark-button").empty().append(bookmarkIcon)
            $("#bookmark-button").tooltip("hide")
            $("#bookmark-button").attr("data-original-title", "Save all to Watchlist")
          }, 2000)
        } else {
          // could not bookmark validators
          $("#bookmark-button").empty().append(errorIcon)
          setTimeout(function () {
            $("#bookmark-button").empty().append(bookmarkIcon)
          }, 2000)
        }
      })
      .catch(function (err) {
        $("#bookmark-button").empty().append(errorIcon)
        setTimeout(function () {
          $("#bookmark-button").empty().append(bookmarkIcon)
        }, 2000)
        console.log(err)
      })
  })

  $(document).on("mouseenter", ".hoverCheck[data-track=hover]", function () {
    $(this).data("hover", true)
  })

  $(document).on("mouseleave", ".hoverCheck[data-track=hover]", function () {
    $(this).data("hover", false)
  })

  var clearSearch = $("#clear-search")
  var copyIcon = $("<i class='fa fa-copy' style='width:15px'></i>")
  var tickIcon = $("<i class='fas fa-check' style='width:15px;'></i>")

  clearSearch.on("click", function () {
    clearSearch.empty().append(tickIcon)
    setTimeout(function () {
      clearSearch.empty().append(copyIcon)
    }, 500)
  })
  $.fn.DataTable.ext.pager.numbers_length = 5
  var validatorsDataTable = (window.vdt = $("#validators").DataTable({
    processing: true,
    serverSide: false,
    searching: true,
    stateSave: true,
    stateSaveCallback: function (settings, data) {
      data.start = 0
      localStorage.setItem("DataTables_" + settings.sInstance, JSON.stringify(data))
    },
    stateLoadCallback: function (settings) {
      return JSON.parse(localStorage.getItem("DataTables_" + settings.sInstance))
    },
    pageLength: 10,
    pagingType: "full_numbers",
    scrollY: "503px",
    info: false,
    language: {
      search: "",
      searchPlaceholder: "Search...",
      paginate: {
        previous: '<i class="fas fa-chevron-left"></i>',
        next: '<i class="fas fa-chevron-right"></i>',
      },
    },
    dom: "<'row'<'col-sm-12 col-md-6 filter-by-status'><'col-sm-12 col-md-6'f>>" + "<'row'<'col-sm-12'tr>>" + "<'row'<'col-sm-12 col-md-5'l><'col-sm-12 col-md-7'p>>",
    preDrawCallback: function () {
      // this does not always work.. not sure how to solve the staying tooltip
      try {
        $("#validators").find('[data-toggle="tooltip"]').tooltip("dispose")
      } catch (e) {
        console.error(e)
      }
    },
    drawCallback: function (settings) {
      formatTimestamps()
      $("#validators").find('[data-toggle="tooltip"]').tooltip()
    },
    order: [[1, "asc"]],
    columnDefs: [
      // Pubkey
      {
        targets: 0,
        data: "0",
        createdCell: function (td, cellData, rowData, row, col) {
          $(td).css("display", "flex")
          $(td).css("align-items", "center")
          $(td).css("justify-content", "space-between")
        },
        render: function (data, type, row, meta) {
          if (type == "sort" || type == "type") {
            return data
          }
          return `<a href="/validator/${data}">0x${data.substr(0, 8)}...</a><i class="fa fa-copy text-muted p-1" role="button" data-toggle="tooltip" title="Copy to clipboard" data-clipboard-text="0x${data}"></i>`
        },
      },
      // Index
      {
        targets: 1,
        data: "1",
        render: function (data, type, row, meta) {
          if (type == "sort" || type == "type") return data
          if (isNaN(parseInt(data))) {
            return `<span class="m-0 p-2">${data}</span>`
          } else {
            return `<span class="m-0 p-2 hbtn" id="dropdownMenuButton${data}" style="cursor: pointer;" onclick="showValidatorHist('${data}')">${data}</span>`
          }
        },
      },
      // Current balance / Effective balance
      {
        targets: 2,
        data: "2",
        render: function (data, type, row, meta) {
          if (type == "sort" || type == "type") return data ? data[0] : null
          return `${data[0]}`
        },
      },
      // Index / State / Queue ahead / Estimated activation ts
      {
        targets: 3,
        data: "3",
        render: function (data, type, row, meta) {
          if (type == "sort" || type == "type") return data ? data[0] : -1
          var d = data[1].split("_")
          var s = d[0].charAt(0).toUpperCase() + d[0].slice(1)

          if (d[0] === "pending" && d[1] !== "deposited") {
            initValidatorCountdown(data[0], data[2], data[3])
            return `<span class="hoverCheck" data-track='hover' id="queue-${data[0]}" data-html="true" data-toggle="tooltip" data-placement="top">${s} (#<span>${data[2]}</span>)</span>`
          }
          if (d[1] === "offline") return `<span style="display:none">${d[1]}</span><span data-toggle="tooltip" data-placement="top" title="No attestation in the last 2 epochs">${s} <i class="fas fa-power-off fa-sm text-danger"></i></span>`
          if (d[1] === "online") return `<span style="display:none">${d[1]}</span><span>${s} <i class="fas fa-power-off fa-sm text-success"></i></span>`
          return `<span>${s}</span>`
        },
      },
      // Activation epoch / Activation ts
      {
        targets: 4,
        visible: false,
        data: "4",
        render: function (data, type, row, meta) {
          if (type == "sort" || type == "type") return data ? data[0] : null
          if (data === null) return "-"
          return `<span data-toggle="tooltip" data-placement="top" title="${getRelativeTime(luxon.DateTime.fromMillis(data[1] * 1000))}">${getRelativeTime(luxon.DateTime.fromMillis(data[1] * 1000))} (<a href="/epoch/${data[0]}">Epoch ${data[0]}</a>)</span>`
        },
      },
      // Exit epoch / Exit ts
      {
        targets: 5,
        visible: false,
        data: "5",
        render: function (data, type, row, meta) {
          if (type == "sort" || type == "type") return data ? data[0] : null
          if (data === null) return "-"
          return `<span data-toggle="tooltip" data-placement="top" title="${getRelativeTime(luxon.DateTime.fromMillis(data[1] * 1000))}">${getRelativeTime(luxon.DateTime.fromMillis(data[1] * 1000))} (<a href="/epoch/${data[0]}">Epoch ${data[0]}</a>)</span>`
        },
      },
      // Withdrawable epoch / Withdrawable ts
      {
        targets: 6,
        data: "6",
        render: function (data, type, row, meta) {
          if (type == "sort" || type == "type") return data ? data[0] : null
          if (data === null) return "-"
          return `<span data-toggle="tooltip" data-placement="top" title="${getRelativeTime(luxon.DateTime.fromMillis(data[1] * 1000))}">${getRelativeTime(luxon.DateTime.fromMillis(data[1] * 1000))} (<a href="/epoch/${data[0]}">Epoch ${data[0]}</a>)</span>`
        },
      },
      // Last attestation / Last attestation ts
      {
        targets: 7,
        data: "7",
        render: function (data, type, row, meta) {
          if (type == "sort" || type == "type") return data ? data[0] : null
          if (data === null) return "No Attestation found"
          return `${data[1]}`
        },
      },
      // Executed proposals / Missed proposals
      {
        targets: 8,
        data: "8",
        render: function (data, type, row, meta) {
          if (type == "sort" || type == "type") return data ? data[0] + data[1] : null
          return `<span data-toggle="tooltip" data-placement="top" title="${data[0]} executed / ${data[1]} missed"><span class="text-success">${data[0]}</span> / <span class="text-danger">${data[1]}</span></span>`
        },
      },
      // Performance last 7d
      {
        targets: 9,
        data: "9",
        render: function (data, type, row, meta) {
          return data
        },
      },
      // Deposit address
      {
        targets: 10,
        orderable: false,
        data: function (data) {
          return data[10]
        },
        visible: false, // hidden column for filtering only
        render: function (data, type) {
          if (type == "filter") return data
          return null
        },
      },
    ],
  }))

  function create_validators_typeahead(input_container_selector, table_selector) {
    var bhEth1Addresses = new Bloodhound({
      datumTokenizer: Bloodhound.tokenizers.whitespace,
      queryTokenizer: Bloodhound.tokenizers.whitespace,
      identify: function (obj) {
        return obj.eth1_address
      },
      remote: {
        url: "/search/indexed_validators_by_eth1_addresses/%QUERY",
        wildcard: "%QUERY",
      },
    })
    $(input_container_selector).typeahead(
      {
        minLength: 1,
        highlight: true,
        hint: false,
        autoselect: false,
      },
      {
        limit: 5,
        name: "addresses",
        source: bhEth1Addresses,
        display: function (data) {
          return data?.eth1_address || ""
        },
        templates: {
          header: '<h5 class="font-weight-bold ml-3">ETH Address</h5>',
          suggestion: function (data) {
            var len = data.validator_indices.length > 10 ? 10 + "+" : data.validator_indices.length
            return `<div class="text-monospace high-contrast" style="display:flex"><div class="text-truncate" style="flex:1 1 auto;">0x${data.eth1_address}</div><div style="max-width:fit-content;white-space:nowrap;">${len}</div></div>`
          },
        },
      }
    )
    $(input_container_selector).on("focus", function (e) {
      if (e.target.value !== "") {
        $(this).trigger($.Event("keydown", { keyCode: 40 }))
      }
    })
    $(input_container_selector).on("input", function () {
      $(".tt-suggestion").first().addClass("tt-cursor")
    })
    $(input_container_selector).bind("typeahead:select", function (ev, suggestion) {
      if (suggestion?.eth1_address) {
        $(table_selector).DataTable().search(suggestion.eth1_address)
        $(table_selector).DataTable().draw()
      }
    })
  }
  create_validators_typeahead("input[aria-controls='validators']", "#validators")

  function prepare(query, settings) {
    settings.url = settings.url.replace("%QUERY", encodeURIComponent(query))
    settings.beforeSend = function (jqXHR) {
      jqXHR.setRequestHeader("X-TURNSTILE-TOKEN", window.turnstileToken)
    }
    settings.complete = function (jqXHR) {
      resetTurnstileToken()
    }
    return settings
  }

  var timeWait = 0
  var debounce = function (context, func) {
    var timeout, result

    return function () {
      var args = arguments,
        later = function () {
          timeout = null
          result = func.apply(context, args)
        }
      clearTimeout(timeout)
      timeout = setTimeout(later, timeWait)
      if (!timeout) {
        result = func.apply(context, args)
      }
      return result
    }
  }
  var bhValidators = new Bloodhound({
    datumTokenizer: Bloodhound.tokenizers.whitespace,
    queryTokenizer: Bloodhound.tokenizers.whitespace,
    identify: function (obj) {
      return obj.index
    },
    remote: {
      url: "/search/indexed_validators/%QUERY",
      // use prepare hook to modify the rateLimitWait parameter on input changes
      // NOTE: we only need to do this for the first function because testing showed that queries are executed/queued in order
      // No need to update `timeWait` multiple times.
      prepare: function (query, settings) {
        timeWait = 4000 - Math.min(query.length, 5) * 500
        // "wildcard" can't be used anymore, need to set query wildcard ourselves now
        settings.url = settings.url.replace("%QUERY", encodeURIComponent(query))
        settings.beforeSend = function (jqXHR) {
          jqXHR.setRequestHeader("X-TURNSTILE-TOKEN", window.turnstileToken)
        }
        settings.complete = function () {
          resetTurnstileToken()
        }
        return settings
      },
    },
  })
  bhValidators.remote.transport._get = debounce(bhValidators.remote.transport, bhValidators.remote.transport._get)
  var bhPubkey = new Bloodhound({
    datumTokenizer: Bloodhound.tokenizers.whitespace,
    queryTokenizer: Bloodhound.tokenizers.whitespace,
    identify: function (obj) {
      return obj.index
    },
    remote: {
      url: "/search/validators_by_pubkey/%QUERY",
      prepare: prepare,
    },
  })
  bhPubkey.remote.transport._get = debounce(bhPubkey.remote.transport, bhPubkey.remote.transport._get)
  var bhEth1Addresses = new Bloodhound({
    datumTokenizer: Bloodhound.tokenizers.whitespace,
    queryTokenizer: Bloodhound.tokenizers.whitespace,
    identify: function (obj) {
      return obj.eth1_address
    },
    remote: {
      url: "/search/indexed_validators_by_eth1_addresses/%QUERY",
      prepare: prepare,
    },
  })
  bhEth1Addresses.remote.transport._get = debounce(bhEth1Addresses.remote.transport, bhEth1Addresses.remote.transport._get)
  var bhName = new Bloodhound({
    datumTokenizer: Bloodhound.tokenizers.whitespace,
    queryTokenizer: Bloodhound.tokenizers.whitespace,
    identify: function (obj) {
      return obj.name
    },
    remote: {
      url: "/search/indexed_validators_by_name/%QUERY",
      prepare: prepare,
    },
  })
  bhName.remote.transport._get = debounce(bhName.remote.transport, bhName.remote.transport._get)
  var bhGraffiti = new Bloodhound({
    datumTokenizer: Bloodhound.tokenizers.whitespace,
    queryTokenizer: Bloodhound.tokenizers.whitespace,
    identify: function (obj) {
      return obj.graffiti
    },
    remote: {
      url: "/search/indexed_validators_by_graffiti/%QUERY",
      prepare: prepare,
    },
  })
  bhGraffiti.remote.transport._get = debounce(bhGraffiti.remote.transport, bhGraffiti.remote.transport._get)

  $(".typeahead-dashboard").typeahead(
    {
      minLength: 1,
      highlight: true,
      hint: false,
      autoselect: false,
    },
    {
      limit: 5,
      name: "validators",
      source: bhValidators,
      display: "index",
      templates: {
        header: "<h3>Validators</h3>",
        suggestion: function (data) {
          return `<div class="text-monospace text-truncate high-contrast">${data.index}: ${data.pubkey}</div>`
        },
      },
    },
    {
      limit: 5,
      name: "pubkeys",
      source: bhPubkey,
      display: "pubkey",
      templates: {
        header: "<h3>Validators by Public Key</h3>",
        suggestion: function (data) {
          return `<div class="text-monospace text-truncate high-contrast">${data.pubkey}</div>`
        },
      },
    },
    {
      limit: 5,
      name: "addresses",
      source: bhEth1Addresses,
      display: "address",
      templates: {
        header: "<h3>Validators by ETH Addresses</h3>",
        suggestion: function (data) {
          var len = data.validator_indices.length > VALLIMIT ? VALLIMIT + "+" : data.validator_indices.length
          return `<div class="text-monospace high-contrast" style="display:flex"><div class="text-truncate" style="flex:1 1 auto;">${data.eth1_address}</div><div style="max-width:fit-content;white-space:nowrap;">${len}</div></div>`
        },
      },
    },
    {
      limit: 5,
      name: "graffiti",
      source: bhGraffiti,
      display: "graffiti",
      templates: {
        header: "<h3>Validators by Graffiti</h3>",
        suggestion: function (data) {
          var len = data.validator_indices.length > VALLIMIT ? VALLIMIT + "+" : data.validator_indices.length
          return `<div class="text-monospace high-contrast" style="display:flex"><div class="text-truncate" style="flex:1 1 auto;">${data.graffiti}</div><div style="max-width:fit-content;white-space:nowrap;">${len}</div></div>`
        },
      },
    },
    {
      limit: 5,
      name: "name",
      source: bhName,
      display: "name",
      templates: {
        header: "<h3>Validators by Name</h3>",
        suggestion: function (data) {
          var len = data.validator_indices.length > VALLIMIT ? VALLIMIT + "+" : data.validator_indices.length
          return `<div class="text-monospace high-contrast" style="display:flex"><div class="text-truncate" style="flex:1 1 auto;">${data.name}</div><div style="max-width:fit-content;white-space:nowrap;">${len}</div></div>`
        },
      },
    }
  )
  $(".typeahead-dashboard").on("focus", function (event) {
    if (event.target.value !== "") {
      $(this).trigger($.Event("keydown", { keyCode: 40 }))
    }
  })
  $(".typeahead-dashboard").on("input", function () {
    $(".tt-suggestion").first().addClass("tt-cursor")
  })
  $(".typeahead-dashboard").on("blur", function () {
    $(this).val("")
    $(".typeahead-dashboard").typeahead("val", "")
  })
  $(".typeahead-dashboard").on("typeahead:select", function (ev, sug) {
    if (sug.validator_indices) {
      addValidators(sug.validator_indices)
    } else if (sug.index != null) {
      addValidator(sug.index)
    } else {
      addValidator("0x" + sug.pubkey)
    }
    boxAnimationDirection = "in"
    $(".typeahead-dashboard").typeahead("val", "")
  })

  $("#pending").on("click", "button", function () {
    var data = pendingTable.row($(this).parents("tr")).data()
    removeValidator(data[1])
  })
  $("#active").on("click", "button", function () {
    var data = activeTable.row($(this).parents("tr")).data()
    removeValidator(data[1])
  })
  $("#ejected").on("click", "button", function () {
    var data = ejectedTable.row($(this).parents("tr")).data()
    removeValidator(data[1])
  })
  $("#selected-validators").on("click", ".remove-validator", function () {
    removeValidator(this.parentElement.dataset.validatorIndex)
  })
  $("#selected-validators-input").on("click", ".remove-validator", function () {
    removeValidator(this.parentElement.dataset.validatorIndex)
  })

  $(".multiselect-border input").on("focus", function (event) {
    $(".multiselect-border").addClass("focused")
  })
  $(".multiselect-border input").on("blur", function (event) {
    $(".multiselect-border").removeClass("focused")
  })

  $("#clear-search").on("click", function (event) {
    if (state) {
      state = setInitialState()
      localStorage.removeItem("dashboard_validators")
      window.location = "/dashboard"
      selectedBTNindex = null
    }
  })

  function setInitialState() {
    var _state = {}
    _state.validators = []
    _state.validatorsCount = {
      pending: 0,
      active: 0,
      ejected: 0,
      offline: 0,
    }
    return _state
  }

  var state = setInitialState()

  setValidatorsFromURL()
  renderSelectedValidators()
  updateState()

  function isValidatorPubkey(identifier) {
    return identifier.startsWith("0x") && identifier.length === 98
  }

  function firstValidatorWithIndex() {
    return state.validators.find((v) => !isValidatorPubkey(v))
  }

  function renderSelectedValidators() {
    if (state.validators.length > VALLIMIT) return
    var elHolder = document.getElementById("selected-validators")
    $("#selected-validators .item").remove()
    $("#selected-validators hr").remove()
    var elsItems = []
    for (var i = 0; i < state.validators.length; i++) {
      if (i % 25 === 0 && i !== 0) {
        var hr = document.createElement("hr")
        hr.classList.add("w-100")
        hr.classList.add("my-1")
        elsItems.push(hr)
      }
      var v = state.validators[i]
      var elItem = document.createElement("li")
      elItem.classList = "item"
      elItem.dataset.validatorIndex = v
      var validatorDisplay = v
      if (isValidatorPubkey(v)) {
        validatorDisplay = v.slice(0, 6) + "..." + v.slice(-4)
      }
      elItem.innerHTML = '<i class="fas fa-times-circle remove-validator"></i> <span>' + validatorDisplay + "</span>"
      elsItems.push(elItem)
    }
    elHolder.prepend(...elsItems)
  }

  function addValidatorUpdateUI() {
    $("#validators-tab").removeClass("disabled")
    $("#validator-art").attr("class", "d-none")

    if (firstValidatorWithIndex() !== undefined) {
      $("#dash-validator-history-info").removeClass("d-none")
      $("#dash-validator-history-index-div").removeClass("d-none")
      $("#dash-validator-history-index-div").addClass("d-flex")

      waitForTurnstileToken(() => {
        fetch(`/dashboard/data/effectiveness${getValidatorQueryString()}`, {
          method: "GET",
          headers: { "X-TURNSTILE-TOKEN": window.turnstileToken },
        }).then((res) => {
          res.json().then((data) => {
            if (Object.keys(data).length === 0) {
              return
            }
            let sum = 0.0
            for (let eff of data) {
              sum += eff
            }
            sum = sum / data.length
            setValidatorEffectiveness("validator-eff-total", sum)
          })
        })
      })

      showProposedHistoryTable()
    } else {
      $("#dash-validator-history-info").addClass("d-none")
      $("#dash-validator-history-index-div").removeClass("d-flex")
      $("#dash-validator-history-index-div").addClass("d-none")

      $("#validator-eff-total").html(summaryDefaultValue)
      renderProposedHistoryTable([])
    }

    let anim = "goinboxanim"
    if (boxAnimationDirection === "out") anim = "gooutboxanim"

    $("#selected-validators-input-button-box").addClass("zoomanim")
    $("#selected-validators-input-button-val").addClass(anim)
    setTimeout(() => {
      $("#selected-validators-input-button-box").removeClass("zoomanim")
      $("#selected-validators-input-button-val").removeClass(anim)
    }, 1100)
  }

  function renderDashboardInfo() {
    var el = document.getElementById("dashboard-info")
    var depositedText = ""
    if (state.validatorsCount.deposited > 0) {
      depositedText = `, ${state.validatorsCount.deposited} deposited`
    }
    var slashedText = ""
    if (state.validatorsCount.slashed > 0) {
      slashedText = `, ${state.validatorsCount.slashed} slashed`
    }
    el.innerText = `${state.validatorsCount.active_online + state.validatorsCount.active_offline} active (${state.validatorsCount.active_online} online, ${state.validatorsCount.active_offline} offline)${depositedText}, ${state.validatorsCount.pending} pending, ${state.validatorsCount.exited + state.validatorsCount.slashed} exited validators (${state.validatorsCount.exited} voluntary${slashedText})`

    if (state.validators.length > 0) {
      showSelectedValidator()
      addValidatorUpdateUI()

      firstValidatorWithHistory = firstValidatorWithIndex()
      if (firstValidatorWithHistory === undefined) {
        hideValidatorHist()
      } else if (selectedBTNindex !== firstValidatorWithHistory) {
        // don't query if not necessary)
        showValidatorHist(firstValidatorWithHistory)
      }
    } else {
      $("#validatorModal").modal("hide")
    }

    if (state.validators.length > 0) {
      $("#selected-validators-input-button").removeClass("d-none")
      $("#selected-validators-input-button").addClass("d-flex")
      $("#selected-validators-input-button span").html(state.validators.length)
    } else {
      $("#selected-validators-input-button").removeClass("d-flex")
      $("#selected-validators-input-button").addClass("d-none")
    }
  }

  function setValidatorsFromURL() {
    var usp = new URLSearchParams(window.location.search)
    var validatorsStr = usp.get("validators")
    if (!validatorsStr) {
      validatorsStr = localStorage.getItem("dashboard_validators")
      if (validatorsStr) {
        state.validators = JSON.parse(validatorsStr)
        state.validators = state.validators.filter((v, i) => {
          v = escape(v)
          if (isNaN(parseInt(v))) return false
          return state.validators.indexOf(v) === i
        })
        state.validators.sort(sortValidators)
      } else {
        state.validators = []
      }
      return
    }
    state.validators = validatorsStr.split(",")
    state.validators = state.validators.filter((v, i) => {
      v = escape(v)
      if (isNaN(parseInt(v))) return false
      return state.validators.indexOf(v) === i
    })
    state.validators.sort(sortValidators)

    if (state.validators.length > VALLIMIT) {
      state.validators = state.validators.slice(0, VALLIMIT)
      console.log(`${VALLIMIT} validators limit reached`)
      handleLimitHit()
    }
  }

  function addValidators(indices) {
    var overview = document.getElementById("selected-validators-overview")
    if (state.validators.length === 0) {
      overview.classList.remove("d-none")
    }
    var limitReached = false
    indicesLoop: for (var j = 0; j < indices.length; j++) {
      if (state.validators.length >= VALLIMIT) {
        limitReached = true
        break indicesLoop
      }
      var index = indices[j] + "" // make sure index is string
      for (var i = 0; i < state.validators.length; i++) {
        if (state.validators[i] === index) continue indicesLoop
      }
      state.validators.push(index)
    }

    if (limitReached) {
      console.log(`${VALLIMIT} validators limit reached`)
      handleLimitHit()
    }
    state.validators.sort(sortValidators)
    renderSelectedValidators()
    updateState()
  }

  function handleLimitHit() {
    if (VALLIMIT == 300) {
      // user is already at the top tier, no need to advertise it to them
      alert(`Sorry, too many validators! You can not currently add more than ${VALLIMIT} validators to your dashboard.`)
    } else {
      if (window.confirm(`With your current premium level, you can not add more than ${VALLIMIT} validators to your dashboard.\n\nBy upgrading to the Whale Tier, this limit gets raised to 280 validators!`)) {
        window.location.href = "/premium"
      }
    }
  }

  function addValidator(index) {
    var overview = document.getElementById("selected-validators-overview")
    if (state.validators.length === 0) {
      overview.classList.remove("d-none")
    }
    if (state.validators.length >= VALLIMIT) {
      handleLimitHit()
      return
    }
    index = index + "" // make sure index is string
    for (var i = 0; i < state.validators.length; i++) {
      if (state.validators[i] === index) return
    }
    state.validators.push(index)
    state.validators.sort(sortValidators)
    renderSelectedValidators()
    updateState()
  }

  function removeValidator(index) {
    boxAnimationDirection = "out"
    for (var i = 0; i < state.validators.length; i++) {
      if (state.validators[i] === index) {
        state.validators.splice(i, 1)
        state.validators.sort(sortValidators)
        //removed last validator
        if (state.validators.length === 0) {
          state = setInitialState()
          localStorage.removeItem("dashboard_validators")
          window.location = "/dashboard"
          return
        } else {
          removeValidatorCountdown(parseInt(index))
          renderSelectedValidators()
          updateState()
        }
        return
      }
    }
  }

  function sortValidators(a, b) {
    var ai = parseInt(a)
    var bi = parseInt(b)

    return ai - bi
  }

  function updateState() {
    if (state.validators.length > VALLIMIT) {
      return
    }
    localStorage.setItem("dashboard_validators", JSON.stringify(state.validators))
    window.dispatchEvent(new CustomEvent("dashboard_validators_set"))

    if (state.validators.length) {
      var qryStr = "?validators=" + state.validators.join(",")
      if (window.location.search != qryStr) {
        var newUrl = window.location.pathname + qryStr + window.location.hash
        window.history.replaceState(null, "Dashboard", newUrl)
      }
    }
    var t0 = Date.now()
    if (state.validators && state.validators.length) {
      document.querySelector("#copy-button").style.visibility = "visible"
      document.querySelector("#clear-search").style.visibility = "visible"

      waitForTurnstileToken(() => {
        $.ajax({
          url: "/dashboard/data/validators" + qryStr,
          headers: { "X-TURNSTILE-TOKEN": window.turnstileToken },
          success: function (result) {
            var t1 = Date.now()
            console.log(`loaded validators-data: length: ${result.data.length}, fetch: ${t1 - t0}ms`)
            if (!result || !result.data.length) {
              document.getElementById("validators-table-holder").style.display = "none"
              return
            }
            // pubkey, idx, currbal, effbal, slashed, acteligepoch, actepoch, exitepoch
            // 0:pubkey, 1:idx, 2:[currbal,effbal], 3:state, 4:[actepoch,acttime], 5:[exit,exittime], 6:[wd,wdt], 7:[lasta,lastat], 8:[exprop,misprop]
            state.validatorsCount.deposited = 0
            state.validatorsCount.pending = 0
            state.validatorsCount.active_online = 0
            state.validatorsCount.active_offline = 0
            state.validatorsCount.slashing_online = 0
            state.validatorsCount.slashing_offline = 0
            state.validatorsCount.exiting_online = 0
            state.validatorsCount.exiting_offline = 0
            state.validatorsCount.exited = 0
            state.validatorsCount.slashed = 0

            for (var i = 0; i < result.data.length; i++) {
              var v = result.data[i]
              var vIndex = v[1]
              var vState = v[3][1]
              if (!state.validatorsCount[vState]) state.validatorsCount[vState] = 0
              state.validatorsCount[vState]++
              var el = document.querySelector(`#selected-validators .item[data-validator-index="${vIndex}"]`)
              if (el) el.dataset.state = vState
            }
            validatorsDataTable.clear()

            validatorsDataTable.rows.add(result.data).draw()

            validatorsDataTable.column(6).visible(false)

            requestAnimationFrame(() => {
              validatorsDataTable.columns.adjust().responsive.recalc()
            })

            document.getElementById("validators-table-holder").style.display = "block"

            renderDashboardInfo()
          },
        })
      })

      if (firstValidatorWithIndex() !== undefined) {
        document.querySelector("#rewards-button").style.visibility = "visible"
        document.querySelector("#bookmark-button").style.visibility = "visible"
        waitForTurnstileToken(() => {
          $.ajax({
            url: "/dashboard/data/earnings" + qryStr,
            headers: { "X-TURNSTILE-TOKEN": window.turnstileToken },
            success: function (result) {
              var t1 = Date.now()
              console.log(`loaded earnings: fetch: ${t1 - t0}ms`)
              if (!result) return

              document.querySelector("#earnings-day").innerHTML = result.lastDayFormatted || summaryDefaultValue
              document.querySelector("#earnings-week").innerHTML = result.lastWeekFormatted || summaryDefaultValue
              document.querySelector("#earnings-month").innerHTML = result.lastMonthFormatted || summaryDefaultValue
              document.querySelector("#earnings-total").innerHTML = result.totalFormatted || summaryDefaultValue
              $("#earnings-total").find('[data-toggle="tooltip"]').tooltip()
              document.querySelector("#balance-total").innerHTML = result.totalBalance || summaryDefaultValue
              $("#balance-total span:first").removeClass("text-success").removeClass("text-danger")
              $("#balance-total span:first").html($("#balance-total span:first").html().replace("+", ""))
            },
            complete: () => {
              resetTurnstileToken()
            },
          })
        })
      } else {
        document.querySelector("#rewards-button").style.visibility = "hidden"
        document.querySelector("#bookmark-button").style.visibility = "hidden"

        document.querySelector("#earnings-day").innerHTML = summaryDefaultValue
        document.querySelector("#earnings-week").innerHTML = summaryDefaultValue
        document.querySelector("#earnings-month").innerHTML = summaryDefaultValue
        document.querySelector("#earnings-total").innerHTML = summaryDefaultValue
        document.querySelector("#balance-total").innerHTML = summaryDefaultValue
      }
    } else {
      document.querySelector("#copy-button").style.visibility = "hidden"
      document.querySelector("#rewards-button").style.visibility = "hidden"
      document.querySelector("#bookmark-button").style.visibility = "hidden"
      document.querySelector("#clear-search").style.visibility = "hidden"
    }

    $("#copy-button").attr("data-clipboard-text", window.location.href)

    if (state.validators && firstValidatorWithIndex() !== undefined) {
      renderCharts()
    } else {
      hideCharts()
    }
  }

  window.onpopstate = function (event) {
    setValidatorsFromURL()
    renderSelectedValidators()
    updateState()
  }
  window.addEventListener("storage", function (e) {
    var validatorsStr = localStorage.getItem("dashboard_validators")
    if (JSON.stringify(state.validators) === validatorsStr) {
      return
    }
    if (validatorsStr) {
      state.validators = JSON.parse(validatorsStr)
    } else {
      state.validators = []
    }
    state.validators = state.validators.filter((v, i) => state.validators.indexOf(v) === i)
    state.validators.sort(sortValidators)
    renderSelectedValidators()
    updateState()
  })

  function hideCharts() {
    hideIncomeChart()
    hideProposedChart()
  }

  function hideIncomeChart() {
    if (incomeChart) {
      incomeChart.destroy()
      incomeChart = null
    }
    document.getElementById("balance-chart").innerHTML = incomeChartDefault
  }

  function hideProposedChart() {
    if (proposedChart) {
      proposedChart.destroy()
      proposedChart = null
    }
    document.getElementById("proposed-chart").innerHTML = proposedChartDefault
  }

  function renderCharts() {
    var t0 = Date.now()
    var qryStr = "?validators=" + state.validators.join(",")
    waitForTurnstileToken(() => {
      $.ajax({
        url: "/dashboard/data/allbalances" + qryStr + "&days=31",
        headers: { "X-TURNSTILE-TOKEN": window.turnstileToken },
        success: function (result) {
          var t1 = Date.now()
          createIncomeChart(result.consensusChartData, result.executionChartData)
          var t2 = Date.now()
          console.log(`loaded balance-data: length: ${result.length}, fetch: ${t1 - t0}ms, render: ${t2 - t1}ms`)
          allIncomeLoaded = false
          $("#load-income-btn").removeClass("d-none")
        },
        complete: () => {
          resetTurnstileToken()
        },
      })
    })
    waitForTurnstileToken(() => {
      $.ajax({
        url: "/dashboard/data/proposals" + qryStr,
        headers: { "X-TURNSTILE-TOKEN": window.turnstileToken },
        success: function (result) {
          var t1 = Date.now()
          if (result && result.length) {
            createProposedChart(result)
          } else {
            var chart = $("#proposed-chart").highcharts()
            if (chart !== undefined) {
              hideProposedChart()
            }
          }
          var t2 = Date.now()
          console.log(`loaded proposal-data: length: ${result.length}, fetch: ${t1 - t0}ms, render: ${t2 - t1}ms`)
        },
        complete: () => {
          resetTurnstileToken()
        },
      })
    })
  }

  $("#load-income-btn").on("click", () => {
    if (allIncomeLoaded || incomeChart == null) {
      return
    }
    allIncomeLoaded = true

    const url = "/dashboard/data/allbalances?validators=" + state.validators.join(",")
    $("#load-income-btn").text("Loading...")
    waitForTurnstileToken(() => {
      fetch(url, { headers: { "X-TURNSTILE-TOKEN": window.turnstileToken } })
        .then((response) => {
          if (!response.ok) {
            throw new Error("Network response was not ok.")
          }
          return response.json()
        })
        .then((data) => {
          createIncomeChart(data.consensusChartData, data.executionChartData)
          $("#load-income-btn").addClass("d-none")
        })
        .catch((error) => {
          console.error(error)
          alert("Error loading income data. Please try again.")
          allIncomeLoaded = false
        })
        .finally(() => {
          resetTurnstileToken()
          $("#load-income-btn").text("Show all rewards")
        })
    })
  })
})

function createIncomeChart(income, executionIncomeHistory) {
  executionIncomeHistory = executionIncomeHistory || []
  const incomeChartOptions = getIncomeChartOptions(income, executionIncomeHistory, "Daily Income for all Validators", 627)
  incomeChart = Highcharts.stockChart("balance-chart", incomeChartOptions)
}

function createProposedChart(data) {
  var proposed = []
  var missed = []
  var orphaned = []
  data.map((d) => {
    if (d[1] == 1) proposed.push([d[0] * 1000, 1])
    else if (d[1] == 2) missed.push([d[0] * 1000, 1])
    else if (d[1] == 3) orphaned.push([d[0] * 1000, 1])
  })
  proposedChart = Highcharts.stockChart("proposed-chart", {
    chart: {
      type: "column",
      height: "630px",
    },
    title: {
      text: "Proposal History for all Validators",
    },
    legend: {
      enabled: true,
    },
    colors: ["#7cb5ec", "#ff835c", "#e4a354", "#2b908f", "#f45b5b", "#91e8e1"],
    xAxis: {
      lineWidth: 0,
      tickColor: "#e5e1e1",
    },
    yAxis: [
      {
        title: {
          text: "# of Possible Proposals",
        },
        opposite: false,
      },
    ],
    plotOptions: {
      column: {
        stacking: "normal",
        dataGrouping: {
          enabled: true,
          forced: true,
          units: [["day", [1]]],
        },
      },
    },
    series: [
      {
        name: "Proposed",
        color: "#7cb5ec",
        data: proposed,
      },
      {
        name: "Missed",
        color: "#ff835c",
        data: missed,
      },
      {
        name: "Missed (Orphaned)",
        color: "#e4a354",
        data: orphaned,
      },
    ],
    rangeSelector: {
      enabled: false,
    },
  })
  $(".proposal-switch").show()
}<|MERGE_RESOLUTION|>--- conflicted
+++ resolved
@@ -320,22 +320,17 @@
 }
 
 function showProposedHistoryTable() {
-<<<<<<< HEAD
   waitForTurnstileToken(() => {
     fetch("/dashboard/data/proposalshistory" + getValidatorQueryString(), {
       method: "GET",
-=======
-  fetch("/dashboard/data/proposalshistory" + getValidatorQueryString(), {
-    method: "GET",
-  }).then((res) => {
-    res.json().then(function (data) {
-      let proposedHistTableData = []
-      for (let item of data.data) {
-        proposedHistTableData.push([item[0], item[1], [item[2], item[3], item[4]]])
-      }
-      renderProposedHistoryTable(proposedHistTableData)
->>>>>>> 1c76da59
-    })
+    }).then((res) => {
+      res.json().then(function (data) {
+        let proposedHistTableData = []
+        for (let item of data.data) {
+          proposedHistTableData.push([item[0], item[1], [item[2], item[3], item[4]]])
+        }
+        renderProposedHistoryTable(proposedHistTableData)
+      })
       .then((res) => {
         res.json().then(function (data) {
           let proposedHistTableData = []
@@ -348,6 +343,7 @@
       .finally(() => {
         resetTurnstileToken()
       })
+    })
   })
 }
 
