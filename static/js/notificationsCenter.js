var csrfToken = ""
const VALIDATOR_EVENTS = ['validator_attestation_missed', 'validator_balance_decreased', 'validator_proposal_missed', 'validator_proposal_submitted', 'validator_got_slashed']
const MONITORING_EVENTS = ['monitoring_machine_offline', 'monitoring_hdd_almostfull', 'monitoring_cpu_load']

function create_typeahead(input_container) {
  var bhValidators = new Bloodhound({
    datumTokenizer: Bloodhound.tokenizers.whitespace,
    queryTokenizer: Bloodhound.tokenizers.whitespace,
    identify: function(obj) {
      return obj.index
    },
    remote: {
      url: '/search/indexed_validators/%QUERY',
      wildcard: '%QUERY'
    }
  });
  var bhName = new Bloodhound({
    datumTokenizer: Bloodhound.tokenizers.whitespace,
    queryTokenizer: Bloodhound.tokenizers.whitespace,
    identify: function(obj) {
      return obj.name
    },
    remote: {
      url: '/search/indexed_validators_by_name/%QUERY',
      wildcard: '%QUERY'
    }
  })
  $(input_container).typeahead(
    {
      minLength: 1,
      highlight: true,
      hint: false,
      autoselect: false
    },
    {
      limit: 5,
      name: 'validators',
      source: bhValidators,
      display: 'index',
      templates: {
        header: '<h5 class="font-weight-bold ml-3">Validators</h5>',
        suggestion: function(data) {
          return `<div class="font-weight-normal text-truncate high-contrast">${data.index}</div>`
        }
      }
    },
    {
      limit: 5,
      name: 'name',
      source: bhName,
      display: 'name',
      templates: {
        header: '<h5 class="font-weight-bold ml-3">Validators by Name</h5>',
        suggestion: function(data) {
          var len = data.validator_indices.length > VALLIMIT ? VALLIMIT + '+' : data.validator_indices.length
          return `<div class="font-weight-normal high-contrast" style="display: flex;"><div class="text-truncate" style="flex: 1 1 auto;">${data.name}</div><div style="max-width: fit-content; white-space: nowrap;">${len}</div></div>`
        }
      }
    })
  $(input_container).on('focus', function(e) {
    if (e.target.value !== "") {
      $(this).trigger($.Event('keydown', { keyCode: 40 }))
    }
  })
  $(input_container).on('input', function() {
    $('.tt-suggestion').first().addClass('tt-cursor')
  })
  $(input_container).on('typeahead:select', function(e, sug) {
    $(input_container).val(sug.index)
    $(input_container).attr('pk', sug.pubkey)
  })
}

function loadMonitoringData(data) {
  let mdata = []
  let id = 0
  for (let item of data) {
    for (let n of item.Notifications) {
      let nn = n.Notification.split(':')
      nn = nn[nn.length-1]
      let ns = nn.split('_')
      if (ns[0] === 'monitoring') {
        if (ns[1] === 'machine') {
          ns[1] = ns[2]
        }
        mdata.push({
          id: id,
          notification: ns[1],
          threshold: [n.Threshold, item],
          machine: item.Validator.Index,
          mostRecent: n.Timestamp,
          event: { pk: item.Validator.Pubkey, e: nn }
        })
        id += 1
      }
    }
  }

  if (mdata.length !== 0) {
    if ($('#monitoring-section-with-data').children().length === 0) {
      $('#monitoring-section-with-data').append(
        `<table class="table table-borderless table-hover" id="monitoring-notifications">
          <thead class="custom-table-head">
            <tr>
              <th scope="col" class="h6 border-bottom-0">Notification</th>
              <th scope="col" class="h6 border-bottom-0">Threshold</th>
              <th scope="col" class="h6 border-bottom-0">Machine</th>
              <th scope="col" class="h6 border-bottom-0">Most Recent</th>
              <th scope="col" class="h6 border-bottom-0"></th>
            </tr>
          </thead>
          <tbody></tbody>
        </table>`
      )
    }
  } else {
    $('#monitoring-section-empty').removeAttr('hidden')
  }

  let monitoringTable = $('#monitoring-notifications')

  monitoringTable.DataTable({
    language: {
      info: '_TOTAL_ entries',
      infoEmpty: 'No entries match',
      infoFiltered: '(from _MAX_ entries)',
      processing: 'Loading. Please wait...',
      search: '',
      searchPlaceholder: 'Search...',
      zeroRecords: 'No entries match'
    },
    processing: true,
    responsive: true,
    scroller: true,
    scrollY: 380,
    paging: true,
    data: mdata,
    rowId: 'id',
    initComplete: function(settings, json) {
      $('body').find('.dataTables_scrollBody').addClass('scrollbar')

      // click event to monitoring table edit button
      $('#monitoring-notifications #edit-monitoring-events').on('click', function(e) {
        $('#add-monitoring-validator-select').html("")
        for (let item of $('input.monitoring')) {
          $(item).prop('checked', false)
        }

        let ev = $(this).attr('event').split(',')
        for (let i of ev) {
          if (i.length > 0) {
            let t = i.split(':')
            for (let item of $('input.monitoring')) {
              let e = $(item).attr('event')
              if (e === t[0]) {
                $(item).prop('checked', true)
                let p = parseInt(parseFloat(t[1]) * 100)
                if (e.includes('_cpu_')) {
                  $('#cpu-input-range-val, #cpu-input-range').val(p)
                  $('#cpu-input-range').attr('style', `background-size: ${p}% 100%`)
                } else if (e.includes('_hdd_')) {
                  $('#hdd-input-range-val, #hdd-input-range').val(p)
                  $('#hdd-input-range').attr('style', `background-size: ${p}% 100%`)
                }
              }
            }
          }
        }
        $('#add-monitoring-validator-select').append(`<option value="${$(this).attr('pk')}">${$(this).attr("ind")}</option>`)
      });

      // click event to table remove button
      $('#monitoring-notifications #remove-btn').on('click', function(e) {
        $('#modaltext').text($(this).data('modaltext'))

        // set the row id 
        let rowId = $(this).parent().parent().attr('id')
        if (rowId === undefined) {
          rowId = 0
        }
        $('#confirmRemoveModal').attr('rowId', rowId)
        $('#confirmRemoveModal').attr('tablename', 'monitoring')
        $('#confirmRemoveModal').attr('pk', $(this).attr('pk'))
        $('#confirmRemoveModal').attr('event', $(this).attr('event'))
      });
    },
    columnDefs: [
      {
        targets: '_all',
        createdCell: function(td, cellData, rowData, row, col) {
          $(td).css('padding-top', '20px')
          $(td).css('padding-bottom', '20px')
        }
      },
      {
        targets: 0,
        responsivePriority: 1,
        data: 'notification',
        render: function(data, type, row, meta) {
          return `<span class="badge badge-pill badge-light badge-custom-size font-weight-normal">${data.charAt(0).toUpperCase() + data.slice(1)}</span>`
        }
      },
      {
        targets: 1,
        responsivePriority: 3,
        data: 'threshold',
        render: function(data, type, row, meta) {
          if (type === 'display') {
            let e = ""
            for (let i of data[1].Notifications) {
              let nn = i.Notification.split(':')
              nn = nn[nn.length-1]
              let ns = nn.split('_')
              if (ns[0] === 'monitoring') {
                e += `${nn}:${i.Threshold},`
              }
            }

            // for machine offline event, there is no threshold value; we show N/A and hide the edit button
            // replaced (data[0] * 100).toFixed(2) with Math.trunc(data[0] * 100)
            return `
              <input type="text" class="form-control input-sm threshold_editable" title="Numbers in 1-100 range (including)" style="width: 60px; height: 30px;" hidden />
              <span class="threshold_non_editable">
                <span class="threshold_non_editable_text">${data[0] === "0" ? "N/A" : Math.trunc(data[0] * 100) + "%"}</span>
                <i 
                  class="fas fa-pen fa-xs text-muted i-custom ${data[0] === '0' ? 'd-none' : ''}" 
                  id="edit-monitoring-events" 
                  title="Click to edit" 
                  style="padding: .5rem; cursor: pointer;" 
                  data-toggle= "modal" 
                  data-target="#addMonitoringEventModal" 
                  pk="${data[1].Validator.Pubkey}" 
                  ind="${data[1].Validator.Index}" 
                  event="${e}"
                ></i>
              </span>`
          }
          return data[0]
        }
      },
      {
        targets: 2,
        responsivePriority: 2,
        data: 'machine',
        render: function(data, type, row, meta) {
          return `<span class="font-weight-bold"><i class="fas fa-male mr-2"></i><a style="padding: .25rem;" href="/validator/${data}">${data}</a></span>`
        }
      },
      {
        targets: 3,
        responsivePriority: 1,
        data: 'mostRecent',
        render: function(data, type, row, meta) {
          // for sorting and type checking use the original data (unformatted)
          if (type === 'sort' || type === 'type') {
            return data
          }
          if (parseInt(data) === 0) {
            return 'N/A'
          }
          return `<span class="heading-l4">${luxon.DateTime.fromMillis(data * 1000).toRelative({ style: "long" })}</span>`
        }
      },
      {
        targets: 4,
        orderable: false,
        responsivePriority: 3,
        data: 'event',
        render: function(data, type, row, meta) {
          return `<i class="fas fa-times fa-lg i-custom" pk="${data.pk}" event="${data.e}" id="remove-btn" title="Remove notification" style="padding: .5rem; color: var(--new-red); cursor: pointer;" data-toggle="modal" data-target="#confirmRemoveModal" data-modaltext="Are you sure you want to remove the entry?"></i>`
        }
      }
    ]
  })
}

function loadNetworkData(data) {
  let networkTable = $('#network-notifications')

  networkTable.DataTable({
    language: {
      info: '_TOTAL_ entries',
      infoEmpty: 'No entries match',
      infoFiltered: '(from _MAX_ entries)',
      processing: 'Loading. Please wait...',
      search: '',
      searchPlaceholder: 'Search...',
      zeroRecords: 'No entries match'
    },
    processing: true,
    responsive: true,
    scroller: true,
    scrollY: 380,
    paging: true,
    data: data,
    initComplete: function(settings, json) {
      $('body').find('.dataTables_scrollBody').addClass('scrollbar')
    },
    columnDefs: [
      {
        targets: '_all',
        createdCell: function(td, cellData, rowData, row, col) {
          $(td).css('padding-top', '20px')
          $(td).css('padding-bottom', '20px')
        }
      },
      {
        targets: 0,
        responsivePriority: 1,
        data: 'Notification',
        render: function(data, type, row, meta) {
          return `<span class="badge badge-pill badge-light badge-custom-size font-weight-normal">${data}</span>`
        }
      },
      {
        targets: 1,
        responsivePriority: 2,
        data: 'Network'
      },
      {
        targets: 2,
        orderable: false,
        responsivePriority: 3,
        data: null,
        defaultContent: `
          <div class="form-check">
        		<input class="form-check-input checkbox-custom-size" type="checkbox">
            <label class="form-check-label"></label>
          </div>`,
          visible: false
      },
      {
        targets: 3,
        orderable: false,
        responsivePriority: 3,
        data: null,
        defaultContent: `
          <div class="form-check">
            <input class="form-check-input checkbox-custom-size" type="checkbox">
            <label class="form-check-label"></label>
          </div>`,
        visible: false
          
      },
      {
        targets: 4,
        orderable: false,
        responsivePriority: 3,
        data: null,
        defaultContent: `
          <div class="form-check">
            <input class="form-check-input checkbox-custom-size" type="checkbox">
            <label class="form-check-label"></label>
          </div>`,
          visible: false
      },
      {
        targets: 5,
        responsivePriority: 1,
        data: 'Timestamp',
        render: function(data, type, row, meta) {
          if (type === 'sort' || type === 'type') {
            return data
          }
          return `<span class="heading-l4">${luxon.DateTime.fromMillis(data).toRelative({ style: "long" })}</span>`
        }
      }
    ],
    order: [[5, 'desc']]
  })
}

function loadValidatorsData(data) {
  let validatorsTable = $('#validators-notifications')

  validatorsTable.DataTable({
    language: {
      info: '_TOTAL_ entries',
      infoEmpty: 'No entries match',
      infoFiltered: '(from _MAX_ entries)',
      processing: 'Loading. Please wait...',
      search: '',
      searchPlaceholder: 'Search...',
      zeroRecords: 'No entries match'
    },
    processing: true,
    responsive: true,
    paging: true,
    pagingType: 'first_last_numbers',
    select: {
      items: 'row',
      toggleable: false
    },
    fixedHeader: true,
    data: data,
    drawCallback: function(settings) {
      $('[data-toggle="tooltip"]').tooltip()
    },
    initComplete: function(settings, json) {
      $('body').find('.dataTables_scrollBody').addClass('scrollbar')

      // click event to validators table edit button
      $('#validators-notifications #edit-validator-events').on('click', function(e) {
        $('#manageNotificationsModal').attr('rowId', $(this).parent().parent().attr('id'))
      });

      // click event to remove button
      $('#validators-notifications #remove-btn').on('click', function(e) {
        const rowId = $(this).parent().parent().attr('id')
        $('#modaltext').text($(this).data('modaltext'))

        // set the row id 
        $('#confirmRemoveModal').attr('rowId', rowId)
        $('#confirmRemoveModal').attr('tablename', 'validators')
      });
    },
    columnDefs: [
      {
        targets: '_all',
        createdCell: function(td, cellData, rowData, row, col) {
          $(td).css('padding-top', '20px')
          $(td).css('padding-bottom', '20px')
        }
      },
      {
        targets: 0,
        responsivePriority: 2,
        data: 'Validator',
        render: function(data, type, row, meta) {
          if (type === 'sort' || type === 'type') {
            return data.Index
          }
          let datahref = `/validator/${data.Index || data.Pubkey}`
<<<<<<< HEAD
          // return `<span class="font-weight-bold"><i class="fas fa-male mr-1"></i><a style="padding: .25rem;" href="/validator/${data.Index}">` + data.Index + '</a></span>' + `<a class="heading-l4 d-none d-sm-block mt-2" style="width: 5rem;" href="/validator/${data.Pubkey}">0x` + data.Pubkey.substring(0, 6) + '...</a>'
          return `
            <span class="d-block"><i class="fas fa-male mr-2"></i><a class="font-weight-bold" href=${datahref}>` 
            + data.Index + `</span>`  
            + `<span class="heading-l4 d-none d-sm-inline mt-2">0x` 
            + data.Pubkey.substring(0, 6) + `...</span></a>
            <i class="fa fa-copy text-muted d-none d-sm-inline p-1" role="button" data-toggle="tooltip" title="Copy to clipboard" data-clipboard-text="0x${data.Pubkey}"></i>
          `
=======
          return `<i class="fas fa-male mr-2"></i><a class="font-weight-bold" href=${datahref}>` + data.Index + `<span class="heading-l4 d-none d-sm-block mt-2">0x` + data.Pubkey.substring(0, 6) + ` ...</span></a><i class="fa fa-copy text-muted d-none d-sm-inline p-1" role="button" data-toggle="tooltip" title="Copy to clipboard" data-clipboard-text="0x${data.Pubkey}"></i>`
>>>>>>> 1beff88c
        }
      },
      {
        targets: 1,
        responsivePriority: 2,
        data: 'Notifications',
        render: function(data, type, row, meta) {
          if (type === 'display') {
            let notifications = ""
            let hasItems = false
            for (let notification of data) {
              let n = notification.Notification.split(':')
              n = n[n.length-1]
              if (VALIDATOR_EVENTS.includes(n)) { 
                hasItems = true
                let badgeColor = ""
                switch (n) {
                  case 'validator_balance_decreased':
                    badgeColor = 'badge-light'
                    break
                  case 'validator_attestation_missed':
                    badgeColor = 'badge-warning'
                    break
                  case 'validator_proposal_submitted':
                    badgeColor = 'badge-light'
                    break
                  case 'validator_proposal_missed':
                    badgeColor = 'badge-warning'
                    break
                  case 'validator_got_slashed':
                    badgeColor = 'badge-light'
                    break
                }
                notifications += `<span class="badge badge-pill ${badgeColor} badge-custom-size mr-1 my-1 font-weight-normal">${n.replace('validator', "").replaceAll('_', " ")}</span>`
              }
            }
            if (!hasItems) {
              return '<span>Not subscribed to any events</span><i class="d-block fas fa-pen fa-xs text-muted i-custom" id="edit-validator-events" title="Manage notifications for the selected validator(s)" style="width: 1.5rem; padding: .5rem; cursor: pointer;" data-toggle= "modal" data-target="#manageNotificationsModal"></i>'
            }
            return `<div style="white-space: normal; max-width: 400px;">${notifications}</div> <i class="fas fa-pen fa-xs text-muted i-custom" id="edit-validator-events" title="Manage notifications for the selected validator(s)" style="padding: .5rem; cursor: pointer;" data-toggle= "modal" data-target="#manageNotificationsModal"></i>`
          }
          return null
        }
      },
      {
        targets: 2,
        orderable: false,
        responsivePriority: 4,
        data: null,
        defaultContent: `
          <div class="form-check">
            <input class="form-check-input checkbox-custom-size" type="checkbox">
            <label class="form-check-label"></label>
          </div>`,
        visible: false
      },
      {
        targets: 3,
        orderable: false,
        responsivePriority: 4,
        data: 'Notifications',
        render: function(data, type, row, meta) {
          // let status = data.length > 0 ? 'checked="true"' : ""
          let status = data.length > 0 ? '<i class="fas fa-check fa-lg"></i>' : ""
          return status
          /* `<div class="form-check">
            <input class="form-check-input checkbox-custom-size" type="checkbox" value="" id="" ${status} disabled="true">
          	<label class="form-check-label" for=""></label>
          </div>` */
        }
      },
      {
        targets: 4,
        orderable: false,
        responsivePriority: 4,
        data: null,
        defaultContent: `
        	<div class="form-check">
          	<input class="form-check-input checkbox-custom-size" type="checkbox">
            <label class="form-check-label"></label>
          </div>`,
        visible: false
      },
      {
        targets: 5,
        responsivePriority: 1,
        data: 'Notifications',
        render: function(data, type, row, meta) {
          let no_time = 'N/A'
          if (data.length === 0) {
            return no_time
          }
          data.sort((a, b) => {
            return b.Timestamp - a.Timestamp
          });
          if (type === 'sort' || type === 'type') {
            return data[0].Timestamp
          }
          if (data[0].Timestamp === 0) {
            return no_time
          }
          return `<span class="badge badge-pill badge-light badge-custom-size mr-1 mr-sm-2 font-weight-normal">${data[0].Notification.replace('validator', "").replaceAll('_', " ")}</span><span class="heading-l4 d-block d-sm-inline-block mt-2 mt-sm-0">${luxon.DateTime.fromMillis(data[0].Timestamp * 1000).toRelative({ style: "long" })}</span>`
        }
      },
      {
        targets: 6,
        orderable: false,
        responsivePriority: 3,
        data: null,
        defaultContent: '<i class="fas fa-times fa-lg i-custom" id="remove-btn" title="Remove validator" style="padding: .5rem; color: var(--new-red); cursor: pointer;" data-toggle= "modal" data-target="#confirmRemoveModal" data-modaltext="Are you sure you want to remove the entry?"></i>'
      }
    ],
    rowId: function(data, type, row, meta) {
      return data.Validator.Pubkey
    }
  })

  // show manage-notifications button and remove-all button only if there is data in the validator table
  if (DATA.length !== 0) {
    $('#manage-notifications-btn').removeAttr('hidden')
    $('#remove-all-btn').removeAttr('hidden')
    if ($(window).width() < 620) {
      $('#add-validator-btn-text').attr('hidden', true)
      $('#add-validator-btn-icon').removeAttr('hidden')
    } else {
      $('#add-validator-btn-text').removeAttr('hidden')
      $('#add-validator-btn-icon').attr('hidden', true)
    }
    $(window).resize(function() {
      if ($(window).width() < 620) {
        $('#add-validator-btn-text').attr('hidden', true)
        $('#add-validator-btn-icon').removeAttr('hidden')
      } else {
        $('#add-validator-btn-text').removeAttr('hidden')
        $('#add-validator-btn-icon').attr('hidden', true)
      }
    })
  }
}

function remove_item_from_event_container(pubkey) {
  for (let item of $('#selected-validators-events-container').find('span')) {
    if (pubkey === $(item).attr('pk')) {
      $(item).remove()
      return
    }
  }
}

$(document).ready(function() {
  if (document.getElementsByName('CsrfField')[0] !== undefined) {
    csrfToken = document.getElementsByName('CsrfField')[0].value
  }

  create_typeahead('.validator-typeahead')
  // create_typeahead('.monitoring-typeahead')

  loadValidatorsData(DATA)
  loadMonitoringData(DATA)
  loadNetworkData(NET.Events_ts)

  $(document).on('click', function(e) {
    // remove selected class from rows on click outside
    if (!$('#validators-notifications').is(e.target) && $('#validators-notifications').has(e.target).length === 0 && !$('#manage-notifications-btn').is(e.target) && $('#manage-notifications-btn').has(e.target).length === 0) {
      $('#validators-notifications .selected').removeClass('selected')
    }
  })

  $('#remove-all-btn').on('click', function(e) {
    $('#modaltext').text($(this).data('modaltext'))
    $('#confirmRemoveModal').removeAttr('rowId')
    $('#confirmRemoveModal').attr('tablename', 'validators')
  })

  // click event to modal remove button
  $('#remove-button').on('click', function(e) {
    const rowId = $('#confirmRemoveModal').attr('rowId')
    const tablename = $('#confirmRemoveModal').attr('tablename')

    // if rowId also check tablename then delete row in corresponding data section
    // if no row id delete directly in correponding data section
    if (rowId !== undefined) {
      if (tablename === 'monitoring') {
        $(this).html('<div class="spinner-border spinner-border-sm" role="status"><span class="sr-only">Removing...</span></div>')
        fetch(`/user/notifications/unsubscribe?event=${$('#confirmRemoveModal').attr('event')}&filter=0x${$('#confirmRemoveModal').attr('pk')}`, {
          method: 'POST',
          headers: { "X-CSRF-Token": csrfToken },
          credentials: 'include',
          body: ""
        }).then(res => {
          if (res.status == 200) {
            $('#confirmRemoveModal').modal('hide')
            window.location.reload()
          } else {
            alert('Error updating validators subscriptions')
            $('#confirmRemoveModal').modal('hide')
            window.location.reload()
          }
          $(this).html('Remove')
        })
      }

      if (tablename === 'validators') {
        $(this).html('<div class="spinner-border spinner-border-sm" role="status"><span class="sr-only">Removing...</span></div>')
        fetch(`/validator/${rowId}/remove`, {
          method: 'POST',
          headers: { "X-CSRF-Token": csrfToken },
          credentials: 'include',
          body: { pubkey: `0x${rowId}` }
        }).then(res => {
          if (res.status == 200) {
            $('#confirmRemoveModal').modal('hide')
            window.location.reload()
          } else {
            alert('Error removing validator from Watchlist')
            $('#confirmRemoveModal').modal('hide')
            window.location.reload()
          }
          $(this).html('Remove')
        })
      }
    } else {
      if (tablename === 'validators') {
        $(this).html('<div class="spinner-border spinner-border-sm" role="status"><span class="sr-only">Removing...</span></div>')
        let pubkeys = []
        for (let item of DATA) {
          pubkeys.push(item.Validator.Pubkey)
        }
        fetch(`/user/notifications-center/removeall`, {
          method: 'POST',
          headers: { "X-CSRF-Token": csrfToken },
          credentials: 'include',
          body: JSON.stringify(pubkeys)
        }).then(res => {
          if (res.status == 200) {
            $('#confirmRemoveModal').modal('hide')
            window.location.reload()
          } else {
            alert('Error removing all validators from Watchlist')
            $('#confirmRemoveModal').modal('hide')
            window.location.reload()
          }
          $(this).html('Remove')
        })
      }
    }

    if (tablename === 'monitoring') {
      $('#monitoring-notifications').DataTable().clear().destroy()
      loadMonitoringData(DATA)
    }
  })

  $('.range').on('input', function(e) {
    const target_id = $(this).data('target')
    let target = $(target_id)
    target.val($(this).val())
    if ($(this).attr('type') === 'range') {
      $(this).css('background-size', $(this).val() + '% 100%')
    } else {
      target.css('background-size', $(this).val() + '% 100%')
    }
  })

  $('#validators-notifications tbody').on('click', 'tr', function() {
    $(this).addClass('selected')
  })

  // on modal open after click event to validators table edit button
  $('#manageNotificationsModal').on('show.bs.modal', function(e) {
    // get the selected row (single row selected)
    let rowData = $('#validators-notifications').DataTable().row($('#' + $(this).attr('rowId'))).data()
    if (rowData) {
      $('#selected-validators-events-container').append(
        `<span id="validator-event-badge" class="d-inline-block badge badge-pill badge-light badge-custom-size mr-2 mb-2 font-weight-normal" pk=${rowData.Validator.Pubkey}>
        		Validator ${rowData.Validator.Index}
          	<i class="fas fa-times ml-2" style="cursor: pointer;" title="Remove from selected validators" onclick="remove_item_from_event_container('${rowData.Validator.Pubkey}')"></i>
        </span>`
      )

      for (let event of $('#manage_all_events :input')) {
        for (let item of rowData.Notifications) {
          let n = item.Notification.split(':')
          n = n[n.length-1]
          $(`#manage_${n} input#${$(event).attr('id')}`).prop('checked', true)
        }
      }
    } else {
      // get the selected rows (mutiple rows selected)
      const rowsSelected = $('#validators-notifications').DataTable().rows('.selected').data()
      for (let i = 0; i < rowsSelected.length; i++) {
        $('#selected-validators-events-container').append(
          `<span id="validator-event-badge" class="d-inline-block badge badge-pill badge-light badge-custom-size mr-2 mb-2 font-weight-normal" pk=${rowsSelected[i].Validator.Pubkey}>
            Validator ${rowsSelected[i].Validator.Index}
            <i class="fas fa-times ml-2" style="cursor: pointer;" onclick="remove_item_from_event_container('${rowsSelected[i].Validator.Pubkey}')"></i>
          </span>`
        )
      }
    }
  })

  // on modal close
  $('#manageNotificationsModal').on('hide.bs.modal', function(e) {
    $(this).removeAttr('rowId')
    $('#selected-validators-events-container #validator-event-badge').remove()
    for (let event of $('#manage_all_events :input')) {
      for (let item of VALIDATOR_EVENTS) {
        $(`#manage_${item} input#${$(event).attr('id')}`).prop('checked', false)
      }
      $(event).prop('checked', false)
    }

    $('[id^=all_events]').attr('checked', false)

    // remove selected class from rows when modal closed
    $('#validators-notifications .selected').removeClass('selected')
  });

  function get_validator_manage_sub_events() {
    let events = []
    for (let item of VALIDATOR_EVENTS) {
      events.push({
        event: item,
        email: $(`#manage_${item} :input#email`).prop('checked'),
        push: $(`#manage_${item} :input#push`).prop('checked'),
        web: $(`#manage_${item} :input#web`).prop('checked')
      })
    }
    return events
  }

  $('#update-subs-button').on('click', function() {
    $(this).html('<div class="spinner-border spinner-border-sm" role="status"><span class="sr-only">Saving...</span></div>')
    let pubkeys = []
    for (let item of $('#selected-validators-events-container').find('span')) {
      pubkeys.push($(item).attr('pk'))
    }
    if (pubkeys.length === 0) {
      return
    }
    let events = get_validator_manage_sub_events();
    fetch(`/user/notifications-center/updatesubs`, {
      method: 'POST',
      headers: { "X-CSRF-Token": csrfToken },
      credentials: 'include',
      body: JSON.stringify({ pubkeys: pubkeys, events: events })
    }).then(res => {
      if (res.status == 200) {
        $('#manageNotificationsModal').modal('hide')
        window.location.reload()
      } else {
        alert('Error updating validators subscriptions')
        $('#manageNotificationsModal').modal('hide')
        window.location.reload()
      }
      $(this).html('Save')
    })
  })

  function get_validator_sub_events() {
    let events = []
    for (let item of VALIDATOR_EVENTS) {
      events.push({
        event: item,
        email: $(`#${item} :input#email`).prop('checked'),
        push: $(`#${item} :input#push`).prop('checked'),
        web: $(`#${item} :input#web`).prop('checked')
      });
    }
    return events
  }

  $('#add-validator-button').on('click', function() {
    try {
      let index = parseInt($('#add-validator-input').val())
      let events = get_validator_sub_events()
      if (!isNaN(index)) {
        fetch(`/user/notifications-center/validatorsub`, {
          method: 'POST',
          headers: { "X-CSRF-Token": csrfToken },
          credentials: 'include',
          body: JSON.stringify({ pubkey: $('#add-validator-input').attr('pk'), events: events })
        }).then(res => {
          if (res.status == 200) {
            $('#addValidatorModal').modal('hide')
            window.location.reload()
          } else {
            alert('Error adding validators to Watchlist')
            $('#addValidatorModal').modal('hide')
            window.location.reload()
          }
        });
      }
    } catch {
      alert('Invalid Validator Index') 
    }
  })

  // select/deselect notification checkboxes for all events
  for (let event of $('#validator_all_events :input')) {
    $(event).on('click', function() {
      if ($(this).prop('checked')) {
        for (let item of VALIDATOR_EVENTS) {
          $(`#${item} input#${$(event).attr('id')}`).prop('checked', true)
        }
      } else {
        for (let item of VALIDATOR_EVENTS) {
          $(`#${item} input#${$(event).attr('id')}`).prop('checked', false)
        }
      }
    })
  }

  for (let event of $('#manage_all_events :input')) {
    $(event).on('click', function() {
      if ($(this).prop('checked')) {
        for (let item of VALIDATOR_EVENTS) {
          $(`#manage_${item} input#${$(event).attr('id')}`).prop('checked', true)
        }
      } else {
        for (let item of VALIDATOR_EVENTS) {
          $(`#manage_${item} input#${$(event).attr('id')}`).prop('checked', false)
        }
      }
    })
  }

  $('#add-monitoring-event-modal-button').on('click', function() {
    $('#add-monitoring-validator-select').html('')
    for (let item of DATA.sort((a, b) => { return a.Validator.Index - b.Validator.Index })) {
      $('#add-monitoring-validator-select').append(`<option value="${item.Validator.Pubkey}">${item.Validator.Index}</option>`)
    }
  })

  $('#add-monitoring-event').on('click', function() {
    let pubkey = $('#add-monitoring-validator-select option:selected').val()
    events = []
    for (let item of $('input.monitoring')) {
      if ($(item).prop('checked')) {
        let e = $(item).attr('event')
        let t = 0
        switch (e) {
          case 'monitoring_cpu_load':
            t = parseFloat($('#cpu-input-range-val').val()) / 100
            break
          case 'monitoring_hdd_almostfull':
            t = parseFloat($('#hdd-input-range-val').val()) / 100
            break
          default:
            t = 0
        }
        events.push({
          event: e,
          email: true,
          threshold: t
        })
      }
    }
    fetch(`/user/notifications-center/monitoring/updatesubs`, {
      method: 'POST',
      headers: { "X-CSRF-Token": csrfToken },
      credentials: 'include',
      body: JSON.stringify({ pubkeys: [pubkey], events: events })
    }).then(res => {
      if (res.status == 200) {
        $('#manageNotificationsModal').modal('hide')
        window.location.reload()
      } else {
        alert('Error updating validators subscriptions')
        $('#manageNotificationsModal').modal('hide')
        window.location.reload()
      }
    })
  })

  $('#add-network-subscription').on('click', function() {
    if ($('#finalityIssues').prop('checked')) {
      $(this).html('<div class="spinner-border spinner-border-sm" role="status"><span class="sr-only">Saving...</span></div>')
      fetch(`/user/notifications/subscribe?event=${$('#finalityIssues').attr('event')}&filter=0x${$('#finalityIssues').attr('event')}`, {
        method: 'POST',
        headers: { "X-CSRF-Token": csrfToken },
        credentials: 'include',
        body: ""
      }).then(res => {
        if (res.status == 200) {
          $('#addNetworkEventModal').modal('hide')
          window.location.reload()
        } else {
          alert('Error updating network subscriptions')
          $('#addNetworkEventModal').modal('hide')
          window.location.reload()
        }
        $(this).html('Save')
      })
    } else {
      $(this).html('<div class="spinner-border spinner-border-sm" role="status"><span class="sr-only">Removing...</span></div>')
      fetch(`/user/notifications/unsubscribe?event=${$('#finalityIssues').attr('event')}&filter=0x${$('#finalityIssues').attr('event')}`, {
        method: 'POST',
        headers: { "X-CSRF-Token": csrfToken },
        credentials: 'include',
        body: ""
      }).then(res => {
        if (res.status == 200) {
          $('#addNetworkEventModal').modal('hide')
          window.location.reload()
        } else {
          alert('Error updating network subscriptions')
          $('#addNetworkEventModal').modal('hide')
          window.location.reload()
        }
        $(this).html('Save')
      })
    }
  })
})<|MERGE_RESOLUTION|>--- conflicted
+++ resolved
@@ -431,18 +431,7 @@
             return data.Index
           }
           let datahref = `/validator/${data.Index || data.Pubkey}`
-<<<<<<< HEAD
-          // return `<span class="font-weight-bold"><i class="fas fa-male mr-1"></i><a style="padding: .25rem;" href="/validator/${data.Index}">` + data.Index + '</a></span>' + `<a class="heading-l4 d-none d-sm-block mt-2" style="width: 5rem;" href="/validator/${data.Pubkey}">0x` + data.Pubkey.substring(0, 6) + '...</a>'
-          return `
-            <span class="d-block"><i class="fas fa-male mr-2"></i><a class="font-weight-bold" href=${datahref}>` 
-            + data.Index + `</span>`  
-            + `<span class="heading-l4 d-none d-sm-inline mt-2">0x` 
-            + data.Pubkey.substring(0, 6) + `...</span></a>
-            <i class="fa fa-copy text-muted d-none d-sm-inline p-1" role="button" data-toggle="tooltip" title="Copy to clipboard" data-clipboard-text="0x${data.Pubkey}"></i>
-          `
-=======
           return `<i class="fas fa-male mr-2"></i><a class="font-weight-bold" href=${datahref}>` + data.Index + `<span class="heading-l4 d-none d-sm-block mt-2">0x` + data.Pubkey.substring(0, 6) + ` ...</span></a><i class="fa fa-copy text-muted d-none d-sm-inline p-1" role="button" data-toggle="tooltip" title="Copy to clipboard" data-clipboard-text="0x${data.Pubkey}"></i>`
->>>>>>> 1beff88c
         }
       },
       {
