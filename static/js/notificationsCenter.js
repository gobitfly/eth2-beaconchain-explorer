--- conflicted
+++ resolved
@@ -1,5 +1,4 @@
 const data = {
-<<<<<<< HEAD
     metrics: {
         validators: 5,
         notifications: 10,
@@ -102,186 +101,14 @@
             validator: { index: 1, pubkey: "0xa1d1ad ..." },
             notifications: ["Attestations missed", "Balance decrease", "Proposals missed", "Proposals submitted", "Validator slashed"],
             mostRecent: { notification: "Attestations missed", timestamp: 1617427430 }
-        },
-        {
-            validator: { index: 2, pubkey: "0xb2ff47 ..." },
-            notifications: ["Attestations missed", "Balance decrease", "Proposals missed", "Proposals submitted"],
-            mostRecent: { notification: "Balance decrease", timestamp: 1620030169 }
-        },
-        {
-            validator: { index: 3, pubkey: "0x8e323f ..." },
-            notifications: ["Attestations missed", "Balance decrease", "Proposals missed"],
-            mostRecent: { notification: "Proposals missed", timestamp: 1614687712 }
-        },
-        {
-            validator: { index: 4, pubkey: "0xa62420 ..." },
-            notifications: ["Attestations missed", "Balance decrease"],
-            mostRecent: { notification: "Proposals submitted", timestamp: 1622557312 }
-        },
-        {
-            validator: { index: 5, pubkey: "0xb2ce0f ..." },
-            notifications: ["Attestations missed"],
-            mostRecent: { notification: "Validator slashed", timestamp: 1619878855 }
-        },
-        {
-            validator: { index: 6, pubkey: "0xa16c53 ..." },
-            notifications: ["Attestations missed", "Balance decrease", "Proposals missed", "Proposals submitted", "Validator slashed"],
-            mostRecent: { notification: "Validator slashed", timestamp: 1612617898 }
-        },
-        {
-            validator: { index: 7, pubkey: "0xa25da1..." },
-            notifications: ["Attestations missed", "Balance decrease", "Proposals missed", "Proposals submitted"],
-            mostRecent: { notification: "Proposals submitted", timestamp: 1626006179 }
-        },
-        {
-            validator: { index: 8, pubkey: "0x8078c7 ..." },
-            notifications: ["Attestations missed", "Balance decrease", "Proposals missed"],
-            mostRecent: { notification: "Proposals missed", timestamp: 1626031079 }
-        },
-        {
-            validator: { index: 9, pubkey: "0xb016e3 ..." },
-            notifications: ["Attestations missed", "Balance decrease"],
-            mostRecent: { notification: "Balance decrease", timestamp: 1620677579 }
-        },
-        {
-            validator: { index: 10, pubkey: "0x8efba2 ..." },
-            notifications: ["Validator slashed"],
-            mostRecent: { notification: "Attestations missed", timestamp: 1619878855 }
-        },
-        {
-            validator: { index: 11, pubkey: "0x8efba3 ..." },
-            notifications: ["Validator slashed"],
-            mostRecent: { notification: "Attestations missed", timestamp: 1619878856 }
-        },
-        {
-            validator: { index: 12, pubkey: "0x8efba4 ..." },
-            notifications: ["Validator slashed"],
-            mostRecent: { notification: "Attestations missed", timestamp: 1619878857 }
-        },
-        {
-            validator: { index: 13, pubkey: "0x8efba5 ..." },
-            notifications: ["Validator slashed"],
-            mostRecent: { notification: "Attestations missed", timestamp: 1619878858 }
-        },
-        {
-            validator: { index: 20, pubkey: "0x8efba6 ..." },
-            notifications: ["Validator slashed"],
-            mostRecent: { notification: "Attestations missed", timestamp: 1619878859 }
         }
     ]
-=======
-  metrics: {
-    validators: 5,
-    notifications: 10,
-    attestationsSubmitted: 1,
-    attestationsMissed: 1,
-    proposalsSubmitted: 2,
-    proposalsMissed: 0
-  },
-  monitoring: [
-    {
-      id: 1,
-      notification: "CPU",
-      threshold: 0.8,
-      machine: "machine1",
-      mostRecent: 1626078050
-    },
-    {
-      id: 2,
-      notification: "HDD",
-      threshold: 0.8,
-      machine: "machine1",
-      mostRecent: 1625894270
-    },
-    {
-      id: 3,
-      notification: "Offline",
-      threshold: null,
-      machine: "machine1",
-      mostRecent: 1625627930
-    },
-    {
-      id: 4,
-      notification: "CPU",
-      threshold: 0.9,
-      machine: "machine2",
-      mostRecent: 1625721407
-    },
-    {
-      id: 5,
-      notification: "HDD",
-      threshold: 0.9,
-      machine: "machine2",
-      mostRecent: 1625721527
-    }
-  ],
-  network: [
-    {
-      notification: "Finality issues",
-      network: "Beaconchain",
-      mostRecent: 1622615148
-    },
-    {
-      notification: "Finality issues",
-      network: "Beaconchain",
-      mostRecent: 1622615145
-    },
-    {
-      notification: "Finality issues",
-      network: "Beaconchain",
-      mostRecent: 1625203607
-    },
-    {
-      notification: "Finality issues",
-      network: "Beaconchain",
-      mostRecent: 1625808407
-    },
-    {
-      notification: "Finality issues",
-      network: "Beaconchain",
-      mostRecent: 1625807927
-    },
-    {
-      notification: "Finality issues",
-      network: "Beaconchain",
-      mostRecent: 1625721527
-    },
-    {
-      notification: "Finality issues",
-      network: "Beaconchain",
-      mostRecent: 1625721407
-    },
-    {
-      notification: "Finality issues",
-      network: "Beaconchain",
-      mostRecent: 1625627930
-    },
-    {
-      notification: "Finality issues",
-      network: "Beaconchain",
-      mostRecent: 1625894270
-    },
-    {
-      notification: "Finality issues",
-      network: "Beaconchain",
-      mostRecent: 1626078050
-    }
-  ],
-  validators: [
-    {
-      validator: { index: 1, pubkey: "0xa1d1ad ..." },
-      notifications: ["Attestations missed", "Balance decrease", "Proposals missed", "Proposals submitted", "Validator slashed"],
-      mostRecent: { notification: "Attestations missed", timestamp: 1617427430 }
-    }
-  ]
->>>>>>> 1c99faf2
 };
 
 var csrfToken = "";
 var validators = null;
 
 function create_typeahead(input_container) {
-<<<<<<< HEAD
     var bhValidators = new Bloodhound({
         datumTokenizer: Bloodhound.tokenizers.whitespace,
         queryTokenizer: Bloodhound.tokenizers.whitespace,
@@ -319,9 +146,9 @@
             source: bhValidators,
             display: 'index',
             templates: {
-                header: '<h3>Validators</h3>',
+                header: '<h5 class="font-weight-bold ml-3">Validators</h5>',
                 suggestion: function (data) {
-                    return `<div class="text-monospace text-truncate high-contrast">${data.index}</div>`;
+                    return `<div class="font-weight-normal text-truncate high-contrast">${data.index}</div>`;
                 }
             }
         },
@@ -331,10 +158,10 @@
             source: bhName,
             display: 'name',
             templates: {
-                header: '<h3>Validators by Name</h3>',
+                header: '<h5 class="font-weight-bold ml-3">Validators by Name</h5>',
                 suggestion: function (data) {
                     var len = data.validator_indices.length > VALLIMIT ? VALLIMIT + '+' : data.validator_indices.length;
-                    return `<div class="text-monospace high-contrast" style="display: flex;"><div class="text-truncate" style="flex: 1 1 auto;">${data.name}</div><div style="max-width: fit-content; white-space: nowrap;">${len}</div></div>`;
+                    return `<div class="font-weight-normal high-contrast" style="display: flex;"><div class="text-truncate" style="flex: 1 1 auto;">${data.name}</div><div style="max-width: fit-content; white-space: nowrap;">${len}</div></div>`;
                 }
             }
         });
@@ -352,78 +179,6 @@
     $(input_container).on('typeahead:select', function (ev, sug) {
         $(input_container).val(sug.index);
     });
-=======
-  var bhValidators = new Bloodhound({
-    datumTokenizer: Bloodhound.tokenizers.whitespace,
-    queryTokenizer: Bloodhound.tokenizers.whitespace,
-    identify: function(obj) {
-      return obj.index
-    },
-    remote: {
-      url: '/search/indexed_validators/%QUERY',
-      wildcard: '%QUERY'
-    }
-  });
-
-  var bhName = new Bloodhound({
-    datumTokenizer: Bloodhound.tokenizers.whitespace,
-    queryTokenizer: Bloodhound.tokenizers.whitespace,
-    identify: function(obj) {
-      return obj.name
-    },
-    remote: {
-      url: '/search/indexed_validators_by_name/%QUERY',
-      wildcard: '%QUERY'
-    }
-  });
-
-  $(input_container).typeahead(
-    {
-      minLength: 1,
-      highlight: true,
-      hint: false,
-      autoselect: false
-    },
-    {
-      limit: 5,
-      name: 'validators',
-      source: bhValidators,
-      display: 'index',
-      templates: {
-        header: '<h5 class="font-weight-bold ml-3">Validators</h5>',
-        suggestion: function(data) {
-          return `<div class="font-weight-normal text-truncate high-contrast">${data.index}</div>`;
-        }
-      }
-    },
-    {
-      limit: 5,
-      name: 'name',
-      source: bhName,
-      display: 'name',
-      templates: {
-      header: '<h5 class="font-weight-bold ml-3">Validators by Name</h5>',
-      suggestion: function(data) {
-        var len = data.validator_indices.length > VALLIMIT ? VALLIMIT + '+' : data.validator_indices.length;
-        return `<div class="font-weight-normal high-contrast" style="display: flex;"><div class="text-truncate" style="flex: 1 1 auto;">${data.name}</div><div style="max-width: fit-content; white-space: nowrap;">${len}</div></div>`;
-      }
-    }
-  });
-
-  $(input_container).on('focus', function(event) {
-    if (event.target.value !== "") {
-      $(this).trigger($.Event('keydown', { keyCode: 40 }));
-    }
-  });
-
-  $(input_container).on('input', function() {
-    $('.tt-suggestion').first().addClass('tt-cursor');
-  });
-
-  $(input_container).on('typeahead:select', function(ev, sug) {
-    $(input_container).val(sug.index);
-  });
->>>>>>> 1c99faf2
 }
 
 function loadMonitoringData(data) {
@@ -504,8 +259,6 @@
                     }
                 }
             });
-
-<<<<<<< HEAD
             // click event to table remove button
             $('#monitoring-notifications #remove-btn').on('click', function (e) {
                 $('#modaltext').text($(this).data('modaltext'));
@@ -619,130 +372,6 @@
                 responsivePriority: 3,
                 data: null,
                 defaultContent: `
-=======
-            // destroy and reload table after edit
-            $('#monitoring-notifications').DataTable().clear().destroy();
-            loadMonitoringData(data);
-          } else {
-            alert('Enter an integer between 1 and 100');
-      	  }
-    	  }
-  	  });
-
-  	  // click event to table remove button
-  	  $('#monitoring-notifications #remove-btn').on('click', function(e) {
-    	  $('#modaltext').text($(this).data('modaltext'));
-    	  // set the row id 
-    	  const rowId = $(this).parent().parent().attr('id');
-    	  $('#confirmRemoveModal').attr('rowId', rowId);
-    	  $('#confirmRemoveModal').attr('tablename', 'monitoring');
-  	  });
-	  },
-    columnDefs: [
-      {
-        targets: '_all',
-        createdCell: function(td, cellData, rowData, row, col) {
-          $(td).css('padding-top', '20px');
-          $(td).css('padding-bottom', '20px');
-    	  }
-      },
-      {
-        targets: 0,
-        responsivePriority: 1,
-        data: 'notification',
-        render: function(data, type, row, meta) {
-          return '<span class="badge badge-pill badge-light badge-custom-size">' + data + '</span>';
-        }
-      },
-      {
-        targets: 1,
-        responsivePriority: 3,
-        data: 'threshold',
-        render: function(data, type, row, meta) { 
-          if (!data) {
-            return '<span class="threshold_non_editable">N/A</span>';
-          }
-          return '<input type="text" class="form-control input-sm threshold_editable" title="Numbers in 1-100 range (including)" style="width: 60px; height: 30px;" hidden /><span class="threshold_non_editable"><span class="threshold_non_editable_text">' + data*100 + '%</span> <i class="fas fa-pen fa-xs text-muted" id="edit-monitoring-events-btn" title="Click to edit" style="padding: .5rem; cursor: pointer;"></i></span>';
-        }
-      },
-      {
-        targets: 2,
-        responsivePriority: 2,
-    	  data: 'machine'
-      },
-      {
-        targets: 3,
-        responsivePriority: 1,
-        data: 'mostRecent',
-        render: function(data, type, row, meta) {
-          // for sorting and type checking use the original data (unformatted)
-          if (type === 'sort' || type === 'type') {
-            return data;
-          }
-          return `<span class="heading-l4">${luxon.DateTime.fromMillis(data * 1000).toRelative({ style: "long" })}</span>`;
-        }
-      },
-      {
-        targets: 4,
-        orderable: false,
-        responsivePriority: 3,
-        data: null,
-        defaultContent: '<i class="fas fa-times fa-lg" id="remove-btn" title="Remove notification" style="padding: .5rem; color: #f82e2e; cursor: pointer;" data-toggle= "modal" data-target="#confirmRemoveModal" data-modaltext="Are you sure you want to remove the entry?"></i>'
-      }
-    ],
-	});
-}
-
-function loadNetworkData(data) {
-  let networkTable = $('#network-notifications');
-
-  networkTable.DataTable({
-    language: {
-      info: '_TOTAL_ entries',
-    	infoEmpty: 'No entries match',
-      infoFiltered: '(from _MAX_ entries)',
-      processing: 'Loading. Please wait...',
-      search: '',
-      searchPlaceholder: 'Search...',
-      zeroRecords: 'No entries match'
-    },
-    processing: true,
-    responsive: true,
-    scroller: true,
-  	scrollY: 380,
-    paging: true,
-    data: data,
-    initComplete: function(settings, json) {
-      $('body').find('.dataTables_scrollBody').addClass('scrollbar');
-    },
-    columnDefs: [
-      {
-        targets: '_all',
-        createdCell: function(td, cellData, rowData, row, col) {
-      		$(td).css('padding-top', '20px');
-          $(td).css('padding-bottom', '20px');
-    		}
-      },
-      {
-        targets: 0,
-        responsivePriority: 1,
-        data: 'notification',
-        render: function(data, type, row, meta) {
-          return '<span class="badge badge-pill badge-light badge-custom-size">' + data + '</span>';
-        }
-      },
-      {
-        targets: 1,
-        responsivePriority: 2,
-        data: 'network'
-      },
-      {
-        targets: 2,
-        orderable: false,
-        responsivePriority: 3,
-        data: null,
-        defaultContent: `
->>>>>>> 1c99faf2
           <div class="form-check">
         		<input class="form-check-input checkbox-custom-size" type="checkbox" value="" id="">
             <label class="form-check-label" for=""></label>
@@ -787,7 +416,6 @@
 }
 
 function loadValidatorsData(data) {
-<<<<<<< HEAD
     validators = data;
     let validatorsTable = $('#validators-notifications');
     // console.log('calling with', data);
@@ -862,10 +490,10 @@
                 render: function (data, type, row, meta) {
                     let notifications = '';
                     if (data.length === 0) {
-                        return '<span>Not subscribed to any events</span>';
+                        return '<span>Not subscribed to any events</span><i class="d-block fas fa-pen fa-xs text-muted" id="edit-validator-events-btn" title="Manage the notifications you receive for the selected validator in the table" style="width: 1.5rem; padding: .5rem; cursor: pointer;" data-toggle= "modal" data-target="#manageNotificationsModal"></i>';
                     }
                     for (let notification of data) {
-                        let badgeColor = '';
+                        let badgeColor = "";
                         switch (notification.Notification) {
                             case 'validator_balance_decreased':
                                 badgeColor = 'badge-light';
@@ -894,113 +522,6 @@
                 responsivePriority: 4,
                 data: null,
                 defaultContent: `
-=======
-  let validatorsTable = $('#validators-notifications');
-  // console.log('calling with', data);
-  validatorsTable.DataTable({
-    language: {
-      info: '_TOTAL_ entries',
-      infoEmpty: 'No entries match',
-      infoFiltered: '(from _MAX_ entries)',
-      processing: 'Loading. Please wait...',
-      search: '',
-      searchPlaceholder: 'Search...',
-      select: {
-        rows: {
-          _: '%d rows selected',
-          0: 'Click on a row to select it',
-          1: '1 row selected'
-        }
-      },
-      zeroRecords: 'No entries match'
-    },
-    processing: true,
-    responsive: true,
-    paging: true,
-    pagingType: 'first_last_numbers',
-    select: {
-      items: 'row',
-      toggleable: false
-    },
-    fixedHeader: true,
-    data: data,
-    initComplete: function(settings, json) {
-      $('body').find('.dataTables_scrollBody').addClass('scrollbar');
-
-      // click event to validators table edit button
-      $('#validators-notifications #edit-validator-events-btn').on('click', function(e) {
-        $('#manageNotificationsModal').attr('rowId', $(this).parent().parent().attr('id'));
-      });
-            
-      // click event to remove button
-      $('#validators-notifications #remove-btn').on('click', function(e) {
-      	const rowId = $(this).parent().parent().attr('id');
-        $('#modaltext').text($(this).data('modaltext'));
-        // set the row id 
-      	$('#confirmRemoveModal').attr('rowId', rowId);
-        $('#confirmRemoveModal').attr('tablename', 'validators');
-      });
-    },
-    columnDefs: [
-    	{
-        targets: '_all',
-        createdCell: function(td, cellData, rowData, row, col) {
-      		$(td).css('padding-top', '20px');
-          $(td).css('padding-bottom', '20px');
-    		}
-      },
-      {
-        targets: 0,
-        responsivePriority: 1,
-        data: 'Validator',
-        render: function(data, type, row, meta) {
-          // for sorting and type checking use the original data (unformatted)
-          if (type === 'sort' || type === 'type') {
-            return data.Index;
-          }
-          return `<span class="font-weight-bold"><a href="/validator/${data.Index}"><i class="fas fa-male mr-1"></i>` + data.Index + '</a></span>' + `<a class="heading-l4 d-none d-sm-block mt-2" style="width: 5rem;" href="/validator/${data.Pubkey}">0x` + data.Pubkey.substring(0, 6) + '...</a>';
-        }
-    	},
-      {
-        targets: 1,
-        responsivePriority: 2,
-        data: 'Notifications',
-        render: function(data, type, row, meta) {
-          let notifications = '';
-          if (data.length === 0) {
-            return '<span>Not subscribed to any events</span><i class="d-block fas fa-pen fa-xs text-muted" id="edit-validator-events-btn" title="Manage the notifications you receive for the selected validator in the table" style="width: 1.5rem; padding: .5rem; cursor: pointer;" data-toggle= "modal" data-target="#manageNotificationsModal"></i>';
-          }
-          for (let notification of data) {
-            let badgeColor = "";
-            switch(notification.Notification) {
-              case 'validator_balance_decreased':
-                badgeColor = 'badge-light';
-                break;
-              case 'validator_attestation_missed':
-                badgeColor = 'badge-warning';
-                break;
-              case 'validator_proposal_submitted':
-                badgeColor = 'badge-light';
-                break;
-              case 'validator_proposal_missed':
-                badgeColor = 'badge-warning';
-                break;
-              case 'validator_got_slashed':
-                badgeColor = 'badge-light';
-                break;
-            }
-            notifications += '<span class="badge badge-pill ' + badgeColor + ' badge-custom-size mr-1 my-1">' + notification.Notification.replaceAll("_", " ") + '</span>';
-          }
-          return '<div style="white-space: normal; max-width: 400px;">' + notifications + '</div>' + ' <i class="fas fa-pen fa-xs text-muted" id="edit-validator-events-btn" title="Manage the notifications you receive for the selected validator in the table" style="padding: .5rem; cursor: pointer;" data-toggle= "modal" data-target="#manageNotificationsModal"></i>';
-        }
-      },
-      {
-        targets: 2,
-        orderable: false,
-        responsivePriority: 4,
-        data: null,
-        defaultContent: `
->>>>>>> 1c99faf2
           <div class="form-check">
             <input class="form-check-input checkbox-custom-size" type="checkbox" value="" id="">
             <label class="form-check-label" for=""></label>
@@ -1027,7 +548,6 @@
           	<input class="form-check-input checkbox-custom-size" type="checkbox" value="" id="">
             <label class="form-check-label" for=""></label>
           </div>`
-<<<<<<< HEAD
             },
             {
                 targets: 5,
@@ -1068,63 +588,16 @@
         },
         rowId: function (data, type, row, meta) {
             return data.Validator.Pubkey;
-=======
-      },
-      {
-        targets: 5,
-        responsivePriority: 1,
-        data: 'Notifications',
-        render: function(data, type, row, meta) {
-          // for sorting and type checking use the original data (unformatted)
-          // data = data.Notifications
-          let no_time = 'N/A';  
-          if (data.length === 0) {
-            return no_time;
-          }
-
-          data.sort((a, b) => {
-            return a.age - b.age;
-          });
-          
-          if (type === 'sort' || type === 'type') {
-            return data[0].Timestamp;
-          }
-          
-          if (data[0].Timestamp === 0) {
-            return no_time;
-          }
-          return '<span class="badge badge-pill badge-light badge-custom-size mr-1 mr-sm-3">' + data[0].Notification + '</span>' + `<span class="heading-l4 d-block d-sm-inline-block mt-2 mt-sm-0">${luxon.DateTime.fromMillis(data[0].Timestamp * 1000).toRelative({ style: "long" })}</span>`;
->>>>>>> 1c99faf2
         }
     });
 }
 
-<<<<<<< HEAD
 $(document).ready(function () {
-    if (document.getElementsByName("CsrfField")[0] !== undefined) {
+    if (document.getElementsByName('CsrfField')[0] !== undefined) {
         csrfToken = document.getElementsByName('CsrfField')[0].value;
-=======
-$(document).ready(function() {
-  if (document.getElementsByName('CsrfField')[0] !== undefined) {
-    csrfToken = document.getElementsByName('CsrfField')[0].value;
-  }
-  create_typeahead('.validator-typeahead');
-
-  loadMonitoringData(data.monitoring);
-  loadNetworkData(data.network);
-
-  $(document).on('click', function(e) {
-    // if click outside input while any threshold input visible, reset value and hide input
-    if (e.target.className.indexOf('threshold_editable') < 0) {
-      $('.threshold_editable').each(function() {
-        $(this).attr('hidden', true);
-      	$(this).parent().find('.threshold_non_editable').css('display', 'inline-block');
-      });
->>>>>>> 1c99faf2
     }
     create_typeahead('.validator-typeahead');
 
-<<<<<<< HEAD
     loadMonitoringData(data.monitoring);
     loadNetworkData(data.network);
 
@@ -1136,57 +609,7 @@
                 $(this).parent().find('.threshold_non_editable').css('display', 'inline-block');
             });
         }
-=======
-    // remove selected class from rows on click outside
-    if (!$('#validators-notifications').is(e.target) && $('#validators-notifications').has(e.target).length === 0 && !$('#manage-notifications-btn').is(e.target) && $('#manage-notifications-btn').has(e.target).length === 0) {
-      $('#validators-notifications .selected').removeClass('selected');
-    }
-  });
-
-  $('#remove-all-btn').on('click', function(e) {
-    $('#modaltext').text($(this).data('modaltext'));
-    $('#confirmRemoveModal').removeAttr('rowId');
-    $('#confirmRemoveModal').attr('tablename', 'validators');
-  });
-
-  // click event to modal remove button
-  $('#remove-button').on('click', function(e) {
-    const rowId = $('#confirmRemoveModal').attr('rowId');
-    const tablename = $('#confirmRemoveModal').attr('tablename');
-    
-    // if rowId also check tablename then delete row in corresponding data section
-    // if no row id delete directly in correponding data section
-    if (rowId !== undefined) {
-    	if (tablename === 'monitoring') {
-        data.monitoring = data.monitoring.filter(function(item) {
-          return item.id.toString() !== rowId.toString();
-        });
-      }
-
-       if (tablename === 'validators') {
-        // console.log(rowId);
-        fetch(`/validator/${rowId}/remove`, {
-          method: 'POST',
-          headers: {"X-CSRF-Token": csrfToken},
-          credentials: 'include',
-          body: {pubkey: `0x${rowId}`},
-        }).then(res => {
-            if (res.status == 200) {
-              $('#confirmRemoveModal').modal('hide');
-              // window.location.reload is deprecated        
-              window.location.reload(false);
-            } else {
-              $('#confirmRemoveModal').modal('hide');
-              alert('Error removing validator from Watchlist');
-            }
-        })
-      } 
-    } else {
-      if (tablename === 'validators') {
-        data.validators = [];
-      }
-    }
->>>>>>> 1c99faf2
+        create_typeahead('.validator-typeahead');
 
         // remove selected class from rows on click outside
         if (!$('#validators-notifications').is(e.target) && $('#validators-notifications').has(e.target).length === 0 && !$('#manage-notifications-btn').is(e.target) && $('#manage-notifications-btn').has(e.target).length === 0) {
@@ -1194,7 +617,56 @@
         }
     });
 
-<<<<<<< HEAD
+    $('#remove-all-btn').on('click', function (e) {
+        $('#modaltext').text($(this).data('modaltext'));
+        $('#confirmRemoveModal').removeAttr('rowId');
+        $('#confirmRemoveModal').attr('tablename', 'validators');
+    });
+
+    // click event to modal remove button
+    $('#remove-button').on('click', function (e) {
+        const rowId = $('#confirmRemoveModal').attr('rowId');
+        const tablename = $('#confirmRemoveModal').attr('tablename');
+
+        // if rowId also check tablename then delete row in corresponding data section
+        // if no row id delete directly in correponding data section
+        if (rowId !== undefined) {
+            if (tablename === 'monitoring') {
+                data.monitoring = data.monitoring.filter(function (item) {
+                    return item.id.toString() !== rowId.toString();
+                });
+            }
+
+            if (tablename === 'validators') {
+                // console.log(rowId);
+                fetch(`/validator/${rowId}/remove`, {
+                    method: 'POST',
+                    headers: { "X-CSRF-Token": csrfToken },
+                    credentials: 'include',
+                    body: { pubkey: `0x${rowId}` },
+                }).then(res => {
+                    if (res.status == 200) {
+                        $('#confirmRemoveModal').modal('hide');
+                        // window.location.reload is deprecated        
+                        window.location.reload(false);
+                    } else {
+                        $('#confirmRemoveModal').modal('hide');
+                        alert('Error removing validator from Watchlist');
+                    }
+                })
+            }
+        } else {
+            if (tablename === 'validators') {
+                data.validators = [];
+            }
+        }
+
+        // remove selected class from rows on click outside
+        if (!$('#validators-notifications').is(e.target) && $('#validators-notifications').has(e.target).length === 0 && !$('#manage-notifications-btn').is(e.target) && $('#manage-notifications-btn').has(e.target).length === 0) {
+            $('#validators-notifications .selected').removeClass('selected');
+        }
+    });
+
     $('#remove-all-btn').on('click', function (e) {
         $('#modaltext').text($(this).data('modaltext'));
         $('#confirmRemoveModal').removeAttr('rowId');
@@ -1241,7 +713,7 @@
                 // data.validators = [];
                 $(this).html('<div class="spinner-border spinner-border-sm" role="status"><span class="sr-only">Loading...</span></div>')
                 let pubkeys = []
-                for (let item of validators){
+                for (let item of validators) {
                     pubkeys.push(item.Validator.Pubkey)
                 }
                 fetch(`/user/notifications-center/removeall`, {
@@ -1261,50 +733,6 @@
                     $(this).html('Remove')
                 })
             }
-=======
-   	/* if (tablename === 'validators') {
-      $('#validators-notifications').DataTable().clear().destroy();
-      loadValidatorsData(data.validators);					
-    } */
-  });
-
-  $('.range').on('input', function(e) {
-    var target_id = $(this).data('target');
-    var target = $(target_id);
-    target.val($(this).val());
-    if ($(this).attr('type') === 'range') {
-      $(this).css('background-size', $(this).val() + '% 100%');
-    } else {
-      target.css('background-size', $(this).val() + '% 100%');
-    }
-  });
-
-  $('#validators-notifications tbody').on('click', 'tr', function() {
-    $(this).addClass('selected');
-  });
-
-  // on modal open after click event to validators table edit button
-  $('#manageNotificationsModal').on('show.bs.modal', function(e) {
-    // get the selected row (single row selected)
-    let rowData = $('#validators-notifications').DataTable().row($('#' + $(this).attr('rowId'))).data();
-    if (rowData) {
-      $('#selected-validators-events-container').append(
-        `<div id="validator-event-badge" class="d-inline-block badge badge-pill badge-light badge-custom-size mr-2 mb-2 font-weight-normal">
-          Validator ${rowData.Validator.Index}
-          <i class="fas fa-times ml-2" style="cursor: pointer;"></i>
-        </div> `
-      );
-      
-      rowData.Notifications.forEach(function(notification) {
-        if (notification.Notification === 'validator_balance_decreased') {
-          $('[id^=validator_balance_decreased]').attr('checked', true);
-        }
-        if (notification.Notification === 'validator_attestation_missed') {
-          $('[id^=validator_attestation_missed]').attr('checked', true);
-        }
-        if (notification.Notification === 'validator_proposal_submitted') {
-          $('[id^=validator_proposal_submitted]').attr('checked', true);
->>>>>>> 1c99faf2
         }
 
         if (tablename === 'monitoring') {
@@ -1372,11 +800,11 @@
             Validator ${rowsSelected[i].Validator.Index}
             <i class="fas fa-times ml-2" style="cursor: pointer;"></i>
           </div> `
-<<<<<<< HEAD
                 );
             }
         }
     });
+
     // on modal close
     $('#manageNotificationsModal').on('hide.bs.modal', function (e) {
         $(this).removeAttr('rowId');
@@ -1390,37 +818,17 @@
         // remove selected class from rows when modal closed
         $('#validators-notifications .selected').removeClass('selected');
     });
-=======
-        );
-      }
-    }
-  });
-
-  // on modal close
-  $('#manageNotificationsModal').on('hide.bs.modal', function(e) {
-    $(this).removeAttr('rowId');
-    $('#selected-validators-events-container #validator-event-badge').remove();
-    $('[id^=validator_balance_decreased]').attr('checked', false);
-    $('[id^=validator_attestation_missed]').attr('checked', false);
-    $('[id^=validator_proposal_submitted]').attr('checked', false);
-    $('[id^=validator_proposal_missed]').attr('checked', false);
-    $('[id^=validator_got_slashed]').attr('checked', false);
-
-    // remove selected class from rows when modal closed
-    $('#validators-notifications .selected').removeClass('selected');
-  });
-
-  // all events checkboxes (push, email, web)
-  $('#all_events_push').on('click', function() {
-    $('[id$=push]').attr('checked', $(this).is(':checked'));
-  });
-  $('#all_events_email').on('change', function() {
-    $('[id$=email]').attr('checked', $(this).is(':checked'));
-  });
-  $('#all_events_web').on('change', function() {
-    $('[id$=web]').attr('checked', $(this).is(':checked'));
-  });
-
-  // TODO: if all events for push/email/web, all events checked is true
->>>>>>> 1c99faf2
+
+    // all events checkboxes (push, email, web)
+    $('#all_events_push').on('click', function () {
+        $('[id$=push]').attr('checked', $(this).is(':checked'));
+    });
+    $('#all_events_email').on('change', function () {
+        $('[id$=email]').attr('checked', $(this).is(':checked'));
+    });
+    $('#all_events_web').on('change', function () {
+        $('[id$=web]').attr('checked', $(this).is(':checked'));
+    });
+
+    // TODO: if all events for push/email/web, all events checked is true
 });