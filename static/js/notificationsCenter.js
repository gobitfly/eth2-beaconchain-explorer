const data = {
  monitoring: [
    {
      id: 1,
      notification: "CPU",
      threshold: 0.8,
      machine: "machine1",
      mostRecent: 1626078050
    },
    {
      id: 2,
      notification: "HDD",
      threshold: 0.8,
      machine: "machine1",
      mostRecent: 1625894270
    },
    {
      id: 3,
      notification: "Offline",
      threshold: null,
      machine: "machine1",
      mostRecent: 1625627930
    },
    {
      id: 4,
      notification: "CPU",
      threshold: 0.9,
      machine: "machine2",
      mostRecent: 1625721407
    },
    {
      id: 5,
      notification: "HDD",
      threshold: 0.9,
      machine: "machine2",
      mostRecent: 1625721527
    }
  ],
  network: [
    {
      notification: "Finality issues",
      network: "Beaconchain",
      mostRecent: 1622615148
    },
    {
      notification: "Finality issues",
      network: "Beaconchain",
      mostRecent: 1622615145
    },
    {
      notification: "Finality issues",
      network: "Beaconchain",
      mostRecent: 1625203607
    },
    {
      notification: "Finality issues",
      network: "Beaconchain",
      mostRecent: 1625808407
    },
    {
      notification: "Finality issues",
      network: "Beaconchain",
      mostRecent: 1625807927
    },
    {
      notification: "Finality issues",
      network: "Beaconchain",
      mostRecent: 1625721527
    },
    {
      notification: "Finality issues",
      network: "Beaconchain",
      mostRecent: 1625721407
    },
    {
      notification: "Finality issues",
      network: "Beaconchain",
      mostRecent: 1625627930
    },
    {
      notification: "Finality issues",
      network: "Beaconchain",
      mostRecent: 1625894270
    },
    {
      notification: "Finality issues",
      network: "Beaconchain",
      mostRecent: 1626078050
    }
  ],
  validators: [
    {
      validator: { index: 1, pubkey: "0xa1d1ad ..." },
      notifications: ["Attestations missed", "Balance decrease", "Proposals missed", "Proposals submitted", "Validator slashed"],
      mostRecent: { notification: "Attestations missed", timestamp: 1617427430 }
    }
  ]
};

var csrfToken = "";
var validators = null;
const EVENTS = ["validator_attestation_missed","validator_balance_decreased",
                "validator_proposal_missed","validator_proposal_submitted",
                "validator_got_slashed"]

function create_typeahead(input_container) {
  var bhValidators = new Bloodhound({
    datumTokenizer: Bloodhound.tokenizers.whitespace,
    queryTokenizer: Bloodhound.tokenizers.whitespace,
    identify: function(obj) {
      return obj.index
    },
    remote: {
      url: '/search/indexed_validators/%QUERY',
      wildcard: '%QUERY'
    }
  });

  var bhName = new Bloodhound({
    datumTokenizer: Bloodhound.tokenizers.whitespace,
    queryTokenizer: Bloodhound.tokenizers.whitespace,
    identify: function(obj) {
      return obj.name
    },
    remote: {
      url: '/search/indexed_validators_by_name/%QUERY',
      wildcard: '%QUERY'
    }
  });

  $(input_container).typeahead(
    {
      minLength: 1,
      highlight: true,
      hint: false,
      autoselect: false
    },
    {
      limit: 5,
      name: 'validators',
      source: bhValidators,
      display: 'index',
      templates: {
        header: '<h5 class="font-weight-bold ml-3">Validators</h5>',
        suggestion: function(data) {
          return `<div class="font-weight-normal text-truncate high-contrast">${data.index}</div>`;
        }
    	}
    },
    {
      limit: 5,
      name: 'name',
      source: bhName,
      display: 'name',
      templates: {
        header: '<h5 class="font-weight-bold ml-3">Validators by Name</h5>',
        suggestion: function(data) {
          var len = data.validator_indices.length > VALLIMIT ? VALLIMIT + '+' : data.validator_indices.length;
          return `<div class="font-weight-normal high-contrast" style="display: flex;"><div class="text-truncate" style="flex: 1 1 auto;">${data.name}</div><div style="max-width: fit-content; white-space: nowrap;">${len}</div></div>`;
        }
    	}
  });

	$(input_container).on('focus', function(e) {
    if (e.target.value !== "") {
      $(this).trigger($.Event('keydown', {keyCode: 40}));
    }
  });

  $(input_container).on('input', function() {
    $('.tt-suggestion').first().addClass('tt-cursor');
  });

  $(input_container).on('typeahead:select', function(e, sug) {
    console.log(sug)
    $(input_container).val(sug.index);
    $(input_container).attr("pk", sug.pubkey);
  });
}

function loadMonitoringData(data) {
	let monitoringTable = $('#monitoring-notifications');

  monitoringTable.DataTable({
    language: {
      info: '_TOTAL_ entries',
      infoEmpty: 'No entries match',
      infoFiltered: '(from _MAX_ entries)',
      processing: 'Loading. Please wait...',
      search: '',
      searchPlaceholder: 'Search...',
      zeroRecords: 'No entries match'
    },
    processing: true,
    responsive: true,
    scroller: true,
    scrollY: 380,
    paging: true,
    data: data,
    rowId: 'id',
    initComplete: function(settings, json) {
      $('body').find('.dataTables_scrollBody').addClass('scrollbar');
      // click event to monitoring table edit button
      $('#monitoring-notifications #edit-monitoring-events-btn').on('click', function(e) {
        e.stopPropagation();
        const threshold_editable_placeholder = $(this).parent().find('.threshold_non_editable_text').text().slice(0, -1);
        // close all other editable rows
        $('.threshold_editable').each(function() {
          $(this).attr('hidden', true);
          $(this).parent().find('.threshold_non_editable').css('display', 'inline-block');
        });

        $(this).parent().parent().find('.threshold_non_editable').css('display', 'none');
        $(this).parent().parent().find('.threshold_editable').removeAttr('hidden');
        $(this).parent().parent().find('.threshold_editable').attr('value', threshold_editable_placeholder);
      });
      // enter event to threshold input
      $('.threshold_editable').on('keypress', function(e) {
        if (e.which == 13) {
          const rowId = $(this).parent().parent().attr('id');
          let newThreshold = $(this).val();

          // validate input
          let isValid = false;
          if (isNaN(newThreshold) == false) {
            const parsed = parseInt(newThreshold, 10);
            if (isNaN(parsed)) {
              isValid = false;
            } else {
              if (parsed > 0 && parsed <= 100) {
                newThreshold = parsed / 100;
                isValid = true;
              } else {
                isValid = false;
              }
            }
          } else {
            isValid = false;
          }

          if (isValid) {
            index = data.findIndex(function(item) {
              return item.id.toString() === rowId.toString();
            });

            data[index].threshold = newThreshold;

            // destroy and reload table after edit
            $('#monitoring-notifications').DataTable().clear().destroy();
            loadMonitoringData(data);
        	} else {
          alert('Enter an integer between 1 and 100');
        	}
      	}
      });
      // click event to table remove button
      $('#monitoring-notifications #remove-btn').on('click', function(e) {
				$('#modaltext').text($(this).data('modaltext'));
				// set the row id 
				const rowId = $(this).parent().parent().attr('id');
				$('#confirmRemoveModal').attr('rowId', rowId);
				$('#confirmRemoveModal').attr('tablename', 'monitoring');
      });
    },
    columnDefs: [
      {
      	targets: '_all',
        createdCell: function(td, cellData, rowData, row, col) {
          $(td).css('padding-top', '20px');
          $(td).css('padding-bottom', '20px');
        }
      },
      {
        targets: 0,
        responsivePriority: 1,
        data: 'notification',
        render: function(data, type, row, meta) {
          return '<span class="badge badge-pill badge-light badge-custom-size">' + data + '</span>';
        }
      },
      {
        targets: 1,
        responsivePriority: 3,
        data: 'threshold',
        render: function(data, type, row, meta) {
          if (!data) {
            return '<span class="threshold_non_editable">N/A</span>';
          }
          return '<input type="text" class="form-control input-sm threshold_editable" title="Numbers in 1-100 range (including)" style="width: 60px; height: 30px;" hidden /><span class="threshold_non_editable"><span class="threshold_non_editable_text">' + data * 100 + '%</span> <i class="fas fa-pen fa-xs text-muted i-custom" id="edit-monitoring-events-btn" title="Click to edit" style="padding: .5rem; cursor: pointer;"></i></span>';
        }
      },
      {
        targets: 2,
        responsivePriority: 2,
        data: 'machine'
      },
      {
        targets: 3,
        responsivePriority: 1,
        data: 'mostRecent',
        render: function (data, type, row, meta) {
        	// for sorting and type checking use the original data (unformatted)
          if (type === 'sort' || type === 'type') {
            return data;
          }
          return `<span class="heading-l4">${luxon.DateTime.fromMillis(data * 1000).toRelative({ style: "long" })}</span>`;
        }
    	},
      {
        targets: 4,
        orderable: false,
        responsivePriority: 3,
        data: null,
        // defaultContent: '<i class="fas fa-times fa-lg i-custom" id="remove-btn" title="Remove notification" style="padding: .5rem; color: #ff593c; cursor: pointer;" data-toggle= "modal" data-target="#confirmRemoveModal" data-modaltext="Are you sure you want to remove the entry?"></i>'
        defaultContent: '<i class="fas fa-times fa-lg i-custom" id="remove-btn" title="Remove notification" style="padding: .5rem; color: var(--red); cursor: pointer;" data-toggle= "modal" data-target="#confirmRemoveModal" data-modaltext="Are you sure you want to remove the entry?"></i>'
      }
    ],
  });
}

function loadNetworkData(data) {
  let networkTable = $('#network-notifications');

  networkTable.DataTable({
    language: {
      info: '_TOTAL_ entries',
      infoEmpty: 'No entries match',
      infoFiltered: '(from _MAX_ entries)',
      processing: 'Loading. Please wait...',
      search: '',
      searchPlaceholder: 'Search...',
      zeroRecords: 'No entries match'
    },
    processing: true,
    responsive: true,
    scroller: true,
    scrollY: 380,
    paging: true,
    data: data,
    initComplete: function(settings, json) {
      $('body').find('.dataTables_scrollBody').addClass('scrollbar');
    },
    columnDefs: [
      {
        targets: '_all',
          createdCell: function(td, cellData, rowData, row, col) {
            $(td).css('padding-top', '20px');
            $(td).css('padding-bottom', '20px');
          }
      },
      {
        targets: 0,
        responsivePriority: 1,
        data: 'notification',
        render: function(data, type, row, meta) {
          return '<span class="badge badge-pill badge-light badge-custom-size">' + data + '</span>';
      	}
      },
      {
        targets: 1,
        responsivePriority: 2,
        data: 'network'
      },
      {
        targets: 2,
        orderable: false,
        responsivePriority: 3,
        data: null,
        defaultContent: `
          <div class="form-check">
        		<input class="form-check-input checkbox-custom-size" type="checkbox" value="" id="">
            <label class="form-check-label" for=""></label>
          </div>`
      },
      {
        targets: 3,
        orderable: false,
        responsivePriority: 3,
        data: null,
        defaultContent: `
          <div class="form-check">
            <input class="form-check-input checkbox-custom-size" type="checkbox" value="" id="">
            <label class="form-check-label" for=""></label>
          </div>`
      },
      {
        targets: 4,
        orderable: false,
        responsivePriority: 3,
        data: null,
        defaultContent: `
          <div class="form-check">
            <input class="form-check-input checkbox-custom-size" type="checkbox" value="" id="">
            <label class="form-check-label" for=""></label>
          </div>`
      },
      {
        targets: 5,
        responsivePriority: 1,
        data: 'mostRecent',
        render: function(data, type, row, meta) {
          // for sorting and type checking use the original data (unformatted)
          if (type === 'sort' || type === 'type') {
            return data;
          }
          return `<span class="heading-l4">${luxon.DateTime.fromMillis(data * 1000).toRelative({ style: "long" })}</span>`;
        }
    	}
    ]
  });
}

function loadValidatorsData(data) {
  validators = data;

  let validatorsTable = $('#validators-notifications');
  validatorsTable.DataTable({
    language: {
      info: '_TOTAL_ entries',
      infoEmpty: 'No entries match',
      infoFiltered: '(from _MAX_ entries)',
    	processing: 'Loading. Please wait...',
      search: '',
      searchPlaceholder: 'Search...',
      zeroRecords: 'No entries match'
    },
    processing: true,
    responsive: true,
    paging: true,
    pagingType: 'first_last_numbers',
    select: {
      items: 'row',
      toggleable: false
    },
    fixedHeader: true,
    data: data,
    initComplete: function(settings, json) {
      $('body').find('.dataTables_scrollBody').addClass('scrollbar');
      // click event to validators table edit button
      $('#validators-notifications #edit-validator-events-btn').on('click', function(e) {
        $('#manageNotificationsModal').attr('rowId', $(this).parent().parent().attr('id'));
      });
      // click event to remove button
      $('#validators-notifications #remove-btn').on('click', function(e) {
        const rowId = $(this).parent().parent().attr('id');
        $('#modaltext').text($(this).data('modaltext'));
        // set the row id 
        $('#confirmRemoveModal').attr('rowId', rowId);
        $('#confirmRemoveModal').attr('tablename', 'validators');
      });
    },
    columnDefs: [
      {
        targets: '_all',
        createdCell: function(td, cellData, rowData, row, col) {
          $(td).css('padding-top', '20px');
          $(td).css('padding-bottom', '20px');
        }
      },
      {
        targets: 0,
        responsivePriority: 1,
        data: 'Validator',
        render: function(data, type, row, meta) {
          // for sorting and type checking use the original data (unformatted)
          if (type === 'sort' || type === 'type') {
            return data.Index;
          }
          return `<span class="font-weight-bold"><i class="fas fa-male mr-1"></i><a style="padding: .25rem;" href="/validator/${data.Index}">` + data.Index + '</a></span>' + `<a class="heading-l4 d-none d-sm-block mt-2" style="width: 5rem;" href="/validator/${data.Pubkey}">0x` + data.Pubkey.substring(0, 6) + '...</a>';
        }
      },
      {
        targets: 1,
        responsivePriority: 2,
        data: 'Notifications',
        render: function(data, type, row, meta) {
          let notifications = "";
          if (data.length === 0) {
            return '<span>Not subscribed to any events</span><i class="d-block fas fa-pen fa-xs text-muted i-custom" id="edit-validator-events-btn" title="Manage the notifications you receive for the selected validator in the table" style="width: 1.5rem; padding: .5rem; cursor: pointer;" data-toggle= "modal" data-target="#manageNotificationsModal"></i>';
          }
          for (let notification of data) {
            let badgeColor = "";
              switch (notification.Notification) {
                case 'validator_balance_decreased':
                  badgeColor = 'badge-light';
                  break;
                case 'validator_attestation_missed':
                  badgeColor = 'badge-warning';
                  break;
                case 'validator_proposal_submitted':
                  badgeColor = 'badge-light';
                  break;
                case 'validator_proposal_missed':
                  badgeColor = 'badge-warning';
                  break;
                case 'validator_got_slashed':
                  badgeColor = 'badge-light';
                  break;
            }
            notifications += '<span class="badge badge-pill ' + badgeColor + ' badge-custom-size mr-1 my-1">' + notification.Notification.replaceAll("_", " ") + '</span>';
          }
          return '<div style="white-space: normal; max-width: 400px;">' + notifications + '</div>' + ' <i class="fas fa-pen fa-xs text-muted i-custom" id="edit-validator-events-btn" title="Manage the notifications you receive for the selected validator in the table" style="padding: .5rem; cursor: pointer;" data-toggle= "modal" data-target="#manageNotificationsModal"></i>';
        }
      },
      {
        targets: 2,
        orderable: false,
        responsivePriority: 4,
        data: null,
        defaultContent: `
          <div class="form-check">
            <input class="form-check-input checkbox-custom-size" type="checkbox" value="" id="">
            <label class="form-check-label" for=""></label>
          </div>`,
        visible: false
      },
      {
        targets: 3,
        orderable: false,
        responsivePriority: 4,
        data: 'Notifications',
        render: function(data, type, row, meta) {
            let status = data.length>0? 'checked="true"': "";
            // console.log(data, data.length, data.length>0, status)
            return `
        	<div class="form-check">
            <input class="form-check-input checkbox-custom-size" type="checkbox" value="" id="" ${status} disabled="true">
          	<label class="form-check-label" for=""></label>
          </div>`
        } 
      },
      {
        targets: 4,
        orderable: false,
        responsivePriority: 4,
        data: null,
        defaultContent: `
        	<div class="form-check">
          	<input class="form-check-input checkbox-custom-size" type="checkbox" value="" id="">
            <label class="form-check-label" for=""></label>
          </div>`,
        visible: false
      },
      {
        targets: 5,
        responsivePriority: 1,
        data: 'Notifications',
        render: function(data, type, row, meta) {
					// for sorting and type checking use the original data (unformatted)
					// data = data.Notifications
					let no_time = 'N/A';
          if (data.length === 0) {
            return no_time;
          }

          data.sort((a, b) => {
            return a.age - b.age;
          });

          if (type === 'sort' || type === 'type') {
            return data[0].Timestamp;
          }

          if (data[0].Timestamp === 0) {
            return no_time;
          }
          return '<span class="badge badge-pill badge-light badge-custom-size mr-1 mr-sm-3">' + data[0].Notification + '</span>' + `<span class="heading-l4 d-block d-sm-inline-block mt-2 mt-sm-0">${luxon.DateTime.fromMillis(data[0].Timestamp * 1000).toRelative({ style: "long" })}</span>`;
        }
      },
      {
        targets: 6,
        orderable: false,
        responsivePriority: 3,
        data: null,
        // defaultContent: '<i class="fas fa-times fa-lg i-custom" id="remove-btn" title="Remove validator" style="padding: .5rem; color: #ff593c; cursor: pointer;" data-toggle= "modal" data-target="#confirmRemoveModal" data-modaltext="Are you sure you want to remove the entry?"></i>'
        defaultContent: '<i class="fas fa-times fa-lg i-custom" id="remove-btn" title="Remove validator" style="padding: .5rem; color: var(--red); cursor: pointer;" data-toggle= "modal" data-target="#confirmRemoveModal" data-modaltext="Are you sure you want to remove the entry?"></i>'
      }
    ],
    rowCallback: function(row, data, displayNum, displayIndex, dataIndex) {
      $(row).attr('title', 'Click the table row to select it or hold down "Ctrl" and click multiple rows to select them');
    },
    rowId: function(data, type, row, meta) {
      return data.Validator.Pubkey;
    }
  });
  // show manage-notifications button and remove-all button only if there is data in the validator table
  if (validators.length !== 0) {
    $('#manage-notifications-btn').removeAttr('hidden');
    $('#remove-all-btn').removeAttr('hidden');
  }
}

$(document).ready(function() {
  if (document.getElementsByName('CsrfField')[0] !== undefined) {
    csrfToken = document.getElementsByName('CsrfField')[0].value;
  }
  create_typeahead('.validator-typeahead');

  loadMonitoringData(data.monitoring);
  loadNetworkData(data.network);

  $(document).on('click', function(e) {
    // if click outside input while any threshold input visible, reset value and hide input
    if (e.target.className.indexOf('threshold_editable') < 0) {
      $('.threshold_editable').each(function() {
        $(this).attr('hidden', true);
        $(this).parent().find('.threshold_non_editable').css('display', 'inline-block');
      });
    }
    // remove selected class from rows on click outside
    if (!$('#validators-notifications').is(e.target) && $('#validators-notifications').has(e.target).length === 0 && !$('#manage-notifications-btn').is(e.target) && $('#manage-notifications-btn').has(e.target).length === 0) {
      $('#validators-notifications .selected').removeClass('selected');
    }
  });

  $('#remove-all-btn').on('click', function(e) {
    $('#modaltext').text($(this).data('modaltext'));
    $('#confirmRemoveModal').removeAttr('rowId');
    $('#confirmRemoveModal').attr('tablename', 'validators');
  });
  // click event to modal remove button
  $('#remove-button').on('click', function(e) {
    const rowId = $('#confirmRemoveModal').attr('rowId');
    const tablename = $('#confirmRemoveModal').attr('tablename');
    // if rowId also check tablename then delete row in corresponding data section
    // if no row id delete directly in correponding data section
    if (rowId !== undefined) {
    	if (tablename === 'monitoring') {
        data.monitoring = data.monitoring.filter(function(item) {
          $('#confirmRemoveModal').modal('hide');
          return item.id.toString() !== rowId.toString();
        });
      }

      if (tablename === 'validators') {
        fetch(`/validator/${rowId}/remove`, {
          method: 'POST',
          headers: { "X-CSRF-Token": csrfToken },
          credentials: 'include',
          body: { pubkey: `0x${rowId}` },
        }).then(res => {
          if (res.status == 200) {
            $('#confirmRemoveModal').modal('hide');     
            window.location.reload(false);
          } else {
            alert('Error removing validator from Watchlist');
            $('#confirmRemoveModal').modal('hide');
            window.location.reload();
          }
        });
      }
    } else {
      if (tablename === 'validators') {
        data.validators = [];
      }
    }
    // remove selected class from rows on click outside
    if (!$('#validators-notifications').is(e.target) && $('#validators-notifications').has(e.target).length === 0 && !$('#manage-notifications-btn').is(e.target) && $('#manage-notifications-btn').has(e.target).length === 0) {
      $('#validators-notifications .selected').removeClass('selected');
    }
  });

  $('#remove-all-btn').on('click', function(e) {
    $('#modaltext').text($(this).data('modaltext'));
    $('#confirmRemoveModal').removeAttr('rowId');
    $('#confirmRemoveModal').attr('tablename', 'validators');
  });
  // click event to modal remove button
  $('#remove-button').on('click', function(e) {
    const rowId = $('#confirmRemoveModal').attr('rowId');
    const tablename = $('#confirmRemoveModal').attr('tablename');
    // if rowId also check tablename then delete row in corresponding data section
  	// if no row id delete directly in correponding data section
    if (rowId !== undefined) {
      if (tablename === 'monitoring') {
        data.monitoring = data.monitoring.filter(function(item) {
          return item.id.toString() !== rowId.toString();
        });
      }

      if (tablename === 'validators') {
        $(this).html('<div class="spinner-border spinner-border-sm" role="status"><span class="sr-only">Removing validator...</span></div>');
        fetch(`/validator/${rowId}/remove`, {
            method: 'POST',
            headers: { "X-CSRF-Token": csrfToken },
            credentials: 'include',
            body: { pubkey: `0x${rowId}` },
        }).then(res => {
            if (res.status == 200) {
            $('#confirmRemoveModal').modal('hide');
            window.location.reload(false);
            } else {
            alert('Error removing validator from Watchlist');
            $('#confirmRemoveModal').modal('hide');
            window.location.reload();
            }
            $(this).html('Removed');
        });
      }
    } else {
    	if (tablename === 'validators') {
            $(this).html('<div class="spinner-border spinner-border-sm" role="status"><span class="sr-only">Removing all...</span></div>');
            let pubkeys = [];
            for (let item of validators) {
            pubkeys.push(item.Validator.Pubkey);
            }
            fetch(`/user/notifications-center/removeall`, {
            method: 'POST',
            headers: { "X-CSRF-Token": csrfToken },
            credentials: 'include',
            body: JSON.stringify(pubkeys)
            }).then(res => {
            if (res.status == 200) {
                $('#confirmRemoveModal').modal('hide');
                window.location.reload(false);
            } else {
                alert('Error removing all validators from Watchlist');
                $('#confirmRemoveModal').modal('hide');
                window.location.reload();
            }
            $(this).html('Removed');
            });
      }
    }

    if (tablename === 'monitoring') {
      $('#monitoring-notifications').DataTable().clear().destroy();
      loadMonitoringData(data.monitoring);
    }
  });

  $('.range').on('input', function(e) {
    const target_id = $(this).data('target');
    let target = $(target_id);
    target.val($(this).val());
    if ($(this).attr('type') === 'range') {
      $(this).css('background-size', $(this).val() + '% 100%');
    } else {
      target.css('background-size', $(this).val() + '% 100%');
    }
  });

  $('#validators-notifications tbody').on('click', 'tr', function() {
    $(this).addClass('selected');
  });
  // on modal open after click event to validators table edit button
  $('#manageNotificationsModal').on('show.bs.modal', function(e) {
    // get the selected row (single row selected)
    let rowData = $('#validators-notifications').DataTable().row($('#' + $(this).attr('rowId'))).data();
    if (rowData) {
      $('#selected-validators-events-container').append(
        `<div id="validator-event-badge" class="d-inline-block badge badge-pill badge-light badge-custom-size mr-2 mb-2 font-weight-normal">
        		Validator ${rowData.Validator.Index}
          	<i class="fas fa-times ml-2" style="cursor: pointer;"></i>
        </div> `
      );

      for(let event of $("#manage_all_events :input")){ 
        for (let item of rowData.Notifications){
            $(`#manage_${item.Notification} input#${$(event).attr("id")}`).prop("checked", true)
        }
      }
    } else {
      // get the selected rows (mutiple rows selected)
      const rowsSelected = $('#validators-notifications').DataTable().rows('.selected').data();
      for (let i = 0; i < rowsSelected.length; i++) {
        $('#selected-validators-events-container').append(
          `<div id="validator-event-badge" class="d-inline-block badge badge-pill badge-light badge-custom-size mr-2 mb-2 font-weight-normal">
            Validator ${rowsSelected[i].Validator.Index}
            <i class="fas fa-times ml-2" style="cursor: pointer;"></i>
          </div> `
        );
      }
    }
  });
  // on modal close
	$('#manageNotificationsModal').on('hide.bs.modal', function(e) {
  	$(this).removeAttr('rowId');
    $('#selected-validators-events-container #validator-event-badge').remove();
    for(let event of $("#manage_all_events :input")){ 
        for (let item of EVENTS){
            $(`#manage_${item} input#${$(event).attr("id")}`).prop("checked", false)
        }
        $(event).prop("checked", false)
      }

    // TODO today: also uncheck this on modal close
    $('[id^=all_events]').attr('checked', false);
    // remove selected class from rows when modal closed
    $('#validators-notifications .selected').removeClass('selected');
  });
  // all events checkboxes (push, email, web)
  $('#all_events_push').on('click', function() {
    $('[id$=push]').attr('checked', $(this).is(':checked'));
  });
  $('#all_events_email').on('change', function() {
    $('[id$=email]').attr('checked', $(this).is(':checked'));
  });
  $('#all_events_web').on('change', function() {
    $('[id$=web]').attr('checked', $(this).is(':checked'));
  });
  // customize tables tooltips
  $('#validators-notifications').DataTable().$('tr').tooltip({ width: 5 });

  function get_validator_sub_events() {
    let events = [];
    for (let item of EVENTS) {
        events.push({
            event: item,
            email: $(`#${item} :input#email`).prop("checked"),
            push: $(`#${item} :input#push`).prop("checked"),
            web: $(`#${item} :input#web`).prop("checked")
        });
      }
    return events;
  }

  $("#add-validator-button").on("click", function() {
      // console.log("clicked", $("#validator_attestation_missed>input#email"));
    
      try {
        let index = parseInt($("#add-validator-input").val());
        let events = get_validator_sub_events();
        // console.log(events);
        if(!isNaN(index)) {
            fetch(`/user/notifications-center/validatorsub`, {
                method: 'POST',
                headers: { "X-CSRF-Token": csrfToken },
                credentials: 'include',
                body: JSON.stringify({ pubkey: $("#add-validator-input").attr("pk"), events: events })
                }).then(res => {
                    if (res.status == 200) {
                    $('#addValidatorModal').modal('hide');
                    window.location.reload(false);
                    } else {
                    alert('Error adding validators to Watchlist');
                    $('#addValidatorModal').modal('hide');
                    window.location.reload();
                    }
                }); 
            }
      } catch {
        alert("Invalid Validator Index!");
        // console.log(validators, $("#add-validator-input").val());    
      }
  })

<<<<<<< HEAD
  for (let event of $("#validator_all_events :input")) { 
     $(event).on("click", function() {
        if ($(this).prop("checked")) {
            for (let item of EVENTS) {
                $(`#${item} input#${$(event).attr("id")}`).prop("checked", true);
=======
  //select/deselect notification checkboxes for all events
  for(let event of $("#validator_all_events :input")){ 
     $(event).on("click", function(){
        if ($(this).prop("checked")){
            for (let item of EVENTS){
                $(`#${item} input#${$(event).attr("id")}`).prop("checked", true)
>>>>>>> f5a0b629
            }
        } else {
            for (let item of EVENTS) {
                $(`#${item} input#${$(event).attr("id")}`).prop("checked", false);
            }
        }
    })
   }

   for(let event of $("#manage_all_events :input")) { 
    $(event).on("click", function() {
       if ($(this).prop("checked")) {
           for (let item of EVENTS) {
               $(`#manage_${item} input#${$(event).attr("id")}`).prop("checked", true);
           }
       } else {
           for (let item of EVENTS) {
               $(`#manage_${item} input#${$(event).attr("id")}`).prop("checked", false);
           }
       }
   })
  }
});<|MERGE_RESOLUTION|>--- conflicted
+++ resolved
@@ -845,20 +845,12 @@
       }
   })
 
-<<<<<<< HEAD
-  for (let event of $("#validator_all_events :input")) { 
-     $(event).on("click", function() {
-        if ($(this).prop("checked")) {
-            for (let item of EVENTS) {
-                $(`#${item} input#${$(event).attr("id")}`).prop("checked", true);
-=======
   //select/deselect notification checkboxes for all events
   for(let event of $("#validator_all_events :input")){ 
      $(event).on("click", function(){
         if ($(this).prop("checked")){
             for (let item of EVENTS){
                 $(`#${item} input#${$(event).attr("id")}`).prop("checked", true)
->>>>>>> f5a0b629
             }
         } else {
             for (let item of EVENTS) {
