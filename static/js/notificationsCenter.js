const data = {
<<<<<<< HEAD
  metrics: {
    validators: 5,
    notifications: 10,
    attestationsSubmitted: 1,
    attestationsMissed: 1,
    proposalsSubmitted: 2,
    proposalsMissed: 0
  },
  monitoring: [
    {
      id: 1,
      notification: "CPU",
      threshold: 0.8,
      machine: "machine1",
      mostRecent: 1626078050
    },
    {
      id: 2,
      notification: "HDD",
      threshold: 0.8,
      machine: "machine1",
      mostRecent: 1625894270
    },
    {
      id: 3,
      notification: "Offline",
      threshold: null,
      machine: "machine1",
      mostRecent: 1625627930
    },
    {
      id: 4,
      notification: "CPU",
      threshold: 0.9,
      machine: "machine2",
      mostRecent: 1625721407
    },
    {
      id: 5,
      notification: "HDD",
      threshold: 0.9,
      machine: "machine2",
      mostRecent: 1625721527
    },
    {
      id: 6,
      notification: "Offline",
      threshold: null,
      machine: "machine2",
      mostRecent: 1625807927
    }
  ],
  network: [
    {
      notification: "Finality issues",
      network: "Beaconchain",
      mostRecent: 1622615148
    },
    {
      notification: "Finality issues",
      network: "Beaconchain",
      mostRecent: 1622615145
    },
    {
      notification: "Finality issues",
      network: "Beaconchain",
      mostRecent: 1625203607
    },
    {
      notification: "Finality issues",
      network: "Beaconchain",
      mostRecent: 1625808407
    },
    {
      notification: "Finality issues",
      network: "Beaconchain",
      mostRecent: 1625807927
    },
    {
      notification: "Finality issues",
      network: "Beaconchain",
      mostRecent: 1625721527
    },
    {
      notification: "Finality issues",
      network: "Beaconchain",
      mostRecent: 1625721407
    },
    {
      notification: "Finality issues",
      network: "Beaconchain",
      mostRecent: 1625627930
    },
    {
      notification: "Finality issues",
    	network: "Beaconchain",
      mostRecent: 1625894270
    },
    {
      notification: "Finality issues",
      network: "Beaconchain",
      mostRecent: 1626078050
    }
  ],
  validators: [
    {
      id: 1,
      validator: { index: 1, pubkey: "0xa1d1ad ..." },
      notifications: [ "Attestations missed",  "Balance decrease", "Proposals missed", "Proposals submitted", "Validator slashed" ],
      mostRecent: { notification: "Attestations missed", timestamp: 1617427430 }
    },
    {
      id: 2,
      validator: { index: 2, pubkey: "0xb2ff47 ..." },
      notifications: [ "Attestations missed",  "Balance decrease", "Proposals missed", "Proposals submitted" ],
      mostRecent: { notification: "Balance decrease", timestamp: 1620030169 }
    },
    {
      id: 3,
      validator: { index: 3, pubkey: "0x8e323f ..." },
      notifications: [ "Attestations missed",  "Balance decrease", "Proposals missed" ],
      mostRecent: { notification: "Proposals missed", timestamp: 1614687712 }
    },
    {
      id: 4,
      validator: { index: 4, pubkey: "0xa62420 ..." },
      notifications: [ "Attestations missed",  "Balance decrease" ],
      mostRecent: { notification: "Proposals submitted", timestamp: 1622557312 }
    },
    {
      id: 5,
      validator: { index: 5, pubkey: "0xb2ce0f ..." },
      notifications: [ "Attestations missed" ],
      mostRecent: { notification: "Validator slashed", timestamp: 1619878855 }
    },
    {
      id: 6,
      validator: { index: 6, pubkey: "0xa16c53 ..." },
      notifications: [ "Attestations missed",  "Balance decrease", "Proposals missed", "Proposals submitted", "Validator slashed" ],
      mostRecent: { notification: "Validator slashed", timestamp: 	1612617898 }
    },
    {
      id: 7,
      validator: { index: 7, pubkey: "0xa25da1..." },
      notifications: [ "Attestations missed",  "Balance decrease", "Proposals missed", "Proposals submitted" ],
      mostRecent: { notification: "Proposals submitted", timestamp: 1626006179 }
    },
    {
      id: 8,
      validator: { index: 8, pubkey: "0x8078c7 ..." },
      notifications: [ "Attestations missed",  "Balance decrease", "Proposals missed" ],
      mostRecent: { notification: "Proposals missed", timestamp: 1626031079 }
    },
    {
      id: 9,
    	validator: { index: 9, pubkey: "0xb016e3 ..." },
      notifications: [ "Attestations missed",  "Balance decrease" ],
      mostRecent: { notification: "Balance decrease", timestamp: 1620677579 }
    },
    {
      id: 10,
      validator: { index: 10, pubkey: "0x8efba2 ..." },
      notifications: [ "Validator slashed" ],
    	mostRecent: { notification: "Attestations missed", timestamp: 1619878855 }
    },
    {
      id: 11,
      validator: { index: 11, pubkey: "0x8efba2 ..." },
      notifications: [ "Validator slashed" ],
    	mostRecent: { notification: "Attestations missed", timestamp: 1619878855 }
    }
  ]
};

for (let key in data.metrics) {
  if (data.metrics.hasOwnProperty(key)) {
		document.getElementById(key).innerHTML = data.metrics[key];
	}
}
=======
    metrics: {
        validators: 5,
        notifications: 10,
        attestationsSubmitted: 1,
        attestationsMissed: 1,
        proposalsSubmitted: 2,
        proposalsMissed: 0
    },
    monitoring: [
        {
            id: 1,
            notification: "CPU",
            threshold: 0.8,
            machine: "machine1",
            mostRecent: 1626078050
        },
        {
            id: 2,
            notification: "HDD",
            threshold: 0.8,
            machine: "machine1",
            mostRecent: 1625894270
        },
        {
            id: 3,
            notification: "Offline",
            threshold: null,
            machine: "machine1",
            mostRecent: 1625627930
        },
        {
            id: 4,
            notification: "CPU",
            threshold: 0.9,
            machine: "machine2",
            mostRecent: 1625721407
        },
        {
            id: 5,
            notification: "HDD",
            threshold: 0.9,
            machine: "machine2",
            mostRecent: 1625721527
        },
        {
            id: 6,
            notification: "Offline",
            threshold: null,
            machine: "machine2",
            mostRecent: 1625807927
        }
    ],
    network: [
        {
            notification: "Finality issues",
            network: "Beaconchain",
            mostRecent: 1622615148
        },
        {
            notification: "Finality issues",
            network: "Beaconchain",
            mostRecent: 1622615145
        },
        {
            notification: "Finality issues",
            network: "Beaconchain",
            mostRecent: 1625203607
        },
        {
            notification: "Finality issues",
            network: "Beaconchain",
            mostRecent: 1625808407
        },
        {
            notification: "Finality issues",
            network: "Beaconchain",
            mostRecent: 1625807927
        },
        {
            notification: "Finality issues",
            network: "Beaconchain",
            mostRecent: 1625721527
        },
        {
            notification: "Finality issues",
            network: "Beaconchain",
            mostRecent: 1625721407
        },
        {
            notification: "Finality issues",
            network: "Beaconchain",
            mostRecent: 1625627930
        },
        {
            notification: "Finality issues",
            network: "Beaconchain",
            mostRecent: 1625894270
        },
        {
            notification: "Finality issues",
            network: "Beaconchain",
            mostRecent: 1626078050
        }
    ],
    validators: [
        {
            id: 1,
            validator: { index: 1, pubkey: "0xa1d1ad ..." },
            notifications: ["Attestations missed", "Balance decrease", "Proposals missed", "Proposals submitted", "Validator slashed"],
            mostRecent: { notification: "Attestations missed", timestamp: 1617427430 }
        },
        {
            id: 2,
            validator: { index: 2, pubkey: "0xb2ff47 ..." },
            notifications: ["Attestations missed", "Balance decrease", "Proposals missed", "Proposals submitted"],
            mostRecent: { notification: "Balance decrease", timestamp: 1620030169 }
        },
        {
            id: 3,
            validator: { index: 3, pubkey: "0x8e323f ..." },
            notifications: ["Attestations missed", "Balance decrease", "Proposals missed"],
            mostRecent: { notification: "Proposals missed", timestamp: 1614687712 }
        },
        {
            id: 4,
            validator: { index: 4, pubkey: "0xa62420 ..." },
            notifications: ["Attestations missed", "Balance decrease"],
            mostRecent: { notification: "Proposals submitted", timestamp: 1622557312 }
        },
        {
            id: 5,
            validator: { index: 5, pubkey: "0xb2ce0f ..." },
            notifications: ["Attestations missed"],
            mostRecent: { notification: "Validator slashed", timestamp: 1619878855 }
        },
        {
            id: 6,
            validator: { index: 6, pubkey: "0xa16c53 ..." },
            notifications: ["Attestations missed", "Balance decrease", "Proposals missed", "Proposals submitted", "Validator slashed"],
            mostRecent: { notification: "Validator slashed", timestamp: 1612617898 }
        },
        {
            id: 7,
            validator: { index: 7, pubkey: "0xa25da1..." },
            notifications: ["Attestations missed", "Balance decrease", "Proposals missed", "Proposals submitted"],
            mostRecent: { notification: "Proposals submitted", timestamp: 1626006179 }
        },
        {
            id: 8,
            validator: { index: 8, pubkey: "0x8078c7 ..." },
            notifications: ["Attestations missed", "Balance decrease", "Proposals missed"],
            mostRecent: { notification: "Proposals missed", timestamp: 1626031079 }
        },
        {
            id: 9,
            validator: { index: 9, pubkey: "0xb016e3 ..." },
            notifications: ["Attestations missed", "Balance decrease"],
            mostRecent: { notification: "Balance decrease", timestamp: 1620677579 }
        },
        {
            id: 10,
            validator: { index: 10, pubkey: "0x8efba2 ..." },
            notifications: ["Validator slashed"],
            mostRecent: { notification: "Attestations missed", timestamp: 1619878855 }
        }
    ]
};

// for (let key in data.metrics) {
//     if (data.metrics.hasOwnProperty(key)) document.getElementById(key).innerHTML = data.metrics[key];
// }
>>>>>>> 1f89d01d

function loadMonitoringData(data) {
  let monitoringTable = $('#monitoring-notifications');

<<<<<<< HEAD
  monitoringTable.DataTable ({
    language: {
      info: '_TOTAL_ entries',
      infoEmpty: 'No entries match',
      infoFiltered: '(from _MAX_ entries)',
      processing: 'Loading. Please wait...',
      search: '',
      searchPlaceholder: 'Search...',
      zeroRecords: 'No entries match'
    },
    rowId: 'id',
    processing: true,
    responsive: true,
    scroller: true,
    scrollY: 380,
    paging: true,
    data: data,
    initComplete: function(settings, json) {
      $('body').find('.dataTables_scrollBody').addClass('scrollbar');

      // click event to table edit button
      $('#monitoring-notifications #edit-btn').on('click',  function(e) {
        e.stopPropagation();
        const threshold_editable_placeholder = $(this).parent().find('.threshold_non_editable_text').text().slice(0, -1);
    
        // close all other editable rows
        $('.threshold_editable').each(function() {
        	$(this).attr('hidden', true);
          $(this).parent().find('.threshold_non_editable').css('display', 'inline-block');
        });
=======
    monitoringTable.DataTable({
        language: {
            info: '_TOTAL_ entries',
            infoEmpty: 'No entries match',
            infoFiltered: '(from _MAX_ entries)',
            processing: 'Loading. Please wait...',
            search: '',
            searchPlaceholder: 'Search...',
            zeroRecords: 'No entries match'
        },
        rowId: 'id',
        processing: true,
        responsive: true,
        scroller: true,
        scrollY: 380,
        paging: true,
        data: data,
        initComplete: function (settings, json) {
            $('body').find('.dataTables_scrollBody').addClass('scrollbar');

            // click event to table edit button
            $('#monitoring-notifications #edit-btn').on('click', function (e) {
                e.stopPropagation();
                const threshold_editable_placeholder = $(this).parent().find('.threshold_non_editable_text').text().slice(0, -1);

                // close all other editable rows
                $('.threshold_editable').each(function () {
                    $(this).attr('hidden', true);
                    $(this).parent().find('.threshold_non_editable').css('display', 'inline-block');
                });
>>>>>>> 1f89d01d

        $(this).parent().parent().find('.threshold_non_editable').css('display', 'none');
        $(this).parent().parent().find('.threshold_editable').removeAttr('hidden');
        $(this).parent().parent().find('.threshold_editable').attr('value', threshold_editable_placeholder);
      });

<<<<<<< HEAD
      // enter event to threshold input
      $('.threshold_editable').on('keypress', function(e) {
        if (e.which == 13) {
          const rowId = $(this).parent().parent().attr('id');
          let newThreshold = $(this).val();
                    
          // validate input
          let isValid = false;
          if (isNaN(newThreshold) == false) {
            const parsed = parseInt(newThreshold, 10);
            if (isNaN(parsed)) {
              isValid = false;
            } else {
              if (parsed > 0 && parsed <= 100) {
                newThreshold = parsed/100;
                isValid = true;
              } else {
                isValid = false;
              }
            }
          } else {
            isValid = false;
        }

        if (isValid) {
          index = data.findIndex(function(item) {
            return item.id.toString() === rowId.toString();
          });
=======
            // enter event to threshold input
            $('.threshold_editable').on('keypress', function (e) {
                if (e.which == 13) {
                    const rowId = $(this).parent().parent().attr('id');
                    let newThreshold = $(this).val();

                    // validate input
                    let isValid = false;
                    if (isNaN(newThreshold) == false) {
                        const parsed = parseInt(newThreshold, 10);
                        if (isNaN(parsed)) {
                            isValid = false;
                        } else {
                            if (parsed > 0 && parsed <= 100) {
                                newThreshold = parsed / 100;
                                isValid = true;
                            } else {
                                isValid = false;
                            }
                        }
                    } else {
                        isValid = false;
                    }

                    if (isValid) {
                        index = data.findIndex(function (item) {
                            return item.id.toString() === rowId.toString();
                        });
>>>>>>> 1f89d01d

          data[index].threshold = newThreshold;

          // destroy and reload table after edit
          $('#monitoring-notifications').DataTable().clear().destroy();
          loadMonitoringData(data);
        } else {
          alert('Enter an integer between 1 and 100')
      	}
    	}
  	});

<<<<<<< HEAD
  	// click event to table remove button
  	$('#monitoring-notifications #remove-btn').on('click',  function(e) {
    	$('#modaltext').text($(this).data('modaltext'));
    	// set the row id 
    	const rowId = $(this).parent().parent().attr('id');
    	$('#confirmRemoveModal').attr('rowId', rowId);
    	$('#confirmRemoveModal').attr('tablename', 'monitoring');
  	});
	},
  columnDefs: [
    {
      targets: '_all',
      createdCell: function (td, cellData, rowData, row, col) {
        $(td).css('padding-top', '20px');
        $(td).css('padding-bottom', '20px');
    	}
    },
    {
      targets: 0,
      responsivePriority: 1,
      data: 'notification',
      render: function (data, type, row, meta) {
        return '<span class="badge badge-pill badge-primary badge-custom-size">' + data + '</span>';
      }
    },
    {
      targets: 1,
      responsivePriority: 3,
      data: 'threshold',
      render: function (data, type, row, meta) { 
        if (!data) {
          return '<span class="threshold_non_editable">N/A</span>';
        }
        return '<input type="text" class="form-control input-sm threshold_editable" title="Numbers in 1-100 range (including)" style="width: 60px; height: 30px;" hidden /><span class="threshold_non_editable"><span class="threshold_non_editable_text">' + data*100 + '%</span> <i class="fas fa-pen fa-xs text-muted" id="edit-btn" title="Click to edit" style="cursor: pointer;"></i></span>';
      }
    },
    {
      targets: 2,
      responsivePriority: 2,
    	data: 'machine'
    },
    {
      targets: 3,
      responsivePriority: 1,
      data: 'mostRecent',
      render: function (data, type, row, meta) {
        // for sorting and type checking use the original data (unformatted)
        if (type === 'sort' || type === 'type') {
          return data;
        }
        return `<span class="heading-l4">${luxon.DateTime.fromMillis(data * 1000).toRelative({ style: "long" })}</span>`;
      }
    },
    {
      targets: 4,
      orderable: false,
      responsivePriority: 3,
      data: null,
      defaultContent: '<i class="fas fa-times fa-lg" id="remove-btn" title="Remove notification" style="color: #f82e2e; cursor: pointer;" data-toggle= "modal" data-target="#confirmRemoveModal" data-modaltext="Are you sure you want to remove the entry?"></i>'
    }
  ]
	});
=======
            // click event to table remove button
            $('#monitoring-notifications #remove-btn').on('click', function (e) {
                $('#modaltext').text($(this).data('modaltext'));
                // set the row id 
                const rowId = $(this).parent().parent().attr('id');
                $('#confirmRemoveModal').attr('rowId', rowId);
                $('#confirmRemoveModal').attr('tablename', 'monitoring');
            });
        },
        columnDefs: [
            {
                targets: '_all',
                createdCell: function (td, cellData, rowData, row, col) {
                    $(td).css('padding-top', '20px');
                    $(td).css('padding-bottom', '20px');
                }
            },
            {
                targets: 0,
                responsivePriority: 1,
                data: 'notification',
                render: function (data, type, row, meta) {
                    return '<span class="badge badge-pill badge-primary badge-custom-size">' + data + '</span>';
                }
            },
            {
                targets: 1,
                responsivePriority: 3,
                data: 'threshold',
                render: function (data, type, row, meta) {
                    if (!data) {
                        return '<span class="threshold_non_editable">N/A</span>';
                    }
                    return '<input type="text" class="form-control input-sm threshold_editable" title="Numbers in 1-100 range (including)" style="width: 60px; height: 30px;" hidden /><span class="threshold_non_editable"><span class="threshold_non_editable_text">' + data * 100 + '%</span> <i class="fas fa-pen fa-xs text-muted" id="edit-btn" title="Click to edit" style="cursor: pointer;"></i></span>';
                }
            },
            {
                targets: 2,
                responsivePriority: 2,
                data: 'machine'
            },
            {
                targets: 3,
                responsivePriority: 1,
                data: 'mostRecent',
                render: function (data, type, row, meta) {
                    // for sorting and type checking use the original data (unformatted)
                    if (type === 'sort' || type === 'type') {
                        return data;
                    }
                    return `<span class="heading-l4">${luxon.DateTime.fromMillis(data * 1000).toRelative({ style: "long" })}</span>`;
                }
            },
            {
                targets: 4,
                orderable: false,
                responsivePriority: 3,
                data: null,
                defaultContent: '<i class="fas fa-times fa-lg" id="remove-btn" title="Remove notification" style="color: #f82e2e; cursor: pointer;" data-toggle= "modal" data-target="#confirmRemoveModal" data-modaltext="Are you sure you want to remove the entry?"></i>'
            }
        ]
    });
>>>>>>> 1f89d01d
}

function loadNetworkData(data) {
  let networkTable = $('#network-notifications');

<<<<<<< HEAD
  networkTable.DataTable ({
    language: {
      info: '_TOTAL_ entries',
    	infoEmpty: 'No entries match',
      infoFiltered: '(from _MAX_ entries)',
      processing: 'Loading. Please wait...',
      search: '',
      searchPlaceholder: 'Search...',
      zeroRecords: 'No entries match'
    },
    processing: true,
    responsive: true,
    scroller: true,
  	scrollY: 380,
    paging: true,
    data: data,
    initComplete: function(settings, json) {
      $('body').find('.dataTables_scrollBody').addClass('scrollbar');
    },
    columnDefs: [
      {
        targets: '_all',
        createdCell: function (td, cellData, rowData, row, col) {
      		$(td).css('padding-top', '20px');
          $(td).css('padding-bottom', '20px');
    		}
      },
      {
        targets: 0,
        responsivePriority: 1,
        data: 'notification',
        render: function (data, type, row, meta) {
          return '<span class="badge badge-pill badge-primary badge-custom-size">' + data + '</span>';
        }
      },
      {
        targets: 1,
        responsivePriority: 2,
        data: 'network'
      },
      {
        targets: 2,
        orderable: false,
        responsivePriority: 3,
        data: null,
        defaultContent: `
          <div class="form-check">
        		<input class="form-check-input checkbox-custom-size" type="checkbox" value="" id="">
            <label class="form-check-label" for=""></label>
          </div>`
      },
      {
        targets: 3,
        orderable: false,
        responsivePriority: 3,
      	data: null,
        defaultContent: `
          <div class="form-check">
            <input class="form-check-input checkbox-custom-size" type="checkbox" value="" id="">
            <label class="form-check-label" for=""></label>
          </div>`
      },
      {
        targets: 4,
        orderable: false,
        responsivePriority: 3,
      	data: null,
        defaultContent: `
          <div class="form-check">
            <input class="form-check-input checkbox-custom-size" type="checkbox" value="" id="">
            <label class="form-check-label" for=""></label>
          </div>`
      },
      {
        targets: 5,
        responsivePriority: 1,
        data: 'mostRecent',
        render: function (data, type, row, meta) {
          // for sorting and type checking use the original data (unformatted)
          if (type === 'sort' || type === 'type') {
            return data;
          }
          return `<span class="heading-l4">${luxon.DateTime.fromMillis(data * 1000).toRelative({ style: "long" })}</span>`;
        }
      }
    ]
  });
=======
    networkTable.DataTable({
        language: {
            info: '_TOTAL_ entries',
            infoEmpty: 'No entries match',
            infoFiltered: '(from _MAX_ entries)',
            processing: 'Loading. Please wait...',
            search: '',
            searchPlaceholder: 'Search...',
            zeroRecords: 'No entries match'
        },
        processing: true,
        responsive: true,
        scroller: true,
        scrollY: 380,
        paging: true,
        data: data,
        initComplete: function (settings, json) {
            $('body').find('.dataTables_scrollBody').addClass('scrollbar');
        },
        columnDefs: [
            {
                targets: '_all',
                createdCell: function (td, cellData, rowData, row, col) {
                    $(td).css('padding-top', '20px');
                    $(td).css('padding-bottom', '20px');
                }
            },
            {
                targets: 0,
                responsivePriority: 1,
                data: 'notification',
                render: function (data, type, row, meta) {
                    return '<span class="badge badge-pill badge-primary badge-custom-size">' + data + '</span>';
                }
            },
            {
                targets: 1,
                responsivePriority: 2,
                data: 'network'
            },
            {
                targets: 2,
                orderable: false,
                responsivePriority: 3,
                data: null,
                defaultContent: `
                <div class="form-check">
                  <input class="form-check-input checkbox-custom-size" type="checkbox" value="" id="">
                  <label class="form-check-label" for=""></label>
                </div>`
            },
            {
                targets: 3,
                orderable: false,
                responsivePriority: 3,
                data: null,
                defaultContent: `
                <div class="form-check">
                  <input class="form-check-input checkbox-custom-size" type="checkbox" value="" id="">
                  <label class="form-check-label" for=""></label>
                </div>`
            },
            {
                targets: 4,
                orderable: false,
                responsivePriority: 3,
                data: null,
                defaultContent: `
                <div class="form-check">
                  <input class="form-check-input checkbox-custom-size" type="checkbox" value="" id="">
                  <label class="form-check-label" for=""></label>
                </div>`
            },
            {
                targets: 5,
                responsivePriority: 1,
                data: 'mostRecent',
                render: function (data, type, row, meta) {
                    // for sorting and type checking use the original data (unformatted)
                    if (type === 'sort' || type === 'type') {
                        return data;
                    }
                    return `<span class="heading-l4">${luxon.DateTime.fromMillis(data * 1000).toRelative({ style: "long" })}</span>`;
                }
            }
        ]
    });
>>>>>>> 1f89d01d
}

function loadValidatorsData(data) {
  let validatorsTable = $('#validators-notifications');

<<<<<<< HEAD
  validatorsTable.DataTable ({
    language: {
      info: '_TOTAL_ entries',
      // TODO: place at the bottom of the container
      infoEmpty: 'No entries match',
      infoFiltered: '(from _MAX_ entries)',
      processing: 'Loading. Please wait...',
      search: '',
      searchPlaceholder: 'Search...',
      zeroRecords: 'No entries match'
    },
    rowId: 'id',
    processing: true,
    responsive: true,
    // scroller: true,
    // scrollY: 610,
    paging: true,
    // TODO: place at the bottom of the container
    pagingType: 'first_last_numbers',
    select: {
      items: 'row',
      blurable: true,
      className: 'row-selected'
    },
    fixedHeader: true,
    data: data,
    initComplete: function(settings, json) {
      $('body').find('.dataTables_scrollBody').addClass('scrollbar');
            
      // click event to remove button
      $('#validators-notifications #remove-btn').on('click',  function(e) {
      	const rowId = $(this).parent().parent().attr('id');
        $('#modaltext').text($(this).data('modaltext'));
        // set the row id 
      	$('#confirmRemoveModal').attr('rowId', rowId);
        $('#confirmRemoveModal').attr('tablename', 'validators');
      });
    },
    columnDefs: [
    	{
        targets: '_all',
        createdCell: function (td, cellData, rowData, row, col) {
      		$(td).css('padding-top', '20px');
          $(td).css('padding-bottom', '20px');
    		}
      },
      {
        targets: 0,
        responsivePriority: 1,
        data: 'validator',
        render: function (data, type, row, meta) {
          return '<span>' + data.index + '</span>' + '<span class="heading-l4 d-none d-sm-block mt-2">' + data.pubkey + '</span>';
        }
    	},
      {
        targets: 1,
        responsivePriority: 2,
        data: 'notifications',
        render: function (data, type, row, meta) {
          let notifications = '';
          for (let notification in data) {
            notifications += '<span class="badge badge-pill badge-primary badge-custom-size mr-1 my-1">' + data[notification] + '</span>';
          }
          // TODO: add functionality for edit button
          return '<div style="white-space: normal; max-width: 400px;">' + notifications + '</div>' + ' <i class="fas fa-pen fa-xs text-muted" id="edit-btn" title="Click to edit validator notifications" style="cursor: pointer;"></i>';
        }
      },
      {
        targets: 2,
        orderable: false,
        responsivePriority: 4,
        data: null,
        defaultContent: `
          <div class="form-check">
            <input class="form-check-input checkbox-custom-size" type="checkbox" value="" id="">
            <label class="form-check-label" for=""></label>
          </div>`
      },
      {
        targets: 3,
        orderable: false,
        responsivePriority: 4,
        data: null,
        defaultContent: `
        	<div class="form-check">
            <input class="form-check-input checkbox-custom-size" type="checkbox" value="" id="">
          	<label class="form-check-label" for=""></label>
          </div>`
      },
      {
        targets: 4,
        orderable: false,
        responsivePriority: 4,
        data: null,
        defaultContent: `
        	<div class="form-check">
          	<input class="form-check-input checkbox-custom-size" type="checkbox" value="" id="">
            <label class="form-check-label" for=""></label>
          </div>`
      },
      {
        targets: 5,
        responsivePriority: 1,
        data: 'mostRecent',
        render: function (data, type, row, meta) {
          // for sorting and type checking use the original data (unformatted)
          if (type === 'sort' || type === 'type'){
            return data.timestamp;
          }
          return '<span class="badge badge-pill badge-primary badge-custom-size mr-1 mr-sm-3">' + data.notification + '</span>' + `<span class="heading-l4 d-block d-sm-inline-block mt-2 mt-sm-0">${luxon.DateTime.fromMillis(data.timestamp * 1000).toRelative({ style: "long" })}</span>`;
        }
    	},
      {
      	targets: 6,
        orderable: false,
        responsivePriority: 3,
        data: null,
        defaultContent: '<i class="fas fa-times fa-lg" id="remove-btn" title="Remove validator" style="color: #f82e2e; cursor: pointer;" data-toggle= "modal" data-target="#confirmRemoveModal" data-modaltext="Are you sure you want to remove the entry?"></i>'
    	}
    ]
  });
=======
    validatorsTable.DataTable({
        language: {
            info: '_TOTAL_ entries',
            // TODO: place at the bottom of the container
            infoEmpty: 'No entries match',
            infoFiltered: '(from _MAX_ entries)',
            processing: 'Loading. Please wait...',
            search: '',
            searchPlaceholder: 'Search...',
            zeroRecords: 'No entries match'
        },
        rowId: 'id',
        processing: true,
        responsive: true,
        // scroller: true,
        // scrollY: 610,
        paging: true,
        // TODO: place at the bottom of the container
        pagingType: 'first_last_numbers',
        select: {
            items: 'row',
            blurable: true,
            className: 'row-selected'
        },
        fixedHeader: true,
        data: data,
        initComplete: function (settings, json) {
            $('body').find('.dataTables_scrollBody').addClass('scrollbar');

            // click event to remove button
            $('#validators-notifications #remove-btn').on('click', function (e) {
                const rowId = $(this).parent().parent().attr('id');
                $('#modaltext').text($(this).data('modaltext'));
                // set the row id 
                $('#confirmRemoveModal').attr('rowId', rowId);
                $('#confirmRemoveModal').attr('tablename', 'validators');
            });
        },
        columnDefs: [
            {
                targets: '_all',
                createdCell: function (td, cellData, rowData, row, col) {
                    $(td).css('padding-top', '20px');
                    $(td).css('padding-bottom', '20px');
                }
            },
            {
                targets: 0,
                responsivePriority: 1,
                data: 'validator',
                render: function (data, type, row, meta) {
                    return '<span>' + data.index + '</span>' + '<span class="heading-l4 d-none d-sm-block mt-2">' + data.pubkey + '</span>';
                }
            },
            {
                targets: 1,
                responsivePriority: 2,
                data: 'notifications',
                render: function (data, type, row, meta) {
                    let notifications = '';
                    for (let notification in data) {
                        notifications += '<span class="badge badge-pill badge-primary badge-custom-size mr-1 my-1">' + data[notification] + '</span>';
                    }
                    // TODO: add functionality for edit button
                    return '<div style="white-space: normal; max-width: 400px;">' + notifications + '</div>' + ' <i class="fas fa-pen fa-xs text-muted" id="edit-btn" title="Click to edit validator notifications" style="cursor: pointer;"></i>';
                }
            },
            {
                targets: 2,
                orderable: false,
                responsivePriority: 4,
                data: null,
                defaultContent: `
                <div class="form-check">
                  <input class="form-check-input checkbox-custom-size" type="checkbox" value="" id="">
                  <label class="form-check-label" for=""></label>
                </div>`
            },
            {
                targets: 3,
                orderable: false,
                responsivePriority: 4,
                data: null,
                defaultContent: `
                <div class="form-check">
                  <input class="form-check-input checkbox-custom-size" type="checkbox" value="" id="">
                  <label class="form-check-label" for=""></label>
                </div>`
            },
            {
                targets: 4,
                orderable: false,
                responsivePriority: 4,
                data: null,
                defaultContent: `
                <div class="form-check">
                  <input class="form-check-input checkbox-custom-size" type="checkbox" value="" id="">
                  <label class="form-check-label" for=""></label>
                </div>`
            },
            {
                targets: 5,
                responsivePriority: 1,
                data: 'mostRecent',
                render: function (data, type, row, meta) {
                    // for sorting and type checking use the original data (unformatted)
                    if (type === 'sort' || type === 'type') {
                        return data.timestamp;
                    }
                    return '<span class="badge badge-pill badge-primary badge-custom-size mr-1 mr-sm-3">' + data.notification + '</span>' + `<span class="heading-l4 d-block d-sm-inline-block mt-2 mt-sm-0">${luxon.DateTime.fromMillis(data.timestamp * 1000).toRelative({ style: "long" })}</span>`;
                }
            },
            {
                targets: 6,
                orderable: false,
                responsivePriority: 3,
                data: null,
                defaultContent: '<i class="fas fa-times fa-lg" id="remove-btn" title="Remove validator" style="color: #f82e2e; cursor: pointer;" data-toggle= "modal" data-target="#confirmRemoveModal" data-modaltext="Are you sure you want to remove the entry?"></i>'
            }
        ]
    });
>>>>>>> 1f89d01d
}

$(document).ready(function () {
  loadMonitoringData(data.monitoring);
  loadNetworkData(data.network);
  loadValidatorsData(data.validators);

<<<<<<< HEAD
  $(document).on('click', function(e) {
    // if click outside input while any threshold input visible, reset value and hide input
    if (e.target.className.indexOf('threshold_editable') < 0){
      $('.threshold_editable').each(function() {
        $(this).attr('hidden', true);
      	$(this).parent().find('.threshold_non_editable').css('display', 'inline-block');
      });
    }
  });

  $('#remove-all-btn').on('click',  function(e) {
    $('#modaltext').text($(this).data('modaltext'));
    $('#confirmRemoveModal').removeAttr('rowId');
    $('#confirmRemoveModal').attr('tablename', 'validators');
  });

  // click event to modal remove button
  $('#remove-button').on('click',  function(e) {
    const rowId = $('#confirmRemoveModal').attr('rowId');
    const tablename = $('#confirmRemoveModal').attr('tablename');
        
    // if rowId also check tablename then delete row in corresponding data section
    // if no row id delete directly in correponding data section
    if (rowId !== undefined) {
    	if (tablename === 'monitoring') {
        data.monitoring = data.monitoring.filter(function( item ) {
          return item.id.toString() !== rowId.toString();
        });
      }

      if (tablename === 'validators') {
        data.validators = data.validators.filter(function( item ) {
          return item.id.toString() !== rowId.toString();
        });						
      }
    } else {
      if (tablename === 'validators') {
        data.validators = [];
      }
    }

    if (tablename === 'monitoring') {
      $('#monitoring-notifications').DataTable().clear().destroy();
    	loadMonitoringData(data.monitoring);
    }

  	if (tablename === 'validators') {
      $('#validators-notifications').DataTable().clear().destroy();
      loadValidatorsData(data.validators);					
    }
  });

  $('.range').on('input', function(event) {
    var target_id = $(this).data('target');
    var target = $(target_id);
    target.val($(this).val());
    if ($(this).attr('type') === 'range') {
      $(this).css('background-size', $(this).val() + '% 100%');
    } else {
      target.css('background-size', $(this).val() + '% 100%');
    }
    
    console.log(target, target.val())
    // target.cs('background-size', `${$(this).val()}%`);
    // target.css('background-size', $(this).val() + '%');
  });
=======
    $(document).on('click', function (e) {
        // if click outside input while any threshold input visible, reset value and hide input
        if (e.target.className.indexOf('threshold_editable') < 0) {
            $('.threshold_editable').each(function () {
                $(this).attr('hidden', true);
                $(this).parent().find('.threshold_non_editable').css('display', 'inline-block');
            });
        }
    });

    $('#remove-all-btn').on('click', function (e) {
        $('#modaltext').text($(this).data('modaltext'));
        $('#confirmRemoveModal').removeAttr('rowId');
        $('#confirmRemoveModal').attr('tablename', 'validators');
    });

    // click event to modal remove button
    $('#remove-button').on('click', function (e) {
        const rowId = $('#confirmRemoveModal').attr('rowId');
        const tablename = $('#confirmRemoveModal').attr('tablename');

        // if rowId also check tablename then delete row in corresponding data section
        // if no row id delete directly in correponding data section
        if (rowId !== undefined) {
            if (tablename === 'monitoring') {
                data.monitoring = data.monitoring.filter(function (item) {
                    return item.id.toString() !== rowId.toString();
                });
            }

            if (tablename === 'validators') {
                data.validators = data.validators.filter(function (item) {
                    return item.id.toString() !== rowId.toString();
                });
            }
        } else {
            if (tablename === 'validators') {
                data.validators = [];
            }
        }

        if (tablename === 'monitoring') {
            $('#monitoring-notifications').DataTable().clear().destroy();
            loadMonitoringData(data.monitoring);
        }

        if (tablename === 'validators') {
            $('#validators-notifications').DataTable().clear().destroy();
            loadValidatorsData(data.validators);
        }
    });
    $('.range').on('input', function (event) {
        var target_id = $(this).data('target');
        var target = $('#' + target_id);
        target.val($(this).val());
    });
>>>>>>> 1f89d01d
});<|MERGE_RESOLUTION|>--- conflicted
+++ resolved
@@ -1,185 +1,4 @@
 const data = {
-<<<<<<< HEAD
-  metrics: {
-    validators: 5,
-    notifications: 10,
-    attestationsSubmitted: 1,
-    attestationsMissed: 1,
-    proposalsSubmitted: 2,
-    proposalsMissed: 0
-  },
-  monitoring: [
-    {
-      id: 1,
-      notification: "CPU",
-      threshold: 0.8,
-      machine: "machine1",
-      mostRecent: 1626078050
-    },
-    {
-      id: 2,
-      notification: "HDD",
-      threshold: 0.8,
-      machine: "machine1",
-      mostRecent: 1625894270
-    },
-    {
-      id: 3,
-      notification: "Offline",
-      threshold: null,
-      machine: "machine1",
-      mostRecent: 1625627930
-    },
-    {
-      id: 4,
-      notification: "CPU",
-      threshold: 0.9,
-      machine: "machine2",
-      mostRecent: 1625721407
-    },
-    {
-      id: 5,
-      notification: "HDD",
-      threshold: 0.9,
-      machine: "machine2",
-      mostRecent: 1625721527
-    },
-    {
-      id: 6,
-      notification: "Offline",
-      threshold: null,
-      machine: "machine2",
-      mostRecent: 1625807927
-    }
-  ],
-  network: [
-    {
-      notification: "Finality issues",
-      network: "Beaconchain",
-      mostRecent: 1622615148
-    },
-    {
-      notification: "Finality issues",
-      network: "Beaconchain",
-      mostRecent: 1622615145
-    },
-    {
-      notification: "Finality issues",
-      network: "Beaconchain",
-      mostRecent: 1625203607
-    },
-    {
-      notification: "Finality issues",
-      network: "Beaconchain",
-      mostRecent: 1625808407
-    },
-    {
-      notification: "Finality issues",
-      network: "Beaconchain",
-      mostRecent: 1625807927
-    },
-    {
-      notification: "Finality issues",
-      network: "Beaconchain",
-      mostRecent: 1625721527
-    },
-    {
-      notification: "Finality issues",
-      network: "Beaconchain",
-      mostRecent: 1625721407
-    },
-    {
-      notification: "Finality issues",
-      network: "Beaconchain",
-      mostRecent: 1625627930
-    },
-    {
-      notification: "Finality issues",
-    	network: "Beaconchain",
-      mostRecent: 1625894270
-    },
-    {
-      notification: "Finality issues",
-      network: "Beaconchain",
-      mostRecent: 1626078050
-    }
-  ],
-  validators: [
-    {
-      id: 1,
-      validator: { index: 1, pubkey: "0xa1d1ad ..." },
-      notifications: [ "Attestations missed",  "Balance decrease", "Proposals missed", "Proposals submitted", "Validator slashed" ],
-      mostRecent: { notification: "Attestations missed", timestamp: 1617427430 }
-    },
-    {
-      id: 2,
-      validator: { index: 2, pubkey: "0xb2ff47 ..." },
-      notifications: [ "Attestations missed",  "Balance decrease", "Proposals missed", "Proposals submitted" ],
-      mostRecent: { notification: "Balance decrease", timestamp: 1620030169 }
-    },
-    {
-      id: 3,
-      validator: { index: 3, pubkey: "0x8e323f ..." },
-      notifications: [ "Attestations missed",  "Balance decrease", "Proposals missed" ],
-      mostRecent: { notification: "Proposals missed", timestamp: 1614687712 }
-    },
-    {
-      id: 4,
-      validator: { index: 4, pubkey: "0xa62420 ..." },
-      notifications: [ "Attestations missed",  "Balance decrease" ],
-      mostRecent: { notification: "Proposals submitted", timestamp: 1622557312 }
-    },
-    {
-      id: 5,
-      validator: { index: 5, pubkey: "0xb2ce0f ..." },
-      notifications: [ "Attestations missed" ],
-      mostRecent: { notification: "Validator slashed", timestamp: 1619878855 }
-    },
-    {
-      id: 6,
-      validator: { index: 6, pubkey: "0xa16c53 ..." },
-      notifications: [ "Attestations missed",  "Balance decrease", "Proposals missed", "Proposals submitted", "Validator slashed" ],
-      mostRecent: { notification: "Validator slashed", timestamp: 	1612617898 }
-    },
-    {
-      id: 7,
-      validator: { index: 7, pubkey: "0xa25da1..." },
-      notifications: [ "Attestations missed",  "Balance decrease", "Proposals missed", "Proposals submitted" ],
-      mostRecent: { notification: "Proposals submitted", timestamp: 1626006179 }
-    },
-    {
-      id: 8,
-      validator: { index: 8, pubkey: "0x8078c7 ..." },
-      notifications: [ "Attestations missed",  "Balance decrease", "Proposals missed" ],
-      mostRecent: { notification: "Proposals missed", timestamp: 1626031079 }
-    },
-    {
-      id: 9,
-    	validator: { index: 9, pubkey: "0xb016e3 ..." },
-      notifications: [ "Attestations missed",  "Balance decrease" ],
-      mostRecent: { notification: "Balance decrease", timestamp: 1620677579 }
-    },
-    {
-      id: 10,
-      validator: { index: 10, pubkey: "0x8efba2 ..." },
-      notifications: [ "Validator slashed" ],
-    	mostRecent: { notification: "Attestations missed", timestamp: 1619878855 }
-    },
-    {
-      id: 11,
-      validator: { index: 11, pubkey: "0x8efba2 ..." },
-      notifications: [ "Validator slashed" ],
-    	mostRecent: { notification: "Attestations missed", timestamp: 1619878855 }
-    }
-  ]
-};
-
-for (let key in data.metrics) {
-  if (data.metrics.hasOwnProperty(key)) {
-		document.getElementById(key).innerHTML = data.metrics[key];
-	}
-}
-=======
     metrics: {
         validators: 5,
         notifications: 10,
@@ -351,12 +170,10 @@
 // for (let key in data.metrics) {
 //     if (data.metrics.hasOwnProperty(key)) document.getElementById(key).innerHTML = data.metrics[key];
 // }
->>>>>>> 1f89d01d
 
 function loadMonitoringData(data) {
   let monitoringTable = $('#monitoring-notifications');
 
-<<<<<<< HEAD
   monitoringTable.DataTable ({
     language: {
       info: '_TOTAL_ entries',
@@ -387,45 +204,12 @@
         	$(this).attr('hidden', true);
           $(this).parent().find('.threshold_non_editable').css('display', 'inline-block');
         });
-=======
-    monitoringTable.DataTable({
-        language: {
-            info: '_TOTAL_ entries',
-            infoEmpty: 'No entries match',
-            infoFiltered: '(from _MAX_ entries)',
-            processing: 'Loading. Please wait...',
-            search: '',
-            searchPlaceholder: 'Search...',
-            zeroRecords: 'No entries match'
-        },
-        rowId: 'id',
-        processing: true,
-        responsive: true,
-        scroller: true,
-        scrollY: 380,
-        paging: true,
-        data: data,
-        initComplete: function (settings, json) {
-            $('body').find('.dataTables_scrollBody').addClass('scrollbar');
-
-            // click event to table edit button
-            $('#monitoring-notifications #edit-btn').on('click', function (e) {
-                e.stopPropagation();
-                const threshold_editable_placeholder = $(this).parent().find('.threshold_non_editable_text').text().slice(0, -1);
-
-                // close all other editable rows
-                $('.threshold_editable').each(function () {
-                    $(this).attr('hidden', true);
-                    $(this).parent().find('.threshold_non_editable').css('display', 'inline-block');
-                });
->>>>>>> 1f89d01d
 
         $(this).parent().parent().find('.threshold_non_editable').css('display', 'none');
         $(this).parent().parent().find('.threshold_editable').removeAttr('hidden');
         $(this).parent().parent().find('.threshold_editable').attr('value', threshold_editable_placeholder);
       });
 
-<<<<<<< HEAD
       // enter event to threshold input
       $('.threshold_editable').on('keypress', function(e) {
         if (e.which == 13) {
@@ -454,36 +238,6 @@
           index = data.findIndex(function(item) {
             return item.id.toString() === rowId.toString();
           });
-=======
-            // enter event to threshold input
-            $('.threshold_editable').on('keypress', function (e) {
-                if (e.which == 13) {
-                    const rowId = $(this).parent().parent().attr('id');
-                    let newThreshold = $(this).val();
-
-                    // validate input
-                    let isValid = false;
-                    if (isNaN(newThreshold) == false) {
-                        const parsed = parseInt(newThreshold, 10);
-                        if (isNaN(parsed)) {
-                            isValid = false;
-                        } else {
-                            if (parsed > 0 && parsed <= 100) {
-                                newThreshold = parsed / 100;
-                                isValid = true;
-                            } else {
-                                isValid = false;
-                            }
-                        }
-                    } else {
-                        isValid = false;
-                    }
-
-                    if (isValid) {
-                        index = data.findIndex(function (item) {
-                            return item.id.toString() === rowId.toString();
-                        });
->>>>>>> 1f89d01d
 
           data[index].threshold = newThreshold;
 
@@ -496,7 +250,6 @@
     	}
   	});
 
-<<<<<<< HEAD
   	// click event to table remove button
   	$('#monitoring-notifications #remove-btn').on('click',  function(e) {
     	$('#modaltext').text($(this).data('modaltext'));
@@ -559,76 +312,11 @@
     }
   ]
 	});
-=======
-            // click event to table remove button
-            $('#monitoring-notifications #remove-btn').on('click', function (e) {
-                $('#modaltext').text($(this).data('modaltext'));
-                // set the row id 
-                const rowId = $(this).parent().parent().attr('id');
-                $('#confirmRemoveModal').attr('rowId', rowId);
-                $('#confirmRemoveModal').attr('tablename', 'monitoring');
-            });
-        },
-        columnDefs: [
-            {
-                targets: '_all',
-                createdCell: function (td, cellData, rowData, row, col) {
-                    $(td).css('padding-top', '20px');
-                    $(td).css('padding-bottom', '20px');
-                }
-            },
-            {
-                targets: 0,
-                responsivePriority: 1,
-                data: 'notification',
-                render: function (data, type, row, meta) {
-                    return '<span class="badge badge-pill badge-primary badge-custom-size">' + data + '</span>';
-                }
-            },
-            {
-                targets: 1,
-                responsivePriority: 3,
-                data: 'threshold',
-                render: function (data, type, row, meta) {
-                    if (!data) {
-                        return '<span class="threshold_non_editable">N/A</span>';
-                    }
-                    return '<input type="text" class="form-control input-sm threshold_editable" title="Numbers in 1-100 range (including)" style="width: 60px; height: 30px;" hidden /><span class="threshold_non_editable"><span class="threshold_non_editable_text">' + data * 100 + '%</span> <i class="fas fa-pen fa-xs text-muted" id="edit-btn" title="Click to edit" style="cursor: pointer;"></i></span>';
-                }
-            },
-            {
-                targets: 2,
-                responsivePriority: 2,
-                data: 'machine'
-            },
-            {
-                targets: 3,
-                responsivePriority: 1,
-                data: 'mostRecent',
-                render: function (data, type, row, meta) {
-                    // for sorting and type checking use the original data (unformatted)
-                    if (type === 'sort' || type === 'type') {
-                        return data;
-                    }
-                    return `<span class="heading-l4">${luxon.DateTime.fromMillis(data * 1000).toRelative({ style: "long" })}</span>`;
-                }
-            },
-            {
-                targets: 4,
-                orderable: false,
-                responsivePriority: 3,
-                data: null,
-                defaultContent: '<i class="fas fa-times fa-lg" id="remove-btn" title="Remove notification" style="color: #f82e2e; cursor: pointer;" data-toggle= "modal" data-target="#confirmRemoveModal" data-modaltext="Are you sure you want to remove the entry?"></i>'
-            }
-        ]
-    });
->>>>>>> 1f89d01d
 }
 
 function loadNetworkData(data) {
   let networkTable = $('#network-notifications');
 
-<<<<<<< HEAD
   networkTable.DataTable ({
     language: {
       info: '_TOTAL_ entries',
@@ -716,101 +404,11 @@
       }
     ]
   });
-=======
-    networkTable.DataTable({
-        language: {
-            info: '_TOTAL_ entries',
-            infoEmpty: 'No entries match',
-            infoFiltered: '(from _MAX_ entries)',
-            processing: 'Loading. Please wait...',
-            search: '',
-            searchPlaceholder: 'Search...',
-            zeroRecords: 'No entries match'
-        },
-        processing: true,
-        responsive: true,
-        scroller: true,
-        scrollY: 380,
-        paging: true,
-        data: data,
-        initComplete: function (settings, json) {
-            $('body').find('.dataTables_scrollBody').addClass('scrollbar');
-        },
-        columnDefs: [
-            {
-                targets: '_all',
-                createdCell: function (td, cellData, rowData, row, col) {
-                    $(td).css('padding-top', '20px');
-                    $(td).css('padding-bottom', '20px');
-                }
-            },
-            {
-                targets: 0,
-                responsivePriority: 1,
-                data: 'notification',
-                render: function (data, type, row, meta) {
-                    return '<span class="badge badge-pill badge-primary badge-custom-size">' + data + '</span>';
-                }
-            },
-            {
-                targets: 1,
-                responsivePriority: 2,
-                data: 'network'
-            },
-            {
-                targets: 2,
-                orderable: false,
-                responsivePriority: 3,
-                data: null,
-                defaultContent: `
-                <div class="form-check">
-                  <input class="form-check-input checkbox-custom-size" type="checkbox" value="" id="">
-                  <label class="form-check-label" for=""></label>
-                </div>`
-            },
-            {
-                targets: 3,
-                orderable: false,
-                responsivePriority: 3,
-                data: null,
-                defaultContent: `
-                <div class="form-check">
-                  <input class="form-check-input checkbox-custom-size" type="checkbox" value="" id="">
-                  <label class="form-check-label" for=""></label>
-                </div>`
-            },
-            {
-                targets: 4,
-                orderable: false,
-                responsivePriority: 3,
-                data: null,
-                defaultContent: `
-                <div class="form-check">
-                  <input class="form-check-input checkbox-custom-size" type="checkbox" value="" id="">
-                  <label class="form-check-label" for=""></label>
-                </div>`
-            },
-            {
-                targets: 5,
-                responsivePriority: 1,
-                data: 'mostRecent',
-                render: function (data, type, row, meta) {
-                    // for sorting and type checking use the original data (unformatted)
-                    if (type === 'sort' || type === 'type') {
-                        return data;
-                    }
-                    return `<span class="heading-l4">${luxon.DateTime.fromMillis(data * 1000).toRelative({ style: "long" })}</span>`;
-                }
-            }
-        ]
-    });
->>>>>>> 1f89d01d
 }
 
 function loadValidatorsData(data) {
   let validatorsTable = $('#validators-notifications');
 
-<<<<<<< HEAD
   validatorsTable.DataTable ({
     language: {
       info: '_TOTAL_ entries',
@@ -932,129 +530,6 @@
     	}
     ]
   });
-=======
-    validatorsTable.DataTable({
-        language: {
-            info: '_TOTAL_ entries',
-            // TODO: place at the bottom of the container
-            infoEmpty: 'No entries match',
-            infoFiltered: '(from _MAX_ entries)',
-            processing: 'Loading. Please wait...',
-            search: '',
-            searchPlaceholder: 'Search...',
-            zeroRecords: 'No entries match'
-        },
-        rowId: 'id',
-        processing: true,
-        responsive: true,
-        // scroller: true,
-        // scrollY: 610,
-        paging: true,
-        // TODO: place at the bottom of the container
-        pagingType: 'first_last_numbers',
-        select: {
-            items: 'row',
-            blurable: true,
-            className: 'row-selected'
-        },
-        fixedHeader: true,
-        data: data,
-        initComplete: function (settings, json) {
-            $('body').find('.dataTables_scrollBody').addClass('scrollbar');
-
-            // click event to remove button
-            $('#validators-notifications #remove-btn').on('click', function (e) {
-                const rowId = $(this).parent().parent().attr('id');
-                $('#modaltext').text($(this).data('modaltext'));
-                // set the row id 
-                $('#confirmRemoveModal').attr('rowId', rowId);
-                $('#confirmRemoveModal').attr('tablename', 'validators');
-            });
-        },
-        columnDefs: [
-            {
-                targets: '_all',
-                createdCell: function (td, cellData, rowData, row, col) {
-                    $(td).css('padding-top', '20px');
-                    $(td).css('padding-bottom', '20px');
-                }
-            },
-            {
-                targets: 0,
-                responsivePriority: 1,
-                data: 'validator',
-                render: function (data, type, row, meta) {
-                    return '<span>' + data.index + '</span>' + '<span class="heading-l4 d-none d-sm-block mt-2">' + data.pubkey + '</span>';
-                }
-            },
-            {
-                targets: 1,
-                responsivePriority: 2,
-                data: 'notifications',
-                render: function (data, type, row, meta) {
-                    let notifications = '';
-                    for (let notification in data) {
-                        notifications += '<span class="badge badge-pill badge-primary badge-custom-size mr-1 my-1">' + data[notification] + '</span>';
-                    }
-                    // TODO: add functionality for edit button
-                    return '<div style="white-space: normal; max-width: 400px;">' + notifications + '</div>' + ' <i class="fas fa-pen fa-xs text-muted" id="edit-btn" title="Click to edit validator notifications" style="cursor: pointer;"></i>';
-                }
-            },
-            {
-                targets: 2,
-                orderable: false,
-                responsivePriority: 4,
-                data: null,
-                defaultContent: `
-                <div class="form-check">
-                  <input class="form-check-input checkbox-custom-size" type="checkbox" value="" id="">
-                  <label class="form-check-label" for=""></label>
-                </div>`
-            },
-            {
-                targets: 3,
-                orderable: false,
-                responsivePriority: 4,
-                data: null,
-                defaultContent: `
-                <div class="form-check">
-                  <input class="form-check-input checkbox-custom-size" type="checkbox" value="" id="">
-                  <label class="form-check-label" for=""></label>
-                </div>`
-            },
-            {
-                targets: 4,
-                orderable: false,
-                responsivePriority: 4,
-                data: null,
-                defaultContent: `
-                <div class="form-check">
-                  <input class="form-check-input checkbox-custom-size" type="checkbox" value="" id="">
-                  <label class="form-check-label" for=""></label>
-                </div>`
-            },
-            {
-                targets: 5,
-                responsivePriority: 1,
-                data: 'mostRecent',
-                render: function (data, type, row, meta) {
-                    // for sorting and type checking use the original data (unformatted)
-                    if (type === 'sort' || type === 'type') {
-                        return data.timestamp;
-                    }
-                    return '<span class="badge badge-pill badge-primary badge-custom-size mr-1 mr-sm-3">' + data.notification + '</span>' + `<span class="heading-l4 d-block d-sm-inline-block mt-2 mt-sm-0">${luxon.DateTime.fromMillis(data.timestamp * 1000).toRelative({ style: "long" })}</span>`;
-                }
-            },
-            {
-                targets: 6,
-                orderable: false,
-                responsivePriority: 3,
-                data: null,
-                defaultContent: '<i class="fas fa-times fa-lg" id="remove-btn" title="Remove validator" style="color: #f82e2e; cursor: pointer;" data-toggle= "modal" data-target="#confirmRemoveModal" data-modaltext="Are you sure you want to remove the entry?"></i>'
-            }
-        ]
-    });
->>>>>>> 1f89d01d
 }
 
 $(document).ready(function () {
@@ -1062,7 +537,6 @@
   loadNetworkData(data.network);
   loadValidatorsData(data.validators);
 
-<<<<<<< HEAD
   $(document).on('click', function(e) {
     // if click outside input while any threshold input visible, reset value and hide input
     if (e.target.className.indexOf('threshold_editable') < 0){
@@ -1129,62 +603,4 @@
     // target.cs('background-size', `${$(this).val()}%`);
     // target.css('background-size', $(this).val() + '%');
   });
-=======
-    $(document).on('click', function (e) {
-        // if click outside input while any threshold input visible, reset value and hide input
-        if (e.target.className.indexOf('threshold_editable') < 0) {
-            $('.threshold_editable').each(function () {
-                $(this).attr('hidden', true);
-                $(this).parent().find('.threshold_non_editable').css('display', 'inline-block');
-            });
-        }
-    });
-
-    $('#remove-all-btn').on('click', function (e) {
-        $('#modaltext').text($(this).data('modaltext'));
-        $('#confirmRemoveModal').removeAttr('rowId');
-        $('#confirmRemoveModal').attr('tablename', 'validators');
-    });
-
-    // click event to modal remove button
-    $('#remove-button').on('click', function (e) {
-        const rowId = $('#confirmRemoveModal').attr('rowId');
-        const tablename = $('#confirmRemoveModal').attr('tablename');
-
-        // if rowId also check tablename then delete row in corresponding data section
-        // if no row id delete directly in correponding data section
-        if (rowId !== undefined) {
-            if (tablename === 'monitoring') {
-                data.monitoring = data.monitoring.filter(function (item) {
-                    return item.id.toString() !== rowId.toString();
-                });
-            }
-
-            if (tablename === 'validators') {
-                data.validators = data.validators.filter(function (item) {
-                    return item.id.toString() !== rowId.toString();
-                });
-            }
-        } else {
-            if (tablename === 'validators') {
-                data.validators = [];
-            }
-        }
-
-        if (tablename === 'monitoring') {
-            $('#monitoring-notifications').DataTable().clear().destroy();
-            loadMonitoringData(data.monitoring);
-        }
-
-        if (tablename === 'validators') {
-            $('#validators-notifications').DataTable().clear().destroy();
-            loadValidatorsData(data.validators);
-        }
-    });
-    $('.range').on('input', function (event) {
-        var target_id = $(this).data('target');
-        var target = $('#' + target_id);
-        target.val($(this).val());
-    });
->>>>>>> 1f89d01d
 });