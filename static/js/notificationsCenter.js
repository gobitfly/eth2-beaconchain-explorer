const data = {
  monitoring: [
    {
      id: 1,
      notification: "CPU",
      threshold: 0.8,
      machine: "machine1",
      mostRecent: 1626078050
    },
    {
      id: 2,
      notification: "HDD",
      threshold: 0.8,
      machine: "machine1",
      mostRecent: 1625894270
    },
    {
      id: 3,
      notification: "Offline",
      threshold: null,
      machine: "machine1",
      mostRecent: 1625627930
    },
    {
      id: 4,
      notification: "CPU",
      threshold: 0.9,
      machine: "machine2",
      mostRecent: 1625721407
    },
    {
      id: 5,
      notification: "HDD",
      threshold: 0.9,
      machine: "machine2",
      mostRecent: 1625721527
    }
  ],
  network: [
    {
      notification: "Finality issues",
      network: "Beaconchain",
      mostRecent: 1622615148
    },
    {
      notification: "Finality issues",
      network: "Beaconchain",
      mostRecent: 1622615145
    },
    {
      notification: "Finality issues",
      network: "Beaconchain",
      mostRecent: 1625203607
    },
    {
      notification: "Finality issues",
      network: "Beaconchain",
      mostRecent: 1625808407
    },
    {
      notification: "Finality issues",
      network: "Beaconchain",
      mostRecent: 1625807927
    },
    {
      notification: "Finality issues",
      network: "Beaconchain",
      mostRecent: 1625721527
    },
    {
      notification: "Finality issues",
      network: "Beaconchain",
      mostRecent: 1625721407
    },
    {
      notification: "Finality issues",
      network: "Beaconchain",
      mostRecent: 1625627930
    },
    {
      notification: "Finality issues",
      network: "Beaconchain",
      mostRecent: 1625894270
    },
    {
      notification: "Finality issues",
      network: "Beaconchain",
      mostRecent: 1626078050
    }
  ],
  validators: [
    {
      validator: { index: 1, pubkey: "0xa1d1ad ..." },
      notifications: ["Attestations missed", "Balance decrease", "Proposals missed", "Proposals submitted", "Validator slashed"],
      mostRecent: { notification: "Attestations missed", timestamp: 1617427430 }
    }
  ]
};

var csrfToken = "";

const VALIDATOR_EVENTS = ["validator_attestation_missed","validator_balance_decreased",
                "validator_proposal_missed","validator_proposal_submitted",
                "validator_got_slashed"];
const MONITORING_EVENTS = ["monitoring_machine_offline", "monitoring_hdd_almostfull", "monitoring_cpu_load"]

function create_typeahead(input_container) {
  var bhValidators = new Bloodhound({
    datumTokenizer: Bloodhound.tokenizers.whitespace,
    queryTokenizer: Bloodhound.tokenizers.whitespace,
    identify: function(obj) {
      return obj.index
    },
    remote: {
      url: '/search/indexed_validators/%QUERY',
      wildcard: '%QUERY'
    }
  });

  var bhName = new Bloodhound({
    datumTokenizer: Bloodhound.tokenizers.whitespace,
    queryTokenizer: Bloodhound.tokenizers.whitespace,
    identify: function(obj) {
      return obj.name
    },
    remote: {
      url: '/search/indexed_validators_by_name/%QUERY',
      wildcard: '%QUERY'
    }
  });

  $(input_container).typeahead(
    {
      minLength: 1,
      highlight: true,
      hint: false,
      autoselect: false
    },
    {
      limit: 5,
      name: 'validators',
      source: bhValidators,
      display: 'index',
      templates: {
        header: '<h5 class="font-weight-bold ml-3">Validators</h5>',
        suggestion: function(data) {
          return `<div class="font-weight-normal text-truncate high-contrast">${data.index}</div>`;
        }
    	}
    },
    {
      limit: 5,
      name: 'name',
      source: bhName,
      display: 'name',
      templates: {
        header: '<h5 class="font-weight-bold ml-3">Validators by Name</h5>',
        suggestion: function(data) {
          var len = data.validator_indices.length > VALLIMIT ? VALLIMIT + '+' : data.validator_indices.length;
          return `<div class="font-weight-normal high-contrast" style="display: flex;"><div class="text-truncate" style="flex: 1 1 auto;">${data.name}</div><div style="max-width: fit-content; white-space: nowrap;">${len}</div></div>`;
        }
    	}
  });

	$(input_container).on('focus', function(e) {
    if (e.target.value !== "") {
      $(this).trigger($.Event('keydown', {keyCode: 40}));
    }
  });

  $(input_container).on('input', function() {
    $('.tt-suggestion').first().addClass('tt-cursor');
  });

  $(input_container).on('typeahead:select', function(e, sug) {
    console.log(sug)
    $(input_container).val(sug.index);
    $(input_container).attr("pk", sug.pubkey);
  });
}

function loadMonitoringData(data) {
	let monitoringTable = $('#monitoring-notifications');

  monitoringTable.DataTable({
    language: {
      info: '_TOTAL_ entries',
      infoEmpty: 'No entries match',
      infoFiltered: '(from _MAX_ entries)',
      processing: 'Loading. Please wait...',
      search: '',
      searchPlaceholder: 'Search...',
      zeroRecords: 'No entries match'
    },
    processing: true,
    responsive: true,
    scroller: true,
    scrollY: 380,
    paging: true,
    data: data,
    rowId: 'id',
    initComplete: function(settings, json) {
      $('body').find('.dataTables_scrollBody').addClass('scrollbar');
      // click event to monitoring table edit button
      $('#monitoring-notifications #edit-monitoring-events-btn').on('click', function(e) {
        e.stopPropagation();
        const threshold_editable_placeholder = $(this).parent().find('.threshold_non_editable_text').text().slice(0, -1);
        // close all other editable rows
        $('.threshold_editable').each(function() {
          $(this).attr('hidden', true);
          $(this).parent().find('.threshold_non_editable').css('display', 'inline-block');
        });

        $(this).parent().parent().find('.threshold_non_editable').css('display', 'none');
        $(this).parent().parent().find('.threshold_editable').removeAttr('hidden');
        $(this).parent().parent().find('.threshold_editable').attr('value', threshold_editable_placeholder);
      });
      // enter event to threshold input
      $('.threshold_editable').on('keypress', function(e) {
        if (e.which == 13) {
          const rowId = $(this).parent().parent().attr('id');
          let newThreshold = $(this).val();

          // validate input
          let isValid = false;
          if (isNaN(newThreshold) == false) {
            const parsed = parseInt(newThreshold, 10);
            if (isNaN(parsed)) {
              isValid = false;
            } else {
              if (parsed > 0 && parsed <= 100) {
                newThreshold = parsed / 100;
                isValid = true;
              } else {
                isValid = false;
              }
            }
          } else {
            isValid = false;
          }

          if (isValid) {
            index = data.findIndex(function(item) {
              return item.id.toString() === rowId.toString();
            });

            data[index].threshold = newThreshold;

            // destroy and reload table after edit
            $('#monitoring-notifications').DataTable().clear().destroy();
            loadMonitoringData(data);
        	} else {
          alert('Enter an integer between 1 and 100');
        	}
      	}
      });
      // click event to table remove button
      $('#monitoring-notifications #remove-btn').on('click', function(e) {
				$('#modaltext').text($(this).data('modaltext'));
				// set the row id 
				const rowId = $(this).parent().parent().attr('id');
				$('#confirmRemoveModal').attr('rowId', rowId);
				$('#confirmRemoveModal').attr('tablename', 'monitoring');
      });
    },
    columnDefs: [
      {
      	targets: '_all',
        createdCell: function(td, cellData, rowData, row, col) {
          $(td).css('padding-top', '20px');
          $(td).css('padding-bottom', '20px');
        }
      },
      {
        targets: 0,
        responsivePriority: 1,
        data: 'notification',
        render: function(data, type, row, meta) {
          return '<span class="badge badge-pill badge-light badge-custom-size">' + data + '</span>';
        }
      },
      {
        targets: 1,
        responsivePriority: 3,
        data: 'threshold',
        render: function(data, type, row, meta) {
          if (!data) {
            return '<span class="threshold_non_editable">N/A</span>';
          }
          return '<input type="text" class="form-control input-sm threshold_editable" title="Numbers in 1-100 range (including)" style="width: 60px; height: 30px;" hidden /><span class="threshold_non_editable"><span class="threshold_non_editable_text">' + data * 100 + '%</span> <i class="fas fa-pen fa-xs text-muted i-custom" id="edit-monitoring-events-btn" title="Click to edit" style="padding: .5rem; cursor: pointer;"></i></span>';
        }
      },
      {
        targets: 2,
        responsivePriority: 2,
        data: 'machine'
      },
      {
        targets: 3,
        responsivePriority: 1,
        data: 'mostRecent',
        render: function (data, type, row, meta) {
        	// for sorting and type checking use the original data (unformatted)
          if (type === 'sort' || type === 'type') {
            return data;
          }
          return `<span class="heading-l4">${luxon.DateTime.fromMillis(data * 1000).toRelative({ style: "long" })}</span>`;
        }
    	},
      {
        targets: 4,
        orderable: false,
        responsivePriority: 3,
        data: null,
        // defaultContent: '<i class="fas fa-times fa-lg i-custom" id="remove-btn" title="Remove notification" style="padding: .5rem; color: #ff593c; cursor: pointer;" data-toggle= "modal" data-target="#confirmRemoveModal" data-modaltext="Are you sure you want to remove the entry?"></i>'
        defaultContent: '<i class="fas fa-times fa-lg i-custom" id="remove-btn" title="Remove notification" style="padding: .5rem; color: var(--red); cursor: pointer;" data-toggle= "modal" data-target="#confirmRemoveModal" data-modaltext="Are you sure you want to remove the entry?"></i>'
      }
    ],
  });
}

function loadNetworkData(data) {
  let networkTable = $('#network-notifications');

  networkTable.DataTable({
    language: {
      info: '_TOTAL_ entries',
      infoEmpty: 'No entries match',
      infoFiltered: '(from _MAX_ entries)',
      processing: 'Loading. Please wait...',
      search: '',
      searchPlaceholder: 'Search...',
      zeroRecords: 'No entries match'
    },
    processing: true,
    responsive: true,
    scroller: true,
    scrollY: 380,
    paging: true,
    data: data,
    initComplete: function(settings, json) {
      $('body').find('.dataTables_scrollBody').addClass('scrollbar');
    },
    columnDefs: [
      {
        targets: '_all',
          createdCell: function(td, cellData, rowData, row, col) {
            $(td).css('padding-top', '20px');
            $(td).css('padding-bottom', '20px');
          }
      },
      {
        targets: 0,
        responsivePriority: 1,
        data: 'notification',
        render: function(data, type, row, meta) {
          return '<span class="badge badge-pill badge-light badge-custom-size">' + data + '</span>';
      	}
      },
      {
        targets: 1,
        responsivePriority: 2,
        data: 'network'
      },
      {
        targets: 2,
        orderable: false,
        responsivePriority: 3,
        data: null,
        defaultContent: `
          <div class="form-check">
        		<input class="form-check-input checkbox-custom-size" type="checkbox" value="" id="">
            <label class="form-check-label" for=""></label>
          </div>`
      },
      {
        targets: 3,
        orderable: false,
        responsivePriority: 3,
        data: null,
        defaultContent: `
          <div class="form-check">
            <input class="form-check-input checkbox-custom-size" type="checkbox" value="" id="">
            <label class="form-check-label" for=""></label>
          </div>`
      },
      {
        targets: 4,
        orderable: false,
        responsivePriority: 3,
        data: null,
        defaultContent: `
          <div class="form-check">
            <input class="form-check-input checkbox-custom-size" type="checkbox" value="" id="">
            <label class="form-check-label" for=""></label>
          </div>`
      },
      {
        targets: 5,
        responsivePriority: 1,
        data: 'mostRecent',
        render: function(data, type, row, meta) {
          // for sorting and type checking use the original data (unformatted)
          if (type === 'sort' || type === 'type') {
            return data;
          }
          return `<span class="heading-l4">${luxon.DateTime.fromMillis(data * 1000).toRelative({ style: "long" })}</span>`;
        }
    	}
    ]
  });
}

function loadValidatorsData(data) {
    // console.log(data)
//   validators = data;

  let validatorsTable = $('#validators-notifications');
  validatorsTable.DataTable({
    language: {
      info: '_TOTAL_ entries',
      infoEmpty: 'No entries match',
      infoFiltered: '(from _MAX_ entries)',
    	processing: 'Loading. Please wait...',
      search: '',
      searchPlaceholder: 'Search...',
      zeroRecords: 'No entries match'
    },
    processing: true,
    responsive: true,
    paging: true,
    pagingType: 'first_last_numbers',
    select: {
      items: 'row',
      toggleable: false
    },
    fixedHeader: true,
    data: data,
    initComplete: function(settings, json) {
      $('body').find('.dataTables_scrollBody').addClass('scrollbar');
      // click event to validators table edit button
      $('#validators-notifications #edit-validator-events-btn').on('click', function(e) {
        $('#manageNotificationsModal').attr('rowId', $(this).parent().parent().attr('id'));
      });
      // click event to remove button
      $('#validators-notifications #remove-btn').on('click', function(e) {
        const rowId = $(this).parent().parent().attr('id');
        $('#modaltext').text($(this).data('modaltext'));
        // set the row id 
        $('#confirmRemoveModal').attr('rowId', rowId);
        $('#confirmRemoveModal').attr('tablename', 'validators');
      });
    },
    columnDefs: [
      {
        targets: '_all',
        createdCell: function(td, cellData, rowData, row, col) {
          $(td).css('padding-top', '20px');
          $(td).css('padding-bottom', '20px');
        }
      },
      {
        targets: 0,
        responsivePriority: 1,
        data: 'Validator',
        render: function(data, type, row, meta) {
          // for sorting and type checking use the original data (unformatted)
          if (type === 'sort' || type === 'type') {
            return data.Index;
          }
          return `<span class="font-weight-bold"><i class="fas fa-male mr-1"></i><a style="padding: .25rem;" href="/validator/${data.Index}">` + data.Index + '</a></span>' + `<a class="heading-l4 d-none d-sm-block mt-2" style="width: 5rem;" href="/validator/${data.Pubkey}">0x` + data.Pubkey.substring(0, 6) + '...</a>';
        }
      },
      {
        targets: 1,
        responsivePriority: 2,
        data: 'Notifications',
        render: function(data, type, row, meta) {
          if (type === "display"){
          let notifications = "";
          let hasItems = false;
          for (let notification of data) {
            //   console.log(notification.Notification, VALIDATOR_EVENTS, VALIDATOR_EVENTS.includes(notification.Notification))
            if (VALIDATOR_EVENTS.includes(notification.Notification)){
              hasItems=true
              let badgeColor = "";
              switch (notification.Notification) {
                case 'validator_balance_decreased':
                  badgeColor = 'badge-light';
                  break;
                case 'validator_attestation_missed':
                  badgeColor = 'badge-warning';
                  break;
                case 'validator_proposal_submitted':
                  badgeColor = 'badge-light';
                  break;
                case 'validator_proposal_missed':
                  badgeColor = 'badge-warning';
                  break;
                case 'validator_got_slashed':
                  badgeColor = 'badge-light';
                  break;
            }
            notifications += '<span class="badge badge-pill ' + badgeColor + ' badge-custom-size mr-1 my-1">' + notification.Notification.replaceAll("_", " ") + '</span>';
          }
        }
        if (!hasItems) {
            return '<span>Not subscribed to any events</span><i class="d-block fas fa-pen fa-xs text-muted i-custom" id="edit-validator-events-btn" title="Manage the notifications you receive for the selected validator in the table" style="width: 1.5rem; padding: .5rem; cursor: pointer;" data-toggle= "modal" data-target="#manageNotificationsModal"></i>';
          }
          return '<div style="white-space: normal; max-width: 400px;">' + notifications + '</div>' + ' <i class="fas fa-pen fa-xs text-muted i-custom" id="edit-validator-events-btn" title="Manage the notifications you receive for the selected validator in the table" style="padding: .5rem; cursor: pointer;" data-toggle= "modal" data-target="#manageNotificationsModal"></i>';
        }
        return null
        }
      },
      {
        targets: 2,
        orderable: false,
        responsivePriority: 4,
        data: null,
        defaultContent: `
          <div class="form-check">
            <input class="form-check-input checkbox-custom-size" type="checkbox" value="" id="">
            <label class="form-check-label" for=""></label>
          </div>`,
        visible: false
      },
      {
        targets: 3,
        orderable: false,
        responsivePriority: 4,
        data: 'Notifications',
        render: function(data, type, row, meta) {
            let status = data.length>0? 'checked="true"': "";
            // console.log(data, data.length, data.length>0, status)
            return `
        	<div class="form-check">
            <input class="form-check-input checkbox-custom-size" type="checkbox" value="" id="" ${status} disabled="true">
          	<label class="form-check-label" for=""></label>
          </div>`
        } 
      },
      {
        targets: 4,
        orderable: false,
        responsivePriority: 4,
        data: null,
        defaultContent: `
        	<div class="form-check">
          	<input class="form-check-input checkbox-custom-size" type="checkbox" value="" id="">
            <label class="form-check-label" for=""></label>
          </div>`,
        visible: false
      },
      {
        targets: 5,
        responsivePriority: 1,
        data: 'Notifications',
        render: function(data, type, row, meta) {
					// for sorting and type checking use the original data (unformatted)
					// data = data.Notifications
					let no_time = 'N/A';
          if (data.length === 0) {
            return no_time;
          }

          data.sort((a, b) => {
            return a.age - b.age;
          });

          if (type === 'sort' || type === 'type') {
            return data[0].Timestamp;
          }

          if (data[0].Timestamp === 0) {
            return no_time;
          }
          return '<span class="badge badge-pill badge-light badge-custom-size mr-1 mr-sm-3">' + data[0].Notification + '</span>' + `<span class="heading-l4 d-block d-sm-inline-block mt-2 mt-sm-0">${luxon.DateTime.fromMillis(data[0].Timestamp * 1000).toRelative({ style: "long" })}</span>`;
        }
      },
      {
        targets: 6,
        orderable: false,
        responsivePriority: 3,
        data: null,
        // defaultContent: '<i class="fas fa-times fa-lg i-custom" id="remove-btn" title="Remove validator" style="padding: .5rem; color: #ff593c; cursor: pointer;" data-toggle= "modal" data-target="#confirmRemoveModal" data-modaltext="Are you sure you want to remove the entry?"></i>'
        defaultContent: '<i class="fas fa-times fa-lg i-custom" id="remove-btn" title="Remove validator" style="padding: .5rem; color: var(--red); cursor: pointer;" data-toggle= "modal" data-target="#confirmRemoveModal" data-modaltext="Are you sure you want to remove the entry?"></i>'
      }
    ],
    rowCallback: function(row, data, displayNum, displayIndex, dataIndex) {
      $(row).attr('title', 'Click the table row to select it or hold down "Ctrl" and click multiple rows to select them');
    },
    rowId: function(data, type, row, meta) {
      return data.Validator.Pubkey;
    }
  });
  // show manage-notifications button and remove-all button only if there is data in the validator table
  if (DATA.length !== 0) {
    $('#manage-notifications-btn').removeAttr('hidden');
    $('#remove-all-btn').removeAttr('hidden');
  }
}

function remove_item_from_event_container(pubkey){
    for (let item of $("#selected-validators-events-container").find("span")){
        if (pubkey===$(item).attr("pk")){
            $(item).remove()
            return
        }
    }
  }

$(document).ready(function() {
  if (document.getElementsByName('CsrfField')[0] !== undefined) {
    csrfToken = document.getElementsByName('CsrfField')[0].value;
  }
  create_typeahead('.validator-typeahead');
//   create_typeahead('.monitoring-typeahead');


  loadValidatorsData(DATA);
//   loadMonitoringData(DATA);
  loadMonitoringData(data.monitoring)
  loadNetworkData(data.network);

  $(document).on('click', function(e) {
    // if click outside input while any threshold input visible, reset value and hide input
    if (e.target.className.indexOf('threshold_editable') < 0) {
      $('.threshold_editable').each(function() {
        $(this).attr('hidden', true);
        $(this).parent().find('.threshold_non_editable').css('display', 'inline-block');
      });
    }
    // remove selected class from rows on click outside
    if (!$('#validators-notifications').is(e.target) && $('#validators-notifications').has(e.target).length === 0 && !$('#manage-notifications-btn').is(e.target) && $('#manage-notifications-btn').has(e.target).length === 0) {
      $('#validators-notifications .selected').removeClass('selected');
    }
  });

  $('#remove-all-btn').on('click', function(e) {
    $('#modaltext').text($(this).data('modaltext'));
    $('#confirmRemoveModal').removeAttr('rowId');
    $('#confirmRemoveModal').attr('tablename', 'validators');
  });
  // click event to modal remove button
  $('#remove-button').on('click', function(e) {
    const rowId = $('#confirmRemoveModal').attr('rowId');
    const tablename = $('#confirmRemoveModal').attr('tablename');
    // if rowId also check tablename then delete row in corresponding data section
  	// if no row id delete directly in correponding data section
    if (rowId !== undefined) {
      if (tablename === 'monitoring') {
        data.monitoring = data.monitoring.filter(function(item) {
          return item.id.toString() !== rowId.toString();
        });
      }

      if (tablename === 'validators') {
        $(this).html('<div class="spinner-border spinner-border-sm" role="status"><span class="sr-only">Removing validator...</span></div>');
        fetch(`/validator/${rowId}/remove`, {
            method: 'POST',
            headers: { "X-CSRF-Token": csrfToken },
            credentials: 'include',
            body: { pubkey: `0x${rowId}` },
        }).then(res => {
            if (res.status == 200) {
                $('#confirmRemoveModal').modal('hide');
                window.location.reload(false);
            } else {
                alert('Error removing validator from Watchlist');
                $('#confirmRemoveModal').modal('hide');
                window.location.reload();
            }
            $(this).html('Removed');
        });
      }
    } else {
    	if (tablename === 'validators') {
            $(this).html('<div class="spinner-border spinner-border-sm" role="status"><span class="sr-only">Removing all...</span></div>');
            let pubkeys = [];
            for (let item of DATA) {
            pubkeys.push(item.Validator.Pubkey);
            }
            fetch(`/user/notifications-center/removeall`, {
            method: 'POST',
            headers: { "X-CSRF-Token": csrfToken },
            credentials: 'include',
            body: JSON.stringify(pubkeys)
            }).then(res => {
            if (res.status == 200) {
                $('#confirmRemoveModal').modal('hide');
                window.location.reload(false);
            } else {
                alert('Error removing all validators from Watchlist');
                $('#confirmRemoveModal').modal('hide');
                window.location.reload();
            }
            $(this).html('Removed');
            });
      }
    }
    // remove selected class from rows on click outside
    if (!$('#validators-notifications').is(e.target) && $('#validators-notifications').has(e.target).length === 0 && !$('#manage-notifications-btn').is(e.target) && $('#manage-notifications-btn').has(e.target).length === 0) {
      $('#validators-notifications .selected').removeClass('selected');
    }
    if (tablename === 'monitoring') {
      $('#monitoring-notifications').DataTable().clear().destroy();
      loadMonitoringData(data.monitoring);
    }
  });

  $('.range').on('input', function(e) {
    const target_id = $(this).data('target');
    let target = $(target_id);
    target.val($(this).val());
    if ($(this).attr('type') === 'range') {
      $(this).css('background-size', $(this).val() + '% 100%');
    } else {
      target.css('background-size', $(this).val() + '% 100%');
    }
  });

  $('#validators-notifications tbody').on('click', 'tr', function() {
    $(this).addClass('selected');
  });

  // on modal open after click event to validators table edit button
  $('#manageNotificationsModal').on('show.bs.modal', function(e) {
    // get the selected row (single row selected)
    let rowData = $('#validators-notifications').DataTable().row($('#' + $(this).attr('rowId'))).data();
    // console.log(rowData)
    if (rowData) {
      $('#selected-validators-events-container').append(
        `<span id="validator-event-badge" class="d-inline-block badge badge-pill badge-light badge-custom-size mr-2 mb-2 font-weight-normal" pk=${rowData.Validator.Pubkey}>
        		Validator ${rowData.Validator.Index}
          	<i class="fas fa-times ml-2" style="cursor: pointer;" onclick="remove_item_from_event_container('${rowData.Validator.Pubkey}')"></i>
        </span> `
      );

      for(let event of $("#manage_all_events :input")){ 
        for (let item of rowData.Notifications){
            $(`#manage_${item.Notification} input#${$(event).attr("id")}`).prop("checked", true)
        }
      }
    } else {
      // get the selected rows (mutiple rows selected)
      const rowsSelected = $('#validators-notifications').DataTable().rows('.selected').data();
      for (let i = 0; i < rowsSelected.length; i++) {
        $('#selected-validators-events-container').append(
          `<span id="validator-event-badge" class="d-inline-block badge badge-pill badge-light badge-custom-size mr-2 mb-2 font-weight-normal" pk=${rowsSelected[i].Validator.Pubkey}>
            Validator ${rowsSelected[i].Validator.Index}
            <i class="fas fa-times ml-2" style="cursor: pointer;" onclick="remove_item_from_event_container('${rowsSelected[i].Validator.Pubkey}')"></i>
          </span> `
        );
      }
    }
  });
  // on modal close
	$('#manageNotificationsModal').on('hide.bs.modal', function(e) {
  	$(this).removeAttr('rowId');
    $('#selected-validators-events-container #validator-event-badge').remove();
    for(let event of $("#manage_all_events :input")){ 
        for (let item of VALIDATOR_EVENTS){
            $(`#manage_${item} input#${$(event).attr("id")}`).prop("checked", false)
        }
        $(event).prop("checked", false)
      }

    // TODO today: also uncheck this on modal close
    $('[id^=all_events]').attr('checked', false);
    // remove selected class from rows when modal closed
    $('#validators-notifications .selected').removeClass('selected');
  });

  function get_validator_manage_sub_events(){
    let events = []  
    for (let item of VALIDATOR_EVENTS){
        events.push({
            event: item,
            email: $(`#manage_${item} :input#email`).prop("checked"),
            push: $(`#manage_${item} :input#push`).prop("checked"),
            web: $(`#manage_${item} :input#web`).prop("checked")
        })
      }
    return events
  }

  $("#update-subs-btn").on("click", function(){
      let pubkeys = []
      for (let item of $("#selected-validators-events-container").find("span")){
          pubkeys.push($(item).attr("pk"))
      }
      if (pubkeys.length===0)return
      let events = get_validator_manage_sub_events()
      fetch(`/user/notifications-center/updatesubs`, {
        method: 'POST',
        headers: { "X-CSRF-Token": csrfToken },
        credentials: 'include',
        body: JSON.stringify({ pubkeys: pubkeys, events: events })
        }).then(res => {
            if (res.status == 200) {
            $('#manageNotificationsModal').modal('hide');
            window.location.reload(false);
            } else {
            alert('Error updating validators subscriptions');
            $('#manageNotificationsModal').modal('hide');
            window.location.reload();
            }
        }); 

  })

  // all events checkboxes (push, email, web)
  $('#all_events_push').on('click', function() {
    $('[id$=push]').attr('checked', $(this).is(':checked'));
  });
  $('#all_events_email').on('change', function() {
    $('[id$=email]').attr('checked', $(this).is(':checked'));
  });
  $('#all_events_web').on('change', function() {
    $('[id$=web]').attr('checked', $(this).is(':checked'));
  });
  // customize tables tooltips
  $('#validators-notifications').DataTable().$('tr').tooltip({ width: 5 });

<<<<<<< HEAD
  function get_validator_sub_events() {
    let events = [];
    for (let item of EVENTS) {
=======

  function get_validator_sub_events(){
    let events = []  
    for (let item of VALIDATOR_EVENTS){
>>>>>>> 36a70e3d
        events.push({
            event: item,
            email: $(`#${item} :input#email`).prop("checked"),
            push: $(`#${item} :input#push`).prop("checked"),
            web: $(`#${item} :input#web`).prop("checked")
        });
      }
    return events;
  }

  $("#add-validator-button").on("click", function() {
      // console.log("clicked", $("#validator_attestation_missed>input#email"));
    
      try {
        let index = parseInt($("#add-validator-input").val());
        let events = get_validator_sub_events();
        // console.log(events);
        if(!isNaN(index)) {
            fetch(`/user/notifications-center/validatorsub`, {
                method: 'POST',
                headers: { "X-CSRF-Token": csrfToken },
                credentials: 'include',
                body: JSON.stringify({ pubkey: $("#add-validator-input").attr("pk"), events: events })
                }).then(res => {
                    if (res.status == 200) {
                    $('#addValidatorModal').modal('hide');
                    window.location.reload(false);
                    } else {
                    alert('Error adding validators to Watchlist');
                    $('#addValidatorModal').modal('hide');
                    window.location.reload();
                    }
                }); 
            }
      } catch {
        alert("Invalid Validator Index!");
        // console.log(validators, $("#add-validator-input").val());    
      }
  })

  //select/deselect notification checkboxes for all events
  for(let event of $("#validator_all_events :input")){ 
     $(event).on("click", function(){
        if ($(this).prop("checked")){
            for (let item of VALIDATOR_EVENTS){
                $(`#${item} input#${$(event).attr("id")}`).prop("checked", true)
            }
<<<<<<< HEAD
        } else {
            for (let item of EVENTS) {
                $(`#${item} input#${$(event).attr("id")}`).prop("checked", false);
            }
        }
    })
   }

   for(let event of $("#manage_all_events :input")) { 
    $(event).on("click", function() {
       if ($(this).prop("checked")) {
           for (let item of EVENTS) {
               $(`#manage_${item} input#${$(event).attr("id")}`).prop("checked", true);
           }
       } else {
           for (let item of EVENTS) {
               $(`#manage_${item} input#${$(event).attr("id")}`).prop("checked", false);
=======
        }else{
            for (let item of VALIDATOR_EVENTS){
                $(`#${item} input#${$(event).attr("id")}`).prop("checked", false)
            }
        }
    })
   }

   for(let event of $("#manage_all_events :input")){ 
    $(event).on("click", function(){
       if ($(this).prop("checked")){
           for (let item of VALIDATOR_EVENTS){
               $(`#manage_${item} input#${$(event).attr("id")}`).prop("checked", true)
           }
       }else{
           for (let item of VALIDATOR_EVENTS){
               $(`#manage_${item} input#${$(event).attr("id")}`).prop("checked", false)
>>>>>>> 36a70e3d
           }
       }
   })
  }

  $("#add-monitoring-event-modal-btn").on("click", function(){
      for (let item of DATA.sort((a,b)=>{return a.Validator.Index-b.Validator.Index})){
          $("#add-monitoring-validator-select").append(`<option value="${item.Validator.Pubkey}">${item.Validator.Index}</option>`)
      }
  })

  $("#add-monitoring-event-btn").on("click", function(){
      let pubkey = $("#add-monitoring-validator-select option:selected").val();
      events = []
      for (let item of $("input.monitoring")){
          if ($(item).prop("checked")){
            //   console.log($(item), $(item).attr("event"), $(item).prop("event"))
            let e = $(item).attr("event");
            let t = 0
            switch (e) {
                case "monitoring_cpu_load":
                    t = parseFloat($("#cpu-input-range-val").val())/100
                    break;
                case "monitoring_hdd_almostfull":
                    t = parseFloat($("#hdd-input-range-val").val())/100
                    break;
                default:
                    t=0;
            }
              events.push({
                  event: e,
                  email: true,
                  threshold: t
                })
          }
      }
    //   console.log(pubkey, events)
    fetch(`/user/notifications-center/monitoring/updatesubs`, {
        method: 'POST',
        headers: { "X-CSRF-Token": csrfToken },
        credentials: 'include',
        body: JSON.stringify({ pubkeys: [pubkey], events: events })
    }).then(res => {
        if (res.status == 200) {
        $('#manageNotificationsModal').modal('hide');
        window.location.reload(false);
        } else {
        alert('Error updating validators subscriptions');
        $('#manageNotificationsModal').modal('hide');
        window.location.reload();
        }
    }); 
  })
});<|MERGE_RESOLUTION|>--- conflicted
+++ resolved
@@ -822,16 +822,10 @@
   // customize tables tooltips
   $('#validators-notifications').DataTable().$('tr').tooltip({ width: 5 });
 
-<<<<<<< HEAD
-  function get_validator_sub_events() {
-    let events = [];
-    for (let item of EVENTS) {
-=======
 
   function get_validator_sub_events(){
     let events = []  
     for (let item of VALIDATOR_EVENTS){
->>>>>>> 36a70e3d
         events.push({
             event: item,
             email: $(`#${item} :input#email`).prop("checked"),
@@ -879,25 +873,6 @@
             for (let item of VALIDATOR_EVENTS){
                 $(`#${item} input#${$(event).attr("id")}`).prop("checked", true)
             }
-<<<<<<< HEAD
-        } else {
-            for (let item of EVENTS) {
-                $(`#${item} input#${$(event).attr("id")}`).prop("checked", false);
-            }
-        }
-    })
-   }
-
-   for(let event of $("#manage_all_events :input")) { 
-    $(event).on("click", function() {
-       if ($(this).prop("checked")) {
-           for (let item of EVENTS) {
-               $(`#manage_${item} input#${$(event).attr("id")}`).prop("checked", true);
-           }
-       } else {
-           for (let item of EVENTS) {
-               $(`#manage_${item} input#${$(event).attr("id")}`).prop("checked", false);
-=======
         }else{
             for (let item of VALIDATOR_EVENTS){
                 $(`#${item} input#${$(event).attr("id")}`).prop("checked", false)
@@ -915,7 +890,6 @@
        }else{
            for (let item of VALIDATOR_EVENTS){
                $(`#manage_${item} input#${$(event).attr("id")}`).prop("checked", false)
->>>>>>> 36a70e3d
            }
        }
    })
