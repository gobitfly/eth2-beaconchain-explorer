/*
This table is used to store the current state (latest exported epoch) of all validators
It also acts as a lookup-table to store the index-pubkey association
In order to save db space we only use the unique validator index in all other tables
In the future it is better to replace this table with an in memory cache (redis)
*/
drop table if exists validators;
create table validators
(
    validatorindex             int         not null,
    pubkey                     bytea       not null,
    pubkeyhex                  text        not null default '',
    withdrawableepoch          bigint      not null,
    withdrawalcredentials      bytea       not null,
    balance                    bigint      not null,
    balance1d                  bigint,
    balance7d                  bigint,
    balance31d                 bigint,
    balanceactivation          bigint,
    effectivebalance           bigint      not null,
    slashed                    bool        not null,
    activationeligibilityepoch bigint      not null,
    activationepoch            bigint      not null,
    exitepoch                  bigint      not null,
    lastattestationslot        bigint,
    status                     varchar(20) not null default '',
    primary key (validatorindex)
);
create index idx_validators_pubkey on validators (pubkey);
create index idx_validators_pubkeyhex on validators (pubkeyhex);
create index idx_validators_status on validators (status);
create index idx_validators_balanceactivation on validators (balanceactivation);
create index idx_validators_activationepoch on validators (activationepoch);

drop table if exists validator_names;
create table validator_names
(
    publickey bytea not null,
    name      varchar(40),
    primary key (publickey)
);
create index idx_validator_names_publickey on validator_names (publickey);

drop table if exists validator_set;
create table validator_set
(
    epoch                      int    not null,
    validatorindex             int    not null,
    withdrawableepoch          bigint not null,
    withdrawalcredentials      bytea  not null,
    effectivebalance           bigint not null,
    slashed                    bool   not null,
    activationeligibilityepoch bigint not null,
    activationepoch            bigint not null,
    exitepoch                  bigint not null,
    primary key (validatorindex, epoch)
);

drop table if exists validator_performance;
create table validator_performance
(
    validatorindex  int    not null,
    balance         bigint not null,
    performance1d   bigint not null,
    performance7d   bigint not null,
    performance31d  bigint not null,
    performance365d bigint not null,
    rank7d          int    not null,
    primary key (validatorindex)
);
create index idx_validator_performance_balance on validator_performance (balance);
create index idx_validator_performance_performance1d on validator_performance (performance1d);
create index idx_validator_performance_performance7d on validator_performance (performance7d);
create index idx_validator_performance_performance31d on validator_performance (performance31d);
create index idx_validator_performance_performance365d on validator_performance (performance365d);
create index idx_validator_performance_rank7d on validator_performance (rank7d);

drop table if exists proposal_assignments;
create table proposal_assignments
(
    epoch          int not null,
    validatorindex int not null,
    proposerslot   int not null,
    status         int not null, /* Can be 0 = scheduled, 1 executed, 2 missed */
    primary key (epoch, validatorindex, proposerslot)
);
create index idx_proposal_assignments_epoch on proposal_assignments (epoch);

drop table if exists attestation_assignments_p;
create table attestation_assignments_p
(
    epoch          int not null,
    validatorindex int not null,
    attesterslot   int not null,
    committeeindex int not null,
    status         int not null, /* Can be 0 = scheduled, 1 executed, 2 missed */
    inclusionslot  int not null default 0, /* Slot this attestation was included for the first time */
    week           int not null,
    primary key (validatorindex, week, epoch)
) PARTITION BY LIST (week);

CREATE TABLE attestation_assignments_0 PARTITION OF attestation_assignments_p FOR VALUES IN (0);
CREATE TABLE attestation_assignments_1 PARTITION OF attestation_assignments_p FOR VALUES IN (1);
CREATE TABLE attestation_assignments_2 PARTITION OF attestation_assignments_p FOR VALUES IN (2);
CREATE TABLE attestation_assignments_3 PARTITION OF attestation_assignments_p FOR VALUES IN (3);
CREATE TABLE attestation_assignments_4 PARTITION OF attestation_assignments_p FOR VALUES IN (4);
CREATE TABLE attestation_assignments_5 PARTITION OF attestation_assignments_p FOR VALUES IN (5);
CREATE TABLE attestation_assignments_6 PARTITION OF attestation_assignments_p FOR VALUES IN (6);
CREATE TABLE attestation_assignments_7 PARTITION OF attestation_assignments_p FOR VALUES IN (7);
CREATE TABLE attestation_assignments_8 PARTITION OF attestation_assignments_p FOR VALUES IN (8);
CREATE TABLE attestation_assignments_9 PARTITION OF attestation_assignments_p FOR VALUES IN (9);

drop table if exists validator_balances_p;
create table validator_balances_p
(
    epoch            int    not null,
    validatorindex   int    not null,
    balance          bigint not null,
    effectivebalance bigint not null,
    week             int    not null,
    primary key (validatorindex, week, epoch)
) PARTITION BY LIST (week);

CREATE TABLE validator_balances_0 PARTITION OF validator_balances_p FOR VALUES IN (0);
CREATE TABLE validator_balances_1 PARTITION OF validator_balances_p FOR VALUES IN (1);
CREATE TABLE validator_balances_2 PARTITION OF validator_balances_p FOR VALUES IN (2);
CREATE TABLE validator_balances_3 PARTITION OF validator_balances_p FOR VALUES IN (3);
CREATE TABLE validator_balances_4 PARTITION OF validator_balances_p FOR VALUES IN (4);
CREATE TABLE validator_balances_5 PARTITION OF validator_balances_p FOR VALUES IN (5);
CREATE TABLE validator_balances_6 PARTITION OF validator_balances_p FOR VALUES IN (6);
CREATE TABLE validator_balances_7 PARTITION OF validator_balances_p FOR VALUES IN (7);
CREATE TABLE validator_balances_8 PARTITION OF validator_balances_p FOR VALUES IN (8);
CREATE TABLE validator_balances_9 PARTITION OF validator_balances_p FOR VALUES IN (9);

drop table if exists validator_balances_recent;
create table validator_balances_recent
(
    epoch          int    not null,
    validatorindex int    not null,
    balance        bigint not null,
    primary key (epoch, validatorindex)
);
create index idx_validator_balances_recent_epoch on validator_balances_recent (epoch);
create index idx_validator_balances_recent_validatorindex on validator_balances_recent (validatorindex);

drop table if exists validator_stats;
create table validator_stats
(
    validatorindex          int not null,
    day                     int not null,
    start_balance           bigint,
    end_balance             bigint,
    min_balance             bigint,
    max_balance             bigint,
    start_effective_balance bigint,
    end_effective_balance   bigint,
    min_effective_balance   bigint,
    max_effective_balance   bigint,
    missed_attestations     int,
    orphaned_attestations   int,
    proposed_blocks         int,
    missed_blocks           int,
    orphaned_blocks         int,
    attester_slashings      int,
    proposer_slashings      int,
    deposits                int,
    deposits_amount         bigint,
    primary key (validatorindex, day)
);

drop table if exists validator_stats_status;
create table validator_stats_status
(
    day    int     not null,
    status boolean not null,
    primary key (day)
);

drop table if exists validator_attestation_streaks;
create table validator_attestation_streaks
(
    validatorindex int not null,
    status         int not null,
    start          int not null,
    length         int not null,
    primary key (validatorindex, status, start)
);
create index idx_validator_attestation_streaks_validatorindex on validator_attestation_streaks (validatorindex);
create index idx_validator_attestation_streaks_status on validator_attestation_streaks (status);
create index idx_validator_attestation_streaks_length on validator_attestation_streaks (length);
create index idx_validator_attestation_streaks_start on validator_attestation_streaks (start);

drop table if exists queue;
create table queue
(
    ts                        timestamp without time zone,
    entering_validators_count int not null,
    exiting_validators_count  int not null,
    primary key (ts)
);

drop table if exists validatorqueue_activation;
create table validatorqueue_activation
(
    index     int   not null,
    publickey bytea not null,
    primary key (index, publickey)
);

drop table if exists validatorqueue_exit;
create table validatorqueue_exit
(
    index     int   not null,
    publickey bytea not null,
    primary key (index, publickey)
);

drop table if exists epochs;
create table epochs
(
    epoch                   int    not null,
    blockscount             int    not null default 0,
    proposerslashingscount  int    not null,
    attesterslashingscount  int    not null,
    attestationscount       int    not null,
    depositscount           int    not null,
    voluntaryexitscount     int    not null,
    validatorscount         int    not null,
    averagevalidatorbalance bigint not null,
    totalvalidatorbalance   bigint not null,
    finalized               bool,
    eligibleether           bigint,
    globalparticipationrate float,
    votedether              bigint,
    primary key (epoch)
);

drop table if exists blocks;
create table blocks
(
    epoch                  int   not null,
    slot                   int   not null,
    blockroot              bytea not null,
    parentroot             bytea not null,
    stateroot              bytea not null,
    signature              bytea not null,
    randaoreveal           bytea,
    graffiti               bytea,
    graffiti_text          text  null,
    eth1data_depositroot   bytea,
    eth1data_depositcount  int   not null,
    eth1data_blockhash     bytea,
    proposerslashingscount int   not null,
    attesterslashingscount int   not null,
    attestationscount      int   not null,
    depositscount          int   not null,
    voluntaryexitscount    int   not null,
    proposer               int   not null,
    status                 text  not null, /* Can be 0 = scheduled, 1 proposed, 2 missed, 3 orphaned */
    primary key (slot, blockroot)
);
create index idx_blocks_proposer on blocks (proposer);

drop table if exists blocks_proposerslashings;
create table blocks_proposerslashings
(
    block_slot         int    not null,
    block_index        int    not null,
    block_root         bytea  not null default '',
    proposerindex      int    not null,
    header1_slot       bigint not null,
    header1_parentroot bytea  not null,
    header1_stateroot  bytea  not null,
    header1_bodyroot   bytea  not null,
    header1_signature  bytea  not null,
    header2_slot       bigint not null,
    header2_parentroot bytea  not null,
    header2_stateroot  bytea  not null,
    header2_bodyroot   bytea  not null,
    header2_signature  bytea  not null,
    primary key (block_slot, block_index)
);

drop table if exists blocks_attesterslashings;
create table blocks_attesterslashings
(
    block_slot                   int       not null,
    block_index                  int       not null,
    block_root                   bytea     not null default '',
    attestation1_indices         integer[] not null,
    attestation1_signature       bytea     not null,
    attestation1_slot            bigint    not null,
    attestation1_index           int       not null,
    attestation1_beaconblockroot bytea     not null,
    attestation1_source_epoch    int       not null,
    attestation1_source_root     bytea     not null,
    attestation1_target_epoch    int       not null,
    attestation1_target_root     bytea     not null,
    attestation2_indices         integer[] not null,
    attestation2_signature       bytea     not null,
    attestation2_slot            bigint    not null,
    attestation2_index           int       not null,
    attestation2_beaconblockroot bytea     not null,
    attestation2_source_epoch    int       not null,
    attestation2_source_root     bytea     not null,
    attestation2_target_epoch    int       not null,
    attestation2_target_root     bytea     not null,
    primary key (block_slot, block_index)
);

drop table if exists blocks_attestations;
create table blocks_attestations
(
    block_slot      int   not null,
    block_index     int   not null,
    block_root      bytea not null default '',
    aggregationbits bytea not null,
    validators      int[] not null,
    signature       bytea not null,
    slot            int   not null,
    committeeindex  int   not null,
    beaconblockroot bytea not null,
    source_epoch    int   not null,
    source_root     bytea not null,
    target_epoch    int   not null,
    target_root     bytea not null,
    primary key (block_slot, block_index)
);
create index idx_blocks_attestations_beaconblockroot on blocks_attestations (beaconblockroot);
create index idx_blocks_attestations_source_root on blocks_attestations (source_root);
create index idx_blocks_attestations_target_root on blocks_attestations (target_root);

drop table if exists blocks_deposits;
create table blocks_deposits
(
    block_slot            int    not null,
    block_index           int    not null,
    block_root            bytea  not null default '',
    proof                 bytea[],
    publickey             bytea  not null,
    withdrawalcredentials bytea  not null,
    amount                bigint not null,
    signature             bytea  not null,
    primary key (block_slot, block_index)
);

drop table if exists blocks_voluntaryexits;
create table blocks_voluntaryexits
(
    block_slot     int   not null,
    block_index    int   not null,
    block_root     bytea not null default '',
    epoch          int   not null,
    validatorindex int   not null,
    signature      bytea not null,
    primary key (block_slot, block_index)
);

drop table if exists network_liveness;
create table network_liveness
(
    ts                     timestamp without time zone,
    headepoch              int not null,
    finalizedepoch         int not null,
    justifiedepoch         int not null,
    previousjustifiedepoch int not null,
    primary key (ts)
);

drop table if exists graffitiwall;
create table graffitiwall
(
    x         int  not null,
    y         int  not null,
    color     text not null,
    slot      int  not null,
    validator int  not null,
    primary key (x, y)
);

drop table if exists eth1_deposits;
create table eth1_deposits
(
    tx_hash                bytea                       not null,
    tx_input               bytea                       not null,
    tx_index               int                         not null,
    block_number           int                         not null,
    block_ts               timestamp without time zone not null,
    from_address           bytea                       not null,
    publickey              bytea                       not null,
    withdrawal_credentials bytea                       not null,
    amount                 bigint                      not null,
    signature              bytea                       not null,
    merkletree_index       bytea                       not null,
    removed                bool                        not null,
    valid_signature        bool                        not null,
    primary key (tx_hash, merkletree_index)
);
create index idx_eth1_deposits on eth1_deposits (publickey);

drop table if exists users;
create table users
(
    id                      serial                 not null unique,
    password                character varying(256) not null,
    email                   character varying(100) not null unique,
    email_confirmed         bool                   not null default 'f',
    email_confirmation_hash character varying(40) unique,
    email_confirmation_ts   timestamp without time zone,
    password_reset_hash     character varying(40),
    password_reset_ts       timestamp without time zone,
    register_ts             timestamp without time zone,
    api_key                 character varying(256) unique,
    stripe_customer_id      character varying(256) unique,
    primary key (id, email)
);

drop table if exists users_stripe_subscriptions;
create table users_stripe_subscriptions
(
    subscription_id character varying(256) unique not null,
    customer_id     character varying(256)        not null,
    price_id        character varying(256)        not null,
    active          bool not null default 'f',
    payload         json                          not null,
    primary key (customer_id, subscription_id, price_id)
);

drop table if exists oauth_apps;
create table oauth_apps
(
    id           serial                      not null,
    owner_id     int                         not null,
    redirect_uri character varying(100)      not null unique,
    app_name     character varying(35)       not null,
    active       bool                        not null default 't',
    created_ts   timestamp without time zone not null,
    primary key (id, redirect_uri)
);

drop table if exists oauth_codes;
create table oauth_codes
(
    id         serial                      not null,
    user_id    int                         not null,
    code       character varying(64)       not null,
    consumed   bool                        not null default 'f',
    app_id     int                         not null,
    created_ts timestamp without time zone not null,
    primary key (user_id, code)
);

drop table if exists users_devices;
create table users_devices
(
    id                 serial                      not null,
    user_id            int                         not null,
    refresh_token      character varying(64)       not null,
    device_name        character varying(20)       not null,
    notification_token character varying(500),
    notify_enabled     bool                        not null default 't',
    active             bool                        not null default 't',
    app_id             int                         not null,
    created_ts         timestamp without time zone not null,
    primary key (user_id, refresh_token)
);

drop table if exists users_clients;
create table users_clients
(
    id             serial                      not null,
    user_id        int                         not null,
    client         character varying(12)       not null,
    client_version int                         not null,
    notify_enabled bool                        not null default 't',
    created_ts     timestamp without time zone not null,
    primary key (user_id, client)
);

drop table if exists users_subscriptions;
create table users_subscriptions
(
    id              serial                      not null,
    user_id         int                         not null,
    event_name      character varying(100)      not null,
    event_filter    text                        not null default '',
    last_sent_ts    timestamp without time zone,
    last_sent_epoch int,
    created_ts      timestamp without time zone not null,
    created_epoch   int                         not null,
    primary key (user_id, event_name, event_filter)
);

drop table if exists users_notifications;
create table users_notifications
(
    id              serial                      not null,
    user_id         int                         not null,
    event_name      character varying(100)      not null,
    event_filter    text                        not null default '',
    sent_ts         timestamp without time zone,
    epoch           int                         not null,
    primary key(user_id, event_name, event_filter, sent_ts)
);

drop table if exists users_validators_tags;
create table users_validators_tags
(
    user_id             int                    not null,
    validator_publickey bytea                  not null,
    tag                 character varying(100) not null,
    primary key (user_id, validator_publickey, tag)
);

drop table if exists mails_sent;
create table mails_sent
(
    email character varying(100)      not null,
    ts    timestamp without time zone not null,
    cnt   int                         not null,
    primary key (email, ts)
);

drop table if exists chart_images;
create table chart_images
(
    name  varchar(100) not null primary key,
    image bytea        not null
);

drop table if exists api_statistics;
create table api_statistics
(
    ts     timestamp without time zone not null,
    apikey varchar(64)                 not null,
    call   varchar(64)                 not null,
    count  int                         not null default 0,
    primary key (ts, apikey, call)
);

<<<<<<< HEAD
drop table if exists stake_pools_stats;
create table stake_pools_stats
(
    id serial not null, 
    address text not null, 
    deposit int, 
    name text not null, 
    category text, 
    PRIMARY KEY(id, address, deposit, name)
=======
drop table if exists price;
create table price
(
    ts     timestamp without time zone not null,
    eur numeric(20,10)                not null,
    usd numeric(20,10)                not null,
    rub numeric(20,10)                not null,
    cny numeric(20,10)                not null,
    cad numeric(20,10)                not null,
    jpy numeric(20,10)                not null,
    gbp numeric(20,10)                not null,
    primary key (ts)
>>>>>>> 089f4832
);<|MERGE_RESOLUTION|>--- conflicted
+++ resolved
@@ -538,7 +538,6 @@
     primary key (ts, apikey, call)
 );
 
-<<<<<<< HEAD
 drop table if exists stake_pools_stats;
 create table stake_pools_stats
 (
@@ -548,7 +547,8 @@
     name text not null, 
     category text, 
     PRIMARY KEY(id, address, deposit, name)
-=======
+);
+
 drop table if exists price;
 create table price
 (
@@ -561,5 +561,4 @@
     jpy numeric(20,10)                not null,
     gbp numeric(20,10)                not null,
     primary key (ts)
->>>>>>> 089f4832
 );