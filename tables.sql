--- conflicted
+++ resolved
@@ -10,19 +10,13 @@
     pubkey bytea not null,
     withdrawableepoch bigint not null,
     withdrawalcredentials bytea not null,
-<<<<<<< HEAD
-=======
     balance bigint not null,
->>>>>>> f3cadd36
     effectivebalance bigint not null,
     slashed bool not null,
     activationeligibilityepoch bigint not null,
     activationepoch bigint not null,
     exitepoch bigint not null,
-<<<<<<< HEAD
-=======
     lastattestationslot bigint,
->>>>>>> f3cadd36
     primary key (validatorindex)
 );
 create index idx_validators_pubkey on validators (pubkey);
@@ -74,18 +68,6 @@
       primary key (epoch, validatorindex, attesterslot, committeeindex)
 );
 create index idx_attestation_assignments_validatorindex on attestation_assignments (validatorindex);
-<<<<<<< HEAD
-
-drop table if exists beacon_committees;
-create table beacon_committees (
-    epoch int not null,
-    slot int not null,
-    slotindex int not null,
-    indices int[] not null,
-    primary key (epoch, slot, slotindex)
-);
-=======
->>>>>>> f3cadd36
 
 drop table if exists validator_balances;
 create table validator_balances (
