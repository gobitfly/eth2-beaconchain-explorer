--- conflicted
+++ resolved
@@ -662,7 +662,6 @@
 
 drop table if exists stats_meta_p;
 CREATE TABLE stats_meta_p (
-<<<<<<< HEAD
                               id 				    bigserial,
                               version 			int 				        not null default 1,
                               ts 				    timestamp  			        not null,
@@ -674,25 +673,12 @@
 
                               user_id 		 	bigint	 	 		        not null,
                               primary key (id, day)
-=======
-	id 				    bigserial,
-	version 			int 				        not null default 1,
-	ts 				    timestamp  			        not null,
-	process 			character varying(20) 		not null,
-	machine 		 	character varying(50),
-    created_trunc       timestamp   not null,
-    exporter_version    varchar(35),
-    day                 int,
-
-	user_id 		 	bigint	 	 		        not null,
-    primary key (id, day)
->>>>>>> 56c2f368
+
 
 ) PARTITION BY LIST (day);
 
 drop table if exists stats_process;
 CREATE TABLE stats_process (
-<<<<<<< HEAD
                                id 				bigserial 			primary key,
 
                                cpu_process_seconds_total 	bigint   			not null,
@@ -709,30 +695,12 @@
                                meta_id 	 		bigint    			not null,
 
                                foreign key(meta_id) references stats_meta(id)
-=======
-	id 				bigserial 			primary key,
-
-	cpu_process_seconds_total 	bigint   			not null,
-
-	memory_process_bytes	 	bigint	 	 		not null,
-
-	client_name 			character varying(25)  	not null,
-	client_version		 	character varying(25)	 	not null,
-	client_build		 	int 				not null,
-
-	sync_eth2_fallback_configured  bool 				not null,
-	sync_eth2_fallback_connected 	bool	 			not null,
-
-	meta_id 	 		bigint    			not null,
-
-	foreign key(meta_id) references stats_meta(id)
->>>>>>> 56c2f368
+
 );
 create index idx_stats_process_metaid on stats_process (meta_id);
 
 drop table if exists stats_add_beaconnode;
 CREATE TABLE stats_add_beaconnode (
-<<<<<<< HEAD
                                       id 					bigserial 		primary key,
 
                                       disk_beaconchain_bytes_total	 	bigint	 		not null,
@@ -748,29 +716,12 @@
                                       general_id		 		bigint	 		not null,
 
                                       foreign key(general_id) references stats_process(id)
-=======
-	id 					bigserial 		primary key,
-
-	disk_beaconchain_bytes_total	 	bigint	 		not null,
-	network_libp2p_bytes_total_receive  	bigint	 		not null,
-	network_libp2p_bytes_total_transmit  	bigint	 		not null,
-	network_peers_connected 		int	 		not null,
-	sync_eth1_connected	 		bool	 		not null,
-	sync_eth2_synced 			bool	 		not null,
-	sync_beacon_head_slot	 		bigint	 		not null,
-    sync_eth1_fallback_configured  bool	 			not null,
-	sync_eth1_fallback_connected 	bool	 			not null,
-
-	general_id		 		bigint	 		not null,
-
-	foreign key(general_id) references stats_process(id)
->>>>>>> 56c2f368
+
 );
 create index idx_stats_beaconnode_generalid on stats_add_beaconnode (general_id);
 
 drop table if exists stats_add_validator;
 CREATE TABLE stats_add_validator (
-<<<<<<< HEAD
                                      id		 			bigserial	 	primary key,
                                      validator_total 			int	 		not null,
                                      validator_active	 		int	 		not null,
@@ -778,21 +729,12 @@
                                      general_id	 			bigint		 	not null,
 
                                      foreign key(general_id) references stats_process(id)
-=======
-	id		 			bigserial	 	primary key,
-	validator_total 			int	 		not null,
-	validator_active	 		int	 		not null,
-
-	general_id	 			bigint		 	not null,
-
-	foreign key(general_id) references stats_process(id)
->>>>>>> 56c2f368
+
 );
 create index idx_stats_beaconnode_validator on stats_add_validator (general_id);
 
 drop table if exists stats_system;
 CREATE TABLE stats_system (
-<<<<<<< HEAD
                               id		 			bigserial 	 	primary key,
 
                               cpu_cores 				int	 		not null,
@@ -825,40 +767,7 @@
 
 
                               foreign key(meta_id) references stats_meta(id)
-=======
-	id		 			bigserial 	 	primary key,
-
-	cpu_cores 				int	 		not null,
-	cpu_threads 				int	 		not null,
-
-	cpu_node_system_seconds_total  	bigint 		not null,
-	cpu_node_user_seconds_total 		bigint	 		not null,
-	cpu_node_iowait_seconds_total	 	bigint	 		not null,
-	cpu_node_idle_seconds_total	 	bigint	 		not null,
-
-	memory_node_bytes_total 		bigint	 		not null,
-	memory_node_bytes_free	 		bigint	 		not null,
-	memory_node_bytes_cached 		bigint	 		not null,
-	memory_node_bytes_buffers 		bigint	 		not null,
-
-	disk_node_bytes_total	 		bigint	 		not null,
-	disk_node_bytes_free	 		bigint	 		not null,
-
-	disk_node_io_seconds	 		bigint	 		not null,
-	disk_node_reads_total	 		bigint	 		not null,
-	disk_node_writes_total	 		bigint 		not null,
-
-	network_node_bytes_total_receive 	bigint	 		not null,
-	network_node_bytes_total_transmit 	bigint	 		not null,
-
-	misc_node_boot_ts_seconds	 	bigint		 	not null,
-	misc_os		 		character varying(6)  	not null,
-
-	meta_id	 			bigint		 	not null,
-
-
-	foreign key(meta_id) references stats_meta(id)
->>>>>>> 56c2f368
+
 );
 
 create index idx_stats_system_meta_id on stats_system (meta_id);
