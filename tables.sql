/*
This table is used to store the current state (latest exported epoch) of all validators
It also acts as a lookup-table to store the index-pubkey association
In order to save db space we only use the unique validator index in all other tables
In the future it is better to replace this table with an in memory cache (redis)
*/
drop table if exists validators;
create table validators (
    validatorindex int not null,
    pubkey bytea not null,
    withdrawableepoch bigint not null,
    withdrawalcredentials bytea not null,
    balance bigint not null,
    effectivebalance bigint not null,
    slashed bool not null,
    activationeligibilityepoch bigint not null,
    activationepoch bigint not null,
    exitepoch bigint not null,
    lastattestationslot bigint,
    primary key (validatorindex)
);
create index idx_validators_pubkey on validators (pubkey);

drop table if exists validator_set;
create table validator_set (
    epoch int not null,
    validatorindex int not null,
    withdrawableepoch bigint not null,
    withdrawalcredentials bytea not null,
    effectivebalance bigint not null,
    slashed bool not null,
    activationeligibilityepoch bigint not null,
    activationepoch bigint not null,
    exitepoch bigint not null,
    primary key (validatorindex, epoch)
);
create index idx_validator_set_validatorindex on validator_set (validatorindex);
create index idx_validator_set_epoch on validator_set (epoch);

drop table if exists validator_performance;
create table validator_performance (
    validatorindex int not null,
    balance bigint not null,
    performance1d bigint not null,
    performance7d bigint not null,
    performance31d bigint not null,
    performance365d bigint not null,
    primary key (validatorindex)
);
create index idx_validator_performance_balance on validator_performance (balance);
create index idx_validator_performance_performance1d on validator_performance (performance1d);
create index idx_validator_performance_performance7d on validator_performance (performance7d);
create index idx_validator_performance_performance31d on validator_performance (performance31d);
create index idx_validator_performance_performance365d on validator_performance (performance365d);

drop table if exists proposal_assignments;
create table proposal_assignments (
      epoch int not null,
      validatorindex int not null,
      proposerslot int not null,
      status int not null, /* Can be 0 = scheduled, 1 executed, 2 missed */
      primary key (epoch, validatorindex, proposerslot)
);
create index idx_proposal_assignments_validatorindex on proposal_assignments (validatorindex);

drop table if exists attestation_assignments;
create table attestation_assignments (
      epoch int not null,
      validatorindex int not null,
      attesterslot int not null,
      committeeindex int not null,
      status int not null, /* Can be 0 = scheduled, 1 executed, 2 missed */
      primary key (epoch, validatorindex, attesterslot, committeeindex)
);
create index idx_attestation_assignments_validatorindex on attestation_assignments (validatorindex);

drop table if exists validator_balances;
create table validator_balances (
    epoch int not null,
    validatorindex int not null,
    balance bigint not null,
    effectivebalance bigint not null,
    primary key (validatorindex, epoch)
);
<<<<<<< HEAD
create index idx_validator_balances_validatorindex on validator_balances (validatorindex);
create index idx_validator_balances_epoch on validator_balances (epoch);
=======
create index idx_validator_balances_epoch on validator_balances (epoch);

>>>>>>> c40a5672

drop table if exists validatorqueue_activation;
create table validatorqueue_activation (
    index int not null,
    publickey bytea not null,
    primary key (index, publickey)
);

drop table if exists validatorqueue_exit;
create table validatorqueue_exit (
    index int not null,
    publickey bytea not null,
    primary key (index, publickey)
);

drop table if exists epochs;
create table epochs (
    epoch int not null,
    blockscount int not null default 0,
    proposerslashingscount int not null,
    attesterslashingscount int not null,
    attestationscount int not null,
    depositscount int not null,
    voluntaryexitscount int not null,
    validatorscount int not null,
    averagevalidatorbalance bigint not null,
    finalized bool,
    eligibleether bigint,
    globalparticipationrate float,
    votedether bigint,
    primary key (epoch)
);

drop table if exists blocks;
create table blocks (
    epoch int not null,
    slot int not null,
    blockroot bytea not null,
    parentroot bytea not null,
    stateroot bytea not null,
    signature bytea not null,
    randaoreveal bytea not null,
    graffiti bytea not null,
    eth1data_depositroot bytea not null,
    eth1data_depositcount int not null,
    eth1data_blockhash bytea not null,
    proposerslashingscount int not null,
    attesterslashingscount int not null,
    attestationscount int not null,
    depositscount int not null,
    voluntaryexitscount int not null,
    proposer int not null,
    status text not null,
    primary key (slot, blockroot)
);
create index idx_blocks_proposer on blocks (proposer);

drop table if exists blocks_proposerslashings;
create table blocks_proposerslashings (
    block_slot int not null,
    block_index int not null,
    proposerindex int not null,
    header1_slot int not null,
    header1_parentroot bytea not null,
    header1_stateroot bytea not null,
    header1_bodyroot bytea not null,
    header1_signature bytea not null,
    header2_slot int not null,
    header2_parentroot bytea not null,
    header2_stateroot bytea not null,
    header2_bodyroot bytea not null,
    header2_signature bytea not null,
    primary key (block_slot, block_index)
);

drop table if exists blocks_attesterslashings;
create table blocks_attesterslashings (
    block_slot int not null,
    block_index int not null,
    attestation1_signature bytea not null,
    attestation1_slot int not null,
    attestation1_index int not null,
    attestation1_beaconblockroot bytea not null,
    attestation1_source_epoch int not null,
    attestation1_source_root bytea not null,
    attestation1_target_epoch int not null,
    attestation1_target_root bytea not null,
    attestation2_signature bytea not null,
    attestation2_slot int not null,
    attestation2_index int not null,
    attestation2_beaconblockroot bytea not null,
    attestation2_source_epoch int not null,
    attestation2_source_root bytea not null,
    attestation2_target_epoch int not null,
    attestation2_target_root bytea not null,
    primary key (block_slot, block_index)
);

drop table if exists blocks_attestations;
create table blocks_attestations (
    block_slot int not null,
    block_index int not null,
    aggregationbits bytea not null,
    validators int[] not null,
    signature bytea not null,
    slot int not null,
    committeeindex int not null,
    beaconblockroot bytea not null,
    source_epoch int not null,
    source_root bytea not null,
    target_epoch int not null,
    target_root bytea not null,
    primary key (block_slot, block_index)
);
create index idx_blocks_attestations_beaconblockroot on blocks_attestations (beaconblockroot);
create index idx_blocks_attestations_source_root on blocks_attestations (source_root);
create index idx_blocks_attestations_target_root on blocks_attestations (target_root);

drop table if exists blocks_deposits;
create table blocks_deposits (
     block_slot int not null,
     block_index int not null,
     proof bytea[],
     publickey bytea not null,
     withdrawalcredentials bytea not null,
     amount bigint not null,
     signature bytea not null,
     primary key (block_slot, block_index)
);

drop table if exists blocks_voluntaryexits;
create table blocks_voluntaryexits (
   block_slot int not null,
   block_index int not null,
   epoch int not null,
   validatorindex int not null,
   signature bytea not null,
   primary key (block_slot, block_index)
);<|MERGE_RESOLUTION|>--- conflicted
+++ resolved
@@ -34,8 +34,6 @@
     exitepoch bigint not null,
     primary key (validatorindex, epoch)
 );
-create index idx_validator_set_validatorindex on validator_set (validatorindex);
-create index idx_validator_set_epoch on validator_set (epoch);
 
 drop table if exists validator_performance;
 create table validator_performance (
@@ -61,7 +59,6 @@
       status int not null, /* Can be 0 = scheduled, 1 executed, 2 missed */
       primary key (epoch, validatorindex, proposerslot)
 );
-create index idx_proposal_assignments_validatorindex on proposal_assignments (validatorindex);
 
 drop table if exists attestation_assignments;
 create table attestation_assignments (
@@ -82,13 +79,8 @@
     effectivebalance bigint not null,
     primary key (validatorindex, epoch)
 );
-<<<<<<< HEAD
-create index idx_validator_balances_validatorindex on validator_balances (validatorindex);
 create index idx_validator_balances_epoch on validator_balances (epoch);
-=======
-create index idx_validator_balances_epoch on validator_balances (epoch);
-
->>>>>>> c40a5672
+
 
 drop table if exists validatorqueue_activation;
 create table validatorqueue_activation (
