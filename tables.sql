create extension pg_trgm; /* trigram extension for faster text-search */

/*
This table is used to store the current state (latest exported epoch) of all validators
It also acts as a lookup-table to store the index-pubkey association
In order to save db space we only use the unique validator index in all other tables
In the future it is better to replace this table with an in memory cache (redis)
*/
drop table if exists validators;
create table validators
(
    validatorindex             int         not null,
    pubkey                     bytea       not null,
    pubkeyhex                  text        not null default '',
    withdrawableepoch          bigint      not null,
    withdrawalcredentials      bytea       not null,
    balance                    bigint      not null,
    balance1d                  bigint,
    balance7d                  bigint,
    balance31d                 bigint,
    balanceactivation          bigint,
    effectivebalance           bigint      not null,
    slashed                    bool        not null,
    activationeligibilityepoch bigint      not null,
    activationepoch            bigint      not null,
    exitepoch                  bigint      not null,
    lastattestationslot        bigint,
    status                     varchar(20) not null default '',
    primary key (validatorindex)
);
create index idx_validators_pubkey on validators (pubkey);
create index idx_validators_pubkeyhex on validators (pubkeyhex);
create index idx_validators_pubkeyhex_pattern_pos on validators (pubkeyhex varchar_pattern_ops);
create index idx_validators_status on validators (status);
create index idx_validators_balanceactivation on validators (balanceactivation);
create index idx_validators_activationepoch on validators (activationepoch);

drop table if exists validator_pool;
create table validator_pool
(
    publickey bytea not null,
    pool      varchar(40),
    primary key (publickey)
);

drop table if exists validator_names;
create table validator_names
(
    publickey bytea not null,
    name      varchar(40),
    primary key (publickey)
);
create index idx_validator_names_publickey on validator_names (publickey);
create index idx_validator_names_name on validator_names(name);

drop table if exists validator_set;
create table validator_set
(
    epoch                      int    not null,
    validatorindex             int    not null,
    withdrawableepoch          bigint not null,
    withdrawalcredentials      bytea  not null,
    effectivebalance           bigint not null,
    slashed                    bool   not null,
    activationeligibilityepoch bigint not null,
    activationepoch            bigint not null,
    exitepoch                  bigint not null,
    primary key (validatorindex, epoch)
);

drop table if exists validator_performance;
create table validator_performance
(
    validatorindex  int    not null,
    balance         bigint not null,
    performance1d   bigint not null,
    performance7d   bigint not null,
    performance31d  bigint not null,
    performance365d bigint not null,
    rank7d          int    not null,
    primary key (validatorindex)
);
create index idx_validator_performance_balance on validator_performance (balance);
create index idx_validator_performance_performance1d on validator_performance (performance1d);
create index idx_validator_performance_performance7d on validator_performance (performance7d);
create index idx_validator_performance_performance31d on validator_performance (performance31d);
create index idx_validator_performance_performance365d on validator_performance (performance365d);
create index idx_validator_performance_rank7d on validator_performance (rank7d);

drop table if exists proposal_assignments;
create table proposal_assignments
(
    epoch          int not null,
    validatorindex int not null,
    proposerslot   int not null,
    status         int not null, /* Can be 0 = scheduled, 1 executed, 2 missed */
    primary key (epoch, validatorindex, proposerslot)
);
create index idx_proposal_assignments_epoch on proposal_assignments (epoch);

drop table if exists attestation_assignments_p;
create table attestation_assignments_p
(
    epoch          int not null,
    validatorindex int not null,
    attesterslot   int not null,
    committeeindex int not null,
    status         int not null, /* Can be 0 = scheduled, 1 executed, 2 missed */
    inclusionslot  int not null default 0, /* Slot this attestation was included for the first time */
    week           int not null,
    primary key (validatorindex, week, epoch)
) PARTITION BY LIST (week);

CREATE TABLE attestation_assignments_0 PARTITION OF attestation_assignments_p FOR VALUES IN (0);
CREATE TABLE attestation_assignments_1 PARTITION OF attestation_assignments_p FOR VALUES IN (1);
CREATE TABLE attestation_assignments_2 PARTITION OF attestation_assignments_p FOR VALUES IN (2);
CREATE TABLE attestation_assignments_3 PARTITION OF attestation_assignments_p FOR VALUES IN (3);
CREATE TABLE attestation_assignments_4 PARTITION OF attestation_assignments_p FOR VALUES IN (4);
CREATE TABLE attestation_assignments_5 PARTITION OF attestation_assignments_p FOR VALUES IN (5);
CREATE TABLE attestation_assignments_6 PARTITION OF attestation_assignments_p FOR VALUES IN (6);
CREATE TABLE attestation_assignments_7 PARTITION OF attestation_assignments_p FOR VALUES IN (7);
CREATE TABLE attestation_assignments_8 PARTITION OF attestation_assignments_p FOR VALUES IN (8);
CREATE TABLE attestation_assignments_9 PARTITION OF attestation_assignments_p FOR VALUES IN (9);

drop table if exists sync_assignments_p;
create table sync_assignments_p
(
    slot           int not null,
    validatorindex int not null,
    status         int not null, /* Can be 0 = scheduled, 1 = executed, 2 = missed, 3 = orphaned */
    week           int not null,
    primary key (validatorindex, week, slot)
) PARTITION BY LIST (week);

drop table if exists sync_committees;
create table sync_committees
(
    period         int not null,
    validatorindex int not null,
    committeeindex int not null,
    primary key (period, validatorindex, committeeindex)
);

drop table if exists validator_balances_p;
create table validator_balances_p
(
    epoch            int    not null,
    validatorindex   int    not null,
    balance          bigint not null,
    effectivebalance bigint not null,
    week             int    not null,
    primary key (validatorindex, week, epoch)
) PARTITION BY LIST (week);

CREATE TABLE validator_balances_0 PARTITION OF validator_balances_p FOR VALUES IN (0);
CREATE TABLE validator_balances_1 PARTITION OF validator_balances_p FOR VALUES IN (1);
CREATE TABLE validator_balances_2 PARTITION OF validator_balances_p FOR VALUES IN (2);
CREATE TABLE validator_balances_3 PARTITION OF validator_balances_p FOR VALUES IN (3);
CREATE TABLE validator_balances_4 PARTITION OF validator_balances_p FOR VALUES IN (4);
CREATE TABLE validator_balances_5 PARTITION OF validator_balances_p FOR VALUES IN (5);
CREATE TABLE validator_balances_6 PARTITION OF validator_balances_p FOR VALUES IN (6);
CREATE TABLE validator_balances_7 PARTITION OF validator_balances_p FOR VALUES IN (7);
CREATE TABLE validator_balances_8 PARTITION OF validator_balances_p FOR VALUES IN (8);
CREATE TABLE validator_balances_9 PARTITION OF validator_balances_p FOR VALUES IN (9);

drop table if exists validator_balances_recent;
create table validator_balances_recent
(
    epoch          int    not null,
    validatorindex int    not null,
    balance        bigint not null,
    primary key (epoch, validatorindex)
);
create index idx_validator_balances_recent_epoch on validator_balances_recent (epoch);
create index idx_validator_balances_recent_validatorindex on validator_balances_recent (validatorindex);
create index idx_validator_balances_recent_balance on validator_balances_recent (balance);

drop table if exists validator_stats;
create table validator_stats
(
    validatorindex          int not null,
    day                     int not null,
    start_balance           bigint,
    end_balance             bigint,
    min_balance             bigint,
    max_balance             bigint,
    start_effective_balance bigint,
    end_effective_balance   bigint,
    min_effective_balance   bigint,
    max_effective_balance   bigint,
    missed_attestations     int,
    orphaned_attestations   int,
    participated_sync       int,
    missed_sync             int,
    orphaned_sync           int,
    proposed_blocks         int,
    missed_blocks           int,
    orphaned_blocks         int,
    attester_slashings      int,
    proposer_slashings      int,
    deposits                int,
    deposits_amount         bigint,
    primary key (validatorindex, day)
);
create index idx_validator_stats_day on validator_stats (day);

drop table if exists validator_stats_status;
create table validator_stats_status
(
    day    int     not null,
    status boolean not null,
    primary key (day)
);

drop table if exists validator_attestation_streaks;
create table validator_attestation_streaks
(
    validatorindex int     not null,
    status         int     not null,
    start          int     not null,
    length         int     not null,
    longest        boolean not null,
    current        boolean not null,
    primary key (validatorindex, status, start)
);
create index idx_validator_attestation_streaks_validatorindex on validator_attestation_streaks (validatorindex);
create index idx_validator_attestation_streaks_status on validator_attestation_streaks (status);
create index idx_validator_attestation_streaks_length on validator_attestation_streaks (length);
create index idx_validator_attestation_streaks_start on validator_attestation_streaks (start);

drop table if exists queue;
create table queue
(
    ts                        timestamp without time zone,
    entering_validators_count int not null,
    exiting_validators_count  int not null,
    primary key (ts)
);

drop table if exists validatorqueue_activation;
create table validatorqueue_activation
(
    index     int   not null,
    publickey bytea not null,
    primary key (index, publickey)
);

drop table if exists validatorqueue_exit;
create table validatorqueue_exit
(
    index     int   not null,
    publickey bytea not null,
    primary key (index, publickey)
);

drop table if exists epochs;
create table epochs
(
    epoch                   int    not null,
    blockscount             int    not null default 0,
    proposerslashingscount  int    not null,
    attesterslashingscount  int    not null,
    attestationscount       int    not null,
    depositscount           int    not null,
    voluntaryexitscount     int    not null,
    validatorscount         int    not null,
    averagevalidatorbalance bigint not null,
    totalvalidatorbalance   bigint not null,
    finalized               bool,
    eligibleether           bigint,
    globalparticipationrate float,
    votedether              bigint,
    primary key (epoch)
);

drop table if exists blocks;
create table blocks
(
    epoch                       int     not null,
    slot                        int     not null,
    blockroot                   bytea   not null,
    parentroot                  bytea   not null,
    stateroot                   bytea   not null,
    signature                   bytea   not null,
    randaoreveal                bytea,
    graffiti                    bytea,
    graffiti_text               text    null,
    eth1data_depositroot        bytea,
    eth1data_depositcount       int     not null,
    eth1data_blockhash          bytea,
    syncaggregate_bits          bytea,
    syncaggregate_signature     bytea,
    syncaggregate_participation float   not null default 0,
    proposerslashingscount      int     not null,
    attesterslashingscount      int     not null,
    attestationscount           int     not null,
    depositscount               int     not null,
    voluntaryexitscount         int     not null,
    proposer                    int     not null,
    status                      text    not null, /* Can be 0 = scheduled, 1 proposed, 2 missed, 3 orphaned */

    -- https://ethereum.github.io/beacon-APIs/#/Beacon/getBlockV2
    -- https://github.com/ethereum/consensus-specs/blob/v1.1.9/specs/bellatrix/beacon-chain.md#executionpayload
    exec_parent_hash            bytea, 
    exec_fee_recipient          bytea, 
    exec_state_root             bytea, 
    exec_receipts_root          bytea, 
    exec_logs_bloom             bytea, 
    exec_random                 bytea, 
    exec_block_number           int,   
    exec_gas_limit              int,   
    exec_gas_used               int,   
    exec_timestamp              int,   
    exec_extra_data             bytea, 
    exec_base_fee_per_gas       bigint,
    exec_block_hash             bytea, 
    exec_transactions_count     int     not null default 0,

    primary key (slot, blockroot)
);
create index idx_blocks_proposer on blocks (proposer);
create index idx_blocks_epoch on blocks (epoch);
create index idx_blocks_graffiti_text on blocks using gin (graffiti_text gin_trgm_ops);
create index idx_blocks_blockrootstatus on blocks (blockroot, status);

drop table if exists blocks_transactions;
create table blocks_transactions
(
    block_slot         int    not null,
    block_index        int    not null,
    block_root         bytea  not null default '',
    raw                bytea  not null,
    txhash             bytea  not null,
    nonce              int    not null,
    gas_price          bytea  not null,
    gas_limit          bigint not null,
    sender             bytea  not null,
    recipient          bytea  not null,
    amount             bytea  not null,
    payload            bytea  not null,
    max_priority_fee_per_gas  bigint,
    max_fee_per_gas           bigint,
    primary key (block_slot, block_index)
);

drop table if exists blocks_proposerslashings;
create table blocks_proposerslashings
(
    block_slot         int    not null,
    block_index        int    not null,
    block_root         bytea  not null default '',
    proposerindex      int    not null,
    header1_slot       bigint not null,
    header1_parentroot bytea  not null,
    header1_stateroot  bytea  not null,
    header1_bodyroot   bytea  not null,
    header1_signature  bytea  not null,
    header2_slot       bigint not null,
    header2_parentroot bytea  not null,
    header2_stateroot  bytea  not null,
    header2_bodyroot   bytea  not null,
    header2_signature  bytea  not null,
    primary key (block_slot, block_index)
);

drop table if exists blocks_attesterslashings;
create table blocks_attesterslashings
(
    block_slot                   int       not null,
    block_index                  int       not null,
    block_root                   bytea     not null default '',
    attestation1_indices         integer[] not null,
    attestation1_signature       bytea     not null,
    attestation1_slot            bigint    not null,
    attestation1_index           int       not null,
    attestation1_beaconblockroot bytea     not null,
    attestation1_source_epoch    int       not null,
    attestation1_source_root     bytea     not null,
    attestation1_target_epoch    int       not null,
    attestation1_target_root     bytea     not null,
    attestation2_indices         integer[] not null,
    attestation2_signature       bytea     not null,
    attestation2_slot            bigint    not null,
    attestation2_index           int       not null,
    attestation2_beaconblockroot bytea     not null,
    attestation2_source_epoch    int       not null,
    attestation2_source_root     bytea     not null,
    attestation2_target_epoch    int       not null,
    attestation2_target_root     bytea     not null,
    primary key (block_slot, block_index)
);

drop table if exists blocks_attestations;
create table blocks_attestations
(
    block_slot      int   not null,
    block_index     int   not null,
    block_root      bytea not null default '',
    aggregationbits bytea not null,
    validators      int[] not null,
    signature       bytea not null,
    slot            int   not null,
    committeeindex  int   not null,
    beaconblockroot bytea not null,
    source_epoch    int   not null,
    source_root     bytea not null,
    target_epoch    int   not null,
    target_root     bytea not null,
    primary key (block_slot, block_index)
);
create index idx_blocks_attestations_beaconblockroot on blocks_attestations (beaconblockroot);
create index idx_blocks_attestations_source_root on blocks_attestations (source_root);
create index idx_blocks_attestations_target_root on blocks_attestations (target_root);

drop table if exists blocks_deposits;
create table blocks_deposits
(
    block_slot            int    not null,
    block_index           int    not null,
    block_root            bytea  not null default '',
    proof                 bytea[],
    publickey             bytea  not null,
    withdrawalcredentials bytea  not null,
    amount                bigint not null,
    signature             bytea  not null,
    primary key (block_slot, block_index)
);

drop table if exists blocks_voluntaryexits;
create table blocks_voluntaryexits
(
    block_slot     int   not null,
    block_index    int   not null,
    block_root     bytea not null default '',
    epoch          int   not null,
    validatorindex int   not null,
    signature      bytea not null,
    primary key (block_slot, block_index)
);

drop table if exists network_liveness;
create table network_liveness
(
    ts                     timestamp without time zone,
    headepoch              int not null,
    finalizedepoch         int not null,
    justifiedepoch         int not null,
    previousjustifiedepoch int not null,
    primary key (ts)
);

drop table if exists graffitiwall;
create table graffitiwall
(
    x         int  not null,
    y         int  not null,
    color     text not null,
    slot      int  not null,
    validator int  not null,
    primary key (x, y)
);

drop table if exists eth1_deposits;
create table eth1_deposits
(
    tx_hash                bytea                       not null,
    tx_input               bytea                       not null,
    tx_index               int                         not null,
    block_number           int                         not null,
    block_ts               timestamp without time zone not null,
    from_address           bytea                       not null,
    publickey              bytea                       not null,
    withdrawal_credentials bytea                       not null,
    amount                 bigint                      not null,
    signature              bytea                       not null,
    merkletree_index       bytea                       not null,
    removed                bool                        not null,
    valid_signature        bool                        not null,
    primary key (tx_hash, merkletree_index)
);
create index idx_eth1_deposits on eth1_deposits (publickey);
create index idx_eth1_deposits_from_address on eth1_deposits (from_address);

drop table if exists users;
create table users
(
    id                      serial                 not null unique,
    password                character varying(256) not null,
    email                   character varying(100) not null unique,
    email_confirmed         bool                   not null default 'f',
    email_confirmation_hash character varying(40) unique,
    email_confirmation_ts   timestamp without time zone,
    password_reset_hash     character varying(40),
    password_reset_ts       timestamp without time zone,
    register_ts             timestamp without time zone,
    api_key                 character varying(256) unique,
    stripe_customer_id      character varying(256) unique,
    primary key (id, email)
);

drop table if exists users_datatable;
create table users_datatable
(
    user_id        int                         not null,
    key            character varying(256)      not null,
    state          jsonb                       not null,
    updated_at     timestamp without time zone not null default 'now()',
    primary key (user_id, key) 
);

drop table if exists users_stripe_subscriptions;
create table users_stripe_subscriptions
(
    subscription_id character varying(256) unique not null,
    customer_id     character varying(256)        not null,
    price_id        character varying(256)        not null,
    active          bool not null default 'f',
    payload         json                          not null,
    purchase_group    character varying(30)         not null default 'api',
    primary key (customer_id, subscription_id, price_id)
);

drop table if exists users_app_subscriptions;
create table users_app_subscriptions
(
    id              serial                        not null,
    user_id         int                           not null,
    product_id      character varying(256)        not null,
    price_micros    int                           not null,
    currency        character varying(10)         not null,
    created_at      timestamp without time zone   not null,
    updated_at      timestamp without time zone   not null,
    validate_remotely boolean not null default 't',
    active          bool not null default 'f',
    store           character varying(50)         not null,
    expires_at      timestamp without time zone   not null,
    reject_reason   character varying(50),
    receipt         character varying(99999)       not null,
    receipt_hash    character varying(1024)        not null unique,
    subscription_id character varying(256)         default ''
);
create index idx_user_app_subscriptions on users_app_subscriptions (user_id);

drop table if exists oauth_apps;
create table oauth_apps
(
    id           serial                      not null,
    owner_id     int                         not null,
    redirect_uri character varying(100)      not null unique,
    app_name     character varying(35)       not null,
    active       bool                        not null default 't',
    created_ts   timestamp without time zone not null,
    primary key (id, redirect_uri)
);

drop table if exists oauth_codes;
create table oauth_codes
(
    id         serial                      not null,
    user_id    int                         not null,
    code       character varying(64)       not null,
    client_id  character varying(128)      not null,
    consumed   bool                        not null default 'f',
    app_id     int                         not null,
    created_ts timestamp without time zone not null,
    primary key (user_id, app_id, client_id)
);

drop table if exists users_devices;
create table users_devices
(
    id                 serial                      not null,
    user_id            int                         not null,
    refresh_token      character varying(64)       not null,
    device_name        character varying(20)       not null,
    notification_token character varying(500),
    notify_enabled     bool                        not null default 't',
    active             bool                        not null default 't',
    app_id             int                         not null,
    created_ts         timestamp without time zone not null,
    primary key (user_id, refresh_token)
);

drop table if exists users_clients;
create table users_clients
(
    id             serial                      not null,
    user_id        int                         not null,
    client         character varying(12)       not null,
    client_version int                         not null,
    notify_enabled bool                        not null default 't',
    created_ts     timestamp without time zone not null,
    primary key (user_id, client)
);


drop table if exists users_subscriptions;
create table users_subscriptions
(
    id                serial                      not null,
    user_id           int                         not null,
    event_name        character varying(100)      not null,
    event_filter      text                        not null default '',
    event_threshold   real                        default 0,
    last_sent_ts      timestamp without time zone,
    last_sent_epoch   int,
    created_ts        timestamp without time zone not null,
    created_epoch     int                         not null,
    unsubscribe_hash  bytea                        ,
    primary key (user_id, event_name, event_filter)
);
create index idx_users_subscriptions_unsubscribe_hash on users_subscriptions (unsubscribe_hash);

CREATE TYPE notification_channels as ENUM ('webhook_discord', 'webhook', 'email', 'push');

drop table if exists users_notification_channels;
create table users_notification_channels
(
    user_id int                   not null,
    channel notification_channels not null,
    active  boolean default 't'   not null,
    primary key (user_id, channel)
);

drop table if exists notification_queue;
create table notification_queue(
    id                  serial not null,
    created             timestamp without time zone not null,
    sent                timestamp without time zone, -- record when the transaction was dispatched
    -- delivered           timestamp without time zone,  --record when the transaction arrived
    channel             notification_channels not null,
    content             jsonb not null
);

-- deprecated
-- drop table if exists users_notifications;
-- create table users_notifications
-- (
--     id              serial                      not null,
--     user_id         int                         not null,
--     event_name      character varying(100)      not null,
--     event_filter    text                        not null default '',
--     sent_ts         timestamp without time zone,
--     epoch           int                         not null,
--     primary key(user_id, event_name, event_filter, sent_ts)
-- );

drop table if exists users_validators_tags;
create table users_validators_tags
(
    user_id             int                    not null,
    validator_publickey bytea                  not null,
    tag                 character varying(100) not null,
    primary key (user_id, validator_publickey, tag)
);

drop table if exists validator_tags;
create table validator_tags
(
    publickey bytea                  not null,
    tag       character varying(100) not null,
    primary key (publickey, tag)
);

drop table if exists users_webhooks;
create table users_webhooks
(   
    id                serial                  not null,
    user_id           int                     not null,
    -- label             varchar(200)            not null,
    url               character varying(1024) not null,
    retries           int                     not null default 0, -- a backoff parameter that indicates if the requests was successful and when to retry it again
    request           jsonb,
    response          jsonb,
    last_sent         timestamp without time zone,
    event_names       text[]                  not null,
    destination       character varying(200), -- discord for example could be a destination and the request would be adapted
    primary key (user_id, id)
);

drop table if exists mails_sent;
create table mails_sent
(
    email character varying(100)      not null,
    ts    timestamp without time zone not null,
    cnt   int                         not null,
    primary key (email, ts)
);

drop table if exists chart_images;
create table chart_images
(
    name  varchar(100) not null primary key,
    image bytea        not null
);

drop table if exists api_statistics;
create table api_statistics
(
    ts     timestamp without time zone not null,
    apikey varchar(64)                 not null,
    call   varchar(64)                 not null,
    count  int                         not null default 0,
    primary key (ts, apikey, call)
);

drop table if exists stats_meta_p;
CREATE TABLE stats_meta_p (
                              id 				    bigserial,
                              version 			int 				        not null default 1,
                              ts 				    timestamp  			        not null,
                              process 			character varying(20) 		not null,
                              machine 		 	character varying(50),
                              created_trunc       timestamp   not null,
                              exporter_version    varchar(35),
                              day                 int,

                              user_id 		 	bigint	 	 		        not null,
                              primary key (id, day)

) PARTITION BY LIST (day);

drop table if exists stats_process;
CREATE TABLE stats_process (
                               id 				bigserial 			primary key,

                               cpu_process_seconds_total 	bigint   			not null,

                               memory_process_bytes	 	bigint	 	 		not null,

                               client_name 			character varying(25)  	not null,
                               client_version		 	character varying(25)	 	not null,
                               client_build		 	int 				not null,

                               sync_eth2_fallback_configured  bool 				not null,
                               sync_eth2_fallback_connected 	bool	 			not null,

                               meta_id 	 		bigint    			not null,

                               foreign key(meta_id) references stats_meta(id)
);
create index idx_stats_process_metaid on stats_process (meta_id);

drop table if exists stats_add_beaconnode;
CREATE TABLE stats_add_beaconnode (
                                      id 					bigserial 		primary key,

                                      disk_beaconchain_bytes_total	 	bigint	 		not null,
                                      network_libp2p_bytes_total_receive  	bigint	 		not null,
                                      network_libp2p_bytes_total_transmit  	bigint	 		not null,
                                      network_peers_connected 		int	 		not null,
                                      sync_eth1_connected	 		bool	 		not null,
                                      sync_eth2_synced 			bool	 		not null,
                                      sync_beacon_head_slot	 		bigint	 		not null,
                                      sync_eth1_fallback_configured  bool	 			not null,
                                      sync_eth1_fallback_connected 	bool	 			not null,

                                      general_id		 		bigint	 		not null,

                                      foreign key(general_id) references stats_process(id)
);
create index idx_stats_beaconnode_generalid on stats_add_beaconnode (general_id);

drop table if exists stats_add_validator;
CREATE TABLE stats_add_validator (
                                     id		 			bigserial	 	primary key,
                                     validator_total 			int	 		not null,
                                     validator_active	 		int	 		not null,

                                     general_id	 			bigint		 	not null,

                                     foreign key(general_id) references stats_process(id)
);
create index idx_stats_beaconnode_validator on stats_add_validator (general_id);

drop table if exists stats_system;
CREATE TABLE stats_system (
                              id		 			bigserial 	 	primary key,

                              cpu_cores 				int	 		not null,
                              cpu_threads 				int	 		not null,

                              cpu_node_system_seconds_total  	bigint 		not null,
                              cpu_node_user_seconds_total 		bigint	 		not null,
                              cpu_node_iowait_seconds_total	 	bigint	 		not null,
                              cpu_node_idle_seconds_total	 	bigint	 		not null,

                              memory_node_bytes_total 		bigint	 		not null,
                              memory_node_bytes_free	 		bigint	 		not null,
                              memory_node_bytes_cached 		bigint	 		not null,
                              memory_node_bytes_buffers 		bigint	 		not null,

                              disk_node_bytes_total	 		bigint	 		not null,
                              disk_node_bytes_free	 		bigint	 		not null,

                              disk_node_io_seconds	 		bigint	 		not null,
                              disk_node_reads_total	 		bigint	 		not null,
                              disk_node_writes_total	 		bigint 		not null,

                              network_node_bytes_total_receive 	bigint	 		not null,
                              network_node_bytes_total_transmit 	bigint	 		not null,

                              misc_node_boot_ts_seconds	 	bigint		 	not null,
                              misc_os		 		character varying(6)  	not null,

                              meta_id	 			bigint		 	not null,


                              foreign key(meta_id) references stats_meta(id)
);

create index idx_stats_system_meta_id on stats_system (meta_id);

drop table if exists stake_pools_stats;
create table stake_pools_stats
(
    id serial not null,
    address text not null,
    deposit int,
    name text not null,
    category text,
    PRIMARY KEY(id, address, deposit, name)
);

drop table if exists price;
create table price
(
    ts     timestamp without time zone not null,
    eur numeric(20,10)                not null,
    usd numeric(20,10)                not null,
    rub numeric(20,10)                not null,
    cny numeric(20,10)                not null,
    cad numeric(20,10)                not null,
    jpy numeric(20,10)                not null,
    gbp numeric(20,10)                not null,
    aud numeric(20,10)                not null,
    primary key (ts)
);

drop table if exists staking_pools_chart;
create table staking_pools_chart
(
    epoch                      int  not null,
    name                       text not null,
    income                     bigint not null,
    balance                    bigint not null,
    PRIMARY KEY(epoch, name)
);

drop table if exists stats_sharing;
CREATE TABLE stats_sharing (
                               id 				bigserial 			primary key,
                               ts 				timestamp  			not null,
                               share           bool             not null,
                               user_id 		 	bigint	 	 		not null,
                               foreign key(user_id) references users(id)
);

drop table if exists finality_checkpoints;
create table finality_checkpoints (
                                      head_epoch               int   not null,
                                      head_root                bytea not null,
                                      current_justified_epoch  int   not null,
                                      current_justified_root   bytea not null,
                                      previous_justified_epoch int   not null,
                                      previous_justified_root  bytea not null,
                                      finalized_epoch          int   not null,
                                      finalized_root           bytea not null,
                                      primary key (head_epoch, head_root)
);

drop table if exists rocketpool_export_status;
create table rocketpool_export_status
(
    rocketpool_storage_address bytea not null,
    eth1_block int not null,
    primary key (rocketpool_storage_address)
);

drop table if exists rocketpool_minipools;
create table rocketpool_minipools
(
    rocketpool_storage_address bytea not null,

    address bytea not null,
    pubkey bytea not null,
    node_address bytea not null,
    node_fee float not null,
    deposit_type varchar(20) not null, -- none (invalid), full, half, empty .. see: https://github.com/rocket-pool/rocketpool/blob/683addf4ac/contracts/types/MinipoolDeposit.sol
    status text not null, -- Initialized, Prelaunch, Staking, Withdrawable, Dissolved .. see: https://github.com/rocket-pool/rocketpool/blob/683addf4ac/contracts/types/MinipoolStatus.sol
    status_time timestamp without time zone,

    primary key(rocketpool_storage_address, address)
);

drop table if exists rocketpool_nodes;
create table rocketpool_nodes
(
    rocketpool_storage_address bytea not null,

    address bytea not null,
    timezone_location varchar(200) not null,
    rpl_stake numeric not null,
    min_rpl_stake numeric not null,
    max_rpl_stake numeric not null,
    rpl_cumulative_rewards numeric not null default 0,
    primary key(rocketpool_storage_address, address)
);

drop table if exists rocketpool_dao_proposals;
create table rocketpool_dao_proposals
(
    rocketpool_storage_address bytea not null,

    id int not null,
    dao text not null,
    proposer_address bytea not null,
    message text not null,
    created_time timestamp without time zone,
    start_time timestamp without time zone,
    end_time timestamp without time zone,
    expiry_time timestamp without time zone,
    votes_required float not null,
    votes_for float not null,
    votes_against float not null,
    member_voted boolean not null,
    member_supported boolean not null,
    is_cancelled boolean not null,
    is_executed boolean not null,
    payload bytea not null,
    state text not null,

    primary key(rocketpool_storage_address, id)
);

drop table if exists rocketpool_dao_proposals_member_votes;
create table rocketpool_dao_proposals_member_votes
(
    rocketpool_storage_address bytea not null,

    id int not null,
    member_address bytea not null,
    voted       boolean not null,
    supported   boolean not null,

    primary key(rocketpool_storage_address, id, member_address)
);

drop table if exists rocketpool_dao_members;
create table rocketpool_dao_members
(
    rocketpool_storage_address bytea not null,

    address bytea not null,
    id varchar(200) not null,
    url varchar(200) not null,
    joined_time timestamp without time zone,
    last_proposal_time timestamp without time zone,
    rpl_bond_amount numeric not null,
    unbonded_validator_count int not null,

    primary key(rocketpool_storage_address, address)
);

drop table if exists rocketpool_network_stats;
create table rocketpool_network_stats
(
    id 				    bigserial,
    ts timestamp without time zone not null,
    rpl_price  numeric not null,
    claim_interval_time interval not null,
    claim_interval_time_start timestamp without time zone not null,
    current_node_fee float not null,
    current_node_demand numeric not null,
    reth_supply numeric not null,
    effective_rpl_staked numeric not null,
    node_operator_rewards numeric not null,
    reth_exchange_rate float not null,
    node_count numeric not null,
    minipool_count numeric not null,
    odao_member_count numeric not null,
    total_eth_staking numeric not null,
    total_eth_balance numeric not null,

    primary key(id)
);


drop table if exists eth_store_stats;
create table eth_store_stats
(
    day			int	not null,
    effective_balances_sum	bigint	not null,
    start_balances_sum		bigint	not null,
    end_balances_sum		bigint	not null,
    deposits_sum		bigint	not null,
    
    primary key(day)
    
);

drop table if exists historical_pool_performance;
create table historical_pool_performance
(
    pool 			varchar(40) 	not null,
    day 			int 		not null,
    effective_balances_sum	bigint		not null,
    start_balances_sum		bigint		not null,
    end_balances_sum		bigint		not null,
    deposits_sum		bigint		not null,
    
    primary key(pool, day)
);

<<<<<<< HEAD
--- need to drop all three tabls in the correct order to correctly resolve foreign key constrains
DROP TABLE IF EXISTS relays;
DROP TABLE IF EXISTS blocks_tags;
DROP TABLE IF EXISTS tags;

CREATE TABLE tags (
	id varchar NOT NULL,
	metadata jsonb NOT NULL,
	PRIMARY KEY (id)
);

CREATE TABLE blocks_tags (
	slot int4 NOT NULL,
	blockroot bytea NOT NULL,
	tag_id varchar NOT NULL,
	PRIMARY KEY (slot, blockroot, tag_id),
	FOREIGN KEY (slot,blockroot) REFERENCES blocks(slot,blockroot),
	FOREIGN KEY (tag_id) REFERENCES tags(id)
);
CREATE INDEX idx_blocks_tags_slot ON blocks_tags (slot);


CREATE TABLE relays (
	tag_id varchar NOT NULL,
	endpoint varchar NOT NULL,
	PRIMARY KEY (tag_id, endpoint),
	FOREIGN KEY (tag_id) REFERENCES tags(id)
);
=======
DROP TABLE IF EXISTS validator_queue_deposits;
CREATE TABLE validator_queue_deposits (
	validatorindex int4 NOT NULL,
	block_slot int4 NULL,
	block_index int4 NULL,
	CONSTRAINT validator_queue_deposits_fk FOREIGN KEY (block_slot,block_index) REFERENCES blocks_deposits(block_slot,block_index),
	CONSTRAINT validator_queue_deposits_fk_validators FOREIGN KEY (validatorindex) REFERENCES validators(validatorindex)
);
CREATE INDEX idx_validator_queue_deposits_block_slot ON validator_queue_deposits USING btree (block_slot);
CREATE UNIQUE INDEX idx_validator_queue_deposits_validatorindexON validator_queue_deposits USING btree (validatorindex);
>>>>>>> 1e11f517
<|MERGE_RESOLUTION|>--- conflicted
+++ resolved
@@ -1012,7 +1012,6 @@
     primary key(pool, day)
 );
 
-<<<<<<< HEAD
 --- need to drop all three tabls in the correct order to correctly resolve foreign key constrains
 DROP TABLE IF EXISTS relays;
 DROP TABLE IF EXISTS blocks_tags;
@@ -1034,14 +1033,13 @@
 );
 CREATE INDEX idx_blocks_tags_slot ON blocks_tags (slot);
 
-
 CREATE TABLE relays (
 	tag_id varchar NOT NULL,
 	endpoint varchar NOT NULL,
 	PRIMARY KEY (tag_id, endpoint),
 	FOREIGN KEY (tag_id) REFERENCES tags(id)
 );
-=======
+
 DROP TABLE IF EXISTS validator_queue_deposits;
 CREATE TABLE validator_queue_deposits (
 	validatorindex int4 NOT NULL,
@@ -1051,5 +1049,4 @@
 	CONSTRAINT validator_queue_deposits_fk_validators FOREIGN KEY (validatorindex) REFERENCES validators(validatorindex)
 );
 CREATE INDEX idx_validator_queue_deposits_block_slot ON validator_queue_deposits USING btree (block_slot);
-CREATE UNIQUE INDEX idx_validator_queue_deposits_validatorindexON validator_queue_deposits USING btree (validatorindex);
->>>>>>> 1e11f517
+CREATE UNIQUE INDEX idx_validator_queue_deposits_validatorindexON validator_queue_deposits USING btree (validatorindex);