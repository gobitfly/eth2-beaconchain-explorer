package utils

import (
	"bytes"
	"encoding/base64"
	"encoding/hex"
	"eth2-exporter/types"
	"fmt"
	"html/template"
	"math/big"
	"strings"
	"time"

	"github.com/ethereum/go-ethereum/common"
	"github.com/ethereum/go-ethereum/common/hexutil"
	"github.com/ethereum/go-ethereum/params"
	"golang.org/x/text/language"
	"golang.org/x/text/message"
)

var Erc20TransferEventHash = common.HexToHash("0xddf252ad1be2c89b69c2b068fc378daa952ba7f163c4a11628f55a4df523b3ef")
var Erc1155TransferSingleEventHash = common.HexToHash("0xc3d58168c5ae7397731d063d5bbf3d657854427343f4c083240f7aacaa2d0f62")

func Eth1BlockReward(blockNumber uint64, difficulty []byte) *big.Int {

	if len(difficulty) == 0 { // no block rewards for PoS blocks
		return big.NewInt(0)
	}

	if blockNumber < 4370000 {
		return big.NewInt(5e+18)
	} else if blockNumber < 7280000 {
		return big.NewInt(3e+18)
	} else {
		return big.NewInt(2e+18)
	}
}

func Eth1TotalReward(block *types.Eth1BlockIndexed) *big.Int {
	blockReward := Eth1BlockReward(block.GetNumber(), block.GetDifficulty())
	uncleReward := big.NewInt(0).SetBytes(block.GetUncleReward())
	txFees := big.NewInt(0).SetBytes(block.GetTxReward())

	totalReward := big.NewInt(0).Add(blockReward, txFees)
	return totalReward.Add(totalReward, uncleReward)
}

func StripPrefix(hexStr string) string {
	return strings.Replace(hexStr, "0x", "", 1)
}

func EthBytesToFloat(b []byte) float64 {
	f, _ := new(big.Float).Quo(new(big.Float).SetInt(new(big.Int).SetBytes(b)), new(big.Float).SetInt(big.NewInt(params.Ether))).Float64()
	return f
}

func FormatBlockNumber(number uint64) template.HTML {
	return template.HTML(fmt.Sprintf("<a href=\"/block/%[1]d\">%[2]s</a>", number, FormatAddCommas(number)))
}

func FormatTxHash(hash string) template.HTML {
	if len(hash) > 3 {
		return template.HTML(fmt.Sprintf("<a class=\"text-monospace\" href=\"/tx/%s\">%s…</a>", hash, hash[:5]))
	}
	return template.HTML(fmt.Sprintf("<a class=\"text-monospace\" href=\"/tx/%s\">%s…</a>", hash, hash))
}

// func FormatHash(hash string) template.HTML {
// 	hash = strings.Replace(hash, "0x", "", -1)
// 	if len(hash) > 3 {
// 		return template.HTML(fmt.Sprintf("<span class=\"text-monospace\">0x%#s…</span>", hash[:3]))
// 	}
// 	return template.HTML(fmt.Sprintf("<span class=\"text-monospace\">0x%#s</span>", hash))
// }

// func FormatTimestamp(ts int64) template.HTML {
// 	return template.HTML(fmt.Sprintf("<span class=\"timestamp\" title=\"%v\" data-toggle=\"tooltip\" data-placement=\"top\" data-timestamp=\"%d\"></span>", time.Unix(ts, 0), ts))
// }

func FormatBlockHash(hash []byte) template.HTML {
	if len(hash) < 20 {
		return template.HTML("N/A")
	}
	return template.HTML(fmt.Sprintf(`<a class="text-monospace" href="/block/0x%x">0x%x…%x</a> %v`, hash, hash[:2], hash[len(hash)-2:], CopyButton(hex.EncodeToString(hash))))
}

func FormatTransactionHash(hash []byte) template.HTML {
	if len(hash) < 20 {
		return template.HTML("N/A")
	}
	return template.HTML(fmt.Sprintf(`<a class="text-monospace" href="/tx/0x%x">0x%x…%x</a>`, hash, hash[:3], hash[len(hash)-3:]))
}

func FormatInOutSelf(address, from, to []byte) template.HTML {
	if address == nil && len(address) == 0 {
		return ""
	}
	if !bytes.Equal(to, from) {
		if bytes.Equal(address, from) {
			return template.HTML(`<span style="width: 45px;" class="font-weight-bold badge badge-warning text-white text-monospace">OUT</span>`)
		} else {
			return template.HTML(`<span style="width: 45px;" class="font-weight-bold badge badge-success text-white text-monospace">IN</span>`)
		}
	} else {
		return template.HTML(`<span style="width: 45px;" class="font-weight-bold badge badge-info text-white text-monospace">SELF</span>`)
	}
}

func FormatAddress(address []byte, token []byte, name string, verified bool, isContract bool, link bool) template.HTML {
	if link {
		return formatAddress(address, token, name, isContract, "address", "", 17, 0, false)
	}
	return formatAddress(address, token, name, isContract, "", "", 17, 0, false)
}

func FormatBuilder(pubkey []byte) template.HTML {
	name := ""
	if bytes.Equal(pubkey, common.Hex2Bytes("aa1488eae4b06a1fff840a2b6db167afc520758dc2c8af0dfb57037954df3431b747e2f900fe8805f05d635e9a29717b")) {
		name = "MEV-geth Default"
	}
	return FormatAddress(pubkey, nil, name, false, false, false)
}

func FormatAddressWithLimits(address []byte, name string, isContract bool, link string, digitsLimit int, nameLimit int, addCopyToClipboard bool) template.HTML {
	return formatAddress(address, nil, name, isContract, link, "", digitsLimit, nameLimit, addCopyToClipboard)
}

func FormatAddressAll(address []byte, name string, isContract bool, link string, urlFragment string, digitsLimit int, nameLimit int, addCopyToClipboard bool) template.HTML {
	return formatAddress(address, nil, name, isContract, link, urlFragment, digitsLimit, nameLimit, addCopyToClipboard)
}

// digitsLimit will limit the address output to that amount of total digits (including 0x & …)
// nameLimit will limit the name, if existing to giving amount of letters, a limit of 0 will display the full name
func formatAddress(address []byte, token []byte, name string, isContract bool, link string, urlFragment string, digitsLimit int, nameLimit int, addCopyToClipboard bool) template.HTML {
	name = template.HTMLEscapeString(name)

	// we need at least 5 digits for 0x & …
	if digitsLimit < 5 {
		digitsLimit = 5
	}

	// setting tooltip & limit name/address if necessary

	addressString := fmt.Sprintf("0x%x", address)
	if IsEth1Address(addressString) {
		addressString = FixAddressCasing(addressString)
	}
	tooltip := ""
	if len(name) == 0 { // no name set
		tooltip = addressString

		l := len(address) * 2 // len will be twice address size, as 1 byte hex is 2 digits
		if l <= digitsLimit { // len inside digitsLimits, not much to do
			name = addressString
		} else { // reduce to digits limit
			digitsLimit -= 5     // we will need 5 digits for 0x & …
			name = addressString // get hex bytes as string
			f := digitsLimit / 2 // as this int devision will always cut, we at an odd limit, we will have more digits at the end
			name = fmt.Sprintf("%s…%s", name[:(f+2)], name[(l-(digitsLimit-f)+2):])
		}
		name = fmt.Sprintf(`<span>%s</span>`, name)
	} else { // name set
		tooltip = fmt.Sprintf("%s\n%s", name, addressString) // set tool tip first, as we will change name
		// limit name if necessary
		if nameLimit > 0 && len(name) > nameLimit {
			name = name[:nameLimit-3] + "…"
		}
	}

	// contract
	ret := ""
	if isContract {
		ret = "<i class=\"fas fa-file-contract mr-1\"></i>" + ret
	}

	// not a link
	if len(link) < 1 {
		ret += fmt.Sprintf(`<span data-html="true" data-toggle="tooltip" data-placement="bottom" title="" data-original-title="%s" data-container="body">%s</span>`, tooltip, name)
	} else {
		// link & token
		if token != nil {
			ret += fmt.Sprintf(`<a href="/`+link+`/0x%x#erc20Txns" target="_parent" data-html="true" data-toggle="tooltip" data-placement="bottom" title="" data-original-title="%s">%s</a>`, address, tooltip, name)
		} else { // just link
			ret += fmt.Sprintf(`<a href="/`+link+`/0x%x`+urlFragment+`" target="_parent" data-html="true" data-toggle="tooltip" data-placement="bottom" title="" data-original-title="%s">%s</a>`, address, tooltip, name)
		}
	}

	// copy to clipboard
	if addCopyToClipboard {
		ret += ` <i class="fa fa-copy text-muted p-1" role="button" data-toggle="tooltip" title="Copy to clipboard" data-clipboard-text="` + addressString + `"></i>`
	}

	// done
	return template.HTML(ret)
}

func FormatAddressAsLink(address []byte, name string, verified bool, isContract bool) template.HTML {
	ret := ""
	name = template.HTMLEscapeString(name)
	addressString := FixAddressCasing(fmt.Sprintf("%x", address))

	if len(name) > 0 {
		if verified {
			ret = fmt.Sprintf("<a class=\"text-monospace\" href=\"/address/%s\">✔ %s (%s…%s)</a> %v", addressString, name, addressString[:8], addressString[len(addressString)-6:], CopyButton(addressString))
		} else {
			ret = fmt.Sprintf("<a class=\"text-monospace\" href=\"/address/%s\">%s %s…%s</a> %v", addressString, name, addressString[:8], addressString[len(addressString)-6:], CopyButton(addressString))
		}
	} else {
		ret = fmt.Sprintf("<a class=\"text-monospace\" href=\"/address/%s\">%s…%s</a> %v", addressString, addressString[:8], addressString[len(addressString)-6:], CopyButton(addressString))
	}

	if isContract {
		ret = "<i class=\"fas fa-file-contract mr-1\"></i>" + ret
	}
	return template.HTML(ret)
}

func FormatAddressAsTokenLink(token, address []byte, name string, verified bool, isContract bool) template.HTML {
	ret := ""
	name = template.HTMLEscapeString(name)
	addressString := FixAddressCasing(fmt.Sprintf("%x", address))

	if len(name) > 0 {
		if verified {
			ret = fmt.Sprintf("<a class=\"text-monospace\" href=\"/token/%x?a=%s\">✔ %s (%s…%s)</a> %v", token, addressString, name, addressString[:8], addressString[len(addressString)-6:], CopyButton(addressString))
		} else {
			ret = fmt.Sprintf("<a class=\"text-monospace\" href=\"/token/%x?a=%s\">%s %s…%s</a> %v", token, addressString, name, addressString[:8], addressString[len(addressString)-6:], CopyButton(addressString))
		}
	} else {
		ret = fmt.Sprintf("<a class=\"text-monospace\" href=\"/token/%x?a=%s\">%s…%s</a> %v", token, addressString, addressString[:8], addressString[len(addressString)-6:], CopyButton(addressString))
	}

	if isContract {
		ret = "<i class=\"fas fa-file-contract mr-1\"></i>" + ret
	}
	return template.HTML(ret)
}

func FormatHashLong(hash common.Hash) template.HTML {
	address := hash.String()
	test := `
	<div class="d-flex text-monospace">
		<span class="">%s</span>
		<span class="flex-shrink-1 text-truncate">%s</span>
		<span class="">%s</span>
	</div>`
	if len(address) > 4 {
		return template.HTML(fmt.Sprintf(test, address[:4], address[4:len(address)-4], address[len(address)-4:]))
	}

	return template.HTML(address)
}

func FormatAddressLong(address string) template.HTML {
	address = FixAddressCasing(address)
	test := `
	<span class="text-monospace mw-100"><span class="text-primary">%s</span><span class="text-truncate">%s</span><span class="text-primary">%s</span></span>`
	if len(address) > 4 {
		return template.HTML(fmt.Sprintf(test, address[:6], address[6:len(address)-4], address[len(address)-4:]))
	}

	return template.HTML(address)

}

func FormatAmountFormatted(amount *big.Int, unit string, digits int, maxPreCommaDigitsBeforeTrim int, fullAmountTooltip bool, smallUnit bool, newLineForUnit bool) template.HTML {
	return formatAmount(amount, unit, digits, maxPreCommaDigitsBeforeTrim, fullAmountTooltip, smallUnit, newLineForUnit)
}
func FormatAmount(amount *big.Int, unit string, digits int) template.HTML {
	return formatAmount(amount, unit, digits, 0, true, false, false)
}
func FormatBigAmount(amount *hexutil.Big, unit string, digits int) template.HTML {
	return FormatAmount((*big.Int)(amount), unit, digits)
}
func FormatBytesAmount(amount []byte, unit string, digits int) template.HTML {
	return FormatAmount(new(big.Int).SetBytes(amount), unit, digits)
}
func formatAmount(amount *big.Int, unit string, digits int, maxPreCommaDigitsBeforeTrim int, fullAmountTooltip bool, smallUnit bool, newLineForUnit bool) template.HTML {
	// define display unit & digits used per unit max
	displayUnit := " " + unit
	var unitDigits int
<<<<<<< HEAD
	if unit == "ETH" {
		displayUnit = " ETH"
=======
	if unit == "ETH" || unit == "Ether" {
>>>>>>> 0ad0bc16
		unitDigits = 18
	} else if unit == "GWei" {
		unitDigits = 9
	} else {
		displayUnit = " ?"
		unitDigits = 0
	}

	// small unit & new line for unit handling
	{
		unit = displayUnit
		if newLineForUnit {
			displayUnit = "<BR />"
		} else {
			displayUnit = ""
		}
		if smallUnit {
			displayUnit += `<span style="font-size: .63rem;`
			if newLineForUnit {
				displayUnit += `color: grey;`
			}
			displayUnit += `">` + unit + `</span>`
		} else {
			displayUnit += unit
		}
	}

	trimmedAmount, fullAmount := trimAmount(amount, unitDigits, maxPreCommaDigitsBeforeTrim, digits, false)
	tooltip := ""
	if fullAmountTooltip {
		tooltip = fmt.Sprintf(` data-toggle="tooltip" data-placement="top" title="%s"`, fullAmount)
	}

	// done, convert to HTML & return
	return template.HTML(fmt.Sprintf("<span%s>%s%s</span>", tooltip, trimmedAmount, displayUnit))
}

func trimAmount(amount *big.Int, unitDigits int, maxPreCommaDigitsBeforeTrim int, digits int, addPositiveSign bool) (trimmedAmount, fullAmount string) {
	// Initialize trimmedAmount and postComma variables to "0"
	trimmedAmount = "0"
	postComma := "0"
	proceed := ""

	if amount != nil {
		s := amount.String()
		if amount.Sign() > 0 && addPositiveSign {
			proceed = "+"
		} else if amount.Sign() < 0 {
			proceed = "-"
			s = strings.Replace(s, "-", "", 1)
		}
		l := len(s)

		// Check if there is a part of the amount before the decimal point
		if l > int(unitDigits) {
			// Calculate length of preComma part
			l -= unitDigits
			// Set preComma to part of the string before the decimal point
			trimmedAmount = s[:l]
			// Set postComma to part of the string after the decimal point, after removing trailing zeros
			postComma = strings.TrimRight(s[l:], "0")

			// Check if the preComma part exceeds the maximum number of digits before the decimal point
			if maxPreCommaDigitsBeforeTrim > 0 && l > maxPreCommaDigitsBeforeTrim {
				// Reduce the number of digits after the decimal point by the excess number of digits in the preComma part
				l -= maxPreCommaDigitsBeforeTrim
				if digits < l {
					digits = 0
				} else {
					digits -= l
				}
			}
			// Check if there is only a part of the amount after the decimal point, and no leading zeros need to be added
		} else if l == unitDigits {
			// Set postComma to part of the string after the decimal point, after removing trailing zeros
			postComma = strings.TrimRight(s, "0")
			// Check if there is only a part of the amount after the decimal point, and leading zeros need to be added
		} else if l != 0 {
			// Use fmt package to add leading zeros to the string
			d := fmt.Sprintf("%%0%dd", unitDigits-l)
			// Set postComma to resulting string, after removing trailing zeros
			postComma = strings.TrimRight(fmt.Sprintf(d, 0)+s, "0")
		}

		fullAmount = trimmedAmount
		if len(postComma) > 0 {
			fullAmount += "." + postComma
		}

		// limit floating part
		if len(postComma) > digits {
			postComma = postComma[:digits]
		}

		// set floating point
		if len(postComma) > 0 {
			trimmedAmount += "." + postComma
		}
	}
	return proceed + trimmedAmount, proceed + fullAmount
}

// NewFormat returns a new HTML-formatted string representing the given Wei big.Int amount, with the specified number of digits after the decimal point and number of digits hidden on mobile views.
//
// Parameters:
//   - `amount` : the Wei(!) amount to be formatted.
//   - `unit` : the unit in which the amount should be formatted. Supported values are ETH and GWei.
//   - `digits` : the number of digits after the decimal point to be displayed.
//   - `maxPreCommaDigitsBeforeTrim` : the maximum number of digits before the decimal point that should be displayed before trimming excess decimal digits. If this is set to 0, no digits are trimmed.
//
// **NOTE** Every number is rounded down
//
// TODO Replace every formatAmount with this
func NewFormat(amount *big.Int, unit string, digits int, maxPreCommaDigitsBeforeTrim int) template.HTML {
	if amount == nil {
		return template.HTML(`NA`)
	}

	// define display unit & digits used per unit max
	var displayUnit string
	var unitDigits int
	// if more units are added, make sure to add them in the godoc
	switch unit {
	case "ETH":
		displayUnit = " ETH"
		unitDigits = 18
	case "GWei":
		displayUnit = " GWei"
		unitDigits = 9
	default:
		displayUnit = " Wei"
		unitDigits = 0
	}

	trimmedAmount, fullAMount := trimAmount(amount, unitDigits, maxPreCommaDigitsBeforeTrim, digits)
	tooltip := fmt.Sprintf(`data-toggle="tooltip" data-placement="top" title="%s"`, fullAMount)

	// done, convert to HTML & return
	return template.HTML(fmt.Sprintf("<span%s>%s%s</span>", tooltip, trimmedAmount, displayUnit))
}

func FormatMethod(method string) template.HTML {
	return template.HTML(fmt.Sprintf(`<span class="badge badge-light">%s</span>`, method))
}

func FormatBlockUsage(gasUsage uint64, gasLimit uint64) template.HTML {
	percentage := uint64(0)
	if gasLimit != 0 {
		percentage = gasUsage * 100 / gasLimit
	}
	tpl := `<div>%[1]v<small class="text-muted ml-2">(%[2]v%%)</small></div><div class="progress" style="height:5px;"><div class="progress-bar" role="progressbar" style="width: %[2]v%%;" aria-valuenow="%[2]v" aria-valuemin="0" aria-valuemax="100"></div></div>`
	p := message.NewPrinter(language.English)
	return template.HTML(p.Sprintf(tpl, gasUsage, percentage, gasLimit))
}

func FormatNumber(number interface{}) string {
	p := message.NewPrinter(language.English)
	return p.Sprintf("%.5f", number)
}

func FormatDifficulty(number *big.Int) string {
	f := new(big.Float).SetInt(number)
	f.Quo(f, big.NewFloat(1e12))
	r, _ := f.Float64()
	return fmt.Sprintf("%.1f T", r)
}

func FormatTime(t time.Time) template.HTML {
	return template.HTML(fmt.Sprintf("<span aria-ethereum-date=\"%v\">%v</span>", t.Unix(), t))
}

func FormatTimeFromNow(t time.Time) template.HTML {
	return template.HTML(HumanizeTime(t))
}

func FormatHashrate(h float64) template.HTML {
	if h > 1e12 {
		return template.HTML(fmt.Sprintf("%.1f TH/s", h/1e12))
	}
	return template.HTML(fmt.Sprintf("%.1f GH/s", h/1e9))
}

// func FormatPercentage(p float64, digits int) template.HTML {
// 	return template.HTML(fmt.Sprintf("%."+strconv.Itoa(digits)+"f %%", p))
// }

func FormatTokenIcon(icon []byte, size int) template.HTML {
	if icon == nil {
		return template.HTML("")
	}
	icon64 := base64.StdEncoding.EncodeToString(icon)
	return template.HTML(fmt.Sprintf("<img class=\"mb-1 mr-1\" src=\"data:image/gif;base64,%v\" width=\"%v\" height=\"%v\">", icon64, size, size))
}<|MERGE_RESOLUTION|>--- conflicted
+++ resolved
@@ -279,12 +279,7 @@
 	// define display unit & digits used per unit max
 	displayUnit := " " + unit
 	var unitDigits int
-<<<<<<< HEAD
-	if unit == "ETH" {
-		displayUnit = " ETH"
-=======
 	if unit == "ETH" || unit == "Ether" {
->>>>>>> 0ad0bc16
 		unitDigits = 18
 	} else if unit == "GWei" {
 		unitDigits = 9
@@ -419,7 +414,7 @@
 		unitDigits = 0
 	}
 
-	trimmedAmount, fullAMount := trimAmount(amount, unitDigits, maxPreCommaDigitsBeforeTrim, digits)
+	trimmedAmount, fullAMount := trimAmount(amount, unitDigits, maxPreCommaDigitsBeforeTrim, digits, false)
 	tooltip := fmt.Sprintf(`data-toggle="tooltip" data-placement="top" title="%s"`, fullAMount)
 
 	// done, convert to HTML & return
