package utils

import (
	"bytes"
	"encoding/base64"
	"encoding/hex"
	"eth2-exporter/types"
	"fmt"
	"html/template"
	"math/big"
	"strings"
	"time"

	"github.com/ethereum/go-ethereum/common"
	"github.com/ethereum/go-ethereum/common/hexutil"
	"github.com/ethereum/go-ethereum/params"
	"golang.org/x/text/language"
	"golang.org/x/text/message"
)

var Erc20TransferEventHash = common.HexToHash("0xddf252ad1be2c89b69c2b068fc378daa952ba7f163c4a11628f55a4df523b3ef")
var Erc1155TransferSingleEventHash = common.HexToHash("0xc3d58168c5ae7397731d063d5bbf3d657854427343f4c083240f7aacaa2d0f62")

func Eth1BlockReward(blockNumber uint64, difficulty []byte) *big.Int {

	if len(difficulty) == 0 { // no block rewards for PoS blocks
		return big.NewInt(0)
	}

	if blockNumber < 4370000 {
		return big.NewInt(5e+18)
	} else if blockNumber < 7280000 {
		return big.NewInt(3e+18)
	} else {
		return big.NewInt(2e+18)
	}
}

func Eth1TotalReward(block *types.Eth1BlockIndexed) *big.Int {
	blockReward := Eth1BlockReward(block.GetNumber(), block.GetDifficulty())
	uncleReward := big.NewInt(0).SetBytes(block.GetUncleReward())
	txFees := big.NewInt(0).SetBytes(block.GetTxReward())

	totalReward := big.NewInt(0).Add(blockReward, txFees)
	return totalReward.Add(totalReward, uncleReward)
}

func StripPrefix(hexStr string) string {
	return strings.Replace(hexStr, "0x", "", 1)
}

func EthBytesToFloat(b []byte) float64 {
	f, _ := new(big.Float).Quo(new(big.Float).SetInt(new(big.Int).SetBytes(b)), new(big.Float).SetInt(big.NewInt(params.Ether))).Float64()
	return f
}

func FormatBlockNumber(number uint64) template.HTML {
	return template.HTML(fmt.Sprintf("<a href=\"/block/%[1]d\">%[2]s</a>", number, FormatAddCommas(number)))
}

func FormatTxHash(hash string) template.HTML {
	if len(hash) > 3 {
		return template.HTML(fmt.Sprintf("<a class=\"text-monospace\" href=\"/tx/%s\">%s…</a>", hash, hash[:5]))
	}
	return template.HTML(fmt.Sprintf("<a class=\"text-monospace\" href=\"/tx/%s\">%s…</a>", hash, hash))
}

// func FormatHash(hash string) template.HTML {
// 	hash = strings.Replace(hash, "0x", "", -1)
// 	if len(hash) > 3 {
// 		return template.HTML(fmt.Sprintf("<span class=\"text-monospace\">0x%#s…</span>", hash[:3]))
// 	}
// 	return template.HTML(fmt.Sprintf("<span class=\"text-monospace\">0x%#s</span>", hash))
// }

// func FormatTimestamp(ts int64) template.HTML {
// 	return template.HTML(fmt.Sprintf("<span class=\"timestamp\" title=\"%v\" data-toggle=\"tooltip\" data-placement=\"top\" data-timestamp=\"%d\"></span>", time.Unix(ts, 0), ts))
// }

func FormatBlockHash(hash []byte) template.HTML {
	if len(hash) < 20 {
		return template.HTML("N/A")
	}
	return template.HTML(fmt.Sprintf(`<a class="text-monospace" href="/block/0x%x">0x%x…%x</a> %v`, hash, hash[:2], hash[len(hash)-2:], CopyButton(hex.EncodeToString(hash))))
}

func FormatTransactionHash(hash []byte) template.HTML {
	if len(hash) < 20 {
		return template.HTML("N/A")
	}
	return template.HTML(fmt.Sprintf(`<a class="text-monospace" href="/tx/0x%x">0x%x…%x</a>`, hash, hash[:3], hash[len(hash)-3:]))
}

func FormatInOutSelf(address, from, to []byte) template.HTML {
	if address == nil && len(address) == 0 {
		return ""
	}
	if !bytes.Equal(to, from) {
		if bytes.Equal(address, from) {
			return template.HTML(`<span style="width: 45px;" class="font-weight-bold badge badge-warning text-white text-monospace">OUT</span>`)
		} else {
			return template.HTML(`<span style="width: 45px;" class="font-weight-bold badge badge-success text-white text-monospace">IN</span>`)
		}
	} else {
		return template.HTML(`<span style="width: 45px;" class="font-weight-bold badge badge-info text-white text-monospace">SELF</span>`)
	}
}

func FormatAddress(address []byte, token []byte, name string, verified bool, isContract bool, link bool) template.HTML {
	if link {
		return formatAddress(address, token, name, isContract, "address", "", 17, 0, false)
	}
	return formatAddress(address, token, name, isContract, "", "", 17, 0, false)
}

func FormatBuilder(pubkey []byte) template.HTML {
	name := ""
	if bytes.Equal(pubkey, common.Hex2Bytes("aa1488eae4b06a1fff840a2b6db167afc520758dc2c8af0dfb57037954df3431b747e2f900fe8805f05d635e9a29717b")) {
		name = "MEV-geth Default"
	}
	return FormatAddress(pubkey, nil, name, false, false, false)
}

func FormatAddressWithLimits(address []byte, name string, isContract bool, link string, digitsLimit int, nameLimit int, addCopyToClipboard bool) template.HTML {
	return formatAddress(address, nil, name, isContract, link, "", digitsLimit, nameLimit, addCopyToClipboard)
}

func FormatAddressAll(address []byte, name string, isContract bool, link string, urlFragment string, digitsLimit int, nameLimit int, addCopyToClipboard bool) template.HTML {
	return formatAddress(address, nil, name, isContract, link, urlFragment, digitsLimit, nameLimit, addCopyToClipboard)
}

// digitsLimit will limit the address output to that amount of total digits (including 0x & …)
// nameLimit will limit the name, if existing to giving amount of letters, a limit of 0 will display the full name
func formatAddress(address []byte, token []byte, name string, isContract bool, link string, urlFragment string, digitsLimit int, nameLimit int, addCopyToClipboard bool) template.HTML {
	name = template.HTMLEscapeString(name)

	// we need at least 5 digits for 0x & …
	if digitsLimit < 5 {
		digitsLimit = 5
	}

	// setting tooltip & limit name/address if necessary

	addressString := fmt.Sprintf("0x%x", address)
	if IsEth1Address(addressString) {
		addressString = FixAddressCasing(addressString)
	}
	tooltip := ""
	if len(name) == 0 { // no name set
		tooltip = addressString

		l := len(address) * 2 // len will be twice address size, as 1 byte hex is 2 digits
		if l <= digitsLimit { // len inside digitsLimits, not much to do
			name = addressString
		} else { // reduce to digits limit
			digitsLimit -= 5     // we will need 5 digits for 0x & …
			name = addressString // get hex bytes as string
			f := digitsLimit / 2 // as this int devision will always cut, we at an odd limit, we will have more digits at the end
			name = fmt.Sprintf("%s…%s", name[:(f+2)], name[(l-(digitsLimit-f)+2):])
		}
		name = fmt.Sprintf(`<span>%s</span>`, name)
	} else { // name set
		tooltip = fmt.Sprintf("%s\n%s", name, addressString) // set tool tip first, as we will change name
		// limit name if necessary
		if nameLimit > 0 && len(name) > nameLimit {
			name = name[:nameLimit-3] + "…"
		}
	}

	// contract
	ret := ""
	if isContract {
		ret = "<i class=\"fas fa-file-contract mr-1\"></i>" + ret
	}

	// not a link
	if len(link) < 1 {
		ret += fmt.Sprintf(`<span data-html="true" data-toggle="tooltip" data-placement="bottom" title="" data-original-title="%s" data-container="body">%s</span>`, tooltip, name)
	} else {
		// link & token
		if token != nil {
			ret += fmt.Sprintf(`<a href="/`+link+`/0x%x#erc20Txns" target="_parent" data-html="true" data-toggle="tooltip" data-placement="bottom" title="" data-original-title="%s">%s</a>`, address, tooltip, name)
		} else { // just link
			ret += fmt.Sprintf(`<a href="/`+link+`/0x%x`+urlFragment+`" target="_parent" data-html="true" data-toggle="tooltip" data-placement="bottom" title="" data-original-title="%s">%s</a>`, address, tooltip, name)
		}
	}

	// copy to clipboard
	if addCopyToClipboard {
		ret += ` <i class="fa fa-copy text-muted p-1" role="button" data-toggle="tooltip" title="Copy to clipboard" data-clipboard-text="` + addressString + `"></i>`
	}

	// done
	return template.HTML(ret)
}

func FormatAddressAsLink(address []byte, name string, verified bool, isContract bool) template.HTML {
	ret := ""
	name = template.HTMLEscapeString(name)
	addressString := FixAddressCasing(fmt.Sprintf("%x", address))

	if len(name) > 0 {
		if verified {
			ret = fmt.Sprintf("<a class=\"text-monospace\" href=\"/address/%s\">✔ %s (%s…%s)</a> %v", addressString, name, addressString[:8], addressString[len(addressString)-6:], CopyButton(addressString))
		} else {
			ret = fmt.Sprintf("<a class=\"text-monospace\" href=\"/address/%s\">%s %s…%s</a> %v", addressString, name, addressString[:8], addressString[len(addressString)-6:], CopyButton(addressString))
		}
	} else {
		ret = fmt.Sprintf("<a class=\"text-monospace\" href=\"/address/%s\">%s…%s</a> %v", addressString, addressString[:8], addressString[len(addressString)-6:], CopyButton(addressString))
	}

	if isContract {
		ret = "<i class=\"fas fa-file-contract mr-1\"></i>" + ret
	}
	return template.HTML(ret)
}

func FormatAddressAsTokenLink(token, address []byte, name string, verified bool, isContract bool) template.HTML {
	ret := ""
	name = template.HTMLEscapeString(name)
	addressString := FixAddressCasing(fmt.Sprintf("%x", address))

	if len(name) > 0 {
		if verified {
			ret = fmt.Sprintf("<a class=\"text-monospace\" href=\"/token/%x?a=%s\">✔ %s (%s…%s)</a> %v", token, addressString, name, addressString[:8], addressString[len(addressString)-6:], CopyButton(addressString))
		} else {
			ret = fmt.Sprintf("<a class=\"text-monospace\" href=\"/token/%x?a=%s\">%s %s…%s</a> %v", token, addressString, name, addressString[:8], addressString[len(addressString)-6:], CopyButton(addressString))
		}
	} else {
		ret = fmt.Sprintf("<a class=\"text-monospace\" href=\"/token/%x?a=%s\">%s…%s</a> %v", token, addressString, addressString[:8], addressString[len(addressString)-6:], CopyButton(addressString))
	}

	if isContract {
		ret = "<i class=\"fas fa-file-contract mr-1\"></i>" + ret
	}
	return template.HTML(ret)
}

func FormatHashLong(hash common.Hash) template.HTML {
	address := hash.String()
	test := `
	<div class="d-flex text-monospace">
		<span class="">%s</span>
		<span class="flex-shrink-1 text-truncate">%s</span>
		<span class="">%s</span>
	</div>`
	if len(address) > 4 {
		return template.HTML(fmt.Sprintf(test, address[:4], address[4:len(address)-4], address[len(address)-4:]))
	}

	return template.HTML(address)
}

func FormatAddressLong(address string) template.HTML {
	address = FixAddressCasing(address)
	test := `
	<span class="text-monospace mw-100"><span class="text-primary">%s</span><span class="text-truncate">%s</span><span class="text-primary">%s</span></span>`
	if len(address) > 4 {
		return template.HTML(fmt.Sprintf(test, address[:6], address[6:len(address)-4], address[len(address)-4:]))
	}

	return template.HTML(address)

}

func FormatAmountFormated(amount *big.Int, unit string, digits int, maxPreCommaDigitsBeforeTrim int, fullAmountTooltip bool, smallUnit bool, newLineForUnit bool) template.HTML {
	return formatAmount(amount, unit, digits, maxPreCommaDigitsBeforeTrim, fullAmountTooltip, smallUnit, newLineForUnit)
}
func FormatAmount(amount *big.Int, unit string, digits int) template.HTML {
	return formatAmount(amount, unit, digits, 0, false, false, false)
}
func FormatBigAmount(amount *hexutil.Big, unit string, digits int) template.HTML {
	return FormatAmount((*big.Int)(amount), unit, digits)
}
func formatAmount(amount *big.Int, unit string, digits int, maxPreCommaDigitsBeforeTrim int, fullAmountTooltip bool, smallUnit bool, newLineForUnit bool) template.HTML {
	// define display unit & digits used per unit max
	var displayUnit string
	var unitDigits int
	if unit == "ETH" {
		displayUnit = " ETH"
		unitDigits = 18
	} else if unit == "GWei" {
		displayUnit = " GWei"
		unitDigits = 9
	} else {
		displayUnit = " ?"
		unitDigits = 0
	}

	// small unit & new line for unit handling
	{
		unit = displayUnit
		if newLineForUnit {
			displayUnit = "<BR />"
		} else {
			displayUnit = ""
		}
		if smallUnit {
			displayUnit += `<span style="font-size: .63rem;`
			if newLineForUnit {
				displayUnit += `color: grey;`
			}
			displayUnit += `">` + unit + `</span>`
		} else {
			displayUnit += unit
		}
	}

	trimmedAmount, fullAmount := trimAmount(amount, unitDigits, maxPreCommaDigitsBeforeTrim, digits)
	tooltip := fmt.Sprintf(`data-toggle="tooltip" data-placement="top" title="%s"`, fullAmount)

	// done, convert to HTML & return
	return template.HTML(fmt.Sprintf("<span%s>%s%s</span>", tooltip, trimmedAmount, displayUnit))
}

func trimAmount(amount *big.Int, unitDigits int, maxPreCommaDigitsBeforeTrim int, digits int) (trimmedAmount, fullAmount string) {
	// Initialize trimmedAmount and postComma variables to "0"
	trimmedAmount = "0"
	postComma := "0"

	if amount != nil {
		s := amount.String()
		l := len(s)

		// Check if there is a part of the amount before the decimal point
		if l > int(unitDigits) {
			// Calculate length of preComma part
			l -= unitDigits
			// Set preComma to part of the string before the decimal point
			trimmedAmount = s[:l]
			// Set postComma to part of the string after the decimal point, after removing trailing zeros
			postComma = strings.TrimRight(s[l:], "0")

			// Check if the preComma part exceeds the maximum number of digits before the decimal point
			if maxPreCommaDigitsBeforeTrim > 0 && l > maxPreCommaDigitsBeforeTrim {
				// Reduce the number of digits after the decimal point by the excess number of digits in the preComma part
				l -= maxPreCommaDigitsBeforeTrim
				if digits < l {
					digits = 0
				} else {
					digits -= l
				}
			}
<<<<<<< HEAD

		} else if l == unitDigits { // there is only post comma part and no leading zeros has to be added
=======
			// Check if there is only a part of the amount after the decimal point, and no leading zeros need to be added
		} else if l == unitDigits {
			// Set postComma to part of the string after the decimal point, after removing trailing zeros
>>>>>>> cf1b6044
			postComma = strings.TrimRight(s, "0")
			// Check if there is only a part of the amount after the decimal point, and leading zeros need to be added
		} else if l != 0 {
			// Use fmt package to add leading zeros to the string
			d := fmt.Sprintf("%%0%dd", unitDigits-l)
			// Set postComma to resulting string, after removing trailing zeros
			postComma = strings.TrimRight(fmt.Sprintf(d, 0)+s, "0")
		}

		fullAmount = trimmedAmount
		if len(postComma) > 0 {
			fullAmount += "." + postComma
		}

		// limit floating part
		if len(postComma) > digits {
			postComma = postComma[:digits]
		}

		// set floating point
		if len(postComma) > 0 {
			trimmedAmount += "." + postComma
		}
	}
	return trimmedAmount, fullAmount
}

// NewFormat returns a new HTML-formatted string representing the given Wei big.Int amount, with the specified number of digits after the decimal point and number of digits hidden on mobile views.
//
// Parameters:
//   - `amount` : the Wei(!) amount to be formatted.
//   - `unit` : the unit in which the amount should be formatted. Supported values are ETH and GWei.
//   - `digits` : the number of digits after the decimal point to be displayed.
//   - `maxPreCommaDigitsBeforeTrim` : the maximum number of digits before the decimal point that should be displayed before trimming excess decimal digits. If this is set to 0, no digits are trimmed.
//
// **NOTE** Every number is rounded down
//
// TODO Replace every formatAmount with this
func NewFormat(amount *big.Int, unit string, digits int, maxPreCommaDigitsBeforeTrim int) template.HTML {
	if amount == nil {
		return template.HTML(`NA`)
	}

	// define display unit & digits used per unit max
	var displayUnit string
	var unitDigits int
	// if more units are added, make sure to add them in the godoc
	switch unit {
	case "ETH":
		displayUnit = " ETH"
		unitDigits = 18
	case "GWei":
		displayUnit = " GWei"
		unitDigits = 9
	default:
		displayUnit = " Wei"
		unitDigits = 0
	}

	trimmedAmount, fullAMount := trimAmount(amount, unitDigits, maxPreCommaDigitsBeforeTrim, digits)
	tooltip := fmt.Sprintf(`data-toggle="tooltip" data-placement="top" title="%s"`, fullAMount)

	// done, convert to HTML & return
	return template.HTML(fmt.Sprintf("<span%s>%s%s</span>", tooltip, trimmedAmount, displayUnit))
}

func trimAmount(amount *big.Int, unitDigits int, maxPreCommaDigitsBeforeTrim int, digits int) (trimmedAmount, fullAmount string) {
	// Initialize preComma and postComma variables to "0"
	preComma := "0"
	postComma := "0"

	s := amount.String()
	l := len(s)

	// Check if there is a part of the amount before the decimal point
	if l > int(unitDigits) {
		// Calculate length of preComma part
		l -= unitDigits
		// Set preComma to part of the string before the decimal point
		preComma = s[:l]
		// Set postComma to part of the string after the decimal point, after removing trailing zeros
		postComma = strings.TrimRight(s[l:], "0")

		// Check if the preComma part exceeds the maximum number of digits before the decimal point
		if maxPreCommaDigitsBeforeTrim > 0 && l > maxPreCommaDigitsBeforeTrim {
			// Reduce the number of digits after the decimal point by the excess number of digits in the preComma part
			l -= maxPreCommaDigitsBeforeTrim
			if digits < l {
				digits = 0
			} else {
				digits -= l
			}
		}
		// Check if there is only a part of the amount after the decimal point, and no leading zeros need to be added
	} else if l == unitDigits {
		// Set postComma to part of the string after the decimal point, after removing trailing zeros
		postComma = strings.TrimRight(s, "0")
		// Check if there is only a part of the amount after the decimal point, and leading zeros need to be added
	} else if l != 0 {
		// Use fmt package to add leading zeros to the string
		d := fmt.Sprintf("%%0%dd", unitDigits-l)
		// Set postComma to resulting string, after removing trailing zeros
		postComma = strings.TrimRight(fmt.Sprintf(d, 0)+s, "0")
	}

	fullAmount = preComma
	if len(postComma) > 0 {

		fullAmount += "." + postComma
	}

	// limit floating part
	if len(postComma) > digits {
		postComma = postComma[:digits]
	}

	// set floating point
	if len(postComma) > 0 {
		preComma += "." + postComma
	}
	return preComma, fullAmount
}

func FormatMethod(method string) template.HTML {
	return template.HTML(fmt.Sprintf(`<span class="badge badge-light">%s</span>`, method))
}

func FormatBlockUsage(gasUsage uint64, gasLimit uint64) template.HTML {
	percentage := uint64(0)
	if gasLimit != 0 {
		percentage = gasUsage * 100 / gasLimit
	}
	tpl := `<div>%[1]v<small class="text-muted ml-2">(%[2]v%%)</small></div><div class="progress" style="height:5px;"><div class="progress-bar" role="progressbar" style="width: %[2]v%%;" aria-valuenow="%[2]v" aria-valuemin="0" aria-valuemax="100"></div></div>`
	p := message.NewPrinter(language.English)
	return template.HTML(p.Sprintf(tpl, gasUsage, percentage, gasLimit))
}

func FormatNumber(number interface{}) string {
	p := message.NewPrinter(language.English)
	return p.Sprintf("%.5f", number)
}

func FormatDifficulty(number *big.Int) string {
	f := new(big.Float).SetInt(number)
	f.Quo(f, big.NewFloat(1e12))
	r, _ := f.Float64()
	return fmt.Sprintf("%.1f T", r)
}

func FormatTime(t time.Time) template.HTML {
	return template.HTML(fmt.Sprintf("<span aria-ethereum-date=\"%v\">%v</span>", t.Unix(), t))
}

func FormatTimeFromNow(t time.Time) template.HTML {
	return template.HTML(HumanizeTime(t))
}

func FormatHashrate(h float64) template.HTML {
	if h > 1e12 {
		return template.HTML(fmt.Sprintf("%.1f TH/s", h/1e12))
	}
	return template.HTML(fmt.Sprintf("%.1f GH/s", h/1e9))
}

// func FormatPercentage(p float64, digits int) template.HTML {
// 	return template.HTML(fmt.Sprintf("%."+strconv.Itoa(digits)+"f %%", p))
// }

func FormatTokenIcon(icon []byte, size int) template.HTML {
	if icon == nil {
		return template.HTML("")
	}
	icon64 := base64.StdEncoding.EncodeToString(icon)
	return template.HTML(fmt.Sprintf("<img class=\"mb-1 mr-1\" src=\"data:image/gif;base64,%v\" width=\"%v\" height=\"%v\">", icon64, size, size))
}<|MERGE_RESOLUTION|>--- conflicted
+++ resolved
@@ -341,14 +341,9 @@
 					digits -= l
 				}
 			}
-<<<<<<< HEAD
-
-		} else if l == unitDigits { // there is only post comma part and no leading zeros has to be added
-=======
 			// Check if there is only a part of the amount after the decimal point, and no leading zeros need to be added
 		} else if l == unitDigits {
 			// Set postComma to part of the string after the decimal point, after removing trailing zeros
->>>>>>> cf1b6044
 			postComma = strings.TrimRight(s, "0")
 			// Check if there is only a part of the amount after the decimal point, and leading zeros need to be added
 		} else if l != 0 {
@@ -415,63 +410,6 @@
 	return template.HTML(fmt.Sprintf("<span%s>%s%s</span>", tooltip, trimmedAmount, displayUnit))
 }
 
-func trimAmount(amount *big.Int, unitDigits int, maxPreCommaDigitsBeforeTrim int, digits int) (trimmedAmount, fullAmount string) {
-	// Initialize preComma and postComma variables to "0"
-	preComma := "0"
-	postComma := "0"
-
-	s := amount.String()
-	l := len(s)
-
-	// Check if there is a part of the amount before the decimal point
-	if l > int(unitDigits) {
-		// Calculate length of preComma part
-		l -= unitDigits
-		// Set preComma to part of the string before the decimal point
-		preComma = s[:l]
-		// Set postComma to part of the string after the decimal point, after removing trailing zeros
-		postComma = strings.TrimRight(s[l:], "0")
-
-		// Check if the preComma part exceeds the maximum number of digits before the decimal point
-		if maxPreCommaDigitsBeforeTrim > 0 && l > maxPreCommaDigitsBeforeTrim {
-			// Reduce the number of digits after the decimal point by the excess number of digits in the preComma part
-			l -= maxPreCommaDigitsBeforeTrim
-			if digits < l {
-				digits = 0
-			} else {
-				digits -= l
-			}
-		}
-		// Check if there is only a part of the amount after the decimal point, and no leading zeros need to be added
-	} else if l == unitDigits {
-		// Set postComma to part of the string after the decimal point, after removing trailing zeros
-		postComma = strings.TrimRight(s, "0")
-		// Check if there is only a part of the amount after the decimal point, and leading zeros need to be added
-	} else if l != 0 {
-		// Use fmt package to add leading zeros to the string
-		d := fmt.Sprintf("%%0%dd", unitDigits-l)
-		// Set postComma to resulting string, after removing trailing zeros
-		postComma = strings.TrimRight(fmt.Sprintf(d, 0)+s, "0")
-	}
-
-	fullAmount = preComma
-	if len(postComma) > 0 {
-
-		fullAmount += "." + postComma
-	}
-
-	// limit floating part
-	if len(postComma) > digits {
-		postComma = postComma[:digits]
-	}
-
-	// set floating point
-	if len(postComma) > 0 {
-		preComma += "." + postComma
-	}
-	return preComma, fullAmount
-}
-
 func FormatMethod(method string) template.HTML {
 	return template.HTML(fmt.Sprintf(`<span class="badge badge-light">%s</span>`, method))
 }
