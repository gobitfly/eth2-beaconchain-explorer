package utils

import (
	"bytes"
	"encoding/base64"
	"encoding/hex"
	"eth2-exporter/types"
	"fmt"
	"html/template"
	"math/big"
	"strings"
	"time"

	"github.com/ethereum/go-ethereum/common"
	"github.com/ethereum/go-ethereum/common/hexutil"
	"github.com/ethereum/go-ethereum/params"
	"golang.org/x/text/language"
	"golang.org/x/text/message"
)

var Erc20TransferEventHash = common.HexToHash("0xddf252ad1be2c89b69c2b068fc378daa952ba7f163c4a11628f55a4df523b3ef")
var Erc1155TransferSingleEventHash = common.HexToHash("0xc3d58168c5ae7397731d063d5bbf3d657854427343f4c083240f7aacaa2d0f62")

func Eth1BlockReward(blockNumber uint64, difficulty []byte) *big.Int {

	if len(difficulty) == 0 { // no block rewards for PoS blocks
		return big.NewInt(0)
	}

	if blockNumber < 4370000 {
		return big.NewInt(5e+18)
	} else if blockNumber < 7280000 {
		return big.NewInt(3e+18)
	} else {
		return big.NewInt(2e+18)
	}
}

func Eth1TotalReward(block *types.Eth1BlockIndexed) *big.Int {
	blockReward := Eth1BlockReward(block.GetNumber(), block.GetDifficulty())
	uncleReward := big.NewInt(0).SetBytes(block.GetUncleReward())
	txFees := big.NewInt(0).SetBytes(block.GetTxReward())

	totalReward := big.NewInt(0).Add(blockReward, txFees)
	return totalReward.Add(totalReward, uncleReward)
}

func StripPrefix(hexStr string) string {
	return strings.Replace(hexStr, "0x", "", 1)
}

func EthBytesToFloat(b []byte) float64 {
	f, _ := new(big.Float).Quo(new(big.Float).SetInt(new(big.Int).SetBytes(b)), new(big.Float).SetInt(big.NewInt(params.Ether))).Float64()
	return f
}

func FormatBlockNumber(number uint64) template.HTML {
	return template.HTML(fmt.Sprintf("<a href=\"/block/%[1]d\">%[2]s</a>", number, FormatAddCommas(number)))
}

func FormatTxHash(hash string) template.HTML {
	if len(hash) > 3 {
		return template.HTML(fmt.Sprintf("<a class=\"text-monospace\" href=\"/tx/%s\">%s…</a>", hash, hash[:5]))
	}
	return template.HTML(fmt.Sprintf("<a class=\"text-monospace\" href=\"/tx/%s\">%s…</a>", hash, hash))
}

// func FormatHash(hash string) template.HTML {
// 	hash = strings.Replace(hash, "0x", "", -1)
// 	if len(hash) > 3 {
// 		return template.HTML(fmt.Sprintf("<span class=\"text-monospace\">0x%#s…</span>", hash[:3]))
// 	}
// 	return template.HTML(fmt.Sprintf("<span class=\"text-monospace\">0x%#s</span>", hash))
// }

// func FormatTimestamp(ts int64) template.HTML {
// 	return template.HTML(fmt.Sprintf("<span class=\"timestamp\" title=\"%v\" data-toggle=\"tooltip\" data-placement=\"top\" data-timestamp=\"%d\"></span>", time.Unix(ts, 0), ts))
// }

func FormatBlockHash(hash []byte) template.HTML {
	if len(hash) < 20 {
		return template.HTML("N/A")
	}
	return template.HTML(fmt.Sprintf(`<a class="text-monospace" href="/block/0x%x">0x%x…%x</a> %v`, hash, hash[:2], hash[len(hash)-2:], CopyButton(hex.EncodeToString(hash))))
}

func FormatTransactionHash(hash []byte) template.HTML {
	if len(hash) < 20 {
		return template.HTML("N/A")
	}
	return template.HTML(fmt.Sprintf(`<a class="text-monospace" href="/tx/0x%x">0x%x…%x</a>`, hash, hash[:3], hash[len(hash)-3:]))
}

func FormatInOutSelf(address, from, to []byte) template.HTML {
	if address == nil && len(address) == 0 {
		return ""
	}
	if !bytes.Equal(to, from) {
		if bytes.Equal(address, from) {
			return template.HTML(`<span style="width: 45px;" class="font-weight-bold badge badge-warning text-white text-monospace">OUT</span>`)
		} else {
			return template.HTML(`<span style="width: 45px;" class="font-weight-bold badge badge-success text-white text-monospace">IN</span>`)
		}
	} else {
		return template.HTML(`<span style="width: 45px;" class="font-weight-bold badge badge-info text-white text-monospace">SELF</span>`)
	}
}

func FormatAddress(address []byte, token []byte, name string, verified bool, isContract bool, link bool) template.HTML {
	if link {
		return formatAddress(address, token, name, isContract, "address", "", 17, 0, false)
	}
	return formatAddress(address, token, name, isContract, "", "", 17, 0, false)
}

func FormatBuilder(pubkey []byte) template.HTML {
	name := ""
	if bytes.Equal(pubkey, common.Hex2Bytes("aa1488eae4b06a1fff840a2b6db167afc520758dc2c8af0dfb57037954df3431b747e2f900fe8805f05d635e9a29717b")) {
		name = "MEV-geth Default"
	}
	return FormatAddress(pubkey, nil, name, false, false, false)
}

func FormatAddressWithLimits(address []byte, name string, isContract bool, link string, digitsLimit int, nameLimit int, addCopyToClipboard bool) template.HTML {
	return formatAddress(address, nil, name, isContract, link, "", digitsLimit, nameLimit, addCopyToClipboard)
}

func FormatAddressAll(address []byte, name string, isContract bool, link string, urlFragment string, digitsLimit int, nameLimit int, addCopyToClipboard bool) template.HTML {
	return formatAddress(address, nil, name, isContract, link, urlFragment, digitsLimit, nameLimit, addCopyToClipboard)
}

// digitsLimit will limit the address output to that amount of total digits (including 0x & …)
// nameLimit will limit the name, if existing to giving amount of letters, a limit of 0 will display the full name
func formatAddress(address []byte, token []byte, name string, isContract bool, link string, urlFragment string, digitsLimit int, nameLimit int, addCopyToClipboard bool) template.HTML {
	name = template.HTMLEscapeString(name)

	// we need at least 5 digits for 0x & …
	if digitsLimit < 5 {
		digitsLimit = 5
	}

	// setting tooltip & limit name/address if necessary

	addressString := fmt.Sprintf("0x%x", address)
	if IsEth1Address(addressString) {
		addressString = FixAddressCasing(addressString)
	}
	tooltip := ""
	if len(name) == 0 { // no name set
		tooltip = addressString

		l := len(address) * 2 // len will be twice address size, as 1 byte hex is 2 digits
		if l <= digitsLimit { // len inside digitsLimits, not much to do
			name = addressString
		} else { // reduce to digits limit
			digitsLimit -= 5     // we will need 5 digits for 0x & …
			name = addressString // get hex bytes as string
			f := digitsLimit / 2 // as this int devision will always cut, we at an odd limit, we will have more digits at the end
			name = fmt.Sprintf("%s…%s", name[:(f+2)], name[(l-(digitsLimit-f)+2):])
		}
		name = fmt.Sprintf(`<span class="text-monospace">%s</span>`, name)
	} else { // name set
		tooltip = fmt.Sprintf("%s\n%s", name, addressString) // set tool tip first, as we will change name
		// limit name if necessary
		if nameLimit > 0 && len(name) > nameLimit {
			name = name[:nameLimit-3] + "…"
		}
	}

	// contract
	ret := ""
	if isContract {
		ret = "<i class=\"fas fa-file-contract mr-1\"></i>" + ret
	}

	// not a link
	if len(link) < 1 {
		ret += fmt.Sprintf(`<span data-html="true" data-toggle="tooltip" data-placement="bottom" title="" data-original-title="%s" data-container="body">%s</span>`, tooltip, name)
	} else {
		// link & token
		if token != nil {
			ret += fmt.Sprintf(`<a href="/`+link+`/0x%x#erc20Txns" target="_parent" data-html="true" data-toggle="tooltip" data-placement="bottom" title="" data-original-title="%s">%s</a>`, address, tooltip, name)
		} else { // just link
			ret += fmt.Sprintf(`<a href="/`+link+`/0x%x`+urlFragment+`" target="_parent" data-html="true" data-toggle="tooltip" data-placement="bottom" title="" data-original-title="%s">%s</a>`, address, tooltip, name)
		}
	}

	// copy to clipboard
	if addCopyToClipboard {
		ret += ` <i class="fa fa-copy text-muted p-1" role="button" data-toggle="tooltip" title="Copy to clipboard" data-clipboard-text="` + addressString + `"></i>`
	}

	// done
	return template.HTML(ret)
}

func FormatAddressAsLink(address []byte, name string, verified bool, isContract bool) template.HTML {
	ret := ""
	name = template.HTMLEscapeString(name)
	addressString := FixAddressCasing(fmt.Sprintf("%x", address))

	if len(name) > 0 {
		if verified {
			ret = fmt.Sprintf("<a class=\"text-monospace\" href=\"/address/%s\">✔ %s (%s…%s)</a> %v", addressString, name, addressString[:8], addressString[len(addressString)-6:], CopyButton(addressString))
		} else {
			ret = fmt.Sprintf("<a class=\"text-monospace\" href=\"/address/%s\">%s %s…%s</a> %v", addressString, name, addressString[:8], addressString[len(addressString)-6:], CopyButton(addressString))
		}
	} else {
		ret = fmt.Sprintf("<a class=\"text-monospace\" href=\"/address/%s\">%s…%s</a> %v", addressString, addressString[:8], addressString[len(addressString)-6:], CopyButton(addressString))
	}

	if isContract {
		ret = "<i class=\"fas fa-file-contract mr-1\"></i>" + ret
	}
	return template.HTML(ret)
}

func FormatAddressAsTokenLink(token, address []byte, name string, verified bool, isContract bool) template.HTML {
	ret := ""
	name = template.HTMLEscapeString(name)
	addressString := FixAddressCasing(fmt.Sprintf("%x", address))

	if len(name) > 0 {
		if verified {
			ret = fmt.Sprintf("<a class=\"text-monospace\" href=\"/token/%x?a=%s\">✔ %s (%s…%s)</a> %v", token, addressString, name, addressString[:8], addressString[len(addressString)-6:], CopyButton(addressString))
		} else {
			ret = fmt.Sprintf("<a class=\"text-monospace\" href=\"/token/%x?a=%s\">%s %s…%s</a> %v", token, addressString, name, addressString[:8], addressString[len(addressString)-6:], CopyButton(addressString))
		}
	} else {
		ret = fmt.Sprintf("<a class=\"text-monospace\" href=\"/token/%x?a=%s\">%s…%s</a> %v", token, addressString, addressString[:8], addressString[len(addressString)-6:], CopyButton(addressString))
	}

	if isContract {
		ret = "<i class=\"fas fa-file-contract mr-1\"></i>" + ret
	}
	return template.HTML(ret)
}

func FormatHashLong(hash common.Hash) template.HTML {
	address := hash.String()
	test := `
	<div class="d-flex text-monospace">
		<span class="">%s</span>
		<span class="flex-shrink-1 text-truncate">%s</span>
		<span class="">%s</span>
	</div>`
	if len(address) > 4 {
		return template.HTML(fmt.Sprintf(test, address[:4], address[4:len(address)-4], address[len(address)-4:]))
	}

	return template.HTML(address)
}

func FormatAddressLong(address string) template.HTML {
	address = FixAddressCasing(address)
	test := `
	<span class="text-monospace mw-100"><span class="text-primary">%s</span><span class="text-truncate">%s</span><span class="text-primary">%s</span></span>`
	if len(address) > 4 {
		return template.HTML(fmt.Sprintf(test, address[:6], address[6:len(address)-4], address[len(address)-4:]))
	}

	return template.HTML(address)

}

func FormatAmountFormatted(amount *big.Int, unit string, digits int, maxPreCommaDigitsBeforeTrim int, fullAmountTooltip bool, smallUnit bool, newLineForUnit bool) template.HTML {
	return formatAmount(amount, unit, digits, maxPreCommaDigitsBeforeTrim, fullAmountTooltip, smallUnit, newLineForUnit)
}
func FormatAmount(amount *big.Int, unit string, digits int) template.HTML {
	return formatAmount(amount, unit, digits, 0, true, false, false)
}
func FormatBigAmount(amount *hexutil.Big, unit string, digits int) template.HTML {
	return FormatAmount((*big.Int)(amount), unit, digits)
}
func FormatBytesAmount(amount []byte, unit string, digits int) template.HTML {
	return FormatAmount(new(big.Int).SetBytes(amount), unit, digits)
}
func formatAmount(amount *big.Int, unit string, digits int, maxPreCommaDigitsBeforeTrim int, fullAmountTooltip bool, smallUnit bool, newLineForUnit bool) template.HTML {
	// define display unit & digits used per unit max
	displayUnit := " " + unit
	var unitDigits int
<<<<<<< HEAD
	if unit == "ETH" {
		displayUnit = " ETH"
=======
	if unit == "ETH" || unit == "Ether" {
>>>>>>> 7e0ba409
		unitDigits = 18
	} else if unit == "GWei" {
		unitDigits = 9
	} else {
		displayUnit = " ?"
		unitDigits = 0
	}

	// small unit & new line for unit handling
	{
		unit = displayUnit
		if newLineForUnit {
			displayUnit = "<BR />"
		} else {
			displayUnit = ""
		}
		if smallUnit {
			displayUnit += `<span style="font-size: .63rem;`
			if newLineForUnit {
				displayUnit += `color: grey;`
			}
			displayUnit += `">` + unit + `</span>`
		} else {
			displayUnit += unit
		}
	}

	trimmedAmount, fullAmount := trimAmount(amount, unitDigits, maxPreCommaDigitsBeforeTrim, digits, false)
	tooltip := ""
	if fullAmountTooltip {
		tooltip = fmt.Sprintf(` data-toggle="tooltip" data-placement="top" title="%s"`, fullAmount)
	}

	// done, convert to HTML & return
	return template.HTML(fmt.Sprintf("<span%s>%s%s</span>", tooltip, trimmedAmount, displayUnit))
}

func trimAmount(amount *big.Int, unitDigits int, maxPreCommaDigitsBeforeTrim int, digits int, addPositiveSign bool) (trimmedAmount, fullAmount string) {
	// Initialize trimmedAmount and postComma variables to "0"
	trimmedAmount = "0"
	postComma := "0"
	proceed := ""

	if amount != nil {
		s := amount.String()
		if amount.Sign() > 0 && addPositiveSign {
			proceed = "+"
		} else if amount.Sign() < 0 {
			proceed = "-"
			s = strings.Replace(s, "-", "", 1)
		}
		l := len(s)

		// Check if there is a part of the amount before the decimal point
		if l > int(unitDigits) {
			// Calculate length of preComma part
			l -= unitDigits
			// Set preComma to part of the string before the decimal point
			trimmedAmount = s[:l]
			// Set postComma to part of the string after the decimal point, after removing trailing zeros
			postComma = strings.TrimRight(s[l:], "0")

			// Check if the preComma part exceeds the maximum number of digits before the decimal point
			if maxPreCommaDigitsBeforeTrim > 0 && l > maxPreCommaDigitsBeforeTrim {
				// Reduce the number of digits after the decimal point by the excess number of digits in the preComma part
				l -= maxPreCommaDigitsBeforeTrim
				if digits < l {
					digits = 0
				} else {
					digits -= l
				}
			}
<<<<<<< HEAD

		} else if l == unitDigits { // there is only post comma part and no leading zeros has to be added
=======
			// Check if there is only a part of the amount after the decimal point, and no leading zeros need to be added
		} else if l == unitDigits {
			// Set postComma to part of the string after the decimal point, after removing trailing zeros
>>>>>>> 7e0ba409
			postComma = strings.TrimRight(s, "0")
			// Check if there is only a part of the amount after the decimal point, and leading zeros need to be added
		} else if l != 0 {
			// Use fmt package to add leading zeros to the string
			d := fmt.Sprintf("%%0%dd", unitDigits-l)
			// Set postComma to resulting string, after removing trailing zeros
			postComma = strings.TrimRight(fmt.Sprintf(d, 0)+s, "0")
		}

		fullAmount = trimmedAmount
		if len(postComma) > 0 {
			fullAmount += "." + postComma
		}

		// limit floating part
		if len(postComma) > digits {
			postComma = postComma[:digits]
		}

		// set floating point
		if len(postComma) > 0 {
			trimmedAmount += "." + postComma
		}
	}
	return proceed + trimmedAmount, proceed + fullAmount
}

// NewFormat returns a new HTML-formatted string representing the given Wei big.Int amount, with the specified number of digits after the decimal point and number of digits hidden on mobile views.
//
// Parameters:
//   - `amount` : the Wei(!) amount to be formatted.
//   - `unit` : the unit in which the amount should be formatted. Supported values are ETH and GWei.
//   - `digits` : the number of digits after the decimal point to be displayed.
//   - `maxPreCommaDigitsBeforeTrim` : the maximum number of digits before the decimal point that should be displayed before trimming excess decimal digits. If this is set to 0, no digits are trimmed.
//
// **NOTE** Every number is rounded down
//
// TODO Replace every formatAmount with this
func NewFormat(amount *big.Int, unit string, digits int, maxPreCommaDigitsBeforeTrim int) template.HTML {
	if amount == nil {
		return template.HTML(`NA`)
	}

	// define display unit & digits used per unit max
	var displayUnit string
	var unitDigits int
	// if more units are added, make sure to add them in the godoc
	switch unit {
	case "ETH":
		displayUnit = " ETH"
		unitDigits = 18
	case "GWei":
		displayUnit = " GWei"
		unitDigits = 9
	default:
		displayUnit = " Wei"
		unitDigits = 0
	}

	// Initialize preComma and postComma variables to "0"
	preComma := "0"
	postComma := "0"

	s := amount.String()
	l := len(s)

	// Check if there is a part of the amount before the decimal point
	if l > int(unitDigits) {
		// Calculate length of preComma part
		l -= unitDigits
		// Set preComma to part of the string before the decimal point
		preComma = s[:l]
		// Set postComma to part of the string after the decimal point, after removing trailing zeros
		postComma = strings.TrimRight(s[l:], "0")

		// Check if the preComma part exceeds the maximum number of digits before the decimal point
		if maxPreCommaDigitsBeforeTrim > 0 && l > maxPreCommaDigitsBeforeTrim {
			// Reduce the number of digits after the decimal point by the excess number of digits in the preComma part
			l -= maxPreCommaDigitsBeforeTrim
			if digits < l {
				digits = 0
			} else {
				digits -= l
			}
		}
		// Check if there is only a part of the amount after the decimal point, and no leading zeros need to be added
	} else if l == unitDigits {
		// Set postComma to part of the string after the decimal point, after removing trailing zeros
		postComma = strings.TrimRight(s, "0")
		// Check if there is only a part of the amount after the decimal point, and leading zeros need to be added
	} else if l != 0 {
		// Use fmt package to add leading zeros to the string
		d := fmt.Sprintf("%%0%dd", unitDigits-l)
		// Set postComma to resulting string, after removing trailing zeros
		postComma = strings.TrimRight(fmt.Sprintf(d, 0)+s, "0")
	}

	// tooltip
	var tooltip string
	tooltip = ` data-toggle="tooltip" data-placement="top" title="` + preComma
	if len(postComma) > 0 {
		tooltip += `.` + postComma
	}
	tooltip += `"`

	// limit floating part
	if len(postComma) > digits {
		postComma = postComma[:digits]
	}

	// set floating point
	if len(postComma) > 0 {
		preComma += "." + postComma
	}

	// done, convert to HTML & return
	return template.HTML(fmt.Sprintf("<span%s>%s%s</span>", tooltip, preComma, displayUnit))
}

func FormatMethod(method string) template.HTML {
	return template.HTML(fmt.Sprintf(`<span class="badge badge-light">%s</span>`, method))
}

func FormatBlockUsage(gasUsage uint64, gasLimit uint64) template.HTML {
	percentage := uint64(0)
	if gasLimit != 0 {
		percentage = gasUsage * 100 / gasLimit
	}
	tpl := `<div>%[1]v<small class="text-muted ml-2">(%[2]v%%)</small></div><div class="progress" style="height:5px;"><div class="progress-bar" role="progressbar" style="width: %[2]v%%;" aria-valuenow="%[2]v" aria-valuemin="0" aria-valuemax="100"></div></div>`
	p := message.NewPrinter(language.English)
	return template.HTML(p.Sprintf(tpl, gasUsage, percentage, gasLimit))
}

func FormatNumber(number interface{}) string {
	p := message.NewPrinter(language.English)
	return p.Sprintf("%.5f", number)
}

func FormatDifficulty(number *big.Int) string {
	f := new(big.Float).SetInt(number)
	f.Quo(f, big.NewFloat(1e12))
	r, _ := f.Float64()
	return fmt.Sprintf("%.1f T", r)
}

func FormatTime(t time.Time) template.HTML {
	return template.HTML(fmt.Sprintf("<span aria-ethereum-date=\"%v\">%v</span>", t.Unix(), t))
}

func FormatTimeFromNow(t time.Time) template.HTML {
	return template.HTML(HumanizeTime(t))
}

func FormatHashrate(h float64) template.HTML {
	if h > 1e12 {
		return template.HTML(fmt.Sprintf("%.1f TH/s", h/1e12))
	}
	return template.HTML(fmt.Sprintf("%.1f GH/s", h/1e9))
}

// func FormatPercentage(p float64, digits int) template.HTML {
// 	return template.HTML(fmt.Sprintf("%."+strconv.Itoa(digits)+"f %%", p))
// }

func FormatTokenIcon(icon []byte, size int) template.HTML {
	if icon == nil {
		return template.HTML("")
	}
	icon64 := base64.StdEncoding.EncodeToString(icon)
	return template.HTML(fmt.Sprintf("<img class=\"mb-1 mr-1\" src=\"data:image/gif;base64,%v\" width=\"%v\" height=\"%v\">", icon64, size, size))
}<|MERGE_RESOLUTION|>--- conflicted
+++ resolved
@@ -279,12 +279,7 @@
 	// define display unit & digits used per unit max
 	displayUnit := " " + unit
 	var unitDigits int
-<<<<<<< HEAD
-	if unit == "ETH" {
-		displayUnit = " ETH"
-=======
 	if unit == "ETH" || unit == "Ether" {
->>>>>>> 7e0ba409
 		unitDigits = 18
 	} else if unit == "GWei" {
 		unitDigits = 9
@@ -357,14 +352,9 @@
 					digits -= l
 				}
 			}
-<<<<<<< HEAD
-
-		} else if l == unitDigits { // there is only post comma part and no leading zeros has to be added
-=======
 			// Check if there is only a part of the amount after the decimal point, and no leading zeros need to be added
 		} else if l == unitDigits {
 			// Set postComma to part of the string after the decimal point, after removing trailing zeros
->>>>>>> 7e0ba409
 			postComma = strings.TrimRight(s, "0")
 			// Check if there is only a part of the amount after the decimal point, and leading zeros need to be added
 		} else if l != 0 {
@@ -424,64 +414,11 @@
 		unitDigits = 0
 	}
 
-	// Initialize preComma and postComma variables to "0"
-	preComma := "0"
-	postComma := "0"
-
-	s := amount.String()
-	l := len(s)
-
-	// Check if there is a part of the amount before the decimal point
-	if l > int(unitDigits) {
-		// Calculate length of preComma part
-		l -= unitDigits
-		// Set preComma to part of the string before the decimal point
-		preComma = s[:l]
-		// Set postComma to part of the string after the decimal point, after removing trailing zeros
-		postComma = strings.TrimRight(s[l:], "0")
-
-		// Check if the preComma part exceeds the maximum number of digits before the decimal point
-		if maxPreCommaDigitsBeforeTrim > 0 && l > maxPreCommaDigitsBeforeTrim {
-			// Reduce the number of digits after the decimal point by the excess number of digits in the preComma part
-			l -= maxPreCommaDigitsBeforeTrim
-			if digits < l {
-				digits = 0
-			} else {
-				digits -= l
-			}
-		}
-		// Check if there is only a part of the amount after the decimal point, and no leading zeros need to be added
-	} else if l == unitDigits {
-		// Set postComma to part of the string after the decimal point, after removing trailing zeros
-		postComma = strings.TrimRight(s, "0")
-		// Check if there is only a part of the amount after the decimal point, and leading zeros need to be added
-	} else if l != 0 {
-		// Use fmt package to add leading zeros to the string
-		d := fmt.Sprintf("%%0%dd", unitDigits-l)
-		// Set postComma to resulting string, after removing trailing zeros
-		postComma = strings.TrimRight(fmt.Sprintf(d, 0)+s, "0")
-	}
-
-	// tooltip
-	var tooltip string
-	tooltip = ` data-toggle="tooltip" data-placement="top" title="` + preComma
-	if len(postComma) > 0 {
-		tooltip += `.` + postComma
-	}
-	tooltip += `"`
-
-	// limit floating part
-	if len(postComma) > digits {
-		postComma = postComma[:digits]
-	}
-
-	// set floating point
-	if len(postComma) > 0 {
-		preComma += "." + postComma
-	}
+	trimmedAmount, fullAMount := trimAmount(amount, unitDigits, maxPreCommaDigitsBeforeTrim, digits, false)
+	tooltip := fmt.Sprintf(`data-toggle="tooltip" data-placement="top" title="%s"`, fullAMount)
 
 	// done, convert to HTML & return
-	return template.HTML(fmt.Sprintf("<span%s>%s%s</span>", tooltip, preComma, displayUnit))
+	return template.HTML(fmt.Sprintf("<span%s>%s%s</span>", tooltip, trimmedAmount, displayUnit))
 }
 
 func FormatMethod(method string) template.HTML {
