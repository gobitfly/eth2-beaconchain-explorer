package utils

import (
	"bytes"
	securerand "crypto/rand"
	"crypto/sha256"
	"database/sql"
	"encoding/base64"
	"encoding/hex"
	"encoding/json"
	"errors"
	"eth2-exporter/config"
	"eth2-exporter/price"
	"eth2-exporter/types"
	"fmt"
	"html/template"
	"image/color"
	"io/ioutil"
	"log"
	"math"
	"math/big"
	"net/http"
	"net/url"
	"os"
	"os/signal"
	"path/filepath"
	"regexp"
	"runtime"
	"strings"
	"time"
	"unicode/utf8"

	"golang.org/x/text/cases"
	"golang.org/x/text/language"
	"golang.org/x/text/message"
	"gopkg.in/yaml.v3"

	"github.com/asaskevich/govalidator"
	"github.com/ethereum/go-ethereum/accounts/abi"
	"github.com/ethereum/go-ethereum/common/hexutil"
	"github.com/ethereum/go-ethereum/params"
	"github.com/kataras/i18n"
	"github.com/kelseyhightower/envconfig"
	"github.com/lib/pq"
	"github.com/mvdan/xurls"
	"github.com/sirupsen/logrus"
	"github.com/skip2/go-qrcode"
)

// Config is the globally accessible configuration
var Config *types.Config

var ErrRateLimit = errors.New("## RATE LIMIT ##")

var localiser *i18n.I18n

// making sure language files are loaded only once
func getLocaliser() *i18n.I18n {
	if localiser == nil {
		localiser, err := i18n.New(i18n.Glob("locales/*/*"), "en-US", "ru-RU")
		if err != nil {
			log.Println(err)
		}
		return localiser
	}
	return localiser
}

var HashLikeRegex = regexp.MustCompile(`^[0-9a-fA-F]{0,96}$`)

// GetTemplateFuncs will get the template functions
func GetTemplateFuncs() template.FuncMap {
	return template.FuncMap{
		"includeHTML":                             IncludeHTML,
		"includeSvg":                              IncludeSvg,
		"formatHTML":                              FormatMessageToHtml,
		"formatBalance":                           FormatBalance,
		"formatBalanceChange":                     FormatBalanceChange,
		"formatNotificationChannel":               FormatNotificationChannel,
		"formatBalanceSql":                        FormatBalanceSql,
		"formatCurrentBalance":                    FormatCurrentBalance,
		"formatEffectiveBalance":                  FormatEffectiveBalance,
		"formatBlockStatus":                       FormatBlockStatus,
		"formatBlockSlot":                         FormatBlockSlot,
		"formatSlotToTimestamp":                   FormatSlotToTimestamp,
		"formatDepositAmount":                     FormatDepositAmount,
		"formatEpoch":                             FormatEpoch,
		"fixAddressCasing":                        FixAddressCasing,
		"formatAddressLong":                       FormatAddressLong,
		"formatHashLong":                          FormatHashLong,
		"formatEth1Block":                         FormatEth1Block,
		"formatEth1BlockHash":                     FormatEth1BlockHash,
		"formatEth1Address":                       FormatEth1Address,
		"formatEth1AddressStringLowerCase":        FormatEth1AddressStringLowerCase,
		"formatEth1TxHash":                        FormatEth1TxHash,
		"formatGraffiti":                          FormatGraffiti,
		"formatHash":                              FormatHash,
		"formatWithdawalCredentials":              FormatWithdawalCredentials,
		"formatAddressToWithdrawalCredentials":    FormatAddressToWithdrawalCredentials,
		"formatBitvector":                         FormatBitvector,
		"formatBitlist":                           FormatBitlist,
		"formatBitvectorValidators":               formatBitvectorValidators,
		"formatParticipation":                     FormatParticipation,
		"formatIncome":                            FormatIncome,
		"formatIncomeNoCurrency":                  FormatIncomeNoCurrency,
		"formatIncomeSql":                         FormatIncomeSql,
		"formatSqlInt64":                          FormatSqlInt64,
		"formatValidator":                         FormatValidator,
		"formatValidatorWithName":                 FormatValidatorWithName,
		"formatValidatorInt64":                    FormatValidatorInt64,
		"formatValidatorStatus":                   FormatValidatorStatus,
		"formatPercentage":                        FormatPercentage,
		"formatPercentageWithPrecision":           FormatPercentageWithPrecision,
		"formatPercentageWithGPrecision":          FormatPercentageWithGPrecision,
		"formatPercentageColored":                 FormatPercentageColored,
		"formatPercentageColoredEmoji":            FormatPercentageColoredEmoji,
		"formatPublicKey":                         FormatPublicKey,
		"formatSlashedValidator":                  FormatSlashedValidator,
		"formatSlashedValidatorInt64":             FormatSlashedValidatorInt64,
		"formatTimestamp":                         FormatTimestamp,
		"formatTsWithoutTooltip":                  FormatTsWithoutTooltip,
		"formatTimestampTs":                       FormatTimestampTs,
		"formatTime":                              FormatTime,
		"formatValidatorName":                     FormatValidatorName,
		"formatAttestationInclusionEffectiveness": FormatAttestationInclusionEffectiveness,
		"formatValidatorTags":                     FormatValidatorTags,
		"formatRPL":                               FormatRPL,
		"formatETH":                               FormatETH,
		"formatFloat":                             FormatFloat,
		"formatAmount":                            FormatAmount,
		"formatExchangedAmount":                   FormatExchangedAmount,
		"formatBigAmount":                         FormatBigAmount,
		"formatYesNo":                             FormatYesNo,
		"formatAmountFormatted":                   FormatAmountFormated,
		"formatAddressAsLink":                     FormatAddressAsLink,
		"formatBuilder":                           FormatBuilder,
		"formatDifficulty":                        FormatDifficulty,
<<<<<<< HEAD
		"formatHeaderHash":                        FormatHeaderHash,
=======
		"getCurrencyLabel":                        price.GetCurrencyLabel,
>>>>>>> cf1b6044
		"epochOfSlot":                             EpochOfSlot,
		"dayToTime":                               DayToTime,
		"contains":                                strings.Contains,
		"roundDecimals":                           RoundDecimals,
		"bigIntCmp":                               func(i *big.Int, j int) int { return i.Cmp(big.NewInt(int64(j))) },
		"mod":                                     func(i, j int) bool { return i%j == 0 },
		"sub":                                     func(i, j int) int { return i - j },
		"subUI64":                                 func(i, j uint64) uint64 { return i - j },
		"add":                                     func(i, j int) int { return i + j },
		"addI64":                                  func(i, j int64) int64 { return i + j },
		"addUI64":                                 func(i, j uint64) uint64 { return i + j },
		"addFloat64":                              func(i, j float64) float64 { return i + j },
		"mul":                                     func(i, j float64) float64 { return i * j },
		"div":                                     func(i, j float64) float64 { return i / j },
		"divInt":                                  func(i, j int) float64 { return float64(i) / float64(j) },
		"nef":                                     func(i, j float64) bool { return i != j },
		"gtf":                                     func(i, j float64) bool { return i > j },
		"ltf":                                     func(i, j float64) bool { return i < j },
		"round": func(i float64, n int) float64 {
			return math.Round(i*math.Pow10(n)) / math.Pow10(n)
		},
		"percent": func(i float64) float64 { return i * 100 },
		"formatThousands": func(i float64) string {
			p := message.NewPrinter(language.English)
			return p.Sprintf("%.0f\n", i)
		},
		"formatThousandsFancy": func(i float64) string {
			p := message.NewPrinter(language.English)
			return p.Sprintf("%v\n", i)
		},
		"formatThousandsInt": func(i int) string {
			p := message.NewPrinter(language.English)
			return p.Sprintf("%d", i)
		},
		"formatStringThousands": FormatThousandsEnglish,
		"derefString":           DerefString,
		"trLang":                TrLang,
		"firstCharToUpper":      func(s string) string { return cases.Title(language.English).String(s) },
		"eqsp": func(a, b *string) bool {
			if a != nil && b != nil {
				return *a == *b
			}
			return false
		},
		"stringsJoin":     strings.Join,
		"formatAddCommas": FormatAddCommas,
		"encodeToString":  hex.EncodeToString,

		"formatTokenBalance":      FormatTokenBalance,
		"formatAddressEthBalance": FormatAddressEthBalance,
		"toBase64":                ToBase64,
		"bytesToNumberString": func(input []byte) string {
			return new(big.Int).SetBytes(input).String()
		},
		"bigQuo": func(num []byte, denom []byte) string {
			numFloat := new(big.Float).SetInt(new(big.Int).SetBytes(num))
			denomFloat := new(big.Float).SetInt(new(big.Int).SetBytes(denom))
			res := new(big.Float).Quo(numFloat, denomFloat)
			return res.Text('f', int(res.MinPrec()))
		},
		"bigDecimalShift": func(num []byte, shift []byte) string {
			numFloat := new(big.Float).SetInt(new(big.Int).SetBytes(num))
			denom := new(big.Int).Exp(big.NewInt(10), new(big.Int).SetBytes(shift), nil)
			// shift := new(big.Float).SetInt(new(big.Int).SetBytes(shift))
			res := new(big.Float).Quo(numFloat, new(big.Float).SetInt(denom))
			return res.Text('f', int(res.MinPrec()))
		},
		"trimTrailingZero": func(num string) string {
			if strings.Contains(num, ".") {
				return strings.TrimRight(strings.TrimRight(num, "0"), ".")
			}
			return num
		},
		// ETH1 related formatting
		"formatBalanceWei":      FormatBalanceWei,
		"formatBytesAmount":     FormatBytesAmount,
		"formatEth1TxStatus":    FormatEth1TxStatus,
		"formatTimestampUInt64": FormatTimestampUInt64,
		"formatEth1AddressFull": FormatEth1AddressFull,
		"byteToString": func(num []byte) string {
			return string(num)
		},
		"bigToInt": func(val *hexutil.Big) *big.Int {
			if val != nil {
				return val.ToInt()
			}
			return nil
		},
		"formatBigNumberAddCommasFormated": FormatBigNumberAddCommasFormated,
		"formatEthstoreComparison":         FormatEthstoreComparison,
		"formatPoolPerformance":            FormatPoolPerformance,
		"formatTokenSymbolTitle":           FormatTokenSymbolTitle,
		"formatTokenSymbol":                FormatTokenSymbol,
		"formatTokenSymbolHTML":            FormatTokenSymbolHTML,
		"dict": func(values ...interface{}) (map[string]interface{}, error) {
			if len(values)%2 != 0 {
				return nil, errors.New("invalid dict call")
			}
			dict := make(map[string]interface{}, len(values)/2)
			for i := 0; i < len(values); i += 2 {
				key, ok := values[i].(string)
				if !ok {
					return nil, errors.New("dict keys must be strings")
				}
				dict[key] = values[i+1]
			}
			return dict, nil
		},
	}
}

// IncludeHTML adds html to the page
func IncludeHTML(path string) template.HTML {
	b, err := ioutil.ReadFile(path)
	if err != nil {
		log.Printf("includeHTML - error reading file: %v", err)
		return ""
	}
	return template.HTML(string(b))
}

func GraffitiToSring(graffiti []byte) string {
	s := strings.Map(fixUtf, string(bytes.Trim(graffiti, "\x00")))
	s = strings.Replace(s, "\u0000", "", -1) // rempove 0x00 bytes as it is not supported in postgres

	if !utf8.ValidString(s) {
		return "INVALID_UTF8_STRING"
	}

	return s
}

// FormatGraffitiString formats (and escapes) the graffiti
func FormatGraffitiString(graffiti string) string {
	return strings.Map(fixUtf, template.HTMLEscapeString(graffiti))
}

func fixUtf(r rune) rune {
	if r == utf8.RuneError {
		return -1
	}
	return r
}

func SyncPeriodOfEpoch(epoch uint64) uint64 {
	if epoch < Config.Chain.Config.AltairForkEpoch {
		return 0
	}
	return epoch / Config.Chain.Config.EpochsPerSyncCommitteePeriod
}

func FirstEpochOfSyncPeriod(syncPeriod uint64) uint64 {
	return syncPeriod * Config.Chain.Config.EpochsPerSyncCommitteePeriod
}

func TimeToSyncPeriod(t time.Time) uint64 {
	return SyncPeriodOfEpoch(uint64(TimeToEpoch(t)))
}

// EpochOfSlot returns the corresponding epoch of a slot
func EpochOfSlot(slot uint64) uint64 {
	return slot / Config.Chain.Config.SlotsPerEpoch
}

// DayOfSlot returns the corresponding day of a slot
func DayOfSlot(slot uint64) uint64 {
	return Config.Chain.Config.SecondsPerSlot * slot / (24 * 3600)
}

// WeekOfSlot returns the corresponding week of a slot
func WeekOfSlot(slot uint64) uint64 {
	return Config.Chain.Config.SecondsPerSlot * slot / (7 * 24 * 3600)
}

// SlotToTime returns a time.Time to slot
func SlotToTime(slot uint64) time.Time {
	return time.Unix(int64(Config.Chain.GenesisTimestamp+slot*Config.Chain.Config.SecondsPerSlot), 0)
}

// TimeToSlot returns time to slot in seconds
func TimeToSlot(timestamp uint64) uint64 {
	if Config.Chain.GenesisTimestamp > timestamp {
		return 0
	}
	return (timestamp - Config.Chain.GenesisTimestamp) / Config.Chain.Config.SecondsPerSlot
}

// EpochToTime will return a time.Time for an epoch
func EpochToTime(epoch uint64) time.Time {
	return time.Unix(int64(Config.Chain.GenesisTimestamp+epoch*Config.Chain.Config.SecondsPerSlot*Config.Chain.Config.SlotsPerEpoch), 0)
}

// TimeToDay will return a days since genesis for an timestamp
func TimeToDay(timestamp uint64) uint64 {
	return uint64(time.Unix(int64(timestamp), 0).Sub(time.Unix(int64(Config.Chain.GenesisTimestamp), 0)).Hours() / 24)
	// return time.Unix(int64(Config.Chain.GenesisTimestamp), 0).Add(time.Hour * time.Duration(24*int(day)))
}

func DayToTime(day int64) time.Time {
	return time.Unix(int64(Config.Chain.GenesisTimestamp), 0).Add(time.Hour * time.Duration(24*int(day)))
}

// TimeToEpoch will return an epoch for a given time
func TimeToEpoch(ts time.Time) int64 {
	if int64(Config.Chain.GenesisTimestamp) > ts.Unix() {
		return 0
	}
	return (ts.Unix() - int64(Config.Chain.GenesisTimestamp)) / int64(Config.Chain.Config.SecondsPerSlot) / int64(Config.Chain.Config.SlotsPerEpoch)
}

func WeiToEther(wei *big.Int) *big.Float {
	return new(big.Float).Quo(new(big.Float).SetInt(wei), big.NewFloat(params.Ether))
}

// WaitForCtrlC will block/wait until a control-c is pressed
func WaitForCtrlC() {
	c := make(chan os.Signal, 1)
	signal.Notify(c, os.Interrupt)
	<-c
}

// ReadConfig will process a configuration
func ReadConfig(cfg *types.Config, path string) error {

	if strings.HasPrefix(path, "projects/") {
		x, err := AccessSecretVersion(path)
		if err != nil {
			return fmt.Errorf("error getting config from secret store: %v", err)
		}
		err = yaml.Unmarshal([]byte(*x), cfg)
		if err != nil {
			return fmt.Errorf("error decoding config file %v: %v", path, err)
		}

		logger.Infof("seeded config file from secret store")
	} else {

		err := readConfigFile(cfg, path)
		if err != nil {
			return err
		}
	}

	readConfigEnv(cfg)
	err := readConfigSecrets(cfg)
	if err != nil {
		return err
	}

	if cfg.Chain.ConfigPath == "" {
		// var prysmParamsConfig *prysmParams.BeaconChainConfig
		switch cfg.Chain.Name {
		case "mainnet":
			// prysmParamsConfig = prysmParams.MainnetConfig().Copy()
			err = yaml.Unmarshal([]byte(config.MainnetChainYml), &cfg.Chain.Config)
		case "prater":
			// prysmParamsConfig = prysmParams.PraterConfig().Copy()
			err = yaml.Unmarshal([]byte(config.PraterChainYml), &cfg.Chain.Config)
		case "ropsten":
			// prysmParamsConfig = prysmParams.RopstenConfig().Copy()
			err = yaml.Unmarshal([]byte(config.RopstenChainYml), &cfg.Chain.Config)
		case "sepolia":
			// prysmParamsConfig = prysmParams.SepoliaConfig().Copy()
			err = yaml.Unmarshal([]byte(config.SepoliaChainYml), &cfg.Chain.Config)
		default:
			return fmt.Errorf("tried to set known chain-config, but unknown chain-name")
		}
		if err != nil {
			return err
		}
		// err = prysmParams.SetActive(prysmParamsConfig)
		// if err != nil {
		// 	return fmt.Errorf("error setting chainConfig (%v) for prysmParams: %w", cfg.Chain.Name, err)
		// }
	} else {
		f, err := os.Open(cfg.Chain.ConfigPath)
		if err != nil {
			return fmt.Errorf("error opening Chain Config file %v: %w", cfg.Chain.ConfigPath, err)
		}
		var chainConfig *types.ChainConfig
		decoder := yaml.NewDecoder(f)
		err = decoder.Decode(&chainConfig)
		if err != nil {
			return fmt.Errorf("error decoding Chain Config file %v: %v", cfg.Chain.ConfigPath, err)
		}
		cfg.Chain.Config = *chainConfig
		// err = prysmParams.LoadChainConfigFile(cfg.Chain.ConfigPath, nil)
		// if err != nil {
		// 	return fmt.Errorf("error loading chainConfig (%v) for prysmParams: %w", cfg.Chain.ConfigPath, err)
		// }
	}
	cfg.Chain.Name = cfg.Chain.Config.ConfigName

	if cfg.Chain.GenesisTimestamp == 0 {
		switch cfg.Chain.Name {
		case "mainnet":
			cfg.Chain.GenesisTimestamp = 1606824023
		case "prater":
			cfg.Chain.GenesisTimestamp = 1616508000
		case "sepolia":
			cfg.Chain.GenesisTimestamp = 1655733600
		case "zhejiang":
			cfg.Chain.GenesisTimestamp = 1675263600
		default:
			return fmt.Errorf("tried to set known genesis-timestamp, but unknown chain-name")
		}
	}

	if cfg.Chain.GenesisValidatorsRoot == "" {
		switch cfg.Chain.Name {
		case "mainnet":
			cfg.Chain.GenesisValidatorsRoot = "0x4b363db94e286120d76eb905340fdd4e54bfe9f06bf33ff6cf5ad27f511bfe95"
		case "prater":
			cfg.Chain.GenesisValidatorsRoot = "0x043db0d9a83813551ee2f33450d23797757d430911a9320530ad8a0eabc43efb"
		case "sepolia":
			cfg.Chain.GenesisValidatorsRoot = "0xd8ea171f3c94aea21ebc42a1ed61052acf3f9209c00e4efbaaddac09ed9b8078"
		case "zhejiang":
			cfg.Chain.GenesisValidatorsRoot = "0x53a92d8f2bb1d85f62d16a156e6ebcd1bcaba652d0900b2c2f387826f3481f6f"
		default:
			return fmt.Errorf("tried to set known genesis-validators-root, but unknown chain-name")
		}
	}

	if cfg.Chain.DomainBLSToExecutionChange == "" {
		cfg.Chain.DomainBLSToExecutionChange = "0x0A000000"
	}
	if cfg.Chain.DomainVoluntaryExit == "" {
		cfg.Chain.DomainVoluntaryExit = "0x04000000"
	}

	logrus.WithFields(logrus.Fields{
		"genesisTimestamp":       cfg.Chain.GenesisTimestamp,
		"genesisValidatorsRoot":  cfg.Chain.GenesisValidatorsRoot,
		"configName":             cfg.Chain.Config.ConfigName,
		"depositChainID":         cfg.Chain.Config.DepositChainID,
		"depositNetworkID":       cfg.Chain.Config.DepositNetworkID,
		"depositContractAddress": cfg.Chain.Config.DepositContractAddress,
	}).Infof("did init config")

	return nil
}

func readConfigFile(cfg *types.Config, path string) error {
	if path == "" {
		return yaml.Unmarshal([]byte(config.DefaultConfigYml), cfg)
	}

	f, err := os.Open(path)
	if err != nil {
		return fmt.Errorf("error opening config file %v: %v", path, err)
	}

	decoder := yaml.NewDecoder(f)
	err = decoder.Decode(cfg)
	if err != nil {
		return fmt.Errorf("error decoding config file %v: %v", path, err)
	}

	return nil
}

func readConfigEnv(cfg *types.Config) error {
	return envconfig.Process("", cfg)
}

func readConfigSecrets(cfg *types.Config) error {
	return ProcessSecrets(cfg)
}

// MustParseHex will parse a string into hex
func MustParseHex(hexString string) []byte {
	data, err := hex.DecodeString(strings.Replace(hexString, "0x", "", -1))
	if err != nil {
		log.Fatal(err)
	}
	return data
}

func CORSMiddleware(next http.Handler) http.Handler {
	return http.HandlerFunc(func(w http.ResponseWriter, r *http.Request) {
		w.Header().Set("Access-Control-Allow-Headers", "*, Authorization")
		w.Header().Set("Access-Control-Allow-Origin", "*")
		w.Header().Set("Access-Control-Allow-Methods", "*")
		if r.Method == "OPTIONS" {
			w.WriteHeader(http.StatusOK)
			return
		}
		next.ServeHTTP(w, r)
	})
}

func IsApiRequest(r *http.Request) bool {
	query, ok := r.URL.Query()["format"]
	return ok && len(query) > 0 && query[0] == "json"
}

var eth1AddressRE = regexp.MustCompile("^(0x)?[0-9a-fA-F]{40}$")
var withdrawalCredentialsRE = regexp.MustCompile("^(0x)?00[0-9a-fA-F]{62}$")
var withdrawalCredentialsAddressRE = regexp.MustCompile("^(0x)?010000000000000000000000[0-9a-fA-F]{40}$")
var eth1TxRE = regexp.MustCompile("^(0x)?[0-9a-fA-F]{64}$")
var zeroHashRE = regexp.MustCompile("^(0x)?0+$")

// IsValidEth1Address verifies whether a string represents a valid eth1-address.
func IsValidEth1Address(s string) bool {
	return !zeroHashRE.MatchString(s) && eth1AddressRE.MatchString(s)
}

// IsEth1Address verifies whether a string represents an eth1-address. In contrast to IsValidEth1Address, this also returns true for the 0x0 address
func IsEth1Address(s string) bool {
	return eth1AddressRE.MatchString(s)
}

// IsValidEth1Tx verifies whether a string represents a valid eth1-tx-hash.
func IsValidEth1Tx(s string) bool {
	return !zeroHashRE.MatchString(s) && eth1TxRE.MatchString(s)
}

// IsValidWithdrawalCredentials verifies whether a string represents valid withdrawal credentials.
func IsValidWithdrawalCredentials(s string) bool {
	return withdrawalCredentialsRE.MatchString(s) || withdrawalCredentialsAddressRE.MatchString(s)
}

// https://github.com/badoux/checkmail/blob/f9f80cb795fa/checkmail.go#L37
var emailRE = regexp.MustCompile("^[a-zA-Z0-9.!#$%&'*+/=?^_`{|}~-]+@[a-zA-Z0-9](?:[a-zA-Z0-9-]{0,61}[a-zA-Z0-9])?(?:\\.[a-zA-Z0-9](?:[a-zA-Z0-9-]{0,61}[a-zA-Z0-9])?)*$")

// IsValidEmail verifies whether a string represents a valid email-address.
func IsValidEmail(s string) bool {
	return emailRE.MatchString(s)
}

// IsValidUrl verifies whether a string represents a valid Url.
func IsValidUrl(s string) bool {
	u, err := url.ParseRequestURI(s)
	if err != nil {
		return false
	}
	if u.Scheme != "http" && u.Scheme != "https" {
		return false
	}
	if len(u.Host) == 0 {
		return false
	}
	return govalidator.IsURL(s)
}

// RoundDecimals rounds (nearest) a number to the specified number of digits after comma
func RoundDecimals(f float64, n int) float64 {
	d := math.Pow10(n)
	return math.Round(f*d) / d
}

// HashAndEncode digests the input with sha256 and returns it as hex string
func HashAndEncode(input string) string {
	codeHashedBytes := sha256.Sum256([]byte(input))
	return hex.EncodeToString(codeHashedBytes[:])
}

const charset = "abcdefghijklmnopqrstuvwxyz0123456789"

// RandomString returns a random hex-string
func RandomString(length int) string {
	b, _ := GenerateRandomBytesSecure(length)
	for i := range b {
		b[i] = charset[int(b[i])%len(charset)]
	}
	return string(b)
}

func GenerateRandomBytesSecure(n int) ([]byte, error) {
	b := make([]byte, n)
	_, err := securerand.Read(b)
	if err != nil {
		return nil, err
	}

	return b, nil
}

func SqlRowsToJSON(rows *sql.Rows) ([]interface{}, error) {
	columnTypes, err := rows.ColumnTypes()

	if err != nil {
		return nil, fmt.Errorf("error getting column types: %w", err)
	}

	count := len(columnTypes)
	finalRows := []interface{}{}

	for rows.Next() {

		scanArgs := make([]interface{}, count)

		for i, v := range columnTypes {
			switch v.DatabaseTypeName() {
			case "VARCHAR", "TEXT", "UUID":
				scanArgs[i] = new(sql.NullString)
			case "BOOL":
				scanArgs[i] = new(sql.NullBool)
			case "INT4", "INT8":
				scanArgs[i] = new(sql.NullInt64)
			case "FLOAT8":
				scanArgs[i] = new(sql.NullFloat64)
			case "TIMESTAMP":
				scanArgs[i] = new(sql.NullTime)
			case "_INT4", "_INT8":
				scanArgs[i] = new(pq.Int64Array)
			default:
				scanArgs[i] = new(sql.NullString)
			}
		}

		err := rows.Scan(scanArgs...)

		if err != nil {
			return nil, fmt.Errorf("error scanning rows: %w", err)
		}

		masterData := map[string]interface{}{}

		for i, v := range columnTypes {

			//log.Println(v.Name(), v.DatabaseTypeName())
			if z, ok := (scanArgs[i]).(*sql.NullBool); ok {
				if z.Valid {
					masterData[v.Name()] = z.Bool
				} else {
					masterData[v.Name()] = nil
				}
				continue
			}

			if z, ok := (scanArgs[i]).(*sql.NullString); ok {
				if z.Valid {
					if v.DatabaseTypeName() == "BYTEA" {
						if len(z.String) > 0 {
							masterData[v.Name()] = "0x" + hex.EncodeToString([]byte(z.String))
						} else {
							masterData[v.Name()] = nil
						}
					} else if v.DatabaseTypeName() == "NUMERIC" {
						nbr, _ := new(big.Int).SetString(z.String, 10)
						masterData[v.Name()] = nbr
					} else {
						masterData[v.Name()] = z.String
					}
				} else {
					masterData[v.Name()] = nil
				}
				continue
			}

			if z, ok := (scanArgs[i]).(*sql.NullInt64); ok {
				if z.Valid {
					masterData[v.Name()] = z.Int64
				} else {
					masterData[v.Name()] = nil
				}
				continue
			}

			if z, ok := (scanArgs[i]).(*sql.NullInt32); ok {
				if z.Valid {
					masterData[v.Name()] = z.Int32
				} else {
					masterData[v.Name()] = nil
				}
				continue
			}

			if z, ok := (scanArgs[i]).(*sql.NullFloat64); ok {
				if z.Valid {
					masterData[v.Name()] = z.Float64
				} else {
					masterData[v.Name()] = nil
				}
				continue
			}

			if z, ok := (scanArgs[i]).(*sql.NullTime); ok {
				if z.Valid {
					masterData[v.Name()] = z.Time.Unix()
				} else {
					masterData[v.Name()] = nil
				}
				continue
			}

			masterData[v.Name()] = scanArgs[i]
		}

		finalRows = append(finalRows, masterData)
	}

	return finalRows, nil
}

// GenerateAPIKey generates an API key for a user
func GenerateRandomAPIKey() (string, error) {
	const apiLength = 28
	const letters = "0123456789ABCDEFGHIJKLMNOPQRSTUVWXYZabcdefghijklmnopqrstuvwxyz"

	max := big.NewInt(int64(len(letters)))
	key := make([]byte, apiLength)
	for i := 0; i < apiLength; i++ {
		num, err := securerand.Int(securerand.Reader, max)
		if err != nil {
			return "", err
		}
		key[i] = letters[num.Int64()]
	}

	apiKeyBase64 := base64.RawURLEncoding.EncodeToString(key)
	return apiKeyBase64, nil
}

func ExchangeRateForCurrency(currency string) float64 {
	return price.GetEthPrice(currency)
}

// Glob walks through a directory and returns files with a given extension
func Glob(dir string, ext string) ([]string, error) {
	files := []string{}
	err := filepath.Walk(dir, func(path string, f os.FileInfo, err error) error {
		if filepath.Ext(path) == ext {
			files = append(files, path)
		}
		return nil
	})

	return files, err
}

// ValidateReCAPTCHA validates a ReCaptcha server side
func ValidateReCAPTCHA(recaptchaResponse string) (bool, error) {
	// Check this URL verification details from Google
	// https://developers.google.com/recaptcha/docs/verify
	req, err := http.PostForm("https://www.google.com/recaptcha/api/siteverify", url.Values{
		"secret":   {Config.Frontend.RecaptchaSecretKey},
		"response": {recaptchaResponse},
	})
	if err != nil { // Handle error from HTTP POST to Google reCAPTCHA verify server
		return false, err
	}
	defer req.Body.Close()
	body, err := ioutil.ReadAll(req.Body) // Read the response from Google
	if err != nil {
		return false, err
	}

	var googleResponse types.GoogleRecaptchaResponse
	err = json.Unmarshal(body, &googleResponse) // Parse the JSON response from Google
	if err != nil {
		return false, err
	}
	if len(googleResponse.ErrorCodes) > 0 {
		err = fmt.Errorf("error validating ReCaptcha %v", googleResponse.ErrorCodes)
	} else {
		err = nil
	}

	if googleResponse.Score > 0.5 {
		return true, err
	}

	return false, fmt.Errorf("score too low threshold not reached, Score: %v - Required >0.5; %v", googleResponse.Score, err)
}

func BitAtVector(b []byte, i int) bool {
	bb := b[i/8]
	return (bb & (1 << uint(i%8))) > 0
}

func BitAtVectorReversed(b []byte, i int) bool {
	bb := b[i/8]
	return (bb & (1 << uint(7-(i%8)))) > 0
}

func GetNetwork() string {
	return strings.ToLower(Config.Chain.Config.ConfigName)
}

func ElementExists(arr []string, el string) bool {
	for _, e := range arr {
		if e == el {
			return true
		}
	}
	return false
}

func TryFetchContractMetadata(address []byte) (*types.ContractMetadata, error) {
	return getABIFromEtherscan(address)
}

// func getABIFromSourcify(address []byte) (*types.ContractMetadata, error) {
// 	httpClient := http.Client{
// 		Timeout: time.Second * 5,
// 	}

// 	resp, err := httpClient.Get(fmt.Sprintf("https://sourcify.dev/server/repository/contracts/full_match/%d/0x%x/metadata.json", 1, address))
// 	if err != nil {
// 		return nil, err
// 	}

// 	if resp.StatusCode == 200 {
// 		body, err := ioutil.ReadAll(resp.Body)
// 		if err != nil {
// 			return nil, err
// 		}

// 		data := &types.SourcifyContractMetadata{}
// 		err = json.Unmarshal(body, data)
// 		if err != nil {
// 			return nil, err
// 		}

// 		abiString, err := json.Marshal(data.Output.Abi)
// 		if err != nil {
// 			return nil, err
// 		}

// 		contractAbi, err := abi.JSON(bytes.NewReader(abiString))
// 		if err != nil {
// 			return nil, err
// 		}

// 		meta := &types.ContractMetadata{}
// 		meta.ABIJson = abiString
// 		meta.ABI = &contractAbi
// 		meta.Name = ""

// 		return meta, nil
// 	} else {
// 		return nil, fmt.Errorf("sourcify contract code not found")
// 	}
// }

func getABIFromEtherscan(address []byte) (*types.ContractMetadata, error) {
	baseUrl := "api.etherscan.io"
	if Config.Chain.Config.DepositChainID == 5 {
		baseUrl = "api-goerli.etherscan.io"
	}

	httpClient := http.Client{Timeout: time.Second * 5}
	resp, err := httpClient.Get(fmt.Sprintf("https://%s/api?module=contract&action=getsourcecode&address=0x%x&apikey=%s", baseUrl, address, ""))
	if err != nil {
		return nil, err
	}

	if resp.StatusCode != 200 {
		return nil, fmt.Errorf("StatusCode: '%d', Status: '%s'", resp.StatusCode, resp.Status)
	}

	body, err := ioutil.ReadAll(resp.Body)
	if err != nil {
		return nil, err
	}

	headerData := &struct {
		Status  string `json:"status"`
		Message string `json:"message"`
	}{}
	err = json.Unmarshal(body, headerData)
	if err != nil {
		return nil, err
	}
	if headerData.Status == "0" {
		if headerData.Message == "NOTOK" {
			return nil, ErrRateLimit
		}
		return nil, fmt.Errorf("%s", headerData.Message)
	}

	data := &types.EtherscanContractMetadata{}
	err = json.Unmarshal(body, data)
	if err != nil {
		return nil, err
	}
	if data.Result[0].Abi == "Contract source code not verified" {
		return nil, nil
	}

	contractAbi, err := abi.JSON(strings.NewReader(data.Result[0].Abi))
	if err != nil {
		return nil, err
	}
	meta := &types.ContractMetadata{}
	meta.ABIJson = []byte(data.Result[0].Abi)
	meta.ABI = &contractAbi
	meta.Name = data.Result[0].ContractName
	return meta, nil
}

func FormatThousandsEnglish(number string) string {
	runes := []rune(number)
	cnt := 0
	for _, rune := range runes {
		if rune == '.' {
			break
		}
		cnt += 1
	}
	amt := cnt / 3
	rem := cnt % 3

	if rem == 0 {
		amt -= 1
	}

	res := make([]rune, 0, amt+rem)
	if amt <= 0 {
		return number
	}
	for i := 0; i < len(runes); i++ {
		if i != 0 && i == rem {
			res = append(res, ',')
			amt -= 1
		}

		if amt > 0 && i > rem && ((i-rem)%3) == 0 {
			res = append(res, ',')
			amt -= 1
		}

		res = append(res, runes[i])
	}

	return string(res)
}

// Generates a QR code for an address
// returns two transparent base64 encoded img strings for dark and light theme
// the first has a black QR code the second a white QR code
func GenerateQRCodeForAddress(address []byte) (string, string, error) {
	q, err := qrcode.New(FixAddressCasing(fmt.Sprintf("%x", address)), qrcode.Medium)
	if err != nil {
		return "", "", err
	}

	q.BackgroundColor = color.Transparent
	q.ForegroundColor = color.Black

	png, err := q.PNG(320)
	if err != nil {
		return "", "", err
	}

	q.ForegroundColor = color.White

	pngInverse, err := q.PNG(320)
	if err != nil {
		return "", "", err
	}

	return base64.StdEncoding.EncodeToString(png), base64.StdEncoding.EncodeToString(pngInverse), nil
}

// sliceContains reports whether the provided string is present in the given slice of strings.
func SliceContains(list []string, target string) bool {
	for _, s := range list {
		if s == target {
			return true
		}
	}
	return false
}

func FormatEthstoreComparison(pool string, val float64) template.HTML {
	prefix := ""
	textClass := "text-danger"
	ou := "underperforms"
	if val > 0 {
		prefix = "+"
		textClass = "text-success"
		ou = "outperforms"
	}

	return template.HTML(fmt.Sprintf(`<sub title="%s %s the ETH.STORE indicator by %s%.2f%%" data-toggle="tooltip" class="%s">(%s%.2f%%)</sub>`, pool, ou, prefix, val, textClass, prefix, val))
}

func FormatPoolPerformance(val float64) template.HTML {
	return template.HTML(fmt.Sprintf(`<span data-toggle="tooltip" title=%f%%>%s%%</span>`, val, fmt.Sprintf("%.2f", val)))
}

func FormatTokenSymbolTitle(symbol string) string {
	urls := xurls.Relaxed.FindAllString(symbol, -1)

	if len(urls) > 0 {
		return "The token symbol has been hidden as it contains a URL which might be a scam"
	}
	return ""
}

func FormatTokenSymbol(symbol string) string {
	urls := xurls.Relaxed.FindAllString(symbol, -1)

	if len(urls) > 0 {
		return "[hidden-symbol]"
	}
	return symbol
}

func FormatTokenSymbolHTML(tmpl template.HTML) template.HTML {
	tmplString := (string(tmpl))
	symbolTitle := FormatTokenSymbolTitle(tmplString)

	tmplString = FormatTokenSymbol(tmplString)
	tmpl = template.HTML(strings.ReplaceAll(tmplString, `title=""`, fmt.Sprintf(`title="%s"`, symbolTitle)))

	return tmpl
}

func ReverseSlice[S ~[]E, E any](s S) {
	for i, j := 0, len(s)-1; i < j; i, j = i+1, j-1 {
		s[i], s[j] = s[j], s[i]
	}
}

func AddBigInts(a, b []byte) []byte {
	return new(big.Int).Add(new(big.Int).SetBytes(a), new(big.Int).SetBytes(b)).Bytes()
}

// GetTimeToNextWithdrawal calculates the time it takes for the validators next withdrawal to be processed.
func GetTimeToNextWithdrawal(distance uint64) time.Time {
	minTimeToWithdrawal := time.Now().Add(time.Second * time.Duration((distance/Config.Chain.Config.MaxValidatorsPerWithdrawalSweep)*Config.Chain.Config.SecondsPerSlot))
	timeToWithdrawal := time.Now().Add(time.Second * time.Duration((float64(distance)/float64(Config.Chain.Config.MaxWithdrawalsPerPayload))*float64(Config.Chain.Config.SecondsPerSlot)))

	if timeToWithdrawal.Before(minTimeToWithdrawal) {
		return minTimeToWithdrawal
	}

	return timeToWithdrawal
}

func EpochsPerDay() uint64 {
	day := time.Hour * 24
	return (uint64(day.Seconds()) / Config.Chain.Config.SlotsPerEpoch) / Config.Chain.Config.SecondsPerSlot
}

// ForkVersionAtEpoch returns the forkversion active a specific epoch
func ForkVersionAtEpoch(epoch uint64) *types.ForkVersion {
	if epoch >= Config.Chain.Config.CappellaForkEpoch {
		return &types.ForkVersion{
			Epoch:           Config.Chain.Config.CappellaForkEpoch,
			CurrentVersion:  MustParseHex(Config.Chain.Config.CappellaForkVersion),
			PreviousVersion: MustParseHex(Config.Chain.Config.BellatrixForkVersion),
		}
	}
	if epoch >= Config.Chain.Config.BellatrixForkEpoch {
		return &types.ForkVersion{
			Epoch:           Config.Chain.Config.BellatrixForkEpoch,
			CurrentVersion:  MustParseHex(Config.Chain.Config.BellatrixForkVersion),
			PreviousVersion: MustParseHex(Config.Chain.Config.AltairForkVersion),
		}
	}
	if epoch >= Config.Chain.Config.AltairForkEpoch {
		return &types.ForkVersion{
			Epoch:           Config.Chain.Config.AltairForkEpoch,
			CurrentVersion:  MustParseHex(Config.Chain.Config.AltairForkVersion),
			PreviousVersion: MustParseHex(Config.Chain.Config.GenesisForkVersion),
		}
	}
	return &types.ForkVersion{
		Epoch:           0,
		CurrentVersion:  MustParseHex(Config.Chain.Config.GenesisForkVersion),
		PreviousVersion: MustParseHex(Config.Chain.Config.GenesisForkVersion),
	}
}

// LogFatal logs a fatal error with callstack info that skips callerSkip many levels with arbitrarily many additional infos.
// callerSkip equal to 0 gives you info directly where LogFatal is called.
func LogFatal(err error, errorMsg interface{}, callerSkip int, additionalInfos ...string) {
	logErrorInfo(err, callerSkip, additionalInfos...).Fatal(errorMsg)
}

// LogError logs an error with callstack info that skips callerSkip many levels with arbitrarily many additional infos.
// callerSkip equal to 0 gives you info directly where LogError is called.
func LogError(err error, errorMsg interface{}, callerSkip int, additionalInfos ...string) {
	logErrorInfo(err, callerSkip, additionalInfos...).Error(errorMsg)
}

func logErrorInfo(err error, callerSkip int, additionalInfos ...string) *logrus.Entry {
	logFields := logrus.NewEntry(logrus.New())

	pc, fullFilePath, line, ok := runtime.Caller(callerSkip + 2)
	if ok {
		logFields = logFields.WithFields(logrus.Fields{
			"cs_file":     filepath.Base(fullFilePath),
			"cs_function": runtime.FuncForPC(pc).Name(),
			"cs_line":     line,
		})
	} else {
		logFields = logFields.WithField("runtime", "Callstack cannot be read")
	}

	if err != nil {
		logFields = logFields.WithField("error type", fmt.Sprintf("%T", err)).WithError(err)
	}

	for idx, info := range additionalInfos {
		logFields = logFields.WithField(fmt.Sprintf("info_%v", idx), info)
	}

	return logFields
}<|MERGE_RESOLUTION|>--- conflicted
+++ resolved
@@ -135,11 +135,8 @@
 		"formatAddressAsLink":                     FormatAddressAsLink,
 		"formatBuilder":                           FormatBuilder,
 		"formatDifficulty":                        FormatDifficulty,
-<<<<<<< HEAD
 		"formatHeaderHash":                        FormatHeaderHash,
-=======
 		"getCurrencyLabel":                        price.GetCurrencyLabel,
->>>>>>> cf1b6044
 		"epochOfSlot":                             EpochOfSlot,
 		"dayToTime":                               DayToTime,
 		"contains":                                strings.Contains,
