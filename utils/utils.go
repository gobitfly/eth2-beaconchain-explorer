--- conflicted
+++ resolved
@@ -95,12 +95,8 @@
 		"formatAttestationInclusionEffectiveness": FormatAttestationInclusionEffectiveness,
 		"formatValidatorTags":                     FormatValidatorTags,
 		"formatValidatorTag":                      FormatValidatorTag,
-<<<<<<< HEAD
-		"formatWeiToEth":                          FormatWeiToEth,
-=======
 		"formatRPL":                               FormatRPL,
 		"formatFloatWithPrecision":                FormatFloatWithPrecision,
->>>>>>> 8e2dcf5a
 		"epochOfSlot":                             EpochOfSlot,
 		"dayToTime":                               DayToTime,
 		"contains":                                strings.Contains,
