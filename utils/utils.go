--- conflicted
+++ resolved
@@ -102,14 +102,10 @@
 			p := message.NewPrinter(language.English)
 			return p.Sprintf("%.0f\n", i)
 		},
-<<<<<<< HEAD
-		"derefString":               DerefString,
-		"trLang":                    TrLang,
-		"firstCharToUpper":          func(s string) string { return strings.Title(s) },
+    
 		"isUserClientUpdated":       ethclients.IsUserClientUpdated,
 		"dismissClientNotification": ethclients.DismissClientNotification,
 		"isUserSubscribed":          ethclients.IsUserSubscribed,
-=======
 		"derefString":      DerefString,
 		"trLang":           TrLang,
 		"firstCharToUpper": func(s string) string { return strings.Title(s) },
@@ -119,7 +115,6 @@
 			}
 			return false
 		},
->>>>>>> a64e284f
 	}
 }
 
