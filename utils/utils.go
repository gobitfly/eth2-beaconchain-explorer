package utils

import (
	securerand "crypto/rand"
	"crypto/sha256"
	"database/sql"
	"encoding/base64"
	"encoding/hex"
	"encoding/json"
	ethclients "eth2-exporter/ethClients"
	"eth2-exporter/price"
	"eth2-exporter/types"
	"fmt"
	"html/template"
	"io/ioutil"
	"log"
	"math"
	"math/big"
	"net/http"
	"net/url"
	"os"
	"os/signal"
	"path/filepath"
	"regexp"
	"strings"
	"time"
	"unicode/utf8"

	"golang.org/x/crypto/bcrypt"
	"golang.org/x/text/language"
	"golang.org/x/text/message"
	"gopkg.in/yaml.v2"

	"github.com/kataras/i18n"
	"github.com/kelseyhightower/envconfig"
)

// Config is the globally accessible configuration
var Config *types.Config

var localiser *i18n.I18n

// making sure language files are loaded only once
func getLocaliser() *i18n.I18n {
	if localiser == nil {
		localiser, err := i18n.New(i18n.Glob("locales/*/*"), "en-US", "ru-RU")
		if err != nil {
			log.Println(err)
		}
		return localiser
	}
	return localiser
}

// GetTemplateFuncs will get the template functions
func GetTemplateFuncs() template.FuncMap {
	return template.FuncMap{
		"includeHTML":                             IncludeHTML,
		"formatHTML":                              FormatMessageToHtml,
		"formatBalance":                           FormatBalance,
		"formatBalanceSql":                        FormatBalanceSql,
		"formatCurrentBalance":                    FormatCurrentBalance,
		"formatEffectiveBalance":                  FormatEffectiveBalance,
		"formatBlockStatus":                       FormatBlockStatus,
		"formatBlockSlot":                         FormatBlockSlot,
		"formatSlotToTimestamp":                   FormatSlotToTimestamp,
		"formatDepositAmount":                     FormatDepositAmount,
		"formatEpoch":                             FormatEpoch,
		"formatEth1Block":                         FormatEth1Block,
		"formatEth1Address":                       FormatEth1Address,
		"formatEth1TxHash":                        FormatEth1TxHash,
		"formatGraffiti":                          FormatGraffiti,
		"formatHash":                              FormatHash,
		"formatIncome":                            FormatIncome,
		"formatMoney":                             FormatMoney,
		"formatIncomeSql":                         FormatIncomeSql,
		"formatSqlInt64":                          FormatSqlInt64,
		"formatValidator":                         FormatValidator,
		"formatValidatorWithName":                 FormatValidatorWithName,
		"formatValidatorInt64":                    FormatValidatorInt64,
		"formatValidatorStatus":                   FormatValidatorStatus,
		"formatPercentage":                        FormatPercentage,
		"formatPercentageWithPrecision":           FormatPercentageWithPrecision,
		"formatPercentageWithGPrecision":          FormatPercentageWithGPrecision,
		"formatPercentageColored":                 FormatPercentageColored,
		"formatPublicKey":                         FormatPublicKey,
		"formatSlashedValidator":                  FormatSlashedValidator,
		"formatSlashedValidatorInt64":             FormatSlashedValidatorInt64,
		"formatTimestamp":                         FormatTimestamp,
		"formatTsWithoutTooltip":                  FormatTsWithoutTooltip,
		"formatTimestampTs":                       FormatTimestampTs,
		"formatValidatorName":                     FormatValidatorName,
		"formatAttestationInclusionEffectiveness": FormatAttestationInclusionEffectiveness,
		"epochOfSlot":                             EpochOfSlot,
		"dayToTime":                               DayToTime,
		"contains":                                strings.Contains,
		"mod":                                     func(i, j int) bool { return i%j == 0 },
		"sub":                                     func(i, j int) int { return i - j },
		"add":                                     func(i, j int) int { return i + j },
		"addI64":                                  func(i, j int64) int64 { return i + j },
		"div":                                     func(i, j float64) float64 { return i / j },
		"gtf":                                     func(i, j float64) bool { return i > j },
		"round": func(i float64, n int) float64 {
			return math.Round(i*math.Pow10(n)) / math.Pow10(n)
		},
		"percent": func(i float64) float64 { return i * 100 },
		"formatThousands": func(i float64) string {
			p := message.NewPrinter(language.English)
			return p.Sprintf("%.0f\n", i)
		},
<<<<<<< HEAD

		"derefString":      DerefString,
		"trLang":           TrLang,
		"firstCharToUpper": func(s string) string { return strings.Title(s) },
		"eqsp": func(a, b *string) bool {
			if a != nil && b != nil {
				return *a == *b
			}
			return false
		},
		"isUserClientUpdated":       ethclients.IsUserClientUpdated,
		"dismissClientNotification": ethclients.DismissClientNotification,
		"isUserSubscribed":          ethclients.IsUserSubscribed,
=======
		"derefString":      DerefString,
		"trLang":           TrLang,
		"firstCharToUpper": func(s string) string { return strings.Title(s) },
>>>>>>> db2e8cf8
	}
}

var LayoutPaths []string = []string{"templates/layout/layout.html", "templates/layout/nav.html"}

// IncludeHTML adds html to the page
func IncludeHTML(path string) template.HTML {
	b, err := ioutil.ReadFile(path)
	if err != nil {
		log.Printf("includeHTML - error reading file: %v", err)
		return ""
	}
	return template.HTML(string(b))
}

// FormatGraffitiString formats (and escapes) the graffiti
func FormatGraffitiString(graffiti string) string {
	return strings.Map(fixUtf, template.HTMLEscapeString(graffiti))
}

func fixUtf(r rune) rune {
	if r == utf8.RuneError {
		return -1
	}
	return r
}

// EpochOfSlot will return the corresponding epoch of a slot
func EpochOfSlot(slot uint64) uint64 {
	return slot / Config.Chain.SlotsPerEpoch
}

// SlotToTime will return a time.Time to slot
func SlotToTime(slot uint64) time.Time {
	return time.Unix(int64(Config.Chain.GenesisTimestamp+slot*Config.Chain.SecondsPerSlot), 0)
}

// TimeToSlot will return time to slot in seconds
func TimeToSlot(timestamp uint64) uint64 {
	if Config.Chain.GenesisTimestamp > timestamp {
		return 0
	}
	return (timestamp - Config.Chain.GenesisTimestamp) / Config.Chain.SecondsPerSlot
}

// EpochToTime will return a time.Time for an epoch
func EpochToTime(epoch uint64) time.Time {
	return time.Unix(int64(Config.Chain.GenesisTimestamp+epoch*Config.Chain.SecondsPerSlot*Config.Chain.SlotsPerEpoch), 0)
}

// EpochToTime will return a time.Time for an epoch
func DayToTime(day uint64) time.Time {
	return time.Unix(int64(Config.Chain.GenesisTimestamp), 0).Add(time.Hour * time.Duration(24*int(day)))
}

// TimeToEpoch will return an epoch for a given time
func TimeToEpoch(ts time.Time) int64 {
	if int64(Config.Chain.GenesisTimestamp) > ts.Unix() {
		return 0
	}
	return (ts.Unix() - int64(Config.Chain.GenesisTimestamp)) / int64(Config.Chain.SecondsPerSlot) / int64(Config.Chain.SlotsPerEpoch)
}

// WaitForCtrlC will block/wait until a control-c is pressed
func WaitForCtrlC() {
	c := make(chan os.Signal, 1)
	signal.Notify(c, os.Interrupt)
	<-c
}

// ReadConfig will process a configuration
func ReadConfig(cfg *types.Config, path string) error {
	err := readConfigFile(cfg, path)

	if err != nil {
		return err
	}

	readConfigEnv(cfg)
	return readConfigSecrets(cfg)
}

func readConfigFile(cfg *types.Config, path string) error {
	f, err := os.Open(path)
	if err != nil {
		return fmt.Errorf("error opening config file %v: %v", path, err)
	}

	decoder := yaml.NewDecoder(f)
	err = decoder.Decode(cfg)
	if err != nil {
		return fmt.Errorf("error decoding config file %v: %v", path, err)
	}

	return nil
}

func readConfigEnv(cfg *types.Config) error {
	return envconfig.Process("", cfg)
}

func readConfigSecrets(cfg *types.Config) error {
	return ProcessSecrets(cfg)
}

// MustParseHex will parse a string into hex
func MustParseHex(hexString string) []byte {
	data, err := hex.DecodeString(strings.Replace(hexString, "0x", "", -1))
	if err != nil {
		log.Fatal(err)
	}
	return data
}

func CORSMiddleware(next http.Handler) http.Handler {
	return http.HandlerFunc(func(w http.ResponseWriter, r *http.Request) {
		w.Header().Set("Access-Control-Allow-Headers", "*, Authorization")
		w.Header().Set("Access-Control-Allow-Origin", "*")
		w.Header().Set("Access-Control-Allow-Methods", "*")
		if r.Method == "OPTIONS" {
			w.WriteHeader(http.StatusOK)
			return
		}
		next.ServeHTTP(w, r)
		return
	})
}

func IsApiRequest(r *http.Request) bool {
	query, ok := r.URL.Query()["format"]
	return ok && len(query) > 0 && query[0] == "json"
}

var eth1AddressRE = regexp.MustCompile("^0?x?[0-9a-fA-F]{40}$")
var zeroHashRE = regexp.MustCompile("^0?x?0+$")

// IsValidEth1Address verifies whether a string represents a valid eth1-address.
func IsValidEth1Address(s string) bool {
	return !zeroHashRE.MatchString(s) && eth1AddressRE.MatchString(s)
}

// https://github.com/badoux/checkmail/blob/f9f80cb795fa/checkmail.go#L37
var emailRE = regexp.MustCompile("^[a-zA-Z0-9.!#$%&'*+/=?^_`{|}~-]+@[a-zA-Z0-9](?:[a-zA-Z0-9-]{0,61}[a-zA-Z0-9])?(?:\\.[a-zA-Z0-9](?:[a-zA-Z0-9-]{0,61}[a-zA-Z0-9])?)*$")

// IsValidEmail verifies wheter a string represents a valid email-address.
func IsValidEmail(s string) bool {
	return emailRE.MatchString(s)
}

// RoundDecimals rounds (nearest) a number to the specified number of digits after comma
func RoundDecimals(f float64, n int) float64 {
	d := math.Pow10(n)
	return math.Round(f*d) / d
}

// HashAndEncode digests the input with sha256 and returns it as hex string
func HashAndEncode(input string) string {
	codeHashedBytes := sha256.Sum256([]byte(input))
	return hex.EncodeToString(codeHashedBytes[:])
}

const charset = "abcdefghijklmnopqrstuvwxyz0123456789"

// RandomString returns a random hex-string
func RandomString(length int) string {
	b, _ := GenerateRandomBytesSecure(length)
	for i := range b {
		b[i] = charset[int(b[i])%len(charset)]
	}
	return string(b)
}

func GenerateRandomBytesSecure(n int) ([]byte, error) {
	b := make([]byte, n)
	_, err := securerand.Read(b)
	if err != nil {
		return nil, err
	}

	return b, nil
}

func SqlRowsToJSON(rows *sql.Rows) ([]interface{}, error) {
	columnTypes, err := rows.ColumnTypes()

	if err != nil {
		return nil, err
	}

	count := len(columnTypes)
	finalRows := []interface{}{}

	for rows.Next() {

		scanArgs := make([]interface{}, count)

		for i, v := range columnTypes {
			//log.Printf("name: %v, type: %v", v.Name(), v.DatabaseTypeName())
			switch v.DatabaseTypeName() {
			case "VARCHAR", "TEXT", "UUID":
				scanArgs[i] = new(sql.NullString)
				break
			case "BOOL":
				scanArgs[i] = new(sql.NullBool)
				break
			case "INT4", "INT8":
				scanArgs[i] = new(sql.NullInt64)
				break
			case "FLOAT8":
				scanArgs[i] = new(sql.NullFloat64)
				break
			case "TIMESTAMP":
				scanArgs[i] = new(sql.NullTime)
				break
			default:
				scanArgs[i] = new(sql.NullString)
			}
		}

		err := rows.Scan(scanArgs...)

		if err != nil {
			return nil, err
		}

		masterData := map[string]interface{}{}

		for i, v := range columnTypes {

			//log.Println(v.Name(), v.DatabaseTypeName())
			if z, ok := (scanArgs[i]).(*sql.NullBool); ok {
				if z.Valid {
					masterData[v.Name()] = z.Bool
				} else {
					masterData[v.Name()] = nil
				}
				continue
			}

			if z, ok := (scanArgs[i]).(*sql.NullString); ok {
				if z.Valid {
					if v.DatabaseTypeName() == "BYTEA" {
						if len(z.String) > 0 {
							masterData[v.Name()] = "0x" + hex.EncodeToString([]byte(z.String))
						} else {
							masterData[v.Name()] = nil
						}
					} else if v.DatabaseTypeName() == "NUMERIC" {
						nbr, _ := new(big.Int).SetString(z.String, 10)
						masterData[v.Name()] = nbr
					} else {
						masterData[v.Name()] = z.String
					}
				} else {
					masterData[v.Name()] = nil
				}
				continue
			}

			if z, ok := (scanArgs[i]).(*sql.NullInt64); ok {
				if z.Valid {
					masterData[v.Name()] = z.Int64
				} else {
					masterData[v.Name()] = nil
				}
				continue
			}

			if z, ok := (scanArgs[i]).(*sql.NullInt32); ok {
				if z.Valid {
					masterData[v.Name()] = z.Int32
				} else {
					masterData[v.Name()] = nil
				}
				continue
			}

			if z, ok := (scanArgs[i]).(*sql.NullFloat64); ok {
				if z.Valid {
					masterData[v.Name()] = z.Float64
				} else {
					masterData[v.Name()] = nil
				}
				continue
			}

			if z, ok := (scanArgs[i]).(*sql.NullTime); ok {
				if z.Valid {
					masterData[v.Name()] = z.Time.Unix()
				} else {
					masterData[v.Name()] = nil
				}
				continue
			}

			masterData[v.Name()] = scanArgs[i]
		}

		finalRows = append(finalRows, masterData)
	}

	return finalRows, nil
}

// GenerateAPIKey generates an API key for a user
func GenerateAPIKey(passwordHash, email, Ts string) (string, error) {
	apiKey, err := bcrypt.GenerateFromPassword([]byte(passwordHash+email+Ts), 10)
	if err != nil {
		return "", err
	}
	key := apiKey
	if len(apiKey) > 30 {
		key = apiKey[8:29]
	}

	apiKeyBase64 := base64.RawURLEncoding.EncodeToString(key)
	return apiKeyBase64, nil
}

func ExchangeRateForCurrency(currency string) float64 {
	return price.GetEthPrice(currency)
}

func Glob(dir string, ext string) ([]string, error) {
	files := []string{}
	err := filepath.Walk(dir, func(path string, f os.FileInfo, err error) error {
		if filepath.Ext(path) == ext {
			files = append(files, path)
		}
		return nil
	})

	return files, err
}

// ValidateReCAPTCHA validates a ReCaptcha server side
func ValidateReCAPTCHA(recaptchaResponse string) (bool, error) {
	// Check this URL verification details from Google
	// https://developers.google.com/recaptcha/docs/verify
	req, err := http.PostForm("https://www.google.com/recaptcha/api/siteverify", url.Values{
		"secret":   {Config.Frontend.RecaptchaSecretKey},
		"response": {recaptchaResponse},
	})
	if err != nil { // Handle error from HTTP POST to Google reCAPTCHA verify server
		return false, err
	}
	defer req.Body.Close()
	body, err := ioutil.ReadAll(req.Body) // Read the response from Google
	if err != nil {
		return false, err
	}

	var googleResponse types.GoogleRecaptchaResponse
	err = json.Unmarshal(body, &googleResponse) // Parse the JSON response from Google
	if err != nil {
		return false, err
	}
	if len(googleResponse.ErrorCodes) > 0 {
		err = fmt.Errorf("Error validating ReCaptcha %v", googleResponse.ErrorCodes)
	} else {
		err = nil
	}

	if googleResponse.Score > 0.5 {
		return true, err
	}

	return false, fmt.Errorf("Score too low threshold not reached, Score: %v - Required >0.5; %v", googleResponse.Score, err)
}<|MERGE_RESOLUTION|>--- conflicted
+++ resolved
@@ -108,7 +108,7 @@
 			p := message.NewPrinter(language.English)
 			return p.Sprintf("%.0f\n", i)
 		},
-<<<<<<< HEAD
+
 
 		"derefString":      DerefString,
 		"trLang":           TrLang,
@@ -122,11 +122,7 @@
 		"isUserClientUpdated":       ethclients.IsUserClientUpdated,
 		"dismissClientNotification": ethclients.DismissClientNotification,
 		"isUserSubscribed":          ethclients.IsUserSubscribed,
-=======
-		"derefString":      DerefString,
-		"trLang":           TrLang,
-		"firstCharToUpper": func(s string) string { return strings.Title(s) },
->>>>>>> db2e8cf8
+
 	}
 }
 
