--- conflicted
+++ resolved
@@ -581,7 +581,6 @@
 	return false, fmt.Errorf("Score too low threshold not reached, Score: %v - Required >0.5; %v", googleResponse.Score, err)
 }
 
-<<<<<<< HEAD
 func BitAtVector(b []byte, i int) bool {
 	bb := b[i/8]
 	return (bb & (1 << uint(i%8))) > 0
@@ -590,11 +589,11 @@
 func BitAtVectorReversed(b []byte, i int) bool {
 	bb := b[i/8]
 	return (bb & (1 << uint(7-(i%8)))) > 0
-=======
+}
+
 func GetNetwork() string {
 	if Config.Chain.Phase0.ConfigName == "" {
 		return strings.ToLower(Config.Chain.Network)
 	}
 	return strings.ToLower(Config.Chain.Phase0.ConfigName)
->>>>>>> 1a420302
 }