--- conflicted
+++ resolved
@@ -619,11 +619,7 @@
 	var result string
 	switch tag {
 	case "rocketpool":
-<<<<<<< HEAD
-		result = fmt.Sprintf(`<span style="background:yellow; font-size: 12px;" class="badge-pill text-dark mr-1" data-toggle="tooltip" title="RocketPool Validator"><a href="/pools/rocketpool">%s</a></span>`, tag)
-=======
 		result = `<span style="background-color: rgba(240, 149, 45, .2); font-size: 18px;" class="badge-pill mr-1 font-weight-normal" data-toggle="tooltip" title="Rocket Pool Validator"><a style="color: var(--yellow);" href="/pools/rocketpool">Rocket Pool</a></span>`
->>>>>>> 8e2dcf5a
 	case "ssv":
 		result = `<span style="background-color: rgba(238, 113, 18, .2); font-size: 18px;" class="badge-pill mr-1 font-weight-normal" data-toggle="tooltip" title="Secret Shared Validator"><a style="color: var(--orange);" href="https://github.com/bloxapp/ssv/">SSV</a></span>`
 	default:
@@ -760,11 +756,7 @@
 	} else if eff > 60 {
 		return template.HTML(fmt.Sprintf(`<span class="text-warning" data-toggle="tooltip" title="%s"> %.0f%% - Fair <i class="fas fa-meh"></i></span>`, tooltipText, eff))
 	} else {
-<<<<<<< HEAD
-		return template.HTML(fmt.Sprintf(`<span class="text-new-red" data-toggle="tooltip" title="%s"> %.0f%% - Bad <i class="fas fa-frown"></i></span>`, tooltipText, eff))
-=======
 		return template.HTML(fmt.Sprintf(`<span class="text-danger" data-toggle="tooltip" title="%s"> %.0f%% - Bad <i class="fas fa-frown"></i></span>`, tooltipText, eff))
->>>>>>> 8e2dcf5a
 	}
 }
 
@@ -783,11 +775,7 @@
 	} else if percentage >= 60 {
 		return template.HTML(fmt.Sprintf(`<span class="text-warning">%.0f%% <i class="fas fa-meh"></i></span>`, percentage))
 	}
-<<<<<<< HEAD
-	return template.HTML(fmt.Sprintf(`<span class="text-new-red">%.0f%% <i class="fas fa-frown"></i></span>`, percentage))
-=======
 	return template.HTML(fmt.Sprintf(`<span class="text-danger">%.0f%% <i class="fas fa-frown"></i></span>`, percentage))
->>>>>>> 8e2dcf5a
 }
 
 func DerefString(str *string) string {
@@ -811,11 +799,6 @@
 	return fmt.Sprint(price)
 }
 
-<<<<<<< HEAD
-func FormatWeiToEth(num string) string {
-	floatNum, _ := strconv.ParseFloat(num, 64)
-	return fmt.Sprintf("%.2f", floatNum/math.Pow10(18)) + " ETH"
-=======
 func FormatRPL(num string) string {
 	floatNum, _ := strconv.ParseFloat(num, 64)
 	return fmt.Sprintf("%.2f", floatNum/math.Pow10(18)) + " RPL"
@@ -823,5 +806,4 @@
 
 func FormatFloatWithPrecision(precision int, num float64) string {
 	return fmt.Sprintf("%.*f", precision, num)
->>>>>>> 8e2dcf5a
 }