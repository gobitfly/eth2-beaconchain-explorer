--- conflicted
+++ resolved
@@ -44,19 +44,6 @@
 // FormatAttestationStatusShort will return a user-friendly attestation for an attestation status number
 func FormatAttestationStatusShort(status uint64) template.HTML {
 	if status == 0 {
-<<<<<<< HEAD
-		return "<span title=\"Scheduled\" data-toggle=\"tooltip\" class=\"badge bg-light text-dark\">Sche.</span>"
-	} else if status == 1 {
-		return "<span title=\"Attested\" data-toggle=\"tooltip\" class=\"badge bg-success text-white\">Att.</span>"
-	} else if status == 2 {
-		return "<span title=\"Missed\" data-toggle=\"tooltip\" class=\"badge bg-warning text-dark\">Miss.</span>"
-	} else if status == 3 {
-		return "<span title=\"Orphaned\" data-toggle=\"tooltip\" class=\"badge bg-warning text-dark\">Orph.</span>"
-	} else if status == 4 {
-		return "<span title=\"Inactivity Leak\" data-toggle=\"tooltip\" class=\"badge bg-danger text-dark\">Leak</span>"
-	} else if status == 5 {
-		return "<span title=\"Inactive\" data-toggle=\"tooltip\" class=\"badge bg-light text-dark\">Inac.</span>"
-=======
 		return `<span title="Scheduled" data-toggle="tooltip" class="badge badge-pill bg-light font-weight-normal text-dark" style="font-size: .82rem;">Sche.</span>`
 	} else if status == 1 {
 		return `<span title="Attested" data-toggle="tooltip" class="badge badge-pill bg-success font-weight-normal text-white" style="font-size: .82rem;">Att.</span>`
@@ -68,7 +55,6 @@
 		return `<span title="Inactivity Leak" data-toggle="tooltip" class="badge badge-pill bg-danger font-weight-normal text-dark" style="font-size: .82rem;">Leak</span>`
 	} else if status == 5 {
 		return `<span title="Inactive" data-toggle="tooltip" class="badge badge-pill bg-light font-weight-normal text-dark" style="font-size: .82rem;">Inac.</span>`
->>>>>>> a4f628f3
 	} else {
 		return "Unknown"
 	}
@@ -671,15 +657,9 @@
 	}
 
 	if name != "" {
-<<<<<<< HEAD
 		return template.HTML(fmt.Sprintf("<i class=\"fas fa-male mr-2\"></i> <a href=\"/validator/%v\"><span class=\"text-truncate\">"+html.EscapeString(name)+"</span></a>", validatorLink))
 	} else {
 		return template.HTML(fmt.Sprintf("<i class=\"fas fa-male mr-2\"></i> <a href=\"/validator/%v\">%v</a>", validatorLink, validatorRead))
-=======
-		return template.HTML(fmt.Sprintf("<i class=\"fas fa-male mr-2\"></i><a href=\"/validator/%v\"><span class=\"text-truncate\">"+html.EscapeString(name)+"</span></a>", validator))
-	} else {
-		return template.HTML(fmt.Sprintf("<i class=\"fas fa-male mr-2\"></i><a href=\"/validator/%v\">%v</a>", validator, validator))
->>>>>>> a4f628f3
 	}
 }
 
