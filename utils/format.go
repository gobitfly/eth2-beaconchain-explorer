--- conflicted
+++ resolved
@@ -226,9 +226,9 @@
 	var val decimal.Decimal
 	switch valIf.(type) {
 	case *float64:
-		val, err = decimal.NewFromString(fmt.Sprintf("%v", *valIf.(*float64)))
+		val = decimal.NewFromFloat(*valIf.(*float64))
 	case *int64:
-		val, err = decimal.NewFromString(fmt.Sprintf("%v", *valIf.(*int64)))
+		val = decimal.NewFromInt(*valIf.(*int64))
 	case *uint64:
 		val, err = decimal.NewFromString(fmt.Sprintf("%v", *valIf.(*uint64)))
 	case int, int64, float64, uint64, *big.Float:
@@ -344,6 +344,14 @@
 	return template.HTML(FormatFloatWithDigitsString(num, min, max))
 }
 
+// FormatFloatWithDigitsString formats num with max amount of digits after comma but stop after min number of non-zero-digits after comma. In other words it can be used to format a number with the least amount of characters keeping a threshold of significant digits.
+//
+// examples:
+//
+//	FormatFloatWithDigitsString(0.01234,2,2) = "0.01"
+//	FormatFloatWithDigitsString(0.01234,2,3) = "0.012"
+//	FormatFloatWithDigitsString(0.01234,2,4) = "0.012"
+//	FormatFloatWithDigitsString(0.01234,3,4) = "0.0123"
 func FormatFloatWithDigitsString(num float64, min, max int) string {
 	if max > 18 {
 		max = 18
@@ -567,12 +575,7 @@
 
 func FormatEtherValue(symbol string, ethPrice decimal.Decimal, currentPrice template.HTML) template.HTML {
 	p := message.NewPrinter(language.English)
-<<<<<<< HEAD
-	ep, _ := ethPrice.Float64()
-	return template.HTML(p.Sprintf(`<span>%s %.2f</span> <span class="text-muted">@ %s/%s</span>`, symbol, ep, currentPrice, Config.Frontend.ClCurrency))
-=======
-	return template.HTML(p.Sprintf(`<span>%s %.2f</span> <span class="text-muted">@ %s/ETH</span>`, symbol, ethPrice.InexactFloat64(), currentPrice))
->>>>>>> 49e2c828
+	return template.HTML(p.Sprintf(`<span>%s %.2f</span> <span class="text-muted">@ %s/%s</span>`, symbol, ethPrice.InexactFloat64(), currentPrice, Config.Frontend.ClCurrency))
 }
 
 // FormatGraffiti will return the graffiti formated as html
@@ -1307,13 +1310,8 @@
 			<svg style="width: 1rem; height: 1rem;">
 				<use xlink:href="#ethereum-diamond-logo"/>
 			</svg> 
-<<<<<<< HEAD
-			<span class="token-holdings">%%.%df %v</span>
-		</div>`, e.Int64(), Config.Frontend.ElCurrency), balEth))
-=======
-			<span class="token-holdings">%v Ether</span>
-		</div>`, balEth))
->>>>>>> 49e2c828
+			<span class="token-holdings">%v %v</span>
+		</div>`, balEth, Config.Frontend.ClCurrency))
 }
 
 func FormatTokenValue(balance *types.Eth1AddressBalance, fullAmountTooltip bool) template.HTML {
