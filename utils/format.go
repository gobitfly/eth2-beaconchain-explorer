--- conflicted
+++ resolved
@@ -122,7 +122,6 @@
 	return template.HTML(balance + " " + currency)
 }
 
-<<<<<<< HEAD
 func FormatBalanceGwei(balance *int64, currency string) template.HTML {
 	if currency == Config.Frontend.ClCurrency {
 		if balance == nil {
@@ -249,8 +248,6 @@
 	return val
 }
 
-=======
->>>>>>> 27ff3c06
 func FormatBalanceChangeFormated(balance *int64, currencyName string, details *itypes.ValidatorEpochIncome) template.HTML {
 	currencySymbol := "GWei"
 	currencyFunc := ClToCurrencyGwei
@@ -311,7 +308,6 @@
 	return template.HTML(fmt.Sprintf("<span title='%s' data-html=\"true\" data-toggle=\"tooltip\" class=\"text-success float-right\">+%s %s</span>", income, FormatFloatWithDigits(currencyFunc(*balance, currencyName).InexactFloat64(), minDigits, maxDigits), currencySymbol))
 }
 
-<<<<<<< HEAD
 // FormatBalanceChange will return a string for a balance change
 func FormatBalanceChange(balance *int64, currency string) template.HTML {
 	if currency == Config.Frontend.ClCurrency {
@@ -378,8 +374,6 @@
 	return b[0] + "." + b[1][:idx+min]
 }
 
-=======
->>>>>>> 27ff3c06
 func FormatAddCommasFormated(num float64, precision uint) template.HTML {
 	p := message.NewPrinter(language.English)
 	s := p.Sprintf(fmt.Sprintf("%%.%vf", precision), num)
@@ -1156,7 +1150,6 @@
 	return label
 }
 
-<<<<<<< HEAD
 func FormatBlockReward(blockNumber int64) template.HTML {
 	var reward *big.Int
 
@@ -1171,8 +1164,6 @@
 	return FormatAmount(reward, Config.Frontend.ElCurrency, 5)
 }
 
-=======
->>>>>>> 27ff3c06
 func FormatTokenBalance(balance *types.Eth1AddressBalance) template.HTML {
 	mul := decimal.NewFromFloat(float64(10)).Pow(decimal.NewFromBigInt(new(big.Int).SetBytes(balance.Metadata.Decimals), 0))
 	num := decimal.NewFromBigInt(new(big.Int).SetBytes(balance.Balance), 0)
