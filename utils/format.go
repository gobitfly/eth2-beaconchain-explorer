package utils

import (
	"bytes"
	"fmt"
	"html"
	"html/template"
	"net/url"
	"strings"
	"time"

	eth1common "github.com/ethereum/go-ethereum/common"
	"golang.org/x/text/language"
	"golang.org/x/text/message"
)

func FormatMessageToHtml(message string) template.HTML {
	message = fmt.Sprint(strings.Replace(message, "Error: ", "", 1))
	return template.HTML(message)
}

// FormatAttestationStatus will return a user-friendly attestation for an attestation status number
func FormatAttestationStatus(status uint64) template.HTML {
	if status == 0 {
		return "<span class=\"badge bg-light text-dark\">Scheduled</span>"
	} else if status == 1 {
		return "<span class=\"badge bg-success text-white\">Attested</span>"
	} else if status == 2 {
		return "<span class=\"badge bg-warning text-dark\">Missed</span>"
	} else {
		return "Unknown"
	}
}

// FormatAttestorAssignmentKey will format attestor assignment keys
func FormatAttestorAssignmentKey(AttesterSlot, CommitteeIndex, MemberIndex uint64) string {
	return fmt.Sprintf("%v-%v-%v", AttesterSlot, CommitteeIndex, MemberIndex)
}

// FormatBalance will return a string for a balance
func FormatBalance(balance uint64) template.HTML {
	p := message.NewPrinter(language.English)
	rb := []rune(p.Sprintf("%.2f", float64(balance)/float64(1e9)))
	// remove trailing zeros
	if rb[len(rb)-2] == '.' || rb[len(rb)-3] == '.' {
		for rb[len(rb)-1] == '0' {
			rb = rb[:len(rb)-1]
		}
		if rb[len(rb)-1] == '.' {
			rb = rb[:len(rb)-1]

		}
	}
	return template.HTML(string(rb) + " ETH")
}

// FormatBalance will return a string for a balance
func FormatBalanceShort(balance uint64) template.HTML {
	p := message.NewPrinter(language.English)
	rb := []rune(p.Sprintf("%.2f", float64(balance)/float64(1e9)))
	// remove trailing zeros
	if rb[len(rb)-2] == '.' || rb[len(rb)-3] == '.' {
		for rb[len(rb)-1] == '0' {
			rb = rb[:len(rb)-1]
		}
		if rb[len(rb)-1] == '.' {
			rb = rb[:len(rb)-1]

		}
	}
	return template.HTML(string(rb))
}

// FormatBlockRoot will return the block-root formated as html
func FormatBlockRoot(blockRoot []byte) template.HTML {
	if len(blockRoot) < 32 {
		return "N/A"
	}
	return template.HTML(fmt.Sprintf("<a href=\"/block/%x\">%v</a>", blockRoot, FormatHash(blockRoot)))
}

// FormatBlockSlot will return the block-slot formated as html
func FormatBlockSlot(blockSlot uint64) template.HTML {
	return template.HTML(fmt.Sprintf("<a href=\"/block/%[1]d\">%[1]d</a>", blockSlot))
}

// FormatAttestationInclusionSlot will return the block-slot formated as html
func FormatAttestationInclusionSlot(blockSlot uint64) template.HTML {
	if blockSlot == 0 {
		return template.HTML("-")
	} else {
		return FormatBlockSlot(blockSlot)
	}
}

// FormatAttestationInclusionSlot will return the block-slot formated as html
func FormatInclusionDelay(inclusionSlot, delay uint64) template.HTML {
	if inclusionSlot == 0 {
		return template.HTML("-")
	} else if delay > 32 {
		return template.HTML(fmt.Sprintf("<span class=\"text-danger\">%[1]d</span>", delay))
	} else if delay > 3 {
		return template.HTML(fmt.Sprintf("<span class=\"text-warning\">%[1]d</span>", delay))
	} else {
		return template.HTML(fmt.Sprintf("<span class=\"text-success\">%[1]d</span>", delay))
	}
}

// FormatSlotToTimestamp will return the momentjs time elapsed since blockSlot
func FormatSlotToTimestamp(blockSlot uint64) template.HTML {
	time := SlotToTime(blockSlot)
	return FormatTimestamp(time.Unix())
}

// FormatBlockStatus will return an html status for a block.
func FormatBlockStatus(status uint64) template.HTML {
	// genesis <span class="badge text-dark" style="background: rgba(179, 159, 70, 0.8) none repeat scroll 0% 0%;">Genesis</span>
	if status == 0 {
		return "<span class=\"badge bg-light text-dark\">Scheduled</span>"
	} else if status == 1 {
		return "<span class=\"badge bg-success text-white\">Proposed</span>"
	} else if status == 2 {
		return "<span class=\"badge bg-warning text-dark\">Missed</span>"
	} else if status == 3 {
		return "<span class=\"badge bg-secondary text-white\">Orphaned</span>"
	} else {
		return "Unknown"
	}
}

// FormatCurrentBalance will return the current balance formated as string with 9 digits after the comma (1 gwei = 1e9 eth)
func FormatCurrentBalance(balance uint64) template.HTML {
	return template.HTML(fmt.Sprintf("%.9f ETH", float64(balance)/float64(1e9)))
}

// FormatDepositAmount will return the deposit amount formated as string
func FormatDepositAmount(amount uint64) template.HTML {
	return template.HTML(fmt.Sprintf("%.0f ETH", float64(amount)/float64(1e9)))
}

// FormatEffectiveBalance will return the effective balance formated as string with 1 digit after the comma
func FormatEffectiveBalance(balance uint64) template.HTML {
	return template.HTML(fmt.Sprintf("%.1f ETH", float64(balance)/float64(1e9)))
}

// FormatEpoch will return the epoch formated as html
func FormatEpoch(epoch uint64) template.HTML {
	return template.HTML(fmt.Sprintf("<a href=\"/epoch/%[1]d\">%[1]d</a>", epoch))
}

// FormatEth1AddressString will return the eth1-address formated as html string
func FormatEth1AddressString(addr []byte) template.HTML {
	eth1Addr := eth1common.BytesToAddress(addr)
	return template.HTML(fmt.Sprintf("%s", eth1Addr.Hex()))
}

// FormatEth1Address will return the eth1-address formated as html
func FormatEth1Address(addr []byte) template.HTML {
	eth1Addr := eth1common.BytesToAddress(addr)

	if !Config.Chain.Mainnet {
		return template.HTML(fmt.Sprintf("<a href=\"https://goerli.etherscan.io/address/0x%x\" class=\"text-monospace\">%s…</a>", addr, eth1Addr.Hex()[:8]))
	}

	return template.HTML(fmt.Sprintf("<a href=\"https://etherchain.org/account/0x%x\" class=\"text-monospace\">%s…</a>", addr, eth1Addr.Hex()[:8]))

}

// FormatEth1Block will return the eth1-block formated as html
func FormatEth1Block(block uint64) template.HTML {
	if !Config.Chain.Mainnet {
		return template.HTML(fmt.Sprintf("<a href=\"https://goerli.etherscan.io/block/%[1]d\">%[1]d</a>", block))
	}
	return template.HTML(fmt.Sprintf("<a href=\"https://etherchain.org/block/%[1]d\">%[1]d</a>", block))
}

// FormatEth1TxHash will return the eth1-tx-hash formated as html
func FormatEth1TxHash(hash []byte) template.HTML {
	if !Config.Chain.Mainnet {
		return template.HTML(fmt.Sprintf("<a href=\"https://goerli.etherscan.io/tx/0x%x\">%v</a>", hash, FormatHash(hash)))
	}
	return template.HTML(fmt.Sprintf("<a href=\"https://etherchain.org/tx/0x%x\">%v</a>", hash, FormatHash(hash)))
}

// FormatGlobalParticipationRate will return the global-participation-rate formated as html
func FormatGlobalParticipationRate(e uint64, r float64) template.HTML {
	p := message.NewPrinter(language.English)
	rr := fmt.Sprintf("%.0f%%", r*100)
	tpl := `
	<div style="position:relative;width:inherit;height:inherit;">
	  %.8[1]g <small class="text-muted ml-3">(%[2]v)</small>
	  <div class="progress" style="position:absolute;bottom:-6px;width:100%%;height:4px;">
		<div class="progress-bar" role="progressbar" style="width: %[2]v;" aria-valuenow="%[2]v" aria-valuemin="0" aria-valuemax="100"></div>
	  </div>
	</div>`
	return template.HTML(p.Sprintf(tpl, float64(e)/1e9, rr))
}

// FormatGraffiti will return the graffiti formated as html
func FormatGraffiti(graffiti []byte) template.HTML {
	s := strings.Map(fixUtf, string(bytes.Trim(graffiti, "\x00")))
	h := template.HTMLEscapeString(s)
	return template.HTML(fmt.Sprintf("<span aria-graffiti=\"%#x\">%s</span>", graffiti, h))
}

// FormatGraffitiAsLink will return the graffiti formated as html-link
func FormatGraffitiAsLink(graffiti []byte) template.HTML {
	s := strings.Map(fixUtf, string(bytes.Trim(graffiti, "\x00")))
	h := template.HTMLEscapeString(s)
	u := url.QueryEscape(s)
	return template.HTML(fmt.Sprintf("<span aria-graffiti=\"%#x\"><a href=\"/blocks?q=%s\">%s</a></span>", graffiti, u, h))
}

// FormatHash will return a hash formated as html
func FormatHash(hash []byte) template.HTML {
	// if len(hash) > 6 {
	// 	return template.HTML(fmt.Sprintf("<span class=\"text-monospace\">0x%x…%x</span>", hash[:3], hash[len(hash)-3:]))
	// }
	// return template.HTML(fmt.Sprintf("<span class=\"text-monospace\">0x%x</span>", hash))
	if len(hash) > 3 {
		return template.HTML(fmt.Sprintf("<span class=\"text-monospace\">%#x…</span>", hash[:3]))
	}
	return template.HTML(fmt.Sprintf("<span class=\"text-monospace\">%#x</span>", hash))
}

// FormatIncome will return a string for a balance
func FormatIncome(income int64) template.HTML {
	if income > 0 {
		return template.HTML(fmt.Sprintf(`<span class="text-success"><b>+%.4f ETH</b></span>`, float64(income)/float64(1e9)))
	} else if income < 0 {
		return template.HTML(fmt.Sprintf(`<span class="text-danger"><b>%.4f ETH</b></span>`, float64(income)/float64(1e9)))
	} else {
		return template.HTML(fmt.Sprintf(`<b>%.4f ETH</b>`, float64(income)/float64(1e9)))
	}
}

// FormatPercentage will return a string for a percentage
func FormatPercentage(percentage float64) string {
	return fmt.Sprintf("%.0f", percentage*float64(100))
}

// FormatPublicKey will return html formatted text for a validator-public-key
func FormatPublicKey(validator []byte) template.HTML {
	return template.HTML(fmt.Sprintf("<i class=\"fas fa-male\"></i> <a href=\"/validator/0x%x\">%v</a>", validator, FormatHash(validator)))
}

// FormatTimestamp will return a timestamp formated as html. This is supposed to be used together with client-side js
func FormatTimestamp(ts int64) template.HTML {
	return template.HTML(fmt.Sprintf("<span class=\"timestamp\" title=\"%v\" data-toggle=\"tooltip\" data-placement=\"top\" data-timestamp=\"%d\"></span>", time.Unix(ts, 0), ts))
}

// FormatTs will return a timestamp formated as html. This is supposed to be used together with client-side js
func FormatTsWithoutTooltip(ts int64) template.HTML {
	return template.HTML(fmt.Sprintf("<span class=\"timestamp\" data-timestamp=\"%d\"></span>", ts))
}

// FormatTimestamp will return a timestamp formated as html. This is supposed to be used together with client-side js
func FormatTimestampTs(ts time.Time) template.HTML {
	return template.HTML(fmt.Sprintf("<span class=\"timestamp\" title=\"%v\" data-timestamp=\"%d\"></span>", ts, ts.Unix()))
}

// FormatValidatorStatus will return the validator-status formated as html
// possible states
// pending, active_online, active_offline, exiting_online, exciting_offline, slashing_online, slashing_offline, exited, slashed
func FormatValidatorStatus(status string) template.HTML {
	if status == "deposited" || status == "deposited_valid" || status == "deposited_invalid" {
		return "<b>Deposited</b>"
	} else if status == "pending" {
		return "<b>Pending</b>"
	} else if status == "active_online" {
		return "<b>Active</b> <i class=\"fas fa-power-off fa-sm text-success\"></i>"
	} else if status == "active_offline" {
		return "<span data-toggle=\"tooltip\" title=\"No attestation in the last 2 epochs\"><b>Active</b> <i class=\"fas fa-power-off fa-sm text-danger\"></i></span>"
	} else if status == "exiting_online" {
		return "<b>Exiting</b> <i class=\"fas fa-power-off fa-sm text-success\"></i>"
	} else if status == "exiting_offline" {
		return "<span data-toggle=\"tooltip\" title=\"No attestation in the last 2 epochs\"><b>Exiting</b> <i class=\"fas fa-power-off fa-sm text-danger\"></i></span>"
	} else if status == "slashing_online" {
		return "<b>Slashing</b> <i class=\"fas fa-power-off fa-sm text-success\"></i>"
	} else if status == "slashing_offline" {
		return "<span data-toggle=\"tooltip\" title=\"No attestation in the last 2 epochs\"><b>Slashing</b> <i class=\"fas fa-power-off fa-sm text-danger\"></i></span>"
	} else if status == "exited" {
		return "<b>Exited</b>"
	} else if status == "slashed" {
		return "<b>Slashed</b>"
	}
	return "<b>Unknown</b>"
}

// FormatValidator will return html formatted text for a validator
func FormatValidator(validator uint64) template.HTML {
	return template.HTML(fmt.Sprintf("<i class=\"fas fa-male\"></i> <a href=\"/validator/%v\">%v</a>", validator, validator))
}

func FormatValidatorWithName(validator uint64, name string) template.HTML {
	if name != "" {
		return template.HTML(fmt.Sprintf("<i class=\"fas fa-male\"></i> <a href=\"/validator/%v\"><span class=\"text-truncate\">"+html.EscapeString(name)+"</span></a>", validator))
	} else {
		return template.HTML(fmt.Sprintf("<i class=\"fas fa-male\"></i> <a href=\"/validator/%v\">%v</a>", validator, validator))
	}
}

func FormatEth1AddressWithName(address []byte, name string) template.HTML {
	eth1Addr := eth1common.BytesToAddress(address)
	if name != "" {
		return template.HTML(fmt.Sprintf("<a href=\"https://etherchain.org/account/0x%x\" class=\"text-monospace\">%s</a>", eth1Addr, name))
	} else {
		return FormatEth1Address(address)
	}
}

// FormatValidatorInt64 will return html formatted text for a validator (for an int64 validator-id)
func FormatValidatorInt64(validator int64) template.HTML {
	return FormatValidator(uint64(validator))
}

// FormatSlashedValidatorInt64 will return html formatted text for a slashed validator
func FormatSlashedValidatorInt64(validator int64) template.HTML {
	return template.HTML(fmt.Sprintf("<i class=\"fas fa-user-slash text-danger\"></i> <a href=\"/validator/%v\">%v</a>", validator, validator))
}

// FormatSlashedValidator will return html formatted text for a slashed validator
func FormatSlashedValidator(validator uint64) template.HTML {
	return template.HTML(fmt.Sprintf("<i class=\"fas fa-user-slash text-danger\"></i> <a href=\"/validator/%v\">%v</a>", validator, validator))
}

// FormatSlashedValidator will return html formatted text for a slashed validator
func FormatSlashedValidatorWithName(validator uint64, name string) template.HTML {
	if name != "" {
		return template.HTML(fmt.Sprintf("<i class=\"fas fa-user-slash text-danger\"></i> <a href=\"/validator/%v\">%v (<span class=\"text-truncate\">"+html.EscapeString(name)+"</span>)</a>", validator, validator))
	} else {
		return FormatSlashedValidator(validator)
	}
}

// FormatSlashedValidatorsInt64 will return html formatted text for slashed validators
func FormatSlashedValidatorsInt64(validators []int64) template.HTML {
	str := ""
	for i, v := range validators {
		if i == len(validators)+1 {
			str += fmt.Sprintf("<i class=\"fas fa-user-slash text-danger\"></i> <a href=\"/validator/%v\">%v</a>", v, v)
		} else {
			str += fmt.Sprintf("<i class=\"fas fa-user-slash text-danger\"></i> <a href=\"/validator/%v\">%v</a>, ", v, v)
		}
	}
	return template.HTML(str)
}

// FormatSlashedValidators will return html formatted text for slashed validators
func FormatSlashedValidators(validators []uint64) template.HTML {
	vals := make([]string, 0, len(validators))
	for _, v := range validators {
		vals = append(vals, fmt.Sprintf("<i class=\"fas fa-user-slash text-danger\"></i> <a href=\"/validator/%v\">%v</a>", v, v))
	}
	return template.HTML(strings.Join(vals, ","))
}

// FormatSlashedValidators will return html formatted text for slashed validators
func FormatSlashedValidatorsWithName(validators []uint64, nameMap map[uint64]string) template.HTML {
	vals := make([]string, 0, len(validators))
	for _, v := range validators {
		name := nameMap[v]
		if name != "" {
			vals = append(vals, string(FormatSlashedValidatorWithName(v, name)))
		} else {
			vals = append(vals, string(FormatSlashedValidator(v)))
		}
	}
	return template.HTML(strings.Join(vals, ","))
}

// FormatYesNo will return yes or no formated as html
func FormatYesNo(yes bool) template.HTML {
	if yes {
		return `<span class="badge bg-success text-white">Yes</span>`
	}
	return `<span class="badge bg-warning text-dark">No</span>`
}

func FormatValidatorName(name string) template.HTML {
	str := strings.Map(fixUtf, template.HTMLEscapeString(name))
	return template.HTML(fmt.Sprintf("<b><abbr title=\"This name has been set by the owner of this validator\">%s</abbr></b>", str))
}

func FormatAttestationInclusionEffectiveness(eff float64) template.HTML {

	tooltipText := "The attestation inclusion effectiveness should be 80% or higher to minimize reward penalties."
	if eff == 0 {
		return ""
	} else if eff > 80 {
		return template.HTML(fmt.Sprintf("<span class=\"text-success\" data-toggle=\"tooltip\" title=\"%s\"> %.0f%% - Good <i class=\"fas fa-smile\"></i>", tooltipText, eff))
	} else if eff > 60 {
		return template.HTML(fmt.Sprintf("<span class=\"text-warning\" data-toggle=\"tooltip\" title=\"%s\"> %.0f%% - Fair <i class=\"fas fa-meh\"></i>", tooltipText, eff))
	} else {
		return template.HTML(fmt.Sprintf("<span class=\"text-danger\" data-toggle=\"tooltip\" title=\"%s\"> %.0f%% - Bad <i class=\"fas fa-frown\"></i>", tooltipText, eff))
	}
}

<<<<<<< HEAD
func DerefString(str *string) string {
	if str != nil {
		return *str
	}
	return ""
=======
// TrLang returns translated text based on language tag and text id
func TrLang(lang string, key string) template.HTML {
	I18n := getLocaliser()
	return template.HTML(I18n.Tr(lang, key))
>>>>>>> d87df746
}<|MERGE_RESOLUTION|>--- conflicted
+++ resolved
@@ -396,16 +396,15 @@
 	}
 }
 
-<<<<<<< HEAD
 func DerefString(str *string) string {
 	if str != nil {
 		return *str
 	}
 	return ""
-=======
+}
+
 // TrLang returns translated text based on language tag and text id
 func TrLang(lang string, key string) template.HTML {
 	I18n := getLocaliser()
 	return template.HTML(I18n.Tr(lang, key))
->>>>>>> d87df746
 }