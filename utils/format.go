--- conflicted
+++ resolved
@@ -337,7 +337,6 @@
 	}
 }
 
-<<<<<<< HEAD
 func FormatBlockStatusStyle(status uint64) template.HTML {
 	if status == 0 {
 		return `<div title="This slot is still scheduled" data-toggle="tooltip" class="style-badge style-badge-single-char style-bg-neutral-1"><div class="style-status-tag-text" >S<span class="d-none d-sm-inline">cheduled</span></div></div>`
@@ -361,11 +360,11 @@
 	} else {
 		return `<div title="This epoch is not finalized" data-toggle="tooltip" class="style-badge style-bg-neutral-1"><div class="style-status-tag-text" ><span class="d-sm-none">NF</span><span class="d-none d-sm-inline">Not finalized</span></div></div>`
 	}
-=======
+}
+
 // FormatBlockStatusShort will return an html status for a block.
 func FormatWithdrawalShort(slot uint64, amount uint64) template.HTML {
 	return template.HTML(fmt.Sprintf("<span title=\"Withdrawal processed in epoch %v during slot %v for %v\" data-toggle=\"tooltip\" class=\"mx-1 badge badge-pill bg-success text-white\" style=\"font-size: 12px; font-weight: 500;\"><i class=\"fas fa-money-bill\"></i></span>", EpochOfSlot(slot), slot, FormatCurrentBalance(amount, "ETH")))
->>>>>>> cf1b6044
 }
 
 func FormatTransactionType(txnType uint8) string {
