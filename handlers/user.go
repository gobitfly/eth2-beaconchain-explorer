--- conflicted
+++ resolved
@@ -150,12 +150,6 @@
 
 	user := getUser(w, r)
 
-<<<<<<< HEAD
-	filter := db.GetSubscriptionsFilter{
-		EventNames: &[]types.EventName{types.ValidatorBalanceDecreasedEventName},
-		UserIDs:    &[]uint64{user.UserID},
-	}
-=======
 	// var countSubscriptions uint64
 	// err = db.FrontendDB.Get(&countSubscriptions, "SELECT count(*) FROM users_subscriptions where user_id = $1", user.UserID)
 	// if err != nil {
@@ -179,7 +173,6 @@
 	// 	http.Error(w, "Internal server error", 503)
 	// 	return
 	// }
->>>>>>> 74fa94a2
 
 	// type TableSubscriptions struct {
 	// 	Subscription types.Subscription
