package handlers

import (
	"database/sql"
	"encoding/hex"
	"encoding/json"
	"errors"
	"eth2-exporter/db"
	"eth2-exporter/mail"
	"eth2-exporter/types"
	"eth2-exporter/utils"
	"fmt"
	"html/template"
	"io/ioutil"
	"net/http"
	"net/url"
	"strconv"
	"strings"
	"time"

	"github.com/gorilla/csrf"
	"github.com/gorilla/mux"
	"github.com/lib/pq"
	"golang.org/x/crypto/bcrypt"
)

var userTemplate = template.Must(template.New("user").Funcs(utils.GetTemplateFuncs()).ParseFiles("templates/layout.html", "templates/user/settings.html"))
var notificationTemplate = template.Must(template.New("user").Funcs(utils.GetTemplateFuncs()).ParseFiles("templates/layout.html", "templates/user/notifications.html"))
var authorizeTemplate = template.Must(template.New("user").Funcs(utils.GetTemplateFuncs()).ParseFiles("templates/layout.html", "templates/user/authorize.html"))

func UserAuthMiddleware(next http.Handler) http.Handler {
	return http.HandlerFunc(func(w http.ResponseWriter, r *http.Request) {
		user := getUser(w, r)
		if !user.Authenticated {
			logger.Errorf("User not authorized")
			utils.SetFlash(w, r, authSessionName, "Error: Please login first")
			http.Redirect(w, r, "/login", http.StatusSeeOther)
			return
		}
		next.ServeHTTP(w, r)
	})
}

// UserSettings renders the user-template
func UserSettings(w http.ResponseWriter, r *http.Request) {
	w.Header().Set("Content-Type", "text/html")
	userSettingsData := &types.UserSettingsPageData{}

	user, session, err := getUserSession(w, r)
	if err != nil {
		logger.Errorf("error retrieving session: %v", err)
		http.Error(w, "Internal server error", http.StatusInternalServerError)
		return
	}

	subscription, err := db.StripeGetUserAPISubscription(user.UserID)
	if err != nil && err != sql.ErrNoRows {
		logger.Errorf("Error retrieving the subscriptions for user: %v %v", user.UserID, err)
		session.Flashes("Error: Something went wrong.")
		session.Save(r, w)
		http.Redirect(w, r, "/user/settings", http.StatusSeeOther)
		return
	}

	var pairedDevices []types.PairedDevice = nil
	pairedDevices, err = db.GetUserDevicesByUserID(user.UserID)
	if err != nil && err != sql.ErrNoRows {
		logger.Errorf("Error retrieving the paired devices for user: %v %v", user.UserID, err)
		pairedDevices = nil
	}

	statsSharing, err := db.GetUserMonitorSharingSetting(user.UserID)
	if err != nil {
		logger.Errorf("Error retrieving stats sharing setting: %v %v", user.UserID, err)
		statsSharing = false
	}

	userSettingsData.PairedDevices = pairedDevices
	userSettingsData.Subscription = subscription
	userSettingsData.Sapphire = &utils.Config.Frontend.Stripe.Sapphire
	userSettingsData.Emerald = &utils.Config.Frontend.Stripe.Emerald
	userSettingsData.Diamond = &utils.Config.Frontend.Stripe.Diamond
	userSettingsData.ShareMonitoringData = statsSharing
	userSettingsData.Flashes = utils.GetFlashes(w, r, authSessionName)
	userSettingsData.CsrfField = csrf.TemplateField(r)

	data := InitPageData(w, r, "user", "/user", "User Settings")
	data.HeaderAd = true
	data.Data = userSettingsData
	data.User = user

	err = userTemplate.ExecuteTemplate(w, "layout", data)
	if err != nil {
		logger.Errorf("error executing template for %v route: %v", r.URL.String(), err)
		http.Error(w, "Internal server error", http.StatusInternalServerError)
		return
	}
}

// GenerateAPIKey generates an API key for users that do not yet have a key.
func GenerateAPIKey(w http.ResponseWriter, r *http.Request) {
	w.Header().Set("Content-Type", "text/html")
	user := getUser(w, r)

	err := db.CreateAPIKey(user.UserID)
	if err != nil {
		logger.WithError(err).Error("Could not create API key for user")
		http.Error(w, "Internal server error", 503)
		return
	}

	http.Redirect(w, r, r.Referer(), http.StatusSeeOther)
}

// UserAuthorizeConfirm renders the user-authorize template
func UserAuthorizeConfirm(w http.ResponseWriter, r *http.Request) {
	w.Header().Set("Content-Type", "text/html")
	authorizeData := &types.UserAuthorizeConfirmPageData{}

	user, session, err := getUserSession(w, r)
	if err != nil {
		logger.Errorf("error retrieving session: %v", err)
		http.Error(w, "Internal server error", http.StatusInternalServerError)
		http.Redirect(w, r, "/login", http.StatusSeeOther)
		return
	}

	q := r.URL.Query()
	redirectURI := q.Get("redirect_uri")
	state := q.Get("state")

	session.Values["state"] = state
	session.Values["oauth_redirect_uri"] = redirectURI
	session.Save(r, w)

	if !user.Authenticated {
		logger.Errorf("User not authorized")
		http.Redirect(w, r, "/login", http.StatusSeeOther)
		return
	}

	appData, err := db.GetAppDataFromRedirectUri(redirectURI)

	if err != nil {
		logger.Errorf("error app not found: %v: %v: %v", user.UserID, appData, err)
		utils.SetFlash(w, r, authSessionName, "Error: App not found. Is your redirect_uri correct and registered?")
		session.Save(r, w)
	} else {
		authorizeData.AppData = appData
	}

	authorizeData.State = state
	authorizeData.CsrfField = csrf.TemplateField(r)
	authorizeData.Flashes = utils.GetFlashes(w, r, authSessionName)

	data := InitPageData(w, r, "user", "/user", "")
	data.Data = authorizeData

	err = authorizeTemplate.ExecuteTemplate(w, "layout", data)
	if err != nil {
		logger.Errorf("error executing template for %v route: %v", r.URL.String(), err)
		callback := appData.RedirectURI + "?error=temporarily_unaviable&error_description=err_template&state=" + state
		http.Redirect(w, r, callback, http.StatusSeeOther)
		return
	}
}

// UserAuthorizationCancel cancels oauth authorization session states and redirects to frontpage
func UserAuthorizationCancel(w http.ResponseWriter, r *http.Request) {
	_, session, err := getUserSession(w, r)
	if err != nil {
		http.Redirect(w, r, "/", http.StatusSeeOther)
		return
	}

	delete(session.Values, "oauth_redirect_uri")
	delete(session.Values, "state")
	session.Save(r, w)

	http.Redirect(w, r, "/", http.StatusSeeOther)
	return
}

func UserNotifications(w http.ResponseWriter, r *http.Request) {
	w.Header().Set("Content-Type", "text/html")
	userNotificationsData := &types.UserNotificationsPageData{}

	user := getUser(w, r)

	userNotificationsData.Flashes = utils.GetFlashes(w, r, authSessionName)
	userNotificationsData.CsrfField = csrf.TemplateField(r)

	var watchlistIndices []uint64
	err := db.DB.Select(&watchlistIndices, `
	SELECT validators.validatorindex as index
	FROM users_validators_tags
	INNER JOIN validators
	ON
	  users_validators_tags.validator_publickey = validators.pubkey
	WHERE user_id = $1 and tag = $2
	`, user.UserID, types.ValidatorTagsWatchlist)
	if err != nil {
		logger.Errorf("error retrieving watchlist validator count %v route: %v", r.URL.String(), err)
		http.Error(w, "Internal server error", http.StatusInternalServerError)
		return
	}

	var countSubscriptions int
	err = db.DB.Get(&countSubscriptions, `
	SELECT count(*) as count
	FROM users_subscriptions
	WHERE user_id = $1
	`, user.UserID)
	if err != nil {
		logger.Errorf("error retrieving subscription count %v route: %v", r.URL.String(), err)
		http.Error(w, "Internal server error", http.StatusInternalServerError)
		return
	}

	userNotificationsData.CountSubscriptions = countSubscriptions
	userNotificationsData.WatchlistIndices = watchlistIndices
	userNotificationsData.CountWatchlist = len(watchlistIndices)
	link := "/dashboard?validators="
	for _, i := range watchlistIndices {
		link += strconv.FormatUint(i, 10) + ","
	}

	link = link[:len(link)-1]
	userNotificationsData.DashboardLink = link

	data := InitPageData(w, r, "user", "/user", "")
	data.Data = userNotificationsData
	data.User = user

	err = notificationTemplate.ExecuteTemplate(w, "layout", data)
	if err != nil {
		logger.Errorf("error executing template for %v route: %v", r.URL.String(), err)
		http.Error(w, "Internal server error", http.StatusInternalServerError)
		return
	}
}

func UserNotificationsData(w http.ResponseWriter, r *http.Request) {
	currency := GetCurrency(r)
	w.Header().Set("Content-Type", "application/json")

	q := r.URL.Query()

	search := q.Get("search[value]")
	search = strings.Replace(search, "0x", "", -1)

	draw, err := strconv.ParseUint(q.Get("draw"), 10, 64)
	if err != nil {
		logger.Errorf("error converting datatables data parameter from string to int: %v", err)
		http.Error(w, "Internal server error", 503)
		return
	}
	// start, err := strconv.ParseUint(q.Get("start"), 10, 64)
	// if err != nil {
	// 	logger.Errorf("error converting datatables start parameter from string to int: %v", err)
	// 	http.Error(w, "Internal server error", 503)
	// 	return
	// }
	length, err := strconv.ParseUint(q.Get("length"), 10, 64)
	if err != nil {
		logger.Errorf("error converting datatables length parameter from string to int: %v", err)
		http.Error(w, "Internal server error", 503)
		return
	}
	if length > 100 {
		length = 100
	}

	user := getUser(w, r)

	type watchlistSubscription struct {
		Index     *uint64 // consider validators that only have deposited but do not have an index yet
		Publickey []byte
		Balance   uint64
		Events    *pq.StringArray
	}

	wl := []watchlistSubscription{}
	err = db.DB.Select(&wl, `
		SELECT 
			validators.validatorindex as index,
			users_validators_tags.validator_publickey as publickey,
			COALESCE (MAX(validators.balance), 0) as balance,
			ARRAY_REMOVE(ARRAY_AGG(users_subscriptions.event_name), NULL) as events
		FROM users_validators_tags
		LEFT JOIN users_subscriptions
			ON users_validators_tags.user_id = users_subscriptions.user_id
			AND ENCODE(users_validators_tags.validator_publickey::bytea, 'hex') = users_subscriptions.event_filter
		LEFT JOIN validators
			ON users_validators_tags.validator_publickey = validators.pubkey
		WHERE users_validators_tags.user_id = $1
		GROUP BY users_validators_tags.user_id, users_validators_tags.validator_publickey, validators.validatorindex;
		`, user.UserID)
	if err != nil {
		logger.Errorf("error retrieving subscriptions for users: %v validators: %v", user.UserID, err)
		http.Error(w, "Internal server error", 503)
		return
	}

	tableData := make([][]interface{}, 0, len(wl))
	for _, entry := range wl {
		index := template.HTML("-")
		if entry.Index != nil {
			index = utils.FormatValidator(*entry.Index)
		}
		tableData = append(tableData, []interface{}{
			index,
			utils.FormatPublicKey(entry.Publickey),
			utils.FormatBalance(entry.Balance, currency),
			entry.Events,
		})
	}

	data := &types.DataTableResponse{
		Draw:            draw,
		RecordsTotal:    uint64(len(wl)),
		RecordsFiltered: uint64(len(wl)),
		Data:            tableData,
	}

	err = json.NewEncoder(w).Encode(data)
	if err != nil {
		logger.Errorf("error enconding json response for %v route: %v", r.URL.String(), err)
		http.Error(w, "Internal server error", 503)
		return
	}

}

func UserSubscriptionsData(w http.ResponseWriter, r *http.Request) {
	w.Header().Set("Content-Type", "application/json")

	q := r.URL.Query()

	search := q.Get("search[value]")
	search = strings.Replace(search, "0x", "", -1)

	draw, err := strconv.ParseUint(q.Get("draw"), 10, 64)
	if err != nil {
		logger.Errorf("error converting datatables data parameter from string to int: %v", err)
		http.Error(w, "Internal server error", 503)
		return
	}
	// start, err := strconv.ParseUint(q.Get("start"), 10, 64)
	// if err != nil {
	// 	logger.Errorf("error converting datatables start parameter from string to int: %v", err)
	// 	http.Error(w, "Internal server error", 503)
	// 	return
	// }
	length, err := strconv.ParseUint(q.Get("length"), 10, 64)
	if err != nil {
		logger.Errorf("error converting datatables length parameter from string to int: %v", err)
		http.Error(w, "Internal server error", 503)
		return
	}
	if length > 100 {
		length = 100
	}

	user := getUser(w, r)

	subs := []types.Subscription{}
	err = db.DB.Select(&subs, `
			SELECT *
			FROM users_subscriptions
			WHERE user_id = $1
	`, user.UserID)
	if err != nil {
		logger.Errorf("error retrieving subscriptions for users %v: %v", user.UserID, err)
		http.Error(w, "Internal server error", 503)
		return
	}

	tableData := make([][]interface{}, 0, len(subs))
	for _, sub := range subs {
		ls := template.HTML("N/A")
		pubkey := template.HTML(sub.EventFilter)
		if sub.LastSent != nil {
			ls = utils.FormatTimestamp(sub.LastSent.Unix())
		}

		if len(sub.EventFilter) == 96 {
			h, err := hex.DecodeString(sub.EventFilter)
			if err != nil {
				logger.Errorf("Could not decode Pubkey %v", err)
			} else {
				pubkey = utils.FormatPublicKey(h)
			}
		} else if sub.EventName == types.TaxReportEventName {
			pubkey = template.HTML(`<a href="/rewards">report</a>`)
		}

		tableData = append(tableData, []interface{}{
			pubkey,
			sub.EventName,
			utils.FormatTimestamp(sub.CreatedTime.Unix()),
			ls,
		})
	}

	// log.Println("COUNT", len(watchlist))
	data := &types.DataTableResponse{
		Draw:            draw,
		RecordsTotal:    uint64(len(subs)),
		RecordsFiltered: uint64(len(subs)),
		Data:            tableData,
	}

	err = json.NewEncoder(w).Encode(data)
	if err != nil {
		logger.Errorf("error enconding json response for %v route: %v", r.URL.String(), err)
		http.Error(w, "Internal server error", 503)
		return
	}

}

func UserAuthorizeConfirmPost(w http.ResponseWriter, r *http.Request) {
	logger := logger.WithField("route", r.URL.String())

	redirectURI := r.FormValue("redirect_uri")
	state := r.FormValue("state")
	var stateAppend string = ""
	if state != "" {
		stateAppend = "&state=" + state
	}

	appData, err := db.GetAppDataFromRedirectUri(redirectURI)
	if err != nil {
		logger.Errorf("error app no found: %v %v", appData, err)
		callback := redirectURI + "?error=invalid_request&error_description=missing_redirect_uri" + stateAppend
		http.Redirect(w, r, callback, http.StatusSeeOther)
		return
	}

	user, _, err := getUserSession(w, r)
	if err != nil {
		logger.Errorf("error retrieving session: %v", err)
		callback := appData.RedirectURI + "?error=access_denied&error_description=no_session" + stateAppend
		http.Redirect(w, r, callback, http.StatusSeeOther)
		return
	}

	if user.Authenticated == true {
		codeBytes, err1 := utils.GenerateRandomBytesSecure(32)
		if err1 != nil {
			logger.Errorf("error creating secure random bytes for user: %v %v", user.UserID, err1)
			callback := appData.RedirectURI + "?error=server_error&error_description=err_random_number" + stateAppend
			http.Redirect(w, r, callback, http.StatusSeeOther)
			return
		}

		code := hex.EncodeToString(codeBytes)   // return to user
		codeHashed := utils.HashAndEncode(code) // save hashed code in db

		err2 := db.AddAuthorizeCode(user.UserID, codeHashed, appData.ID)
		if err2 != nil {
			logger.Errorf("error adding authorization code for user: %v %v", user.UserID, err2)
			callback := appData.RedirectURI + "?error=server_error&error_description=err_db_storefail" + stateAppend
			http.Redirect(w, r, callback, http.StatusSeeOther)
			return
		}

		callbackTemplate := appData.RedirectURI + "?code="

		callback := callbackTemplate + code + stateAppend
		http.Redirect(w, r, callback, http.StatusSeeOther)
		return
	} else {
		logger.Error("Not authorized")
		callback := appData.RedirectURI + "?error=access_denied&error_description=no_authentication" + stateAppend
		http.Redirect(w, r, callback, http.StatusSeeOther)
		return
	}
}

func UserDeletePost(w http.ResponseWriter, r *http.Request) {
	logger := logger.WithField("route", r.URL.String())
	user, session, err := getUserSession(w, r)
	if err != nil {
		logger.Errorf("error retrieving session: %v", err)
		http.Error(w, "Internal server error", http.StatusInternalServerError)
		return
	}
	if user.Authenticated == true {
		err := db.DeleteUserById(user.UserID)
		if err != nil {
			logger.Errorf("error deleting user by email for user: %v %v", user.UserID, err)
			http.Redirect(w, r, "/user/settings", http.StatusSeeOther)
			session.Flashes("Error: Could not delete user.")
			session.Save(r, w)
			http.Redirect(w, r, "/user/settings", http.StatusSeeOther)
			return
		}

		Logout(w, r)
	} else {
		logger.Error("Trying to delete a unauthenticated user")
		http.Redirect(w, r, "/user/settings", http.StatusSeeOther)
		return
	}
}

func UserUpdateFlagsPost(w http.ResponseWriter, r *http.Request) {
	user, _, err := getUserSession(w, r)
	if err != nil {
		logger.Errorf("error retrieving session: %v", err)
		http.Error(w, "Internal server error", http.StatusInternalServerError)
		return
	}

	shareStats := FormValueOrJSON(r, "shareStats")

	logger.Errorf("shareStats: %v", shareStats)

	err = db.SetUserMonitorSharingSetting(user.UserID, shareStats == "true")

	http.Redirect(w, r, "/user/settings#app", http.StatusOK)
}

func UserUpdatePasswordPost(w http.ResponseWriter, r *http.Request) {
	var GenericUpdatePasswordError = "Error: Something went wrong updating your password 😕. If this error persists please contact <a href=\"https://support.bitfly.at/support/home\">support</a>"

	user, session, err := getUserSession(w, r)
	if err != nil {
		logger.Errorf("error retrieving session: %v", err)
		http.Error(w, "Internal server error", http.StatusInternalServerError)
		return
	}

	err = r.ParseForm()
	if err != nil {
		logger.Errorf("error parsing form: %v", err)
		session.AddFlash(authInternalServerErrorFlashMsg)
		session.Save(r, w)
		http.Redirect(w, r, "/login", http.StatusSeeOther)
		return
	}
	pwdNew := r.FormValue("password")
	pwdOld := r.FormValue("old-password")

	currentUser := struct {
		ID        int64  `db:"id"`
		Email     string `db:"email"`
		Password  string `db:"password"`
		Confirmed bool   `db:"email_confirmed"`
	}{}

	err = db.FrontendDB.Get(&currentUser, "SELECT id, email, password, email_confirmed FROM users WHERE id = $1", user.UserID)
	if err != nil {
		logger.Errorf("error retrieving password for user %v: %v", user.UserID, err)
		session.AddFlash("Error: Invalid password!")
		session.Save(r, w)
		http.Redirect(w, r, "/user/settings", http.StatusSeeOther)
		return
	}

	if !currentUser.Confirmed {
		session.AddFlash("Error: Email has not been confirmed, please click the link in the email we sent you or <a href='/resend'>resend link</a>!")
		session.Save(r, w)
		http.Redirect(w, r, "/user/settings", http.StatusSeeOther)
		return
	}

	err = bcrypt.CompareHashAndPassword([]byte(currentUser.Password), []byte(pwdOld))
	if err != nil {
		logger.Errorf("error verifying password for user %v: %v", currentUser.Email, err)
		session.AddFlash("Error: Invalid password!")
		session.Save(r, w)
		http.Redirect(w, r, "/user/settings", http.StatusSeeOther)
		return
	}

	pHash, err := bcrypt.GenerateFromPassword([]byte(pwdNew), 10)
	if err != nil {
		logger.Errorf("error generating hash for password: %v", err)
		session.AddFlash(GenericUpdatePasswordError)
		session.Save(r, w)
		http.Redirect(w, r, "/user/settings", http.StatusSeeOther)
		return
	}

	err = db.UpdatePassword(user.UserID, pHash)
	if err != nil {
		logger.Errorf("error updating password for user: %v", err)
		session.AddFlash("Error: Something went wrong updating your password 😕. If this error persists please contact <a href=\"https://support.bitfly.at/support/home\">support</a>")
		session.Save(r, w)
		http.Redirect(w, r, "/user/settings", http.StatusSeeOther)
		return
	}
	session.AddFlash("Password Updated Successfully ✔️")
	session.Save(r, w)
	http.Redirect(w, r, "/user/settings", http.StatusSeeOther)
}

// UserUpdateEmailPost gets called from the settings page to request a new email update. Only once the update link is pressed does the email actually change.
func UserUpdateEmailPost(w http.ResponseWriter, r *http.Request) {
	user, session, err := getUserSession(w, r)
	if err != nil {
		logger.Errorf("error retrieving session: %v", err)
		http.Error(w, "Internal server error", http.StatusInternalServerError)
		return
	}

	err = r.ParseForm()
	if err != nil {
		logger.Errorf("error parsing form: %v", err)
		session.AddFlash(authInternalServerErrorFlashMsg)
		session.Save(r, w)
		http.Redirect(w, r, "/user/settings", http.StatusSeeOther)
		return
	}
	email := r.FormValue("email")

	if !utils.IsValidEmail(email) {
		session.AddFlash("Error: Invalid email format!")
		session.Save(r, w)
		http.Redirect(w, r, "/user/settings", http.StatusSeeOther)
		return
	}

	var existingEmails struct {
		Count int
		Email string
	}
	err = db.FrontendDB.Get(&existingEmails, "SELECT email FROM users WHERE email = $1", email)

	if existingEmails.Email == email {
		http.Redirect(w, r, "/user/settings", http.StatusSeeOther)
		return
	} else if existingEmails.Email != "" {
		session.AddFlash("Error: Email already exists please choose a unique email")
		session.Save(r, w)
		http.Redirect(w, r, "/user/settings", http.StatusSeeOther)
		return
	}

	var rateLimitError *types.RateLimitError
	err = sendEmailUpdateConfirmation(user.UserID, email)
	if err != nil {
		logger.Errorf("error sending confirmation-email: %v", err)
		if errors.As(err, &rateLimitError) {
			session.AddFlash(fmt.Sprintf("Error: The ratelimit for sending emails has been exceeded, please try again in %v.", err.(*types.RateLimitError).TimeLeft.Round(time.Second)))
		} else {
			session.AddFlash(authInternalServerErrorFlashMsg)
		}
		session.Save(r, w)
		http.Redirect(w, r, "/user/settings", http.StatusSeeOther)
		return
	}

	session.AddFlash("Verification link sent to your new email " + email)
	session.Save(r, w)
	http.Redirect(w, r, "/user/settings", http.StatusSeeOther)
}

// ConfirmUpdateEmail confirms and updates the email address of the user. Given an update link the email in the db is changed.
func UserConfirmUpdateEmail(w http.ResponseWriter, r *http.Request) {
	vars := mux.Vars(r)
	hash := vars["hash"]

	_, session, err := getUserSession(w, r)
	if err != nil {
		logger.Errorf("error retrieving session: %v", err)
		http.Error(w, "Internal server error", http.StatusInternalServerError)
		return
	}

	q := r.URL.Query()

	newEmail := q.Get("email")

	if !utils.IsValidEmail(newEmail) {
		utils.SetFlash(w, r, authSessionName, "Error: Could not update your email because the new email is invalid, please try again.")
		http.Redirect(w, r, "/confirmation", http.StatusSeeOther)
		return
	}

	user := struct {
		ID        int64     `db:"id"`
		Email     string    `db:"email"`
		ConfirmTs time.Time `db:"email_confirmation_ts"`
		Confirmed bool      `db:"email_confirmed"`
	}{}

	err = db.FrontendDB.Get(&user, "SELECT id, email, email_confirmation_ts, email_confirmed FROM users WHERE email_confirmation_hash = $1", hash)
	if err != nil {
		logger.Errorf("error retreiveing email for confirmation_hash %v %v", hash, err)
		utils.SetFlash(w, r, authSessionName, "Error: This confirmation link is invalid / outdated.")
		http.Redirect(w, r, "/confirmation", http.StatusSeeOther)
		return
	}

	if user.Confirmed != true {
		utils.SetFlash(w, r, authSessionName, "Error: Cannot update email for an unconfirmed address.")
		http.Redirect(w, r, "/confirmation", http.StatusSeeOther)
		return
	}

	if user.ConfirmTs.Add(time.Minute * 30).Before(time.Now()) {
		utils.SetFlash(w, r, authSessionName, "Error: This confirmation link has expired.")
		http.Redirect(w, r, "/confirmation", http.StatusSeeOther)
		return
	}

	var emailExists string
	err = db.FrontendDB.Get(&emailExists, "SELECT email FROM users WHERE email = $1", newEmail)
	if emailExists != "" {
		utils.SetFlash(w, r, authSessionName, "Error: Email already exists. We could not update your email.")
		http.Redirect(w, r, "/confirmation", http.StatusSeeOther)
		return
	}

	_, err = db.FrontendDB.Exec(`UPDATE users SET email = $1 WHERE id = $2`, newEmail, user.ID)
	if err != nil {
		logger.Errorf("error: updating email for user: %v", err)
		utils.SetFlash(w, r, authSessionName, "Error: Could not Update Email.")
		http.Redirect(w, r, "/confirmation", http.StatusSeeOther)
		return
	}

	session.Values["authenticated"] = false
	delete(session.Values, "user_id")

	utils.SetFlash(w, r, authSessionName, "Your email has been updated successfully! <br> You can log in with your new email.")
	http.Redirect(w, r, "/confirmation", http.StatusSeeOther)
}

func sendEmailUpdateConfirmation(userId uint64, newEmail string) error {
	now := time.Now()
	emailConfirmationHash := utils.RandomString(40)

	tx, err := db.FrontendDB.Beginx()
	if err != nil {
		return err
	}
	defer tx.Rollback()

	var lastTs *time.Time
	err = tx.Get(&lastTs, "SELECT email_confirmation_ts FROM users WHERE id = $1", userId)
	if err != nil {
		return fmt.Errorf("error getting confirmation-ts: %w", err)
	}
	if lastTs != nil && (*lastTs).Add(authConfirmEmailRateLimit).After(now) {
		return &types.RateLimitError{(*lastTs).Add(authConfirmEmailRateLimit).Sub(now)}
	}

	_, err = tx.Exec("UPDATE users SET email_confirmation_hash = $1 WHERE id = $2", emailConfirmationHash, userId)
	if err != nil {
		return fmt.Errorf("error updating confirmation-hash: %w", err)
	}

	err = tx.Commit()
	if err != nil {
		return fmt.Errorf("error commiting db-tx: %w", err)
	}

	subject := fmt.Sprintf("%s: Verify your email-address", utils.Config.Frontend.SiteDomain)
	msg := fmt.Sprintf(`To update your email on %[1]s please verify it by clicking this link:

https://%[1]s/settings/email/%[2]s?email=%[3]s

Best regards,

%[1]s
`, utils.Config.Frontend.SiteDomain, emailConfirmationHash, url.QueryEscape(newEmail))
<<<<<<< HEAD
	err = mail.SendMail(newEmail, subject, msg, []types.EmailAttachment{})
=======
	err = mail.SendMail(newEmail, subject, msg, nil)
>>>>>>> 561c9dad
	if err != nil {
		return err
	}

	_, err = db.FrontendDB.Exec("UPDATE users SET email_confirmation_ts = TO_TIMESTAMP($1) WHERE id = $2", time.Now().Unix(), userId)
	if err != nil {
		return fmt.Errorf("error updating confirmation-ts: %w", err)
	}

	return nil
}

// UserValidatorWatchlistAdd godoc
// @Summary  subscribes a user to get notifications from a specific validator
// @Tags User
// @Produce  json
// @Param pubKey query string true "Public Key of validator you want to subscribe to"
// @Param balance_decreases body string false "Submit \"on\" to enable notifications for this event"
// @Param validator_slashed body string false "Submit \"on\" to enable notifications for this event"
// @Success 200 {object} types.ApiResponse
// @Failure 400 {object} types.ApiResponse
// @Failure 500 {object} types.ApiResponse
// @Security ApiKeyAuth
// @Router /api/v1/user/validator/{pubkey}/add [post]
func UserValidatorWatchlistAdd(w http.ResponseWriter, r *http.Request) {
	SetAutoContentType(w, r)
	user := getUser(w, r)
	vars := mux.Vars(r)

	pubKey := strings.Replace(vars["pubkey"], "0x", "", -1)
	if !user.Authenticated {
		FlashRedirectOrJSONErrorResponse(w, r,
			validatorEditFlash,
			"Error: You need a user account to follow a validator <a href=\"/login\">Login</a> or <a href=\"/register\">Sign up</a>",
			"/validator/"+pubKey,
			http.StatusSeeOther,
		)
		return
	}

	balance := FormValueOrJSON(r, "balance_decreases")
	if balance == "on" {
		err := db.AddSubscription(user.UserID, types.ValidatorBalanceDecreasedEventName, pubKey)
		if err != nil {
			logger.Errorf("error could not ADD subscription for user %v eventName %v eventfilter %v: %v", user.UserID, types.ValidatorBalanceDecreasedEventName, pubKey, err)
			ErrorOrJSONResponse(w, r, "Internal server error", http.StatusInternalServerError)
			return
		}
	}
	slashed := FormValueOrJSON(r, "validator_slashed")
	if slashed == "on" {
		err := db.AddSubscription(user.UserID, types.ValidatorGotSlashedEventName, pubKey)
		if err != nil {
			logger.Errorf("error could not ADD subscription for user %v eventName %v eventfilter %v: %v", user.UserID, types.ValidatorGotSlashedEventName, pubKey, err)
			ErrorOrJSONResponse(w, r, "Internal server error", http.StatusInternalServerError)
			return
		}
	}
	proposalSubmitted := FormValueOrJSON(r, "validator_proposal_submitted")
	if proposalSubmitted == "on" {
		err := db.AddSubscription(user.UserID, types.ValidatorExecutedProposalEventName, pubKey)
		if err != nil {
			logger.Errorf("error could not ADD subscription for user %v eventName %v eventfilter %v: %v", user.UserID, types.ValidatorGotSlashedEventName, pubKey, err)
			ErrorOrJSONResponse(w, r, "Internal server error", http.StatusInternalServerError)
			return
		}
	}
	proposalMissed := FormValueOrJSON(r, "validator_proposal_missed")
	if proposalMissed == "on" {
		err := db.AddSubscription(user.UserID, types.ValidatorMissedProposalEventName, pubKey)
		if err != nil {
			logger.Errorf("error could not ADD subscription for user %v eventName %v eventfilter %v: %v", user.UserID, types.ValidatorGotSlashedEventName, pubKey, err)
			ErrorOrJSONResponse(w, r, "Internal server error", http.StatusInternalServerError)
			return
		}
	}
	attestationMissed := FormValueOrJSON(r, "validator_attestation_missed")
	if attestationMissed == "on" {
		err := db.AddSubscription(user.UserID, types.ValidatorMissedAttestationEventName, pubKey)
		if err != nil {
			logger.Errorf("error could not ADD subscription for user %v eventName %v eventfilter %v: %v", user.UserID, types.ValidatorGotSlashedEventName, pubKey, err)
			ErrorOrJSONResponse(w, r, "Internal server error", http.StatusInternalServerError)
			return
		}
	}

	if len(pubKey) != 96 {
		FlashRedirectOrJSONErrorResponse(w, r,
			validatorEditFlash,
			"Error: Validator not found",
			"/validator/"+pubKey,
			http.StatusSeeOther,
		)
		return
	}

	watchlistEntries := []db.WatchlistEntry{
		{
			UserId:              user.UserID,
			Validator_publickey: pubKey,
		},
	}

	err := db.AddToWatchlist(watchlistEntries)
	if err != nil {
		logger.Errorf("error adding validator to watchlist to db: %v", err)
		FlashRedirectOrJSONErrorResponse(w, r,
			validatorEditFlash,
			"Error: Could not follow validator.",
			"/validator/"+pubKey,
			http.StatusSeeOther,
		)
		return
	}

	RedirectOrJSONOKResponse(w, r, "/validator/"+pubKey, http.StatusSeeOther)
}

// UserDashboardWatchlistAdd godoc
// @Summary  subscribes a user to get notifications from a specific validator via index
// @Tags User
// @Produce  json
// @Param pubKey body []string true "Index of validator you want to subscribe to"
// @Success 200 {object} types.ApiResponse
// @Failure 400 {object} types.ApiResponse
// @Failure 500 {object} types.ApiResponse
// @Security ApiKeyAuth
// @Router /api/v1/user/validator/{pubkey}/remove [post]
func UserDashboardWatchlistAdd(w http.ResponseWriter, r *http.Request) {
	SetAutoContentType(w, r) //w.Header().Set("Content-Type", "text/html")
	user := getUser(w, r)

	body, err := ioutil.ReadAll(r.Body)
	if err != nil {
		logger.Errorf("error reading body of request: %v, %v", r.URL.String(), err)
		ErrorOrJSONResponse(w, r, "Internal server error", http.StatusInternalServerError)
		return
	}

	indices := make([]string, 0)
	err = json.Unmarshal(body, &indices)
	if err != nil {
		logger.Errorf("error parsing request body: %v, %v", r.URL.String(), err)
		ErrorOrJSONResponse(w, r, "Internal server error", http.StatusInternalServerError)
		return
	}
	indicesParsed := make([]int64, 0)
	for _, i := range indices {
		parsed, err := strconv.ParseInt(i, 10, 64)
		if err != nil {
			logger.Errorf("error could not parse validator indices: %v, %v", r.URL.String(), err)
			ErrorOrJSONResponse(w, r, "Internal server error", http.StatusInternalServerError)
			return
		}
		indicesParsed = append(indicesParsed, parsed)
	}

	publicKeys := make([]string, 0)
	db.DB.Select(&publicKeys, `
	SELECT pubkeyhex as pubkey
	FROM validators
	WHERE validatorindex = ANY($1)
	`, pq.Int64Array(indicesParsed))

	watchListEntries := []db.WatchlistEntry{}

	for _, key := range publicKeys {
		watchListEntries = append(watchListEntries, db.WatchlistEntry{
			UserId:              user.UserID,
			Validator_publickey: key,
		})
	}

	err = db.AddToWatchlist(watchListEntries)
	if err != nil {
		logger.Errorf("error could not add validators to watchlist: %v, %v", r.URL.String(), err)
		ErrorOrJSONResponse(w, r, "Internal server error", http.StatusInternalServerError)
		return
	}

	OKResponse(w, r)
}

// UserValidatorWatchlistRemove godoc
// @Summary  unsubscribes a user from a specific validator
// @Tags User
// @Produce  json
// @Param pubKey query string true "Public Key of validator you want to subscribe to"
// @Success 200 {object} types.ApiResponse
// @Failure 400 {object} types.ApiResponse
// @Failure 500 {object} types.ApiResponse
// @Security ApiKeyAuth
// @Router /api/v1/user/validator/{pubkey}/remove [post]
func UserValidatorWatchlistRemove(w http.ResponseWriter, r *http.Request) {
	SetAutoContentType(w, r)

	user := getUser(w, r)
	vars := mux.Vars(r)

	pubKey := strings.Replace(vars["pubkey"], "0x", "", -1)
	if !user.Authenticated {
		FlashRedirectOrJSONErrorResponse(w, r,
			validatorEditFlash,
			"Error: You need a user account to follow a validator <a href=\"/login\">Login</a> or <a href=\"/register\">Sign up</a>",
			"/validator/"+pubKey,
			http.StatusSeeOther,
		)
		return
	}

	if len(pubKey) != 96 {
		FlashRedirectOrJSONErrorResponse(w, r,
			validatorEditFlash,
			"Error: Validator not found",
			"/validator/"+pubKey,
			http.StatusSeeOther,
		)
		return
	}

	err := db.RemoveFromWatchlist(user.UserID, pubKey)
	if err != nil {
		logger.Errorf("error deleting subscription: %v", err)
		FlashRedirectOrJSONErrorResponse(w, r,
			validatorEditFlash,
			"Error: Could not remove bookmark.",
			"/validator/"+pubKey,
			http.StatusSeeOther,
		)
		return
	}

	RedirectOrJSONOKResponse(w, r, "/validator/"+pubKey, http.StatusSeeOther)
}

func UserNotificationsSubscribe(w http.ResponseWriter, r *http.Request) {
	w.Header().Set("Content-Type", "text/html")
	user := getUser(w, r)
	q := r.URL.Query()
	event := q.Get("event")
	filter := q.Get("filter")
	filter = strings.Replace(filter, "0x", "", -1)

	eventName, err := types.EventNameFromString(event)
	if err != nil {
		logger.Errorf("error invalid event name: %v", err)
		ErrorOrJSONResponse(w, r, "Internal server error", http.StatusInternalServerError)
		return
	}

	isPkey := !pkeyRegex.MatchString(filter)
	filterLen := len(filter)

	if filterLen != 96 && filterLen != 0 && isPkey {
		logger.Errorf("error invalid pubkey characters or length: %v", err)
		ErrorOrJSONResponse(w, r, "Internal server error", http.StatusInternalServerError)
		return
	}

	if filterLen == 0 { // no filter = add all my watched validators (max 100)

		filter := db.WatchlistFilter{
			UserId:         user.UserID,
			Validators:     nil,
			Tag:            types.ValidatorTagsWatchlist,
			JoinValidators: true,
		}

		myValidators, err2 := db.GetTaggedValidators(filter)
		if err2 != nil {
			ErrorOrJSONResponse(w, r, "could not retrieve db results", http.StatusInternalServerError)
			return
		}

		// not quite happy performance wise, placing a TODO here for future me
		for i, v := range myValidators {
			err = db.AddSubscription(user.UserID, eventName, fmt.Sprintf("%v", hex.EncodeToString(v.PublicKey)))
			if err != nil {
				logger.Errorf("error could not ADD subscription for user %v eventName %v eventfilter %v: %v", user.UserID, eventName, filter, err)
				ErrorOrJSONResponse(w, r, "Internal server error", http.StatusInternalServerError)
				return
			}

			if i >= 100 {
				break
			}
		}
	} else {
		// add filtered one

		err = db.AddSubscription(user.UserID, eventName, filter)
		if err != nil {
			logger.Errorf("error could not ADD subscription for user %v eventName %v eventfilter %v: %v", user.UserID, eventName, filter, err)
			ErrorOrJSONResponse(w, r, "Internal server error", http.StatusInternalServerError)
			return
		}
	}

	OKResponse(w, r)
}

func UserNotificationsUnsubscribe(w http.ResponseWriter, r *http.Request) {
	w.Header().Set("Content-Type", "text/html")
	user := getUser(w, r)
	q := r.URL.Query()
	event := q.Get("event")
	filter := q.Get("filter")
	filter = strings.Replace(filter, "0x", "", -1)

	eventName, err := types.EventNameFromString(event)
	if err != nil {
		logger.Errorf("error invalid event name: %v", err)
		ErrorOrJSONResponse(w, r, "Internal server error", http.StatusInternalServerError)
		return
	}

	isPkey := !pkeyRegex.MatchString(filter)
	filterLen := len(filter)

	if len(filter) != 96 && filterLen != 0 && isPkey {
		logger.Errorf("error invalid pubkey characters or length: %v", err)
		ErrorOrJSONResponse(w, r, "Internal server error", http.StatusInternalServerError)
		return
	}

	if filterLen == 0 { // no filter = add all my watched validators (max 100)

		filter := db.WatchlistFilter{
			UserId:         user.UserID,
			Validators:     nil,
			Tag:            types.ValidatorTagsWatchlist,
			JoinValidators: true,
		}

		myValidators, err2 := db.GetTaggedValidators(filter)
		if err2 != nil {
			ErrorOrJSONResponse(w, r, "could not retrieve db results", http.StatusInternalServerError)
			return
		}

		// not quite happy performance wise, placing a TODO here for future me
		for i, v := range myValidators {
			err = db.DeleteSubscription(user.UserID, eventName, fmt.Sprintf("%v", hex.EncodeToString(v.PublicKey)))
			if err != nil {
				logger.Errorf("error could not REMOVE subscription for user %v eventName %v eventfilter %v: %v", user.UserID, eventName, filter, err)
				ErrorOrJSONResponse(w, r, "Internal server error", http.StatusInternalServerError)
				return
			}

			if i >= 100 {
				break
			}
		}
	} else {
		// filtered one only
		err = db.DeleteSubscription(user.UserID, eventName, filter)
		if err != nil {
			logger.Errorf("error could not REMOVE subscription for user %v eventName %v eventfilter %v: %v", user.UserID, eventName, filter, err)
			ErrorOrJSONResponse(w, r, "Internal server error", http.StatusInternalServerError)
			return
		}
	}

	OKResponse(w, r)
}<|MERGE_RESOLUTION|>--- conflicted
+++ resolved
@@ -769,11 +769,9 @@
 
 %[1]s
 `, utils.Config.Frontend.SiteDomain, emailConfirmationHash, url.QueryEscape(newEmail))
-<<<<<<< HEAD
+
 	err = mail.SendMail(newEmail, subject, msg, []types.EmailAttachment{})
-=======
-	err = mail.SendMail(newEmail, subject, msg, nil)
->>>>>>> 561c9dad
+
 	if err != nil {
 		return err
 	}
