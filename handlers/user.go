package handlers

import (
	"encoding/hex"
	"encoding/json"
	"errors"
	"eth2-exporter/db"
	"eth2-exporter/mail"
	"eth2-exporter/types"
	"eth2-exporter/utils"
	"fmt"
	"html/template"
	"io/ioutil"
	"net/http"
	"net/url"
	"strconv"
	"strings"
	"time"

	"github.com/gorilla/csrf"
	"github.com/gorilla/mux"
	"github.com/lib/pq"
	"golang.org/x/crypto/bcrypt"
)

var userTemplate = template.Must(template.New("user").Funcs(utils.GetTemplateFuncs()).ParseFiles("templates/layout.html", "templates/user/settings.html"))
var notificationTemplate = template.Must(template.New("user").Funcs(utils.GetTemplateFuncs()).ParseFiles("templates/layout.html", "templates/user/notifications.html"))
var authorizeTemplate = template.Must(template.New("user").Funcs(utils.GetTemplateFuncs()).ParseFiles("templates/layout.html", "templates/user/authorize.html"))

func UserAuthMiddleware(next http.Handler) http.Handler {
	return http.HandlerFunc(func(w http.ResponseWriter, r *http.Request) {
		user := getUser(w, r)
		if !user.Authenticated {
			logger.Errorf("User not authorized")
			utils.SetFlash(w, r, authSessionName, "Error: Please login first")
			http.Redirect(w, r, "/login", http.StatusSeeOther)
			return
		}
		next.ServeHTTP(w, r)
	})
}

// UserSettings renders the user-template
func UserSettings(w http.ResponseWriter, r *http.Request) {
	w.Header().Set("Content-Type", "text/html")
	userSettingsData := &types.UserSettingsPageData{}

	user, session, err := getUserSession(w, r)
	if err != nil {
		logger.Errorf("error retrieving session: %v", err)
		http.Error(w, "Internal server error", http.StatusInternalServerError)
		return
	}

	subscription, err := db.GetUserSubscription(user.UserID)
	if err != nil {
		logger.Errorf("Error retrieving the email for user: %v %v", user.UserID, err)
		session.Flashes("Error: Something went wrong.")
		session.Save(r, w)
		http.Redirect(w, r, "/user/settings", http.StatusSeeOther)
		return
	}

	userSettingsData.Subscription = subscription
	userSettingsData.Flashes = utils.GetFlashes(w, r, authSessionName)
	userSettingsData.CsrfField = csrf.TemplateField(r)

	data := InitPageData(w, r, "user", "/user", "User Settings")
	data.HeaderAd = true
	data.Data = userSettingsData
	data.User = user

	err = userTemplate.ExecuteTemplate(w, "layout", data)
	if err != nil {
		logger.Errorf("error executing template for %v route: %v", r.URL.String(), err)
		http.Error(w, "Internal server error", http.StatusInternalServerError)
		return
	}
}

// GenerateAPIKey generates an API key for users that do not yet have a key.
func GenerateAPIKey(w http.ResponseWriter, r *http.Request) {
	w.Header().Set("Content-Type", "text/html")
	user := getUser(w, r)

	err := db.CreateAPIKey(user.UserID)
	if err != nil {
		logger.WithError(err).Error("Could not create API key for user")
		http.Error(w, "Internal server error", 503)
		return
	}

	http.Redirect(w, r, r.Referer(), http.StatusSeeOther)
}

// UserAuthorizeConfirm renders the user-authorize template
func UserAuthorizeConfirm(w http.ResponseWriter, r *http.Request) {
	w.Header().Set("Content-Type", "text/html")
	authorizeData := &types.UserAuthorizeConfirmPageData{}

	user, session, err := getUserSession(w, r)
	if err != nil {
		logger.Errorf("error retrieving session: %v", err)
		http.Error(w, "Internal server error", http.StatusInternalServerError)
		http.Redirect(w, r, "/login", http.StatusSeeOther)
		return
	}

	q := r.URL.Query()
	redirectURI := q.Get("redirect_uri")
	state := q.Get("state")

	appData, err := db.GetAppDataFromRedirectUri(redirectURI)

	if err != nil {
		logger.Errorf("error app not found: %v: %v: %v", user.UserID, appData, err)
		utils.SetFlash(w, r, authSessionName, "Error: App not found. Is your redirect_uri correct and registered?")
		session.Save(r, w)
	} else {
		authorizeData.AppData = appData
	}

	authorizeData.State = state
	authorizeData.CsrfField = csrf.TemplateField(r)
	authorizeData.Flashes = utils.GetFlashes(w, r, authSessionName)

	data := InitPageData(w, r, "user", "/user", "")
	data.Data = authorizeData

	err = authorizeTemplate.ExecuteTemplate(w, "layout", data)
	if err != nil {
		logger.Errorf("error executing template for %v route: %v", r.URL.String(), err)
		callback := appData.RedirectURI + "?error=temporarily_unaviable&error_description=err_template"
		http.Redirect(w, r, callback, http.StatusSeeOther)
		return
	}
}

func UserNotifications(w http.ResponseWriter, r *http.Request) {
	w.Header().Set("Content-Type", "text/html")
	userNotificationsData := &types.UserNotificationsPageData{}

	user := getUser(w, r)

	userNotificationsData.Flashes = utils.GetFlashes(w, r, authSessionName)
	userNotificationsData.CsrfField = csrf.TemplateField(r)

	var watchlistIndices []uint64
	err := db.DB.Select(&watchlistIndices, `
	SELECT validators.validatorindex as index
	FROM users_validators_tags
	INNER JOIN validators
	ON
	  users_validators_tags.validator_publickey = validators.pubkey
	WHERE user_id = $1 and tag = $2
	`, user.UserID, types.ValidatorTagsWatchlist)
	if err != nil {
		logger.Errorf("error retrieving watchlist validator count %v route: %v", r.URL.String(), err)
		http.Error(w, "Internal server error", http.StatusInternalServerError)
		return
	}

	var countSubscriptions int
	err = db.DB.Get(&countSubscriptions, `
	SELECT count(*) as count
	FROM users_subscriptions
	WHERE user_id = $1
	`, user.UserID)
	if err != nil {
		logger.Errorf("error retrieving subscription count %v route: %v", r.URL.String(), err)
		http.Error(w, "Internal server error", http.StatusInternalServerError)
		return
	}

	userNotificationsData.CountSubscriptions = countSubscriptions
	userNotificationsData.WatchlistIndices = watchlistIndices
	userNotificationsData.CountWatchlist = len(watchlistIndices)
	link := "/dashboard?validators="
	for _, i := range watchlistIndices {
		link += strconv.FormatUint(i, 10) + ","
	}

	link = link[:len(link)-1]
	userNotificationsData.DashboardLink = link

	data := InitPageData(w, r, "user", "/user", "")
	data.Data = userNotificationsData
	data.User = user

	err = notificationTemplate.ExecuteTemplate(w, "layout", data)
	if err != nil {
		logger.Errorf("error executing template for %v route: %v", r.URL.String(), err)
		http.Error(w, "Internal server error", http.StatusInternalServerError)
		return
	}
}

func UserNotificationsData(w http.ResponseWriter, r *http.Request) {
	currency := GetCurrency(r)
	w.Header().Set("Content-Type", "application/json")

	q := r.URL.Query()

	search := q.Get("search[value]")
	search = strings.Replace(search, "0x", "", -1)

	draw, err := strconv.ParseUint(q.Get("draw"), 10, 64)
	if err != nil {
		logger.Errorf("error converting datatables data parameter from string to int: %v", err)
		http.Error(w, "Internal server error", 503)
		return
	}
	// start, err := strconv.ParseUint(q.Get("start"), 10, 64)
	// if err != nil {
	// 	logger.Errorf("error converting datatables start parameter from string to int: %v", err)
	// 	http.Error(w, "Internal server error", 503)
	// 	return
	// }
	length, err := strconv.ParseUint(q.Get("length"), 10, 64)
	if err != nil {
		logger.Errorf("error converting datatables length parameter from string to int: %v", err)
		http.Error(w, "Internal server error", 503)
		return
	}
	if length > 100 {
		length = 100
	}

	user := getUser(w, r)

	type watchlistSubscription struct {
		Publickey []byte
		Balance   uint64
		Events    *pq.StringArray
	}

	wl := []watchlistSubscription{}
	err = db.DB.Select(&wl, `
	SELECT 
			users_validators_tags.validator_publickey as publickey,
			COALESCE (MAX(validators.balance), 0) as balance,
			ARRAY_REMOVE(ARRAY_AGG(users_subscriptions.event_name), NULL) as events
		FROM users_validators_tags
		LEFT JOIN users_subscriptions
		ON 
			users_validators_tags.user_id = users_subscriptions.user_id
		AND 
			ENCODE(users_validators_tags.validator_publickey::bytea, 'hex') = users_subscriptions.event_filter
		LEFT JOIN validators
		ON
			users_validators_tags.validator_publickey = validators.pubkey
		WHERE users_validators_tags.user_id = $1
		GROUP BY users_validators_tags.user_id, users_validators_tags.validator_publickey;
	`, user.UserID)
	if err != nil {
		logger.Errorf("error retrieving subscriptions for users: %v validators: %v", user.UserID, err)
		http.Error(w, "Internal server error", 503)
		return
	}

	tableData := make([][]interface{}, 0, len(wl))
	for _, entry := range wl {
		tableData = append(tableData, []interface{}{
			utils.FormatPublicKey(entry.Publickey),
<<<<<<< HEAD
			utils.FormatBalance(entry.Balance, currency),
=======
			utils.FormatBalance(entry.Balance, "ETH"),
>>>>>>> 405b0373
			entry.Events,
			// utils.FormatBalance(item.Balance),
			// item.Events[0],
		})
	}

	// log.Println("COUNT", len(watchlist))
	data := &types.DataTableResponse{
		Draw:            draw,
		RecordsTotal:    uint64(len(wl)),
		RecordsFiltered: uint64(len(wl)),
		Data:            tableData,
	}

	err = json.NewEncoder(w).Encode(data)
	if err != nil {
		logger.Errorf("error enconding json response for %v route: %v", r.URL.String(), err)
		http.Error(w, "Internal server error", 503)
		return
	}

}

func UserSubscriptionsData(w http.ResponseWriter, r *http.Request) {
	w.Header().Set("Content-Type", "application/json")

	q := r.URL.Query()

	search := q.Get("search[value]")
	search = strings.Replace(search, "0x", "", -1)

	draw, err := strconv.ParseUint(q.Get("draw"), 10, 64)
	if err != nil {
		logger.Errorf("error converting datatables data parameter from string to int: %v", err)
		http.Error(w, "Internal server error", 503)
		return
	}
	// start, err := strconv.ParseUint(q.Get("start"), 10, 64)
	// if err != nil {
	// 	logger.Errorf("error converting datatables start parameter from string to int: %v", err)
	// 	http.Error(w, "Internal server error", 503)
	// 	return
	// }
	length, err := strconv.ParseUint(q.Get("length"), 10, 64)
	if err != nil {
		logger.Errorf("error converting datatables length parameter from string to int: %v", err)
		http.Error(w, "Internal server error", 503)
		return
	}
	if length > 100 {
		length = 100
	}

	user := getUser(w, r)

	subs := []types.Subscription{}
	err = db.DB.Select(&subs, `
			SELECT *
			FROM users_subscriptions
			WHERE user_id = $1
	`, user.UserID)
	if err != nil {
		logger.Errorf("error retrieving subscriptions for users %v: %v", user.UserID, err)
		http.Error(w, "Internal server error", 503)
		return
	}

	tableData := make([][]interface{}, 0, len(subs))
	for _, sub := range subs {
		ls := template.HTML("N/A")
		pubkey := template.HTML(sub.EventFilter)
		if sub.LastSent != nil {
			ls = utils.FormatTimestamp(sub.LastSent.Unix())
		}

		if len(sub.EventFilter) == 96 {
			h, err := hex.DecodeString(sub.EventFilter)
			if err != nil {
				logger.Errorf("Could not decode Pubkey %v", err)
			} else {
				pubkey = utils.FormatPublicKey(h)
			}
		}

		tableData = append(tableData, []interface{}{
			pubkey,
			sub.EventName,
			utils.FormatTimestamp(sub.CreatedTime.Unix()),
			ls,
		})
	}

	// log.Println("COUNT", len(watchlist))
	data := &types.DataTableResponse{
		Draw:            draw,
		RecordsTotal:    uint64(len(subs)),
		RecordsFiltered: uint64(len(subs)),
		Data:            tableData,
	}

	err = json.NewEncoder(w).Encode(data)
	if err != nil {
		logger.Errorf("error enconding json response for %v route: %v", r.URL.String(), err)
		http.Error(w, "Internal server error", 503)
		return
	}

}

func UserAuthorizeConfirmPost(w http.ResponseWriter, r *http.Request) {
	logger := logger.WithField("route", r.URL.String())

	redirectURI := r.FormValue("redirect_uri")
	state := r.FormValue("state")
	var stateAppend string = ""
	if state != "" {
		stateAppend = "&state=" + state
	}

	appData, err := db.GetAppDataFromRedirectUri(redirectURI)
	if err != nil {
		logger.Errorf("error app no found: %v %v", appData, err)
		callback := redirectURI + "?error=invalid_request&error_description=missing_redirect_uri" + stateAppend
		http.Redirect(w, r, callback, http.StatusSeeOther)
		return
	}

	user, _, err := getUserSession(w, r)
	if err != nil {
		logger.Errorf("error retrieving session: %v", err)
		callback := appData.RedirectURI + "?error=access_denied&error_description=no_session" + stateAppend
		http.Redirect(w, r, callback, http.StatusSeeOther)
		return
	}

	if user.Authenticated == true {
		codeBytes, err1 := utils.GenerateRandomBytesSecure(32)
		if err1 != nil {
			logger.Errorf("error creating secure random bytes for user: %v %v", user.UserID, err1)
			callback := appData.RedirectURI + "?error=server_error&error_description=err_random_number" + stateAppend
			http.Redirect(w, r, callback, http.StatusSeeOther)
			return
		}

		code := hex.EncodeToString(codeBytes)   // return to user
		codeHashed := utils.HashAndEncode(code) // save hashed code in db

		err2 := db.AddAuthorizeCode(user.UserID, codeHashed, appData.ID)
		if err2 != nil {
			logger.Errorf("error adding authorization code for user: %v %v", user.UserID, err2)
			callback := appData.RedirectURI + "?error=server_error&error_description=err_db_storefail" + stateAppend
			http.Redirect(w, r, callback, http.StatusSeeOther)
			return
		}

		callbackTemplate := appData.RedirectURI + "?code="

		callback := callbackTemplate + code + stateAppend
		http.Redirect(w, r, callback, http.StatusSeeOther)
		return
	} else {
		logger.Error("Not authorized")
		callback := appData.RedirectURI + "?error=access_denied&error_description=no_authentication" + stateAppend
		http.Redirect(w, r, callback, http.StatusSeeOther)
		return
	}
}

func UserDeletePost(w http.ResponseWriter, r *http.Request) {
	logger := logger.WithField("route", r.URL.String())
	user, session, err := getUserSession(w, r)
	if err != nil {
		logger.Errorf("error retrieving session: %v", err)
		http.Error(w, "Internal server error", http.StatusInternalServerError)
		return
	}
	if user.Authenticated == true {
		err := db.DeleteUserById(user.UserID)
		if err != nil {
			logger.Errorf("error deleting user by email for user: %v %v", user.UserID, err)
			http.Redirect(w, r, "/user/settings", http.StatusSeeOther)
			session.Flashes("Error: Could not delete user.")
			session.Save(r, w)
			http.Redirect(w, r, "/user/settings", http.StatusSeeOther)
			return
		}

		Logout(w, r)
	} else {
		logger.Error("Trying to delete a unauthenticated user")
		http.Redirect(w, r, "/user/settings", http.StatusSeeOther)
		return
	}
}

func UserUpdatePasswordPost(w http.ResponseWriter, r *http.Request) {
	var GenericUpdatePasswordError = "Error: Something went wrong updating your password 😕. If this error persists please contact <a href=\"https://support.bitfly.at/support/home\">support</a>"

	user, session, err := getUserSession(w, r)
	if err != nil {
		logger.Errorf("error retrieving session: %v", err)
		http.Error(w, "Internal server error", http.StatusInternalServerError)
		return
	}

	err = r.ParseForm()
	if err != nil {
		logger.Errorf("error parsing form: %v", err)
		session.AddFlash(authInternalServerErrorFlashMsg)
		session.Save(r, w)
		http.Redirect(w, r, "/login", http.StatusSeeOther)
		return
	}
	pwdNew := r.FormValue("password")
	pwdOld := r.FormValue("old-password")

	currentUser := struct {
		ID        int64  `db:"id"`
		Email     string `db:"email"`
		Password  string `db:"password"`
		Confirmed bool   `db:"email_confirmed"`
	}{}

	err = db.FrontendDB.Get(&currentUser, "SELECT id, email, password, email_confirmed FROM users WHERE id = $1", user.UserID)
	if err != nil {
		logger.Errorf("error retrieving password for user %v: %v", user.UserID, err)
		session.AddFlash("Error: Invalid password!")
		session.Save(r, w)
		http.Redirect(w, r, "/user/settings", http.StatusSeeOther)
		return
	}

	if !currentUser.Confirmed {
		session.AddFlash("Error: Email has not been comfirmed, please click the link in the email we sent you or <a href='/resend'>resend link</a>!")
		session.Save(r, w)
		http.Redirect(w, r, "/user/settings", http.StatusSeeOther)
		return
	}

	err = bcrypt.CompareHashAndPassword([]byte(currentUser.Password), []byte(pwdOld))
	if err != nil {
		logger.Errorf("error verifying password for user %v: %v", currentUser.Email, err)
		session.AddFlash("Error: Invalid password!")
		session.Save(r, w)
		http.Redirect(w, r, "/user/settings", http.StatusSeeOther)
		return
	}

	pHash, err := bcrypt.GenerateFromPassword([]byte(pwdNew), 10)
	if err != nil {
		logger.Errorf("error generating hash for password: %v", err)
		session.AddFlash(GenericUpdatePasswordError)
		session.Save(r, w)
		http.Redirect(w, r, "/user/settings", http.StatusSeeOther)
		return
	}

	err = db.UpdatePassword(user.UserID, pHash)
	if err != nil {
		logger.Errorf("error updating password for user: %v", err)
		session.AddFlash("Error: Something went wrong updating your password 😕. If this error persists please contact <a href=\"https://support.bitfly.at/support/home\">support</a>")
		session.Save(r, w)
		http.Redirect(w, r, "/user/settings", http.StatusSeeOther)
		return
	}
	session.AddFlash("Password Updated Successfully ✔️")
	session.Save(r, w)
	http.Redirect(w, r, "/user/settings", http.StatusSeeOther)
}

// UserUpdateEmailPost gets called from the settings page to request a new email update. Only once the update link is pressed does the email actually change.
func UserUpdateEmailPost(w http.ResponseWriter, r *http.Request) {
	user, session, err := getUserSession(w, r)
	if err != nil {
		logger.Errorf("error retrieving session: %v", err)
		http.Error(w, "Internal server error", http.StatusInternalServerError)
		return
	}

	err = r.ParseForm()
	if err != nil {
		logger.Errorf("error parsing form: %v", err)
		session.AddFlash(authInternalServerErrorFlashMsg)
		session.Save(r, w)
		http.Redirect(w, r, "/user/settings", http.StatusSeeOther)
		return
	}
	email := r.FormValue("email")

	if !utils.IsValidEmail(email) {
		session.AddFlash("Error: Invalid email format!")
		session.Save(r, w)
		http.Redirect(w, r, "/user/settings", http.StatusSeeOther)
		return
	}

	var existingEmails struct {
		Count int
		Email string
	}
	err = db.FrontendDB.Get(&existingEmails, "SELECT email FROM users WHERE email = $1", email)

	if existingEmails.Email == email {
		http.Redirect(w, r, "/user/settings", http.StatusSeeOther)
		return
	} else if existingEmails.Email != "" {
		session.AddFlash("Error: Email already exists please choose a unique email")
		session.Save(r, w)
		http.Redirect(w, r, "/user/settings", http.StatusSeeOther)
		return
	}

	var rateLimitError *types.RateLimitError
	err = sendEmailUpdateConfirmation(user.UserID, email)
	if err != nil {
		logger.Errorf("error sending confirmation-email: %v", err)
		if errors.As(err, &rateLimitError) {
			session.AddFlash(fmt.Sprintf("Error: The ratelimit for sending emails has been exceeded, please try again in %v.", err.(*types.RateLimitError).TimeLeft.Round(time.Second)))
		} else {
			session.AddFlash(authInternalServerErrorFlashMsg)
		}
		session.Save(r, w)
		http.Redirect(w, r, "/user/settings", http.StatusSeeOther)
		return
	}

	session.AddFlash("Verification link sent to your new email " + email)
	session.Save(r, w)
	http.Redirect(w, r, "/user/settings", http.StatusSeeOther)
}

// ConfirmUpdateEmail confirms and updates the email address of the user. Given an update link the email in the db is changed.
func UserConfirmUpdateEmail(w http.ResponseWriter, r *http.Request) {
	vars := mux.Vars(r)
	hash := vars["hash"]

	_, session, err := getUserSession(w, r)
	if err != nil {
		logger.Errorf("error retrieving session: %v", err)
		http.Error(w, "Internal server error", http.StatusInternalServerError)
		return
	}

	q := r.URL.Query()
	newEmail, err := url.QueryUnescape(q.Get("email"))
	if err != nil {
		utils.SetFlash(w, r, authSessionName, "Error: Could not update your email please try again.")
		http.Redirect(w, r, "/confirmation", http.StatusSeeOther)
		return
	}

	user := struct {
		ID        int64     `db:"id"`
		Email     string    `db:"email"`
		ConfirmTs time.Time `db:"email_confirmation_ts"`
		Confirmed bool      `db:"email_confirmed"`
	}{}

	err = db.FrontendDB.Get(&user, "SELECT id, email, email_confirmation_ts, email_confirmed FROM users WHERE email_confirmation_hash = $1", hash)
	if err != nil {
		logger.Errorf("error retreiveing email for confirmation_hash %v %v", hash, err)
		utils.SetFlash(w, r, authSessionName, "Error: This confirmation link is invalid / outdated.")
		http.Redirect(w, r, "/confirmation", http.StatusSeeOther)
		return
	}

	if user.Confirmed != true {
		utils.SetFlash(w, r, authSessionName, "Error: Cannot update email for an unconfirmed address.")
		http.Redirect(w, r, "/confirmation", http.StatusSeeOther)
		return
	}

	if user.ConfirmTs.Add(time.Minute * 30).Before(time.Now()) {
		utils.SetFlash(w, r, authSessionName, "Error: This confirmation link has expired.")
		http.Redirect(w, r, "/confirmation", http.StatusSeeOther)
		return
	}

	var emailExists string
	err = db.FrontendDB.Get(&emailExists, "SELECT email FROM users WHERE email = $1", newEmail)
	if emailExists != "" {
		utils.SetFlash(w, r, authSessionName, "Error: Email already exists. We could not update your email.")
		http.Redirect(w, r, "/confirmation", http.StatusSeeOther)
		return
	}

	_, err = db.FrontendDB.Exec(`UPDATE users SET email = $1 WHERE id = $2`, newEmail, user.ID)
	if err != nil {
		logger.Errorf("error: updating email for user: %v", err)
		utils.SetFlash(w, r, authSessionName, "Error: Could not Update Email.")
		http.Redirect(w, r, "/confirmation", http.StatusSeeOther)
		return
	}

	session.Values["authenticated"] = false
	delete(session.Values, "user_id")

	utils.SetFlash(w, r, authSessionName, "Your email has been updated successfully! <br> You can log in with your new email.")
	http.Redirect(w, r, "/confirmation", http.StatusSeeOther)
}

func sendEmailUpdateConfirmation(userId uint64, newEmail string) error {
	now := time.Now()
	emailConfirmationHash := utils.RandomString(40)

	tx, err := db.FrontendDB.Beginx()
	if err != nil {
		return err
	}
	defer tx.Rollback()

	var lastTs *time.Time
	err = tx.Get(&lastTs, "SELECT email_confirmation_ts FROM users WHERE id = $1", userId)
	if err != nil {
		return fmt.Errorf("error getting confirmation-ts: %w", err)
	}
	if lastTs != nil && (*lastTs).Add(authConfirmEmailRateLimit).After(now) {
		return &types.RateLimitError{(*lastTs).Add(authConfirmEmailRateLimit).Sub(now)}
	}

	_, err = tx.Exec("UPDATE users SET email_confirmation_hash = $1 WHERE id = $2", emailConfirmationHash, userId)
	if err != nil {
		return fmt.Errorf("error updating confirmation-hash: %w", err)
	}

	err = tx.Commit()
	if err != nil {
		return fmt.Errorf("error commiting db-tx: %w", err)
	}

	subject := fmt.Sprintf("%s: Verify your email-address", utils.Config.Frontend.SiteDomain)
	msg := fmt.Sprintf(`To update your email on %[1]s please verify it by clicking this link:

https://%[1]s/settings/email/%[2]s?email=%[3]s

Best regards,

%[1]s
`, utils.Config.Frontend.SiteDomain, emailConfirmationHash, url.QueryEscape(newEmail))
	err = mail.SendMail(newEmail, subject, msg)
	if err != nil {
		return err
	}

	_, err = db.FrontendDB.Exec("UPDATE users SET email_confirmation_ts = TO_TIMESTAMP($1) WHERE id = $2", time.Now().Unix(), userId)
	if err != nil {
		return fmt.Errorf("error updating confirmation-ts: %w", err)
	}

	return nil
}

// UserValidatorWatchlistAdd godoc
// @Summary  subscribes a user to get notifications from a specific validator
// @Tags User
// @Produce  json
// @Param pubKey query string true "Public Key of validator you want to subscribe to"
// @Param balance_decreases body string false "Submit \"on\" to enable notifications for this event"
// @Param validator_slashed body string false "Submit \"on\" to enable notifications for this event"
// @Success 200 {object} types.ApiResponse
// @Failure 400 {object} types.ApiResponse
// @Failure 500 {object} types.ApiResponse
// @Security ApiKeyAuth
// @Router /api/v1/user/validator/{pubkey}/add [post]
func UserValidatorWatchlistAdd(w http.ResponseWriter, r *http.Request) {
	SetAutoContentType(w, r)
	user := getUser(w, r)
	vars := mux.Vars(r)

	pubKey := strings.Replace(vars["pubkey"], "0x", "", -1)
	if !user.Authenticated {
		FlashRedirectOrJSONErrorResponse(w, r,
			validatorEditFlash,
			"Error: You need a user account to follow a validator <a href=\"/login\">Login</a> or <a href=\"/register\">Sign up</a>",
			"/validator/"+pubKey,
			http.StatusSeeOther,
		)
		return
	}

	balance := FormValueOrJSON(r, "balance_decreases")
	if balance == "on" {
		err := db.AddSubscription(user.UserID, types.ValidatorBalanceDecreasedEventName, pubKey)
		if err != nil {
			logger.Errorf("error could not ADD subscription for user %v eventName %v eventfilter %v: %v", user.UserID, types.ValidatorBalanceDecreasedEventName, pubKey, err)
			ErrorOrJSONResponse(w, r, "Internal server error", http.StatusInternalServerError)
			return
		}
	}
	slashed := FormValueOrJSON(r, "validator_slashed")
	if slashed == "on" {
		err := db.AddSubscription(user.UserID, types.ValidatorGotSlashedEventName, pubKey)
		if err != nil {
			logger.Errorf("error could not ADD subscription for user %v eventName %v eventfilter %v: %v", user.UserID, types.ValidatorGotSlashedEventName, pubKey, err)
			ErrorOrJSONResponse(w, r, "Internal server error", http.StatusInternalServerError)
			return
		}
	}

	if len(pubKey) != 96 {
		FlashRedirectOrJSONErrorResponse(w, r,
			validatorEditFlash,
			"Error: Validator not found",
			"/validator/"+pubKey,
			http.StatusSeeOther,
		)
		return
	}

	watchlistEntries := []db.WatchlistEntry{
		{
			UserId:              user.UserID,
			Validator_publickey: pubKey,
		},
	}

	err := db.AddToWatchlist(watchlistEntries)
	if err != nil {
		logger.Errorf("error adding validator to watchlist to db: %v", err)
		FlashRedirectOrJSONErrorResponse(w, r,
			validatorEditFlash,
			"Error: Could not follow validator.",
			"/validator/"+pubKey,
			http.StatusSeeOther,
		)
		return
	}

	RedirectOrJSONOKResponse(w, r, "/validator/"+pubKey, http.StatusSeeOther)
}

// UserDashboardWatchlistAdd godoc
// @Summary  subscribes a user to get notifications from a specific validator via index
// @Tags User
// @Produce  json
// @Param pubKey body []string true "Index of validator you want to subscribe to"
// @Success 200 {object} types.ApiResponse
// @Failure 400 {object} types.ApiResponse
// @Failure 500 {object} types.ApiResponse
// @Security ApiKeyAuth
// @Router /api/v1/user/validator/{pubkey}/remove [post]
func UserDashboardWatchlistAdd(w http.ResponseWriter, r *http.Request) {
	SetAutoContentType(w, r) //w.Header().Set("Content-Type", "text/html")
	user := getUser(w, r)

	body, err := ioutil.ReadAll(r.Body)
	if err != nil {
		logger.Errorf("error reading body of request: %v, %v", r.URL.String(), err)
		ErrorOrJSONResponse(w, r, "Internal server error", http.StatusInternalServerError)
		return
	}

	indices := make([]string, 0)
	err = json.Unmarshal(body, &indices)
	if err != nil {
		logger.Errorf("error parsing request body: %v, %v", r.URL.String(), err)
		ErrorOrJSONResponse(w, r, "Internal server error", http.StatusInternalServerError)
		return
	}
	indicesParsed := make([]int64, 0)
	for _, i := range indices {
		parsed, err := strconv.ParseInt(i, 10, 64)
		if err != nil {
			logger.Errorf("error could not parse validator indices: %v, %v", r.URL.String(), err)
			ErrorOrJSONResponse(w, r, "Internal server error", http.StatusInternalServerError)
			return
		}
		indicesParsed = append(indicesParsed, parsed)
	}

	publicKeys := make([]string, 0)
	db.DB.Select(&publicKeys, `
	SELECT Encode(pubkey::bytea, 'hex') as pubkey
	FROM validators
	WHERE validatorindex = ANY($1)
	`, pq.Int64Array(indicesParsed))

	watchListEntries := []db.WatchlistEntry{}

	for _, key := range publicKeys {
		watchListEntries = append(watchListEntries, db.WatchlistEntry{
			UserId:              user.UserID,
			Validator_publickey: key,
		})
	}

	err = db.AddToWatchlist(watchListEntries)
	if err != nil {
		logger.Errorf("error could not add validators to watchlist: %v, %v", r.URL.String(), err)
		ErrorOrJSONResponse(w, r, "Internal server error", http.StatusInternalServerError)
		return
	}

	OKResponse(w, r)
}

// UserClientsAdd godoc
// @Summary  associates an ethereum or ethereum 2 client with an user
// @Tags User
// @Produce  json
// @Param clientName body []string true "Valid client names are: lighthouse, prysm, nimbus, teku, geth, openeth, nethermind, besu"
// @Param clientVersion body string true "Client version (github release api: release id) or 0 for unknown or no change."
// @Param notify body boolean true "Receive client update notifications"
// @Success 200 {object} types.ApiResponse
// @Failure 400 {object} types.ApiResponse
// @Failure 500 {object} types.ApiResponse
// @Security ApiKeyAuth
// @Router /api/v1/user/clients [post]
func UserClientsAdd(w http.ResponseWriter, r *http.Request) {
	SetAutoContentType(w, r)
	j := json.NewEncoder(w)

	clientName := FormValueOrJSON(r, "clientName")
	clientVersion := FormValueOrJSON(r, "clientVersion")
	notifyEnabled := FormValueOrJSON(r, "notify") == "true"

	clientVersionNumber, err := strconv.ParseInt(clientVersion, 10, 64)
	if err != nil {
		logger.Errorf("error invalid client version number: %v: %v, %v", clientVersion, r.URL.String(), err)
		ErrorOrJSONResponse(w, r, "Internal server error", http.StatusInternalServerError)
		return
	}

	user := getUser(w, r)

	err2 := db.UserClientEntry(user.UserID, clientName, clientVersionNumber, notifyEnabled)
	if err2 != nil {
		logger.Errorf("error inserting or updating client entry %v, %v", r.URL.String(), err2)
		sendErrorResponse(j, r.URL.String(), "error inserting or updating client entry")
		return
	}

	OKResponse(w, r)
}

// UserClientsDelete godoc
// @Summary  deletes an ethereum or ethereum 2 client from a user
// @Tags User
// @Produce  json
// @Param clientName body []string true "Valid client names are: lighthouse, prysm, nimbus, teku, geth, openethereum, nethermind, besu"
// @Success 200 {object} types.ApiResponse
// @Failure 400 {object} types.ApiResponse
// @Failure 500 {object} types.ApiResponse
// @Security ApiKeyAuth
// @Router /api/v1/user/clients [delete]
func UserClientsDelete(w http.ResponseWriter, r *http.Request) {
	SetAutoContentType(w, r)
	j := json.NewEncoder(w)

	clientName := FormValueOrJSON(r, "clientName")
	user := getUser(w, r)

	err2 := db.UserClientDelete(user.UserID, clientName)
	if err2 != nil {
		logger.Errorf("error deleting client entry %v, %v", r.URL.String(), err2)
		sendErrorResponse(j, r.URL.String(), "error deleting client entry")
		return
	}

	OKResponse(w, r)
}

// UserValidatorWatchlistRemove godoc
// @Summary  unsubscribes a user from a specific validator
// @Tags User
// @Produce  json
// @Param pubKey query string true "Public Key of validator you want to subscribe to"
// @Success 200 {object} types.ApiResponse
// @Failure 400 {object} types.ApiResponse
// @Failure 500 {object} types.ApiResponse
// @Security ApiKeyAuth
// @Router /api/v1/user/validator/{pubkey}/remove [post]
func UserValidatorWatchlistRemove(w http.ResponseWriter, r *http.Request) {
	SetAutoContentType(w, r)

	user := getUser(w, r)
	vars := mux.Vars(r)

	pubKey := strings.Replace(vars["pubkey"], "0x", "", -1)
	if !user.Authenticated {
		FlashRedirectOrJSONErrorResponse(w, r,
			validatorEditFlash,
			"Error: You need a user account to follow a validator <a href=\"/login\">Login</a> or <a href=\"/register\">Sign up</a>",
			"/validator/"+pubKey,
			http.StatusSeeOther,
		)
		return
	}

	if len(pubKey) != 96 {
		FlashRedirectOrJSONErrorResponse(w, r,
			validatorEditFlash,
			"Error: Validator not found",
			"/validator/"+pubKey,
			http.StatusSeeOther,
		)
		return
	}

	err := db.RemoveFromWatchlist(user.UserID, pubKey)
	if err != nil {
		logger.Errorf("error deleting subscription: %v", err)
		FlashRedirectOrJSONErrorResponse(w, r,
			validatorEditFlash,
			"Error: Could not remove bookmark.",
			"/validator/"+pubKey,
			http.StatusSeeOther,
		)
		return
	}

	RedirectOrJSONOKResponse(w, r, "/validator/"+pubKey, http.StatusSeeOther)
}

func UserNotificationsSubscribe(w http.ResponseWriter, r *http.Request) {
	w.Header().Set("Content-Type", "text/html")
	user := getUser(w, r)
	q := r.URL.Query()
	event := q.Get("event")
	filter := q.Get("filter")
	filter = strings.Replace(filter, "0x", "", -1)

	eventName, err := types.EventNameFromString(event)
	if err != nil {
		logger.Errorf("error invalid event name: %v", err)
		ErrorOrJSONResponse(w, r, "Internal server error", http.StatusInternalServerError)
		return
	}

	isPkey := !pkeyRegex.MatchString(filter)
	filterLen := len(filter)

	if filterLen != 96 && filterLen != 0 && isPkey {
		logger.Errorf("error invalid pubkey characters or length: %v", err)
		ErrorOrJSONResponse(w, r, "Internal server error", http.StatusInternalServerError)
		return
	}

	if filterLen == 0 { // no filter = add all my watched validators (max 100)

		filter := db.WatchlistFilter{
			UserId:         user.UserID,
			Validators:     nil,
			Tag:            types.ValidatorTagsWatchlist,
			JoinValidators: true,
		}

		myValidators, err2 := db.GetTaggedValidators(filter)
		if err2 != nil {
			ErrorOrJSONResponse(w, r, "could not retrieve db results", http.StatusInternalServerError)
			return
		}

		// not quite happy performance wise, placing a TODO here for future me
		for i, v := range myValidators {
			err = db.AddSubscription(user.UserID, eventName, fmt.Sprintf("%v", hex.EncodeToString(v.PublicKey)))
			if err != nil {
				logger.Errorf("error could not ADD subscription for user %v eventName %v eventfilter %v: %v", user.UserID, eventName, filter, err)
				ErrorOrJSONResponse(w, r, "Internal server error", http.StatusInternalServerError)
				return
			}

			if i >= 100 {
				break
			}
		}
	} else {
		// add filtered one

		err = db.AddSubscription(user.UserID, eventName, filter)
		if err != nil {
			logger.Errorf("error could not ADD subscription for user %v eventName %v eventfilter %v: %v", user.UserID, eventName, filter, err)
			ErrorOrJSONResponse(w, r, "Internal server error", http.StatusInternalServerError)
			return
		}
	}

	OKResponse(w, r)
}

func UserNotificationsUnsubscribe(w http.ResponseWriter, r *http.Request) {
	w.Header().Set("Content-Type", "text/html")
	user := getUser(w, r)
	q := r.URL.Query()
	event := q.Get("event")
	filter := q.Get("filter")
	filter = strings.Replace(filter, "0x", "", -1)

	eventName, err := types.EventNameFromString(event)
	if err != nil {
		logger.Errorf("error invalid event name: %v", err)
		ErrorOrJSONResponse(w, r, "Internal server error", http.StatusInternalServerError)
		return
	}

	isPkey := !pkeyRegex.MatchString(filter)
	filterLen := len(filter)

	if len(filter) != 96 && filterLen != 0 && isPkey {
		logger.Errorf("error invalid pubkey characters or length: %v", err)
		ErrorOrJSONResponse(w, r, "Internal server error", http.StatusInternalServerError)
		return
	}

	if filterLen == 0 { // no filter = add all my watched validators (max 100)

		filter := db.WatchlistFilter{
			UserId:         user.UserID,
			Validators:     nil,
			Tag:            types.ValidatorTagsWatchlist,
			JoinValidators: true,
		}

		myValidators, err2 := db.GetTaggedValidators(filter)
		if err2 != nil {
			ErrorOrJSONResponse(w, r, "could not retrieve db results", http.StatusInternalServerError)
			return
		}

		// not quite happy performance wise, placing a TODO here for future me
		for i, v := range myValidators {
			err = db.DeleteSubscription(user.UserID, eventName, fmt.Sprintf("%v", hex.EncodeToString(v.PublicKey)))
			if err != nil {
				logger.Errorf("error could not REMOVE subscription for user %v eventName %v eventfilter %v: %v", user.UserID, eventName, filter, err)
				ErrorOrJSONResponse(w, r, "Internal server error", http.StatusInternalServerError)
				return
			}

			if i >= 100 {
				break
			}
		}
	} else {
		// filtered one only
		err = db.DeleteSubscription(user.UserID, eventName, filter)
		if err != nil {
			logger.Errorf("error could not REMOVE subscription for user %v eventName %v eventfilter %v: %v", user.UserID, eventName, filter, err)
			ErrorOrJSONResponse(w, r, "Internal server error", http.StatusInternalServerError)
			return
		}
	}

	OKResponse(w, r)
}<|MERGE_RESOLUTION|>--- conflicted
+++ resolved
@@ -262,11 +262,7 @@
 	for _, entry := range wl {
 		tableData = append(tableData, []interface{}{
 			utils.FormatPublicKey(entry.Publickey),
-<<<<<<< HEAD
 			utils.FormatBalance(entry.Balance, currency),
-=======
-			utils.FormatBalance(entry.Balance, "ETH"),
->>>>>>> 405b0373
 			entry.Events,
 			// utils.FormatBalance(item.Balance),
 			// item.Events[0],
