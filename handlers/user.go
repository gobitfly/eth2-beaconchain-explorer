package handlers

import (
	"database/sql"
	"encoding/hex"
	"encoding/json"
	"errors"
	"eth2-exporter/db"
	"eth2-exporter/mail"
	"eth2-exporter/types"
	"eth2-exporter/utils"
	"fmt"
	"html/template"
	"io/ioutil"
	"net/http"
	"net/url"
	"strconv"
	"strings"
	"time"

	"github.com/gorilla/context"

	"github.com/gorilla/csrf"
	"github.com/gorilla/mux"
	"github.com/lib/pq"
	"golang.org/x/crypto/bcrypt"
)

var userTemplate = template.Must(template.New("user").Funcs(utils.GetTemplateFuncs()).ParseFiles("templates/layout.html", "templates/user/settings.html"))
var notificationTemplate = template.Must(template.New("user").Funcs(utils.GetTemplateFuncs()).ParseFiles("templates/layout.html", "templates/user/notifications.html"))
var notificationsCenterTemplate = template.Must(template.New("user").Funcs(utils.GetTemplateFuncs()).ParseFiles("templates/layout.html", "templates/user/notificationsCenter.html"))
var authorizeTemplate = template.Must(template.New("user").Funcs(utils.GetTemplateFuncs()).ParseFiles("templates/layout.html", "templates/user/authorize.html"))

func UserAuthMiddleware(next http.Handler) http.Handler {
	return http.HandlerFunc(func(w http.ResponseWriter, r *http.Request) {
		user := getUser(r)
		if !user.Authenticated {
			logger.Errorf("User not authorized")
			utils.SetFlash(w, r, authSessionName, "Error: Please login first")
			http.Redirect(w, r, "/login", http.StatusSeeOther)
			return
		}
		next.ServeHTTP(w, r)
	})
}

// UserSettings renders the user-template
func UserSettings(w http.ResponseWriter, r *http.Request) {
	w.Header().Set("Content-Type", "text/html")
	userSettingsData := &types.UserSettingsPageData{}

	user, session, err := getUserSession(r)
	if err != nil {
		logger.Errorf("error retrieving session: %v", err)
		http.Error(w, "Internal server error", http.StatusInternalServerError)
		return
	}

	premiumSubscription, err := db.GetUserPremiumSubscription(user.UserID)
	if err != nil && err != sql.ErrNoRows {
		logger.Errorf("Error retrieving the premium subscriptions for user: %v %v", user.UserID, err)
		session.Flashes("Error: Something went wrong.")
		session.Save(r, w)
		http.Redirect(w, r, "/user/settings", http.StatusSeeOther)
		return
	}

	subscription, err := db.StripeGetUserSubscription(user.UserID, utils.GROUP_API)
	if err != nil && err != sql.ErrNoRows {
		logger.Errorf("Error retrieving the subscriptions for user: %v %v", user.UserID, err)
		session.Flashes("Error: Something went wrong.")
		session.Save(r, w)
		http.Redirect(w, r, "/user/settings", http.StatusSeeOther)
		return
	}

	var pairedDevices []types.PairedDevice = nil
	pairedDevices, err = db.GetUserDevicesByUserID(user.UserID)
	if err != nil && err != sql.ErrNoRows {
		logger.Errorf("Error retrieving the paired devices for user: %v %v", user.UserID, err)
		pairedDevices = nil
	}
	statsSharing, err := db.GetUserMonitorSharingSetting(user.UserID)
	if err != nil {
		logger.Errorf("Error retrieving stats sharing setting: %v %v", user.UserID, err)
		statsSharing = false
	}

	maxDaily := 10000
	maxMonthly := 30000
	if subscription.PriceID != nil {
		if *subscription.PriceID == utils.Config.Frontend.Stripe.Sapphire {
			maxDaily = 100000
			maxMonthly = 500000
		} else if *subscription.PriceID == utils.Config.Frontend.Stripe.Emerald {
			maxDaily = 200000
			maxMonthly = 1000000
		} else if *subscription.PriceID == utils.Config.Frontend.Stripe.Diamond {
			maxDaily = -1
			maxMonthly = 4000000
		}
	}

	userSettingsData.ApiStatistics = &types.ApiStatistics{}

	if subscription.ApiKey != nil && len(*subscription.ApiKey) > 0 {
		apiStats, err := db.GetUserAPIKeyStatistics(subscription.ApiKey)
		if err != nil {
			logger.Errorf("Error retrieving user api key usage: %v %v", user.UserID, err)
		}
		if apiStats != nil {
			userSettingsData.ApiStatistics = apiStats
		}
	}

	userSettingsData.ApiStatistics.MaxDaily = &maxDaily
	userSettingsData.ApiStatistics.MaxMonthly = &maxMonthly

	userSettingsData.PairedDevices = pairedDevices
	userSettingsData.Subscription = subscription
	userSettingsData.Premium = premiumSubscription
	userSettingsData.Sapphire = &utils.Config.Frontend.Stripe.Sapphire
	userSettingsData.Emerald = &utils.Config.Frontend.Stripe.Emerald
	userSettingsData.Diamond = &utils.Config.Frontend.Stripe.Diamond
	userSettingsData.ShareMonitoringData = statsSharing
	userSettingsData.Flashes = utils.GetFlashes(w, r, authSessionName)
	userSettingsData.CsrfField = csrf.TemplateField(r)

	data := InitPageData(w, r, "user", "/user", "User Settings")
	data.HeaderAd = true
	data.Data = userSettingsData
	data.User = user

	var premiumPkg = ""
	if premiumSubscription.Active {
		premiumPkg = premiumSubscription.Package
	}

	session.Values["subscription"] = premiumPkg
	session.Save(r, w)

	err = userTemplate.ExecuteTemplate(w, "layout", data)
	if err != nil {
		logger.Errorf("error executing template for %v route: %v", r.URL.String(), err)
		http.Error(w, "Internal server error", http.StatusInternalServerError)
		return
	}
}

// GenerateAPIKey generates an API key for users that do not yet have a key.
func GenerateAPIKey(w http.ResponseWriter, r *http.Request) {
	w.Header().Set("Content-Type", "text/html")
	user := getUser(r)

	err := db.CreateAPIKey(user.UserID)
	if err != nil {
		logger.WithError(err).Error("Could not create API key for user")
		http.Error(w, "Internal server error", 503)
		return
	}

	http.Redirect(w, r, r.Referer(), http.StatusSeeOther)
}

// UserAuthorizeConfirm renders the user-authorize template
func UserAuthorizeConfirm(w http.ResponseWriter, r *http.Request) {
	w.Header().Set("Content-Type", "text/html")
	authorizeData := &types.UserAuthorizeConfirmPageData{}

	user, session, err := getUserSession(r)
	if err != nil {
		logger.Errorf("error retrieving session: %v", err)
		http.Error(w, "Internal server error", http.StatusInternalServerError)
		http.Redirect(w, r, "/login", http.StatusSeeOther)
		return
	}

	q := r.URL.Query()
	redirectURI := q.Get("redirect_uri")
	clientID := q.Get("client_id")
	state := q.Get("state")

	session.Values["state"] = state
	session.Values["client_id"] = clientID
	session.Values["oauth_redirect_uri"] = redirectURI
	session.Save(r, w)

	if !user.Authenticated {
		logger.Errorf("User not authorized")
		http.Redirect(w, r, "/login", http.StatusSeeOther)
		return
	}

	appData, err := db.GetAppDataFromRedirectUri(redirectURI)

	if err != nil {
		logger.Errorf("error app not found: %v: %v: %v", user.UserID, appData, err)
		utils.SetFlash(w, r, authSessionName, "Error: App not found. Is your redirect_uri correct and registered?")
		session.Save(r, w)
	} else {
		authorizeData.AppData = appData
	}

	authorizeData.State = state
	authorizeData.CsrfField = csrf.TemplateField(r)
	authorizeData.Flashes = utils.GetFlashes(w, r, authSessionName)

	data := InitPageData(w, r, "user", "/user", "")
	data.Data = authorizeData
	data.Meta.NoTrack = true

	err = authorizeTemplate.ExecuteTemplate(w, "layout", data)
	if err != nil {
		logger.Errorf("error executing template for %v route: %v", r.URL.String(), err)
		callback := appData.RedirectURI + "?error=temporarily_unaviable&error_description=err_template&state=" + state
		http.Redirect(w, r, callback, http.StatusSeeOther)
		return
	}
}

// UserAuthorizationCancel cancels oauth authorization session states and redirects to frontpage
func UserAuthorizationCancel(w http.ResponseWriter, r *http.Request) {
	_, session, err := getUserSession(r)
	if err != nil {
		http.Redirect(w, r, "/", http.StatusSeeOther)
		return
	}

	delete(session.Values, "oauth_redirect_uri")
	delete(session.Values, "state")
	session.Save(r, w)

	http.Redirect(w, r, "/", http.StatusSeeOther)
	return
}

func UserNotifications(w http.ResponseWriter, r *http.Request) {
	w.Header().Set("Content-Type", "text/html")
	userNotificationsData := &types.UserNotificationsPageData{}

	user := getUser(r)

	userNotificationsData.Flashes = utils.GetFlashes(w, r, authSessionName)
	userNotificationsData.CsrfField = csrf.TemplateField(r)

	var watchlistIndices []uint64
	err := db.DB.Select(&watchlistIndices, `
	SELECT validators.validatorindex as index
	FROM users_validators_tags
	INNER JOIN validators
	ON
	  users_validators_tags.validator_publickey = validators.pubkey
	WHERE user_id = $1 and tag = $2
	`, user.UserID, types.ValidatorTagsWatchlist)
	if err != nil {
		logger.Errorf("error retrieving watchlist validator count %v route: %v", r.URL.String(), err)
		http.Error(w, "Internal server error", http.StatusInternalServerError)
		return
	}

	var countSubscriptions int
	err = db.FrontendDB.Get(&countSubscriptions, `
	SELECT count(*) as count
	FROM users_subscriptions
	WHERE user_id = $1
	`, user.UserID)
	if err != nil {
		logger.Errorf("error retrieving subscription count %v route: %v", r.URL.String(), err)
		http.Error(w, "Internal server error", http.StatusInternalServerError)
		return
	}

	userNotificationsData.CountSubscriptions = countSubscriptions
	userNotificationsData.WatchlistIndices = watchlistIndices
	userNotificationsData.CountWatchlist = len(watchlistIndices)
	link := "/dashboard?validators="
	for _, i := range watchlistIndices {
		link += strconv.FormatUint(i, 10) + ","
	}

	link = link[:len(link)-1]
	userNotificationsData.DashboardLink = link

	data := InitPageData(w, r, "user", "/user", "")
	data.Data = userNotificationsData
	data.User = user

	err = notificationTemplate.ExecuteTemplate(w, "layout", data)
	if err != nil {
		logger.Errorf("error executing template for %v route: %v", r.URL.String(), err)
		http.Error(w, "Internal server error", http.StatusInternalServerError)
		return
	}
}

func getUserMetrics(userId uint64) (interface{}, error) {
	metricsdb := struct {
		Validators         uint64 `db:"validators"`
		Notifications      uint64 `db:"notifications"`
		AttestationsMissed uint64 `db:"attestations_missed"`
		ProposalsMissed    uint64 `db:"proposals_missed"`
		ProposalsSubmitted uint64 `db:"proposals_submitted"`
	}{}
	net := strings.ToLower(utils.GetNetwork())
	err := db.FrontendDB.Get(&metricsdb, `
		SELECT COUNT(uvt.user_id) as validators,
		(SELECT COUNT(event_name) FROM users_subscriptions WHERE user_id=$1 AND last_sent_ts > NOW() - INTERVAL '1 MONTH' AND COUNT(uvt.user_id)>0) AS notifications,
		(SELECT COUNT(event_name) FROM users_subscriptions WHERE user_id=$1 AND last_sent_ts > NOW() - INTERVAL '1 MONTH' AND event_name=$2 AND COUNT(uvt.user_id)>0) AS attestations_missed,
		(SELECT COUNT(event_name) FROM users_subscriptions WHERE user_id=$1 AND last_sent_ts > NOW() - INTERVAL '1 MONTH' AND event_name=$3 AND COUNT(uvt.user_id)>0) AS proposals_missed,
		(SELECT COUNT(event_name) FROM users_subscriptions WHERE user_id=$1 AND last_sent_ts > NOW() - INTERVAL '1 MONTH' AND event_name=$4 AND COUNT(uvt.user_id)>0) AS proposals_submitted
		FROM users_validators_tags  uvt
		WHERE user_id=$1;
		`, userId, net+":"+string(types.ValidatorMissedAttestationEventName),
		net+":"+string(types.ValidatorMissedProposalEventName),
		net+":"+string(types.ValidatorExecutedProposalEventName))
	return metricsdb, err
}

func getValidatorTableData(userId uint64) (interface{}, error) {
	validatordb := []struct {
		Pubkey       string  `db:"pubkey"`
		Notification *string `db:"event_name"`
		LastSent     *uint64 `db:"last_sent_ts"`
		Threshold    *string `db:"event_threshold"`
	}{}

	err := db.FrontendDB.Select(&validatordb, `
	SELECT ENCODE(uvt.validator_publickey::bytea, 'hex') AS pubkey, us.event_name, extract( epoch from last_sent_ts)::Int as last_sent_ts, us.event_threshold 
	FROM users_validators_tags uvt 
	LEFT JOIN users_subscriptions us ON us.event_filter = ENCODE(uvt.validator_publickey::bytea, 'hex') AND us.user_id = uvt.user_id
	WHERE uvt.user_id = $1;`, userId)

	if err != nil {
		return validatordb, err
	}

	type notification struct {
		Notification string
		Timestamp    uint64
		Threshold    string
	}

	type validatorDetails struct {
		Index  uint64
		Pubkey string
	}

	type validator struct {
		Validator     validatorDetails
		Notifications []notification
	}

	result_map := map[uint64]validator{}

	for _, item := range validatordb {
		var index uint64

		err = db.DB.Get(&index, `
		SELECT validatorindex
		FROM validators WHERE pubkeyhex=$1
			`, item.Pubkey)

		if err != nil {
			return validatordb, err
		}

		if _, exists := result_map[index]; !exists {
			result_map[index] = validator{Validator: validatorDetails{Pubkey: item.Pubkey, Index: index}, Notifications: []notification{}}
		}

		if item.Notification != nil {
			map_item := result_map[index]
			var ts uint64 = 0
			if item.LastSent != nil {
				ts = *item.LastSent
			}
			map_item.Notifications = append(map_item.Notifications, notification{Notification: *item.Notification, Timestamp: ts, Threshold: *item.Threshold})
			result_map[index] = map_item
		}

	}

	valiadtors := []validator{}
	for _, item := range result_map {
		valiadtors = append(valiadtors, item)
	}

	return valiadtors, err
}

func getUserNetworkEvents(userId uint64) (interface{}, error) {
	type result struct {
		Notification string
		Network      string
		Timestamp    uint64
	}
	net := struct {
		IsSubscribed bool
		Events_ts    []result
	}{Events_ts: []result{}}

	c := 0
	err := db.FrontendDB.Get(&c, `
		SELECT count(user_id)                 
		FROM users_subscriptions      
		WHERE user_id=$1 AND event_name=$2;
	`, userId, strings.ToLower(utils.GetNetwork())+":"+string(types.NetworkLivenessIncreasedEventName))

	if c > 0 {
		net.IsSubscribed = true
		n := []uint64{}
		err = db.DB.Select(&n, `select extract( epoch from ts)::Int as ts from network_liveness where (headepoch-finalizedepoch)!=2 AND ts > now() - interval '1 year';`)

		resp := []result{}
		for _, item := range n {
			resp = append(resp, result{Notification: "Finality issue", Network: utils.Config.Chain.Network, Timestamp: item * 1000})
		}
		net.Events_ts = resp

	}

	return net, err
}

func RemoveAllValidatorsAndUnsubscribe(w http.ResponseWriter, r *http.Request) {
<<<<<<< HEAD

	SetAutoContentType(w, r) //w.Header().Set("Content-Type", "text/html")

=======
	SetAutoContentType(w, r)
	// w.Header().Set("Content-Type", "text/html")
>>>>>>> 927d793c
	user := getUser(r)

	body, err := ioutil.ReadAll(r.Body)
	if err != nil {
		logger.Errorf("error reading body of request: %v, %v", r.URL.String(), err)
		ErrorOrJSONResponse(w, r, "Internal server error", http.StatusInternalServerError)
		return
	}

	pubkeys := make([]string, 0)
	err = json.Unmarshal(body, &pubkeys)
	if err != nil {
		logger.Errorf("error parsing request body: %v, %v", r.URL.String(), err)
		ErrorOrJSONResponse(w, r, "Internal server error", http.StatusInternalServerError)
		return
	}
	for _, item := range pubkeys {
		err = db.RemoveFromWatchlist(user.UserID, item, utils.GetNetwork())
		if err != nil {
			logger.Errorf("error removing from  watchlist: %v, %v", r.URL.String(), err)
			continue
		}
	}
}

type valEvent struct {
	Event string `json:"event"`
	Email bool   `json:"email"`
	Push  bool   `json:"push"`
	Web   bool   `json:"web"`
}

func addValidatorAndSubscribe(user_id uint64, pubkey string, events []valEvent, w http.ResponseWriter, r *http.Request) bool {
	err := db.AddToWatchlist([]db.WatchlistEntry{{UserId: user_id, Validator_publickey: pubkey}}, utils.GetNetwork())
	if err != nil {
		logger.Errorf("error adding to watchlist: %v", err)
		return false
	}

	result := true
	m := map[string]bool{}
	for _, item := range events {
		if item.Email {
			if m[item.Event] && pubkey == "" {
				continue
			}

			result = result && internUserNotificationsSubscribe(item.Event, pubkey, 0, w, r)
			m[item.Event] = true
			if !result {
				break
			}
		}
	}

	return result
}

func AddValidatorsAndSubscribe(w http.ResponseWriter, r *http.Request) {
<<<<<<< HEAD

	SetAutoContentType(w, r) //w.Header().Set("Content-Type", "text/html")

=======
	SetAutoContentType(w, r)
	// w.Header().Set("Content-Type", "text/html")
>>>>>>> 927d793c
	user := getUser(r)

	body, err := ioutil.ReadAll(r.Body)
	if err != nil {
		logger.Errorf("error reading body of request: %v, %v", r.URL.String(), err)
		ErrorOrJSONResponse(w, r, "Internal server error", http.StatusInternalServerError)
		return
	}

	reqData := struct {
		Indices []uint64   `json:"indices"`
		Events  []valEvent `json:"events"`
	}{}

	// pubkeys := make([]string, 0)
	err = json.Unmarshal(body, &reqData)
	if err != nil {
		logger.Errorf("error parsing request body: %v, %v", r.URL.String(), err)
		ErrorOrJSONResponse(w, r, "Internal server error", http.StatusInternalServerError)
		return
	}

	if len(reqData.Indices) == 0 {
		logger.Errorf("error invalid indices: %v, %v", r.URL.String(), err)
		ErrorOrJSONResponse(w, r, "Internal server error", http.StatusInternalServerError)
		return
	}

	pubkeys := []string{}
	err = db.DB.Select(&pubkeys, `
		SELECT pubkeyhex FROM validators WHERE validatorindex=ANY($1);
		`, pq.Array(reqData.Indices))
	if err != nil {
		logger.Errorf("error retrieving pubkeys: %v", err)
		http.Error(w, "Internal server error", 503)
		return
	}

	result := true
	for _, pk := range pubkeys {
		result = addValidatorAndSubscribe(user.UserID, pk, reqData.Events, w, r)
	}

	if result {
		OKResponse(w, r)
	}
}

func UserUpdateSubscriptions(w http.ResponseWriter, r *http.Request) {
<<<<<<< HEAD

	SetAutoContentType(w, r) //w.Header().Set("Content-Type", "text/html")

=======
	SetAutoContentType(w, r)
	// w.Header().Set("Content-Type", "text/html")
>>>>>>> 927d793c
	user := getUser(r)

	body, err := ioutil.ReadAll(r.Body)
	if err != nil {
		logger.Errorf("error reading body of request: %v, %v", r.URL.String(), err)
		ErrorOrJSONResponse(w, r, "Internal server error", http.StatusInternalServerError)
		return
	}

	reqData := struct {
		Pubkeys []string `json:"pubkeys"`
		Events  []struct {
			Event     string  `json:"event"`
			Email     bool    `json:"email"`
			Push      bool    `json:"push"`
			Web       bool    `json:"web"`
			Threshold float64 `json:"threshold"`
		} `json:"events"`
	}{}

	// pubkeys := make([]string, 0)
	err = json.Unmarshal(body, &reqData)
	if err != nil {
		logger.Errorf("error parsing request body: %v, %v", r.URL.String(), err)
		ErrorOrJSONResponse(w, r, "Internal server error", http.StatusInternalServerError)
		return
	}

	if len(reqData.Pubkeys) == 0 {
		logger.Errorf("error invalid pubkey: %v, %v", r.URL.String(), err)
		ErrorOrJSONResponse(w, r, "Internal server error", http.StatusInternalServerError)
		return
	}

	net := strings.ToLower(utils.GetNetwork())
	pqPubkeys := pq.Array(reqData.Pubkeys)
	pqEventNames := pq.Array([]string{net + ":" + string(types.ValidatorMissedAttestationEventName),
		net + ":" + string(types.ValidatorMissedProposalEventName),
		net + ":" + string(types.ValidatorExecutedProposalEventName),
		net + ":" + string(types.ValidatorGotSlashedEventName)})

	_, err = db.FrontendDB.Exec(`
			DELETE FROM users_subscriptions WHERE user_id=$1 AND event_filter=ANY($2) AND event_name=ANY($3);
		`, user.UserID, pqPubkeys, pqEventNames)
	if err != nil {
		logger.Errorf("error removing old events: %v, %v", r.URL.String(), err)
		ErrorOrJSONResponse(w, r, "Internal server error", http.StatusInternalServerError)
		return
	}

	all_success := true
	for _, pubkey := range reqData.Pubkeys {
		result := true
		m := map[string]bool{}
		for _, item := range reqData.Events {
			if item.Email {
				if m[item.Event] && pubkey == "" {
					continue
				}

				result = result && internUserNotificationsSubscribe(item.Event, pubkey, item.Threshold, w, r)
				m[item.Event] = true
				if !result {
					break
				}
			}
		}
		if !result {
			all_success = false
			break
		}
	}

	if all_success {
		OKResponse(w, r)
	}
}

func UserUpdateMonitoringSubscriptions(w http.ResponseWriter, r *http.Request) {
<<<<<<< HEAD

	SetAutoContentType(w, r) //w.Header().Set("Content-Type", "text/html")

=======
	SetAutoContentType(w, r)
	// w.Header().Set("Content-Type", "text/html")
>>>>>>> 927d793c
	user := getUser(r)

	body, err := ioutil.ReadAll(r.Body)
	if err != nil {
		logger.Errorf("error reading body of request: %v, %v", r.URL.String(), err)
		ErrorOrJSONResponse(w, r, "Internal server error", http.StatusInternalServerError)
		return
	}

	reqData := struct {
		Pubkeys []string `json:"pubkeys"`
		Events  []struct {
			Event    string  `json:"event"`
			Email    bool    `json:"email"`
			Push     bool    `json:"push"`
			Web      bool    `json:"web"`
			Treshold float64 `json:"treshold"`
		} `json:"events"`
	}{}

	// pubkeys := make([]string, 0)
	err = json.Unmarshal(body, &reqData)
	if err != nil {
		logger.Errorf("error parsing request body: %v, %v", r.URL.String(), err)
		ErrorOrJSONResponse(w, r, "Internal server error", http.StatusInternalServerError)
		return
	}

	if len(reqData.Pubkeys) == 0 {
		logger.Errorf("error invalid pubkey: %v, %v", r.URL.String(), err)
		ErrorOrJSONResponse(w, r, "Internal server error", http.StatusInternalServerError)
		return
	}

	net := strings.ToLower(utils.GetNetwork())
	pqPubkeys := pq.Array(reqData.Pubkeys)
	pqEventNames := pq.Array([]string{net + ":" + string(types.MonitoringMachineCpuLoadEventName),
		net + ":" + string(types.MonitoringMachineDiskAlmostFullEventName),
		net + ":" + string(types.MonitoringMachineOfflineEventName),
		net + ":" + string(types.MonitoringMachineSwitchedToETH1FallbackEventName),
		net + ":" + string(types.MonitoringMachineSwitchedToETH2FallbackEventName)})

	_, err = db.FrontendDB.Exec(`
			DELETE FROM users_subscriptions WHERE user_id=$1 AND event_filter=ANY($2) AND event_name=ANY($3);
		`, user.UserID, pqPubkeys, pqEventNames)
	if err != nil {
		logger.Errorf("error removing old events: %v, %v", r.URL.String(), err)
		ErrorOrJSONResponse(w, r, "Internal server error", http.StatusInternalServerError)
		return
	}

	all_success := true
	for _, pubkey := range reqData.Pubkeys {
		result := true
		m := map[string]bool{}
		for _, item := range reqData.Events {
			if item.Email {
				if m[item.Event] && pubkey == "" {
					continue
				}

				result = result && internUserNotificationsSubscribe(item.Event, pubkey, item.Treshold, w, r)
				m[item.Event] = true
				if !result {
					break
				}
			}
		}
		if !result {
			all_success = false
			break
		}
	}

	if all_success {
		OKResponse(w, r)
	}
}

// UserNotificationsCenter renders the notificationsCenter template
func UserNotificationsCenter(w http.ResponseWriter, r *http.Request) {
	w.Header().Set("Content-Type", "text/html")
	userNotificationsCenterData := &types.UserNotificationsCenterPageData{}

	user := getUser(r)

	userNotificationsCenterData.Flashes = utils.GetFlashes(w, r, authSessionName)
	userNotificationsCenterData.CsrfField = csrf.TemplateField(r)
	//add notification-center data
	// type metrics
	metricsdb, err := getUserMetrics(user.UserID)
	if err != nil {
		logger.Errorf("error retrieving metrics data for users: %v ", user.UserID, err)
		http.Error(w, "Internal server error", 503)
		return
	}

	validatorTableData, err := getValidatorTableData(user.UserID)
	if err != nil {
		logger.Errorf("error retrieving validators table data for users: %v ", user.UserID, err)
		http.Error(w, "Internal server error", 503)
		return
	}

	networkData, err := getUserNetworkEvents(user.UserID)
	if err != nil {
		logger.Errorf("error retrieving network data for users: %v ", user.UserID, err)
		http.Error(w, "Internal server error", 503)
		return
	}

	data := InitPageData(w, r, "user", "/user", "")
	userNotificationsCenterData.Metrics = metricsdb
	userNotificationsCenterData.Validators = validatorTableData
	userNotificationsCenterData.Network = networkData
	data.Data = userNotificationsCenterData
	data.User = user

	err = notificationsCenterTemplate.ExecuteTemplate(w, "layout", data)
	if err != nil {
		logger.Errorf("error executing template for %v route: %v", r.URL.String(), err)
		http.Error(w, "Internal server error", http.StatusInternalServerError)
		return
	}
}

func UserNotificationsData(w http.ResponseWriter, r *http.Request) {
	currency := GetCurrency(r)
	w.Header().Set("Content-Type", "application/json")

	q := r.URL.Query()

	search := q.Get("search[value]")
	search = strings.Replace(search, "0x", "", -1)

	draw, err := strconv.ParseUint(q.Get("draw"), 10, 64)
	if err != nil {
		logger.Errorf("error converting datatables data parameter from string to int: %v", err)
		http.Error(w, "Internal server error", 503)
		return
	}
	// start, err := strconv.ParseUint(q.Get("start"), 10, 64)
	// if err != nil {
	// 	logger.Errorf("error converting datatables start parameter from string to int: %v", err)
	// 	http.Error(w, "Internal server error", 503)
	// 	return
	// }
	length, err := strconv.ParseUint(q.Get("length"), 10, 64)
	if err != nil {
		logger.Errorf("error converting datatables length parameter from string to int: %v", err)
		http.Error(w, "Internal server error", 503)
		return
	}
	if length > 100 {
		length = 100
	}

	user := getUser(r)

	type watchlistSubscription struct {
		Index     *uint64 // consider validators that only have deposited but do not have an index yet
		Publickey []byte
		Balance   uint64
		Events    *pq.StringArray
	}

	wl := []watchlistSubscription{}
	err = db.DB.Select(&wl, `
		SELECT 
			validators.validatorindex as index,
			users_validators_tags.validator_publickey as publickey,
			COALESCE (MAX(validators.balance), 0) as balance,
			ARRAY_REMOVE(ARRAY_AGG(users_subscriptions.event_name), NULL) as events
		FROM users_validators_tags
		LEFT JOIN users_subscriptions
			ON users_validators_tags.user_id = users_subscriptions.user_id
			AND ENCODE(users_validators_tags.validator_publickey::bytea, 'hex') = users_subscriptions.event_filter
		LEFT JOIN validators
			ON users_validators_tags.validator_publickey = validators.pubkey
		WHERE users_validators_tags.user_id = $1
		GROUP BY users_validators_tags.user_id, users_validators_tags.validator_publickey, validators.validatorindex;
		`, user.UserID)
	if err != nil {
		logger.Errorf("error retrieving subscriptions for users: %v validators: %v", user.UserID, err)
		http.Error(w, "Internal server error", 503)
		return
	}

	tableData := make([][]interface{}, 0, len(wl))
	for _, entry := range wl {
		index := template.HTML("-")
		if entry.Index != nil {
			index = utils.FormatValidator(*entry.Index)
		}
		tableData = append(tableData, []interface{}{
			index,
			utils.FormatPublicKey(entry.Publickey),
			utils.FormatBalance(entry.Balance, currency),
			entry.Events,
		})
	}

	data := &types.DataTableResponse{
		Draw:            draw,
		RecordsTotal:    uint64(len(wl)),
		RecordsFiltered: uint64(len(wl)),
		Data:            tableData,
	}

	err = json.NewEncoder(w).Encode(data)
	if err != nil {
		logger.Errorf("error enconding json response for %v route: %v", r.URL.String(), err)
		http.Error(w, "Internal server error", 503)
		return
	}

}

func UserSubscriptionsData(w http.ResponseWriter, r *http.Request) {
	w.Header().Set("Content-Type", "application/json")

	q := r.URL.Query()

	search := q.Get("search[value]")
	search = strings.Replace(search, "0x", "", -1)

	draw, err := strconv.ParseUint(q.Get("draw"), 10, 64)
	if err != nil {
		logger.Errorf("error converting datatables data parameter from string to int: %v", err)
		http.Error(w, "Internal server error", 503)
		return
	}
	// start, err := strconv.ParseUint(q.Get("start"), 10, 64)
	// if err != nil {
	// 	logger.Errorf("error converting datatables start parameter from string to int: %v", err)
	// 	http.Error(w, "Internal server error", 503)
	// 	return
	// }
	length, err := strconv.ParseUint(q.Get("length"), 10, 64)
	if err != nil {
		logger.Errorf("error converting datatables length parameter from string to int: %v", err)
		http.Error(w, "Internal server error", 503)
		return
	}
	if length > 100 {
		length = 100
	}

	user := getUser(r)

	subs := []types.Subscription{}
	err = db.FrontendDB.Select(&subs, `
			SELECT *
			FROM users_subscriptions
			WHERE user_id = $1
	`, user.UserID)
	if err != nil {
		logger.Errorf("error retrieving subscriptions for users %v: %v", user.UserID, err)
		http.Error(w, "Internal server error", 503)
		return
	}

	tableData := make([][]interface{}, 0, len(subs))
	for _, sub := range subs {
		ls := template.HTML("N/A")
		pubkey := template.HTML(sub.EventFilter)
		if sub.LastSent != nil {
			ls = utils.FormatTimestamp(sub.LastSent.Unix())
		}

		if len(sub.EventFilter) == 96 {
			h, err := hex.DecodeString(sub.EventFilter)
			if err != nil {
				logger.Errorf("Could not decode Pubkey %v", err)
			} else {
				pubkey = utils.FormatPublicKey(h)
			}
		} else if sub.EventName == types.TaxReportEventName {
			pubkey = template.HTML(`<a href="/rewards">report</a>`)
		} else if strings.HasPrefix(string(sub.EventName), "monitoring_") {
			pubkey = utils.FormatMachineName(sub.EventFilter)
		}
		if sub.EventName != types.ValidatorBalanceDecreasedEventName {
			tableData = append(tableData, []interface{}{
				pubkey,
				sub.EventName,
				utils.FormatTimestamp(sub.CreatedTime.Unix()),
				ls,
			})
		}

	}

	// log.Println("COUNT", len(watchlist))
	data := &types.DataTableResponse{
		Draw:            draw,
		RecordsTotal:    uint64(len(subs)),
		RecordsFiltered: uint64(len(subs)),
		Data:            tableData,
	}

	err = json.NewEncoder(w).Encode(data)
	if err != nil {
		logger.Errorf("error enconding json response for %v route: %v", r.URL.String(), err)
		http.Error(w, "Internal server error", 503)
		return
	}

}

func UserAuthorizeConfirmPost(w http.ResponseWriter, r *http.Request) {
	logger := logger.WithField("route", r.URL.String())

	redirectURI := r.FormValue("redirect_uri")
	state := r.FormValue("state")
	var stateAppend string = ""
	if state != "" {
		stateAppend = "&state=" + state
	}

	appData, err := db.GetAppDataFromRedirectUri(redirectURI)
	if err != nil {
		logger.Errorf("error app no found: %v %v", appData, err)
		callback := redirectURI + "?error=invalid_request&error_description=missing_redirect_uri" + stateAppend
		http.Redirect(w, r, callback, http.StatusSeeOther)
		return
	}

	user, session, err := getUserSession(r)
	if err != nil {
		logger.Errorf("error retrieving session: %v", err)
		callback := appData.RedirectURI + "?error=access_denied&error_description=no_session" + stateAppend
		http.Redirect(w, r, callback, http.StatusSeeOther)
		return
	}

	if user.Authenticated == true {
		codeBytes, err1 := utils.GenerateRandomBytesSecure(32)
		if err1 != nil {
			logger.Errorf("error creating secure random bytes for user: %v %v", user.UserID, err1)
			callback := appData.RedirectURI + "?error=server_error&error_description=err_random_number" + stateAppend
			http.Redirect(w, r, callback, http.StatusSeeOther)
			return
		}

		code := hex.EncodeToString(codeBytes)   // return to user
		codeHashed := utils.HashAndEncode(code) // save hashed code in db
		clientID := session.Values["client_id"].(string)

		err2 := db.AddAuthorizeCode(user.UserID, codeHashed, clientID, appData.ID)
		if err2 != nil {
			logger.Errorf("error adding authorization code for user: %v %v", user.UserID, err2)
			callback := appData.RedirectURI + "?error=server_error&error_description=err_db_storefail" + stateAppend
			http.Redirect(w, r, callback, http.StatusSeeOther)
			return
		}

		callbackTemplate := appData.RedirectURI + "?code="

		callback := callbackTemplate + code + stateAppend
		http.Redirect(w, r, callback, http.StatusSeeOther)
		return
	} else {
		logger.Error("Not authorized")
		callback := appData.RedirectURI + "?error=access_denied&error_description=no_authentication" + stateAppend
		http.Redirect(w, r, callback, http.StatusSeeOther)
		return
	}
}

func UserDeletePost(w http.ResponseWriter, r *http.Request) {
	logger := logger.WithField("route", r.URL.String())
	user, session, err := getUserSession(r)
	if err != nil {
		logger.Errorf("error retrieving session: %v", err)
		http.Error(w, "Internal server error", http.StatusInternalServerError)
		return
	}
	if user.Authenticated == true {
		err := db.DeleteUserById(user.UserID)
		if err != nil {
			logger.Errorf("error deleting user by email for user: %v %v", user.UserID, err)
			http.Redirect(w, r, "/user/settings", http.StatusSeeOther)
			session.Flashes("Error: Could not delete user.")
			session.Save(r, w)
			http.Redirect(w, r, "/user/settings", http.StatusSeeOther)
			return
		}

		Logout(w, r)
	} else {
		logger.Error("Trying to delete a unauthenticated user")
		http.Redirect(w, r, "/user/settings", http.StatusSeeOther)
		return
	}
}

func UserUpdateFlagsPost(w http.ResponseWriter, r *http.Request) {
	user, _, err := getUserSession(r)
	if err != nil {
		logger.Errorf("error retrieving session: %v", err)
		http.Error(w, "Internal server error", http.StatusInternalServerError)
		return
	}

	shareStats := FormValueOrJSON(r, "shareStats")

	logger.Errorf("shareStats: %v", shareStats)

	err = db.SetUserMonitorSharingSetting(user.UserID, shareStats == "true")

	http.Redirect(w, r, "/user/settings#app", http.StatusOK)
}

func UserUpdatePasswordPost(w http.ResponseWriter, r *http.Request) {
	var GenericUpdatePasswordError = "Error: Something went wrong updating your password 😕. If this error persists please contact <a href=\"https://support.bitfly.at/support/home\">support</a>"

	user, session, err := getUserSession(r)
	if err != nil {
		logger.Errorf("error retrieving session: %v", err)
		http.Error(w, "Internal server error", http.StatusInternalServerError)
		return
	}

	err = r.ParseForm()
	if err != nil {
		logger.Errorf("error parsing form: %v", err)
		session.AddFlash(authInternalServerErrorFlashMsg)
		session.Save(r, w)
		http.Redirect(w, r, "/login", http.StatusSeeOther)
		return
	}
	pwdNew := r.FormValue("password")
	pwdOld := r.FormValue("old-password")

	currentUser := struct {
		ID        int64  `db:"id"`
		Email     string `db:"email"`
		Password  string `db:"password"`
		Confirmed bool   `db:"email_confirmed"`
	}{}

	err = db.FrontendDB.Get(&currentUser, "SELECT id, email, password, email_confirmed FROM users WHERE id = $1", user.UserID)
	if err != nil {
		logger.Errorf("error retrieving password for user %v: %v", user.UserID, err)
		session.AddFlash("Error: Invalid password!")
		session.Save(r, w)
		http.Redirect(w, r, "/user/settings", http.StatusSeeOther)
		return
	}

	if !currentUser.Confirmed {
		session.AddFlash("Error: Email has not been confirmed, please click the link in the email we sent you or <a href='/resend'>resend link</a>!")
		session.Save(r, w)
		http.Redirect(w, r, "/user/settings", http.StatusSeeOther)
		return
	}

	err = bcrypt.CompareHashAndPassword([]byte(currentUser.Password), []byte(pwdOld))
	if err != nil {
		logger.Errorf("error verifying password for user %v: %v", currentUser.Email, err)
		session.AddFlash("Error: Invalid password!")
		session.Save(r, w)
		http.Redirect(w, r, "/user/settings", http.StatusSeeOther)
		return
	}

	pHash, err := bcrypt.GenerateFromPassword([]byte(pwdNew), 10)
	if err != nil {
		logger.Errorf("error generating hash for password: %v", err)
		session.AddFlash(GenericUpdatePasswordError)
		session.Save(r, w)
		http.Redirect(w, r, "/user/settings", http.StatusSeeOther)
		return
	}

	err = db.UpdatePassword(user.UserID, pHash)
	if err != nil {
		logger.Errorf("error updating password for user: %v", err)
		session.AddFlash("Error: Something went wrong updating your password 😕. If this error persists please contact <a href=\"https://support.bitfly.at/support/home\">support</a>")
		session.Save(r, w)
		http.Redirect(w, r, "/user/settings", http.StatusSeeOther)
		return
	}
	session.AddFlash("Password Updated Successfully ✔️")
	session.Save(r, w)
	http.Redirect(w, r, "/user/settings", http.StatusSeeOther)
}

// UserUpdateEmailPost gets called from the settings page to request a new email update. Only once the update link is pressed does the email actually change.
func UserUpdateEmailPost(w http.ResponseWriter, r *http.Request) {
	user, session, err := getUserSession(r)
	if err != nil {
		logger.Errorf("error retrieving session: %v", err)
		http.Error(w, "Internal server error", http.StatusInternalServerError)
		return
	}

	err = r.ParseForm()
	if err != nil {
		logger.Errorf("error parsing form: %v", err)
		session.AddFlash(authInternalServerErrorFlashMsg)
		session.Save(r, w)
		http.Redirect(w, r, "/user/settings", http.StatusSeeOther)
		return
	}
	email := r.FormValue("email")

	if !utils.IsValidEmail(email) {
		session.AddFlash("Error: Invalid email format!")
		session.Save(r, w)
		http.Redirect(w, r, "/user/settings", http.StatusSeeOther)
		return
	}

	var existingEmails struct {
		Count int
		Email string
	}
	err = db.FrontendDB.Get(&existingEmails, "SELECT email FROM users WHERE email = $1", email)

	if existingEmails.Email == email {
		http.Redirect(w, r, "/user/settings", http.StatusSeeOther)
		return
	} else if existingEmails.Email != "" {
		session.AddFlash("Error: Email already exists please choose a unique email")
		session.Save(r, w)
		http.Redirect(w, r, "/user/settings", http.StatusSeeOther)
		return
	}

	var rateLimitError *types.RateLimitError
	err = sendEmailUpdateConfirmation(user.UserID, email)
	if err != nil {
		logger.Errorf("error sending confirmation-email: %v", err)
		if errors.As(err, &rateLimitError) {
			session.AddFlash(fmt.Sprintf("Error: The ratelimit for sending emails has been exceeded, please try again in %v.", err.(*types.RateLimitError).TimeLeft.Round(time.Second)))
		} else {
			session.AddFlash(authInternalServerErrorFlashMsg)
		}
		session.Save(r, w)
		http.Redirect(w, r, "/user/settings", http.StatusSeeOther)
		return
	}

	session.AddFlash("Verification link sent to your new email " + email)
	session.Save(r, w)
	http.Redirect(w, r, "/user/settings", http.StatusSeeOther)
}

// ConfirmUpdateEmail confirms and updates the email address of the user. Given an update link the email in the db is changed.
func UserConfirmUpdateEmail(w http.ResponseWriter, r *http.Request) {
	vars := mux.Vars(r)
	hash := vars["hash"]

	_, session, err := getUserSession(r)
	if err != nil {
		logger.Errorf("error retrieving session: %v", err)
		http.Error(w, "Internal server error", http.StatusInternalServerError)
		return
	}

	q := r.URL.Query()

	newEmail := q.Get("email")

	if !utils.IsValidEmail(newEmail) {
		utils.SetFlash(w, r, authSessionName, "Error: Could not update your email because the new email is invalid, please try again.")
		http.Redirect(w, r, "/confirmation", http.StatusSeeOther)
		return
	}

	user := struct {
		ID        int64     `db:"id"`
		Email     string    `db:"email"`
		ConfirmTs time.Time `db:"email_confirmation_ts"`
		Confirmed bool      `db:"email_confirmed"`
	}{}

	err = db.FrontendDB.Get(&user, "SELECT id, email, email_confirmation_ts, email_confirmed FROM users WHERE email_confirmation_hash = $1", hash)
	if err != nil {
		logger.Errorf("error retreiveing email for confirmation_hash %v %v", hash, err)
		utils.SetFlash(w, r, authSessionName, "Error: This confirmation link is invalid / outdated.")
		http.Redirect(w, r, "/confirmation", http.StatusSeeOther)
		return
	}

	if user.Confirmed != true {
		utils.SetFlash(w, r, authSessionName, "Error: Cannot update email for an unconfirmed address.")
		http.Redirect(w, r, "/confirmation", http.StatusSeeOther)
		return
	}

	if user.ConfirmTs.Add(time.Minute * 30).Before(time.Now()) {
		utils.SetFlash(w, r, authSessionName, "Error: This confirmation link has expired.")
		http.Redirect(w, r, "/confirmation", http.StatusSeeOther)
		return
	}

	var emailExists string
	err = db.FrontendDB.Get(&emailExists, "SELECT email FROM users WHERE email = $1", newEmail)
	if emailExists != "" {
		utils.SetFlash(w, r, authSessionName, "Error: Email already exists. We could not update your email.")
		http.Redirect(w, r, "/confirmation", http.StatusSeeOther)
		return
	}

	_, err = db.FrontendDB.Exec(`UPDATE users SET email = $1 WHERE id = $2`, newEmail, user.ID)
	if err != nil {
		logger.Errorf("error: updating email for user: %v", err)
		utils.SetFlash(w, r, authSessionName, "Error: Could not Update Email.")
		http.Redirect(w, r, "/confirmation", http.StatusSeeOther)
		return
	}

	session.Values["subscription"] = ""
	session.Values["authenticated"] = false
	delete(session.Values, "user_id")

	utils.SetFlash(w, r, authSessionName, "Your email has been updated successfully! <br> You can log in with your new email.")
	http.Redirect(w, r, "/confirmation", http.StatusSeeOther)
}

func sendEmailUpdateConfirmation(userId uint64, newEmail string) error {
	now := time.Now()
	emailConfirmationHash := utils.RandomString(40)

	tx, err := db.FrontendDB.Beginx()
	if err != nil {
		return err
	}
	defer tx.Rollback()

	var lastTs *time.Time
	err = tx.Get(&lastTs, "SELECT email_confirmation_ts FROM users WHERE id = $1", userId)
	if err != nil {
		return fmt.Errorf("error getting confirmation-ts: %w", err)
	}
	if lastTs != nil && (*lastTs).Add(authConfirmEmailRateLimit).After(now) {
		return &types.RateLimitError{(*lastTs).Add(authConfirmEmailRateLimit).Sub(now)}
	}

	_, err = tx.Exec("UPDATE users SET email_confirmation_hash = $1 WHERE id = $2", emailConfirmationHash, userId)
	if err != nil {
		return fmt.Errorf("error updating confirmation-hash: %w", err)
	}

	err = tx.Commit()
	if err != nil {
		return fmt.Errorf("error commiting db-tx: %w", err)
	}

	subject := fmt.Sprintf("%s: Verify your email-address", utils.Config.Frontend.SiteDomain)
	msg := fmt.Sprintf(`To update your email on %[1]s please verify it by clicking this link:

https://%[1]s/settings/email/%[2]s?email=%[3]s

Best regards,

%[1]s
`, utils.Config.Frontend.SiteDomain, emailConfirmationHash, url.QueryEscape(newEmail))
	err = mail.SendMail(newEmail, subject, msg, []types.EmailAttachment{})
	if err != nil {
		return err
	}

	_, err = db.FrontendDB.Exec("UPDATE users SET email_confirmation_ts = TO_TIMESTAMP($1) WHERE id = $2", time.Now().Unix(), userId)
	if err != nil {
		return fmt.Errorf("error updating confirmation-ts: %w", err)
	}

	return nil
}

// UserValidatorWatchlistAdd godoc
// @Summary  subscribes a user to get notifications from a specific validator
// @Tags User
// @Produce  json
// @Param pubKey query string true "Public Key of validator you want to subscribe to"
// @Param balance_decreases body string false "Submit \"on\" to enable notifications for this event"
// @Param validator_slashed body string false "Submit \"on\" to enable notifications for this event"
// @Success 200 {object} types.ApiResponse
// @Failure 400 {object} types.ApiResponse
// @Failure 500 {object} types.ApiResponse
// @Security ApiKeyAuth
// @Router /api/v1/user/validator/{pubkey}/add [post]
func UserValidatorWatchlistAdd(w http.ResponseWriter, r *http.Request) {
	SetAutoContentType(w, r)
	user := getUser(r)
	vars := mux.Vars(r)

	pubKey := strings.Replace(vars["pubkey"], "0x", "", -1)
	if !user.Authenticated {
		FlashRedirectOrJSONErrorResponse(w, r,
			validatorEditFlash,
			"Error: You need a user account to follow a validator <a href=\"/login\">Login</a> or <a href=\"/register\">Sign up</a>",
			"/validator/"+pubKey,
			http.StatusSeeOther,
		)
		return
	}

	balance := FormValueOrJSON(r, "balance_decreases")
	if balance == "on" {
		err := db.AddSubscription(user.UserID, utils.Config.Chain.Phase0.ConfigName, types.ValidatorBalanceDecreasedEventName, pubKey, 0)
		if err != nil {
			logger.Errorf("error could not ADD subscription for user %v eventName %v eventfilter %v: %v", user.UserID, types.ValidatorBalanceDecreasedEventName, pubKey, err)
			ErrorOrJSONResponse(w, r, "Internal server error", http.StatusInternalServerError)
			return
		}
	}
	slashed := FormValueOrJSON(r, "validator_slashed")
	if slashed == "on" {
		err := db.AddSubscription(user.UserID, utils.Config.Chain.Phase0.ConfigName, types.ValidatorGotSlashedEventName, pubKey, 0)
		if err != nil {
			logger.Errorf("error could not ADD subscription for user %v eventName %v eventfilter %v: %v", user.UserID, types.ValidatorGotSlashedEventName, pubKey, err)
			ErrorOrJSONResponse(w, r, "Internal server error", http.StatusInternalServerError)
			return
		}
	}
	proposalSubmitted := FormValueOrJSON(r, "validator_proposal_submitted")
	if proposalSubmitted == "on" {
		err := db.AddSubscription(user.UserID, utils.Config.Chain.Phase0.ConfigName, types.ValidatorExecutedProposalEventName, pubKey, 0)
		if err != nil {
			logger.Errorf("error could not ADD subscription for user %v eventName %v eventfilter %v: %v", user.UserID, types.ValidatorGotSlashedEventName, pubKey, err)
			ErrorOrJSONResponse(w, r, "Internal server error", http.StatusInternalServerError)
			return
		}
	}
	proposalMissed := FormValueOrJSON(r, "validator_proposal_missed")
	if proposalMissed == "on" {
		err := db.AddSubscription(user.UserID, utils.Config.Chain.Phase0.ConfigName, types.ValidatorMissedProposalEventName, pubKey, 0)
		if err != nil {
			logger.Errorf("error could not ADD subscription for user %v eventName %v eventfilter %v: %v", user.UserID, types.ValidatorGotSlashedEventName, pubKey, err)
			ErrorOrJSONResponse(w, r, "Internal server error", http.StatusInternalServerError)
			return
		}
	}
	attestationMissed := FormValueOrJSON(r, "validator_attestation_missed")
	if attestationMissed == "on" {
		err := db.AddSubscription(user.UserID, utils.Config.Chain.Phase0.ConfigName, types.ValidatorMissedAttestationEventName, pubKey, 0)
		if err != nil {
			logger.Errorf("error could not ADD subscription for user %v eventName %v eventfilter %v: %v", user.UserID, types.ValidatorGotSlashedEventName, pubKey, err)
			ErrorOrJSONResponse(w, r, "Internal server error", http.StatusInternalServerError)
			return
		}
	}

	if len(pubKey) != 96 {
		FlashRedirectOrJSONErrorResponse(w, r,
			validatorEditFlash,
			"Error: Validator not found",
			"/validator/"+pubKey,
			http.StatusSeeOther,
		)
		return
	}

	watchlistEntries := []db.WatchlistEntry{
		{
			UserId:              user.UserID,
			Validator_publickey: pubKey,
		},
	}
	err := db.AddToWatchlist(watchlistEntries, utils.GetNetwork())
	if err != nil {
		logger.Errorf("error adding validator to watchlist to db: %v", err)
		FlashRedirectOrJSONErrorResponse(w, r,
			validatorEditFlash,
			"Error: Could not follow validator.",
			"/validator/"+pubKey,
			http.StatusSeeOther,
		)
		return
	}

	RedirectOrJSONOKResponse(w, r, "/validator/"+pubKey, http.StatusSeeOther)
}

// UserDashboardWatchlistAdd godoc
// @Summary  subscribes a user to get notifications from a specific validator via index
// @Tags User
// @Produce  json
// @Param pubKey body []string true "Index of validator you want to subscribe to"
// @Success 200 {object} types.ApiResponse
// @Failure 400 {object} types.ApiResponse
// @Failure 500 {object} types.ApiResponse
// @Security ApiKeyAuth
// @Router /api/v1/user/validator/{pubkey}/remove [post]
func UserDashboardWatchlistAdd(w http.ResponseWriter, r *http.Request) {
	SetAutoContentType(w, r) //w.Header().Set("Content-Type", "text/html")
	user := getUser(r)

	body, err := ioutil.ReadAll(r.Body)
	if err != nil {
		logger.Errorf("error reading body of request: %v, %v", r.URL.String(), err)
		ErrorOrJSONResponse(w, r, "Internal server error", http.StatusInternalServerError)
		return
	}

	indices := make([]string, 0)
	err = json.Unmarshal(body, &indices)
	if err != nil {
		logger.Errorf("error parsing request body: %v, %v", r.URL.String(), err)
		ErrorOrJSONResponse(w, r, "Internal server error", http.StatusInternalServerError)
		return
	}
	indicesParsed := make([]int64, 0)
	for _, i := range indices {
		parsed, err := strconv.ParseInt(i, 10, 64)
		if err != nil {
			logger.Errorf("error could not parse validator indices: %v, %v", r.URL.String(), err)
			ErrorOrJSONResponse(w, r, "Internal server error", http.StatusInternalServerError)
			return
		}
		indicesParsed = append(indicesParsed, parsed)
	}

	publicKeys := make([]string, 0)
	db.DB.Select(&publicKeys, `
	SELECT pubkeyhex as pubkey
	FROM validators
	WHERE validatorindex = ANY($1)
	`, pq.Int64Array(indicesParsed))

	watchListEntries := []db.WatchlistEntry{}

	for _, key := range publicKeys {
		watchListEntries = append(watchListEntries, db.WatchlistEntry{
			UserId:              user.UserID,
			Validator_publickey: key,
		})
	}
	err = db.AddToWatchlist(watchListEntries, utils.GetNetwork())
	if err != nil {
		logger.Errorf("error could not add validators to watchlist: %v, %v", r.URL.String(), err)
		ErrorOrJSONResponse(w, r, "Internal server error", http.StatusInternalServerError)
		return
	}

	OKResponse(w, r)
}

// UserValidatorWatchlistRemove godoc
// @Summary  unsubscribes a user from a specific validator
// @Tags User
// @Produce  json
// @Param pubKey query string true "Public Key of validator you want to subscribe to"
// @Success 200 {object} types.ApiResponse
// @Failure 400 {object} types.ApiResponse
// @Failure 500 {object} types.ApiResponse
// @Security ApiKeyAuth
// @Router /api/v1/user/validator/{pubkey}/remove [post]
func UserValidatorWatchlistRemove(w http.ResponseWriter, r *http.Request) {
	SetAutoContentType(w, r)

	user := getUser(r)
	vars := mux.Vars(r)

	pubKey := strings.Replace(vars["pubkey"], "0x", "", -1)
	if !user.Authenticated {
		FlashRedirectOrJSONErrorResponse(w, r,
			validatorEditFlash,
			"Error: You need a user account to follow a validator <a href=\"/login\">Login</a> or <a href=\"/register\">Sign up</a>",
			"/validator/"+pubKey,
			http.StatusSeeOther,
		)
		return
	}

	if len(pubKey) != 96 {
		FlashRedirectOrJSONErrorResponse(w, r,
			validatorEditFlash,
			"Error: Validator not found",
			"/validator/"+pubKey,
			http.StatusSeeOther,
		)
		return
	}

	err := db.RemoveFromWatchlist(user.UserID, pubKey, utils.GetNetwork())
	if err != nil {
		logger.Errorf("error deleting subscription: %v", err)
		FlashRedirectOrJSONErrorResponse(w, r,
			validatorEditFlash,
			"Error: Could not remove bookmark.",
			"/validator/"+pubKey,
			http.StatusSeeOther,
		)
		return
	}

	RedirectOrJSONOKResponse(w, r, "/validator/"+pubKey, http.StatusSeeOther)
}

func UserNotificationsSubscribe(w http.ResponseWriter, r *http.Request) {
	q := r.URL.Query()
	event := q.Get("event")
	filter := q.Get("filter")
	thresholdString := q.Get("threshold")
	var threshold float64 = 0
	threshold, _ = strconv.ParseFloat(thresholdString, 64)

	if internUserNotificationsSubscribe(event, filter, threshold, w, r) {
		OKResponse(w, r)
	}
}

func MultipleUsersNotificationsSubscribe(w http.ResponseWriter, r *http.Request) {
	w.Header().Set("Content-Type", "application/json")
	j := json.NewEncoder(w)

	type SubIntent struct {
		EventName      string  `json:"event_name"`
		EventFilter    string  `json:"event_filter"`
		EventThreshold float64 `json:"event_threshold"`
	}

	var jsonObjects []SubIntent
	err := json.Unmarshal(context.Get(r, utils.JsonBodyNakedKey).([]byte), &jsonObjects)
	if err != nil {
		logger.Errorf("Could not parse multiple notification subscription intent | %v", err)
		sendErrorResponse(j, r.URL.String(), "could not parse request")
		return
	}

	if len(jsonObjects) > 100 {
		logger.Errorf("Max number bundle subscribe is 100", err)
		sendErrorResponse(j, r.URL.String(), "Max number bundle subscribe is 100")
		return
	}

	var result bool = true
	m := make(map[string]bool)
	for i := 0; i < len(jsonObjects); i++ {
		obj := jsonObjects[i]

		// make sure expensive operations without filter can only be done once per request
		if m[obj.EventName] && obj.EventFilter == "" {
			continue
		}

		result = result && internUserNotificationsSubscribe(obj.EventName, obj.EventFilter, obj.EventThreshold, w, r)
		m[obj.EventName] = true
		if !result {
			break
		}
	}

	if result {
		OKResponse(w, r)
	}
}

func internUserNotificationsSubscribe(event, filter string, threshold float64, w http.ResponseWriter, r *http.Request) bool {
	w.Header().Set("Content-Type", "text/html")
	user := getUser(r)
	filter = strings.Replace(filter, "0x", "", -1)

	eventName, err := types.EventNameFromString(event)
	if err != nil {
		logger.Errorf("error invalid event name: %v", err)
		ErrorOrJSONResponse(w, r, "Internal server error", http.StatusInternalServerError)
		return false
	}

	isPkey := !pkeyRegex.MatchString(filter)
	filterLen := len(filter)

	if filterLen != 96 && filterLen != 0 && isPkey {
		logger.Errorf("error invalid pubkey characters or length: %v", err)
		ErrorOrJSONResponse(w, r, "Internal server error", http.StatusInternalServerError)
		return false
	}

	userPremium := getUserPremium(r)

	if filterLen == 0 && !strings.HasPrefix(string(eventName), "monitoring_") { // no filter = add all my watched validators

		filter := db.WatchlistFilter{
			UserId:         user.UserID,
			Validators:     nil,
			Tag:            types.ValidatorTagsWatchlist,
			JoinValidators: true,
			Network:        utils.GetNetwork(),
		}

		myValidators, err2 := db.GetTaggedValidators(filter)
		if err2 != nil {
			ErrorOrJSONResponse(w, r, "could not retrieve db results", http.StatusInternalServerError)
			return false
		}

		maxValidators := userPremium.MaxValidators

		// not quite happy performance wise, placing a TODO here for future me
		for i, v := range myValidators {
<<<<<<< HEAD
			err = db.AddSubscription(user.UserID, utils.GetNetwork(), eventName, fmt.Sprintf("%v", hex.EncodeToString(v.PublicKey)), 0)
=======
			err = db.AddSubscription(user.UserID, utils.Config.Chain.Phase0.ConfigName, eventName, fmt.Sprintf("%v", hex.EncodeToString(v.PublicKey)), 0)
>>>>>>> 927d793c
			if err != nil {
				logger.Errorf("error could not ADD subscription for user %v eventName %v eventfilter %v: %v", user.UserID, eventName, filter, err)
				ErrorOrJSONResponse(w, r, "Internal server error", http.StatusInternalServerError)
				return false
			}

			if i >= maxValidators {
				break
			}
		}
	} else { // add filtered one

		if !userPremium.NotificationThresholds {
			if eventName == types.MonitoringMachineDiskAlmostFullEventName {
				threshold = 0.1
			} else if eventName == types.MonitoringMachineCpuLoadEventName {
				threshold = 0.6
			} else if eventName == types.MonitoringMachineMemoryUsageEventName {
				threshold = 0.8
			}
		}

<<<<<<< HEAD
		err = db.AddSubscription(user.UserID, utils.GetNetwork(), eventName, filter, threshold)
=======
		err = db.AddSubscription(user.UserID, utils.Config.Chain.Phase0.ConfigName, eventName, filter, threshold)
>>>>>>> 927d793c
		if err != nil {
			logger.Errorf("error could not ADD subscription for user %v eventName %v eventfilter %v: %v", user.UserID, eventName, filter, err)
			ErrorOrJSONResponse(w, r, "Internal server error", http.StatusInternalServerError)
			return false
		}
	}

	return true
}

func MultipleUsersNotificationsUnsubscribe(w http.ResponseWriter, r *http.Request) {
	w.Header().Set("Content-Type", "application/json")
	j := json.NewEncoder(w)

	type UnSubIntent struct {
		EventName   string `json:"event_name"`
		EventFilter string `json:"event_filter"`
	}

	var jsonObjects []UnSubIntent
	err := json.Unmarshal(context.Get(r, utils.JsonBodyNakedKey).([]byte), &jsonObjects)
	if err != nil {
		logger.Errorf("Could not parse multiple notification subscription intent | %v", err)
		sendErrorResponse(j, r.URL.String(), "could not parse request")
		return
	}

	if len(jsonObjects) > 100 {
		logger.Errorf("Max number bundle unsubscribe is 100", err)
		sendErrorResponse(j, r.URL.String(), "Max number bundle unsubscribe is 100")
		return
	}

	var result bool = true
	m := make(map[string]bool)
	for i := 0; i < len(jsonObjects); i++ {
		obj := jsonObjects[i]

		// make sure expensive operations without filter can only be done once per request
		if m[obj.EventName] && obj.EventFilter == "" {
			continue
		}

		result = result && internUserNotificationsUnsubscribe(jsonObjects[i].EventName, jsonObjects[i].EventFilter, w, r)
		m[obj.EventName] = true

		if !result {
			break
		}
	}

	if result {
		OKResponse(w, r)
	}
}

func internUserNotificationsUnsubscribe(event, filter string, w http.ResponseWriter, r *http.Request) bool {
	w.Header().Set("Content-Type", "text/html")
	user := getUser(r)

	filter = strings.Replace(filter, "0x", "", -1)

	eventName, err := types.EventNameFromString(event)
	if err != nil {
		logger.Errorf("error invalid event name: %v", err)
		ErrorOrJSONResponse(w, r, "Internal server error", http.StatusInternalServerError)
		return false
	}

	isPkey := !pkeyRegex.MatchString(filter)
	filterLen := len(filter)

	if len(filter) != 96 && filterLen != 0 && isPkey {
		logger.Errorf("error invalid pubkey characters or length: %v", err)
		ErrorOrJSONResponse(w, r, "Internal server error", http.StatusInternalServerError)
		return false
	}

	if filterLen == 0 && !strings.HasPrefix(string(eventName), "monitoring_") { // no filter = add all my watched validators

		filter := db.WatchlistFilter{
			UserId:         user.UserID,
			Validators:     nil,
			Tag:            types.ValidatorTagsWatchlist,
			JoinValidators: true,
			Network:        utils.GetNetwork(),
		}

		myValidators, err2 := db.GetTaggedValidators(filter)
		if err2 != nil {
			ErrorOrJSONResponse(w, r, "could not retrieve db results", http.StatusInternalServerError)
			return false
		}

		maxValidators := getUserPremium(r).MaxValidators
		// not quite happy performance wise, placing a TODO here for future me
		for i, v := range myValidators {
			err = db.DeleteSubscription(user.UserID, utils.GetNetwork(), eventName, fmt.Sprintf("%v", hex.EncodeToString(v.PublicKey)))
			if err != nil {
				logger.Errorf("error could not REMOVE subscription for user %v eventName %v eventfilter %v: %v", user.UserID, eventName, filter, err)
				ErrorOrJSONResponse(w, r, "Internal server error", http.StatusInternalServerError)
				return false
			}

			if i >= maxValidators {
				break
			}
		}
	} else {
		// filtered one only
		err = db.DeleteSubscription(user.UserID, utils.GetNetwork(), eventName, filter)
		if err != nil {
			logger.Errorf("error could not REMOVE subscription for user %v eventName %v eventfilter %v: %v", user.UserID, eventName, filter, err)
			ErrorOrJSONResponse(w, r, "Internal server error", http.StatusInternalServerError)
			return false
		}
	}

	return true
}

func UserNotificationsUnsubscribe(w http.ResponseWriter, r *http.Request) {
	w.Header().Set("Content-Type", "text/html")
	user := getUser(r)
	q := r.URL.Query()
	event := q.Get("event")
	filter := q.Get("filter")
	filter = strings.Replace(filter, "0x", "", -1)

	eventName, err := types.EventNameFromString(event)
	if err != nil {
		logger.Errorf("error invalid event name: %v", err)
		ErrorOrJSONResponse(w, r, "Internal server error", http.StatusInternalServerError)
		return
	}

	isPkey := !pkeyRegex.MatchString(filter)
	filterLen := len(filter)

	if len(filter) != 96 && filterLen != 0 && isPkey {
		logger.Errorf("error invalid pubkey characters or length: %v", err)
		ErrorOrJSONResponse(w, r, "Internal server error", http.StatusInternalServerError)
		return
	}

	if filterLen == 0 && !strings.HasPrefix(string(eventName), "monitoring_") { // no filter = add all my watched validators

		filter := db.WatchlistFilter{
			UserId:         user.UserID,
			Validators:     nil,
			Tag:            types.ValidatorTagsWatchlist,
			JoinValidators: true,
			Network:        utils.GetNetwork(),
		}

		myValidators, err2 := db.GetTaggedValidators(filter)
		if err2 != nil {
			ErrorOrJSONResponse(w, r, "could not retrieve db results", http.StatusInternalServerError)
			return
		}

		maxValidators := getUserPremium(r).MaxValidators

		// not quite happy performance wise, placing a TODO here for future me
		for i, v := range myValidators {
			err = db.DeleteSubscription(user.UserID, utils.GetNetwork(), eventName, fmt.Sprintf("%v", hex.EncodeToString(v.PublicKey)))
			if err != nil {
				logger.Errorf("error could not REMOVE subscription for user %v eventName %v eventfilter %v: %v", user.UserID, eventName, filter, err)
				ErrorOrJSONResponse(w, r, "Internal server error", http.StatusInternalServerError)
				return
			}

			if i >= maxValidators {
				break
			}
		}
	} else {
		// filtered one only
		err = db.DeleteSubscription(user.UserID, utils.GetNetwork(), eventName, filter)
		if err != nil {
			logger.Errorf("error could not REMOVE subscription for user %v eventName %v eventfilter %v: %v", user.UserID, eventName, filter, err)
			ErrorOrJSONResponse(w, r, "Internal server error", http.StatusInternalServerError)
			return
		}
	}

	OKResponse(w, r)
}

func MobileDeviceDeletePOST(w http.ResponseWriter, r *http.Request) {

	w.Header().Set("Content-Type", "application/json")
	j := json.NewEncoder(w)

	claims := getAuthClaims(r)
	var userDeviceID uint64
	var userID uint64

	if claims == nil {
		customDeviceID := FormValueOrJSON(r, "id")
		temp, err := strconv.ParseUint(customDeviceID, 10, 64)
		if err != nil {
			logger.Errorf("error parsing id %v | err: %v", customDeviceID, err)
			sendErrorResponse(j, r.URL.String(), "could not parse id")
			return
		}
		userDeviceID = temp
		sessionUser := getUser(r)
		if !sessionUser.Authenticated {
			sendErrorResponse(j, r.URL.String(), "not authenticated")
			return
		}
		userID = sessionUser.UserID
	} else {
		sendErrorResponse(j, r.URL.String(), "you can not delete the device you are currently signed in with")
		return
	}

	err := db.MobileDeviceDelete(userID, userDeviceID)
	if err != nil {
		logger.Errorf("could not retrieve db results err: %v", err)
		sendErrorResponse(j, r.URL.String(), "could not retrieve db results")
		return
	}

	sendOKResponse(j, r.URL.String(), nil)
}<|MERGE_RESOLUTION|>--- conflicted
+++ resolved
@@ -423,14 +423,8 @@
 }
 
 func RemoveAllValidatorsAndUnsubscribe(w http.ResponseWriter, r *http.Request) {
-<<<<<<< HEAD
-
-	SetAutoContentType(w, r) //w.Header().Set("Content-Type", "text/html")
-
-=======
 	SetAutoContentType(w, r)
 	// w.Header().Set("Content-Type", "text/html")
->>>>>>> 927d793c
 	user := getUser(r)
 
 	body, err := ioutil.ReadAll(r.Body)
@@ -490,14 +484,8 @@
 }
 
 func AddValidatorsAndSubscribe(w http.ResponseWriter, r *http.Request) {
-<<<<<<< HEAD
-
-	SetAutoContentType(w, r) //w.Header().Set("Content-Type", "text/html")
-
-=======
 	SetAutoContentType(w, r)
 	// w.Header().Set("Content-Type", "text/html")
->>>>>>> 927d793c
 	user := getUser(r)
 
 	body, err := ioutil.ReadAll(r.Body)
@@ -547,14 +535,8 @@
 }
 
 func UserUpdateSubscriptions(w http.ResponseWriter, r *http.Request) {
-<<<<<<< HEAD
-
-	SetAutoContentType(w, r) //w.Header().Set("Content-Type", "text/html")
-
-=======
 	SetAutoContentType(w, r)
 	// w.Header().Set("Content-Type", "text/html")
->>>>>>> 927d793c
 	user := getUser(r)
 
 	body, err := ioutil.ReadAll(r.Body)
@@ -634,14 +616,8 @@
 }
 
 func UserUpdateMonitoringSubscriptions(w http.ResponseWriter, r *http.Request) {
-<<<<<<< HEAD
-
-	SetAutoContentType(w, r) //w.Header().Set("Content-Type", "text/html")
-
-=======
 	SetAutoContentType(w, r)
 	// w.Header().Set("Content-Type", "text/html")
->>>>>>> 927d793c
 	user := getUser(r)
 
 	body, err := ioutil.ReadAll(r.Body)
@@ -1639,11 +1615,7 @@
 
 		// not quite happy performance wise, placing a TODO here for future me
 		for i, v := range myValidators {
-<<<<<<< HEAD
 			err = db.AddSubscription(user.UserID, utils.GetNetwork(), eventName, fmt.Sprintf("%v", hex.EncodeToString(v.PublicKey)), 0)
-=======
-			err = db.AddSubscription(user.UserID, utils.Config.Chain.Phase0.ConfigName, eventName, fmt.Sprintf("%v", hex.EncodeToString(v.PublicKey)), 0)
->>>>>>> 927d793c
 			if err != nil {
 				logger.Errorf("error could not ADD subscription for user %v eventName %v eventfilter %v: %v", user.UserID, eventName, filter, err)
 				ErrorOrJSONResponse(w, r, "Internal server error", http.StatusInternalServerError)
@@ -1666,11 +1638,7 @@
 			}
 		}
 
-<<<<<<< HEAD
 		err = db.AddSubscription(user.UserID, utils.GetNetwork(), eventName, filter, threshold)
-=======
-		err = db.AddSubscription(user.UserID, utils.Config.Chain.Phase0.ConfigName, eventName, filter, threshold)
->>>>>>> 927d793c
 		if err != nil {
 			logger.Errorf("error could not ADD subscription for user %v eventName %v eventfilter %v: %v", user.UserID, eventName, filter, err)
 			ErrorOrJSONResponse(w, r, "Internal server error", http.StatusInternalServerError)
