--- conflicted
+++ resolved
@@ -19,15 +19,9 @@
 	"strings"
 	"time"
 
-<<<<<<< HEAD
-	"context"
-
-	gContext "github.com/gorilla/context"
-=======
 	ctxt "context"
 
 	"github.com/gorilla/context"
->>>>>>> 9afeddb1
 	"github.com/gorilla/csrf"
 	"github.com/gorilla/mux"
 	"github.com/lib/pq"
@@ -1677,7 +1671,7 @@
 	}
 
 	var jsonObjects []SubIntent
-	err := json.Unmarshal(gContext.Get(r, utils.JsonBodyNakedKey).([]byte), &jsonObjects)
+	err := json.Unmarshal(context.Get(r, utils.JsonBodyNakedKey).([]byte), &jsonObjects)
 	if err != nil {
 		logger.Errorf("Could not parse multiple notification subscription intent | %v", err)
 		sendErrorResponse(j, r.URL.String(), "could not parse request")
@@ -1897,7 +1891,7 @@
 	}
 
 	var jsonObjects []UnSubIntent
-	err := json.Unmarshal(gContext.Get(r, utils.JsonBodyNakedKey).([]byte), &jsonObjects)
+	err := json.Unmarshal(context.Get(r, utils.JsonBodyNakedKey).([]byte), &jsonObjects)
 	if err != nil {
 		logger.Errorf("Could not parse multiple notification subscription intent | %v", err)
 		sendErrorResponse(j, r.URL.String(), "could not parse request")
@@ -2325,7 +2319,7 @@
 	data := InitPageData(w, r, "webhook", "/webhook", "webhook")
 	pageData := types.WebhookPageData{}
 
-	ctx, done := context.WithTimeout(context.Background(), time.Second*30)
+	ctx, done := ctxt.WithTimeout(ctxt.Background(), time.Second*30)
 	defer done()
 
 	pageData.CsrfField = csrf.TemplateField(r)
@@ -2436,7 +2430,7 @@
 		}
 	}
 
-	ctx, done := context.WithTimeout(context.Background(), time.Second*30)
+	ctx, done := ctxt.WithTimeout(ctxt.Background(), time.Second*30)
 	defer done()
 
 	tx, err := db.FrontendDB.BeginTxx(ctx, &sql.TxOptions{})
