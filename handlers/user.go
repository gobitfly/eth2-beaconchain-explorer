--- conflicted
+++ resolved
@@ -140,21 +140,12 @@
 		CurrentEpoch:          services.LatestEpoch(),
 		CurrentSlot:           services.LatestSlot(),
 		FinalizationDelay:     services.FinalizationDelay(),
-<<<<<<< HEAD
-=======
-		Mainnet:               utils.Config.Chain.Mainnet,
-		DepositContract:       utils.Config.Indexer.Eth1DepositContractAddress,
->>>>>>> 75ab5c17
 	}
 	err = authorizeTemplate.ExecuteTemplate(w, "layout", data)
 	if err != nil {
 		logger.Errorf("error executing template for %v route: %v", r.URL.String(), err)
-<<<<<<< HEAD
 		callback := appData.RedirectURI + "?error=temporarily_unaviable&error_description=err_template"
 		http.Redirect(w, r, callback, http.StatusSeeOther)
-=======
-		http.Error(w, "Internal server error", http.StatusInternalServerError)
->>>>>>> 75ab5c17
 		return
 	}
 }
@@ -413,7 +404,6 @@
 
 func UserAuthorizeConfirmPost(w http.ResponseWriter, r *http.Request) {
 	logger := logger.WithField("route", r.URL.String())
-<<<<<<< HEAD
 
 	redirectURI := r.FormValue("redirect_uri")
 
@@ -444,47 +434,10 @@
 
 		code := hex.EncodeToString(codeBytes)   // return to user
 		codeHashed := utils.HashAndEncode(code) // save hashed code in db
-=======
-	user, session, err := getUserSession(w, r)
-	if err != nil {
-		logger.Errorf("error retrieving session: %v", err)
-		http.Error(w, "Internal server error", http.StatusInternalServerError)
-		return
-	}
-
-	redirectURI := r.FormValue("redirect_uri")
-
-	if user.Authenticated == true {
-		appData, err := db.GetAppDataFromRedirectUri(redirectURI)
-		if err != nil {
-			logger.Errorf("error app no found: %v %v", user.UserID, err)
-			utils.SetFlash(w, r, authSessionName, "Error: App not found. Is your redirect_uri correct and registered?")
-			session.Save(r, w)
-			http.Redirect(w, r, "/user/authorize", http.StatusSeeOther)
-			return
-		}
-
-		callbackTemplate := appData.RedirectURI + "?code="
-
-		codeBytes, err1 := utils.GenerateRandomBytesSecure(32)
-		if err1 != nil {
-			logger.Errorf("error creating secure random bytes for user: %v %v", user.UserID, err1)
-			http.Redirect(w, r, "/user/settings", http.StatusSeeOther)
-			utils.SetFlash(w, r, authSessionName, "Error: Could not create secure random bytes.")
-			session.Save(r, w)
-			http.Redirect(w, r, "/user/authorize", http.StatusSeeOther)
-			return
-		}
-
-		code := hex.EncodeToString(codeBytes) // return to user
-		codeHashedBytes := sha256.Sum256([]byte(code))
-		codeHashed := hex.EncodeToString(codeHashedBytes[:]) // save hashed code in db
->>>>>>> 75ab5c17
 
 		err2 := db.AddAuthorizeCode(user.UserID, codeHashed, appData.ID)
 		if err2 != nil {
 			logger.Errorf("error adding authorization code for user: %v %v", user.UserID, err2)
-<<<<<<< HEAD
 			callback := appData.RedirectURI + "?error=server_error&error_description=err_db_storefail"
 			http.Redirect(w, r, callback, http.StatusSeeOther)
 			return
@@ -493,25 +446,12 @@
 		callbackTemplate := appData.RedirectURI + "?code="
 
 		callback := callbackTemplate + code
-=======
-			utils.SetFlash(w, r, authSessionName, "Error: Couldn't link your account")
-			session.Save(r, w)
-			http.Redirect(w, r, "/user/authorize", http.StatusSeeOther)
-			return
-		}
-
-		callback := callbackTemplate + codeHashed
->>>>>>> 75ab5c17
 		http.Redirect(w, r, callback, http.StatusSeeOther)
 		return
 	} else {
 		logger.Error("Not authorized")
-<<<<<<< HEAD
 		callback := appData.RedirectURI + "?error=access_denied&error_description=no_authentication"
 		http.Redirect(w, r, callback, http.StatusSeeOther)
-=======
-		http.Redirect(w, r, "/user/authorize", http.StatusSeeOther)
->>>>>>> 75ab5c17
 		return
 	}
 }
