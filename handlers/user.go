package handlers

import (
	"database/sql"
	"encoding/hex"
	"encoding/json"
	"errors"
	"eth2-exporter/db"
	"eth2-exporter/mail"
	"eth2-exporter/types"
	"eth2-exporter/utils"
	"fmt"
	"html/template"
	"io/ioutil"
	"net/http"
	"net/url"
	"strconv"
	"strings"
	"time"

	"github.com/gorilla/csrf"
	"github.com/gorilla/mux"
	"github.com/lib/pq"
	"golang.org/x/crypto/bcrypt"
)

var userTemplate = template.Must(template.New("user").Funcs(utils.GetTemplateFuncs()).ParseFiles("templates/layout.html", "templates/user/settings.html"))
var notificationTemplate = template.Must(template.New("user").Funcs(utils.GetTemplateFuncs()).ParseFiles("templates/layout.html", "templates/user/notifications.html"))
var authorizeTemplate = template.Must(template.New("user").Funcs(utils.GetTemplateFuncs()).ParseFiles("templates/layout.html", "templates/user/authorize.html"))

func UserAuthMiddleware(next http.Handler) http.Handler {
	return http.HandlerFunc(func(w http.ResponseWriter, r *http.Request) {
		user := getUser(w, r)
		if !user.Authenticated {
			logger.Errorf("User not authorized")
			utils.SetFlash(w, r, authSessionName, "Error: Please login first")
			http.Redirect(w, r, "/login", http.StatusSeeOther)
			return
		}
		next.ServeHTTP(w, r)
	})
}

// UserSettings renders the user-template
func UserSettings(w http.ResponseWriter, r *http.Request) {
	w.Header().Set("Content-Type", "text/html")
	userSettingsData := &types.UserSettingsPageData{}

	user, session, err := getUserSession(w, r)
	if err != nil {
		logger.Errorf("error retrieving session: %v", err)
		http.Error(w, "Internal server error", http.StatusInternalServerError)
		return
	}

	subscription, err := db.StripeGetUserAPISubscription(user.UserID)
	if err != nil && err != sql.ErrNoRows {
		logger.Errorf("Error retrieving the subscriptions for user: %v %v", user.UserID, err)
		session.Flashes("Error: Something went wrong.")
		session.Save(r, w)
		http.Redirect(w, r, "/user/settings", http.StatusSeeOther)
		return
	}

	var pairedDevices []types.PairedDevice = nil
	pairedDevices, err = db.GetUserDevicesByUserID(user.UserID)
	if err != nil && err != sql.ErrNoRows {
		logger.Errorf("Error retrieving the paired devices for user: %v %v", user.UserID, err)
		pairedDevices = nil
	}

	statsSharing, err := db.GetUserMonitorSharingSetting(user.UserID)
	if err != nil {
		logger.Errorf("Error retrieving stats sharing setting: %v %v", user.UserID, err)
		statsSharing = false
	}

	userSettingsData.PairedDevices = pairedDevices
	userSettingsData.Subscription = subscription
	userSettingsData.Sapphire = &utils.Config.Frontend.Stripe.Sapphire
	userSettingsData.Emerald = &utils.Config.Frontend.Stripe.Emerald
	userSettingsData.Diamond = &utils.Config.Frontend.Stripe.Diamond
	userSettingsData.ShareMonitoringData = statsSharing
	userSettingsData.Flashes = utils.GetFlashes(w, r, authSessionName)
	userSettingsData.CsrfField = csrf.TemplateField(r)

	data := InitPageData(w, r, "user", "/user", "User Settings")
	data.HeaderAd = true
	data.Data = userSettingsData
	data.User = user

	err = userTemplate.ExecuteTemplate(w, "layout", data)
	if err != nil {
		logger.Errorf("error executing template for %v route: %v", r.URL.String(), err)
		http.Error(w, "Internal server error", http.StatusInternalServerError)
		return
	}
}

// GenerateAPIKey generates an API key for users that do not yet have a key.
func GenerateAPIKey(w http.ResponseWriter, r *http.Request) {
	w.Header().Set("Content-Type", "text/html")
	user := getUser(w, r)

	err := db.CreateAPIKey(user.UserID)
	if err != nil {
		logger.WithError(err).Error("Could not create API key for user")
		http.Error(w, "Internal server error", 503)
		return
	}

	http.Redirect(w, r, r.Referer(), http.StatusSeeOther)
}

// UserAuthorizeConfirm renders the user-authorize template
func UserAuthorizeConfirm(w http.ResponseWriter, r *http.Request) {
	w.Header().Set("Content-Type", "text/html")
	authorizeData := &types.UserAuthorizeConfirmPageData{}

	user, session, err := getUserSession(w, r)
	if err != nil {
		logger.Errorf("error retrieving session: %v", err)
		http.Error(w, "Internal server error", http.StatusInternalServerError)
		http.Redirect(w, r, "/login", http.StatusSeeOther)
		return
	}

	q := r.URL.Query()
	redirectURI := q.Get("redirect_uri")
	state := q.Get("state")

	session.Values["state"] = state
	session.Values["oauth_redirect_uri"] = redirectURI
	session.Save(r, w)

	if !user.Authenticated {
		logger.Errorf("User not authorized")
		http.Redirect(w, r, "/login", http.StatusSeeOther)
		return
	}

	appData, err := db.GetAppDataFromRedirectUri(redirectURI)

	if err != nil {
		logger.Errorf("error app not found: %v: %v: %v", user.UserID, appData, err)
		utils.SetFlash(w, r, authSessionName, "Error: App not found. Is your redirect_uri correct and registered?")
		session.Save(r, w)
	} else {
		authorizeData.AppData = appData
	}

	authorizeData.State = state
	authorizeData.CsrfField = csrf.TemplateField(r)
	authorizeData.Flashes = utils.GetFlashes(w, r, authSessionName)

	data := InitPageData(w, r, "user", "/user", "")
	data.Data = authorizeData

	err = authorizeTemplate.ExecuteTemplate(w, "layout", data)
	if err != nil {
		logger.Errorf("error executing template for %v route: %v", r.URL.String(), err)
		callback := appData.RedirectURI + "?error=temporarily_unaviable&error_description=err_template&state=" + state
		http.Redirect(w, r, callback, http.StatusSeeOther)
		return
	}
}

// UserAuthorizationCancel cancels oauth authorization session states and redirects to frontpage
func UserAuthorizationCancel(w http.ResponseWriter, r *http.Request) {
	_, session, err := getUserSession(w, r)
	if err != nil {
		http.Redirect(w, r, "/", http.StatusSeeOther)
		return
	}

	delete(session.Values, "oauth_redirect_uri")
	delete(session.Values, "state")
	session.Save(r, w)

	http.Redirect(w, r, "/", http.StatusSeeOther)
	return
}

func UserNotifications(w http.ResponseWriter, r *http.Request) {
	w.Header().Set("Content-Type", "text/html")
	userNotificationsData := &types.UserNotificationsPageData{}

	user := getUser(w, r)

	userNotificationsData.Flashes = utils.GetFlashes(w, r, authSessionName)
	userNotificationsData.CsrfField = csrf.TemplateField(r)

	var watchlistIndices []uint64
	err := db.DB.Select(&watchlistIndices, `
	SELECT validators.validatorindex as index
	FROM users_validators_tags
	INNER JOIN validators
	ON
	  users_validators_tags.validator_publickey = validators.pubkey
	WHERE user_id = $1 and tag = $2
	`, user.UserID, types.ValidatorTagsWatchlist)
	if err != nil {
		logger.Errorf("error retrieving watchlist validator count %v route: %v", r.URL.String(), err)
		http.Error(w, "Internal server error", http.StatusInternalServerError)
		return
	}

	var countSubscriptions int
	err = db.DB.Get(&countSubscriptions, `
	SELECT count(*) as count
	FROM users_subscriptions
	WHERE user_id = $1
	`, user.UserID)
	if err != nil {
		logger.Errorf("error retrieving subscription count %v route: %v", r.URL.String(), err)
		http.Error(w, "Internal server error", http.StatusInternalServerError)
		return
	}

	userNotificationsData.CountSubscriptions = countSubscriptions
	userNotificationsData.WatchlistIndices = watchlistIndices
	userNotificationsData.CountWatchlist = len(watchlistIndices)
	link := "/dashboard?validators="
	for _, i := range watchlistIndices {
		link += strconv.FormatUint(i, 10) + ","
	}

	link = link[:len(link)-1]
	userNotificationsData.DashboardLink = link

	data := InitPageData(w, r, "user", "/user", "")
	data.Data = userNotificationsData
	data.User = user

	err = notificationTemplate.ExecuteTemplate(w, "layout", data)
	if err != nil {
		logger.Errorf("error executing template for %v route: %v", r.URL.String(), err)
		http.Error(w, "Internal server error", http.StatusInternalServerError)
		return
	}
}

func UserNotificationsData(w http.ResponseWriter, r *http.Request) {
	currency := GetCurrency(r)
	w.Header().Set("Content-Type", "application/json")

	q := r.URL.Query()

	search := q.Get("search[value]")
	search = strings.Replace(search, "0x", "", -1)

	draw, err := strconv.ParseUint(q.Get("draw"), 10, 64)
	if err != nil {
		logger.Errorf("error converting datatables data parameter from string to int: %v", err)
		http.Error(w, "Internal server error", 503)
		return
	}
	// start, err := strconv.ParseUint(q.Get("start"), 10, 64)
	// if err != nil {
	// 	logger.Errorf("error converting datatables start parameter from string to int: %v", err)
	// 	http.Error(w, "Internal server error", 503)
	// 	return
	// }
	length, err := strconv.ParseUint(q.Get("length"), 10, 64)
	if err != nil {
		logger.Errorf("error converting datatables length parameter from string to int: %v", err)
		http.Error(w, "Internal server error", 503)
		return
	}
	if length > 100 {
		length = 100
	}

	user := getUser(w, r)

	type watchlistSubscription struct {
		Index     *uint64 // consider validators that only have deposited but do not have an index yet
		Publickey []byte
		Balance   uint64
		Events    *pq.StringArray
	}

	wl := []watchlistSubscription{}
	err = db.DB.Select(&wl, `
		SELECT 
			validators.validatorindex as index,
			users_validators_tags.validator_publickey as publickey,
			COALESCE (MAX(validators.balance), 0) as balance,
			ARRAY_REMOVE(ARRAY_AGG(users_subscriptions.event_name), NULL) as events
		FROM users_validators_tags
		LEFT JOIN users_subscriptions
			ON users_validators_tags.user_id = users_subscriptions.user_id
			AND ENCODE(users_validators_tags.validator_publickey::bytea, 'hex') = users_subscriptions.event_filter
		LEFT JOIN validators
			ON users_validators_tags.validator_publickey = validators.pubkey
		WHERE users_validators_tags.user_id = $1
		GROUP BY users_validators_tags.user_id, users_validators_tags.validator_publickey, validators.validatorindex;
		`, user.UserID)
	if err != nil {
		logger.Errorf("error retrieving subscriptions for users: %v validators: %v", user.UserID, err)
		http.Error(w, "Internal server error", 503)
		return
	}

	tableData := make([][]interface{}, 0, len(wl))
	for _, entry := range wl {
		index := template.HTML("-")
		if entry.Index != nil {
			index = utils.FormatValidator(*entry.Index)
		}
		tableData = append(tableData, []interface{}{
			index,
			utils.FormatPublicKey(entry.Publickey),
			utils.FormatBalance(entry.Balance, currency),
			entry.Events,
		})
	}

	data := &types.DataTableResponse{
		Draw:            draw,
		RecordsTotal:    uint64(len(wl)),
		RecordsFiltered: uint64(len(wl)),
		Data:            tableData,
	}

	err = json.NewEncoder(w).Encode(data)
	if err != nil {
		logger.Errorf("error enconding json response for %v route: %v", r.URL.String(), err)
		http.Error(w, "Internal server error", 503)
		return
	}

}

func UserSubscriptionsData(w http.ResponseWriter, r *http.Request) {
	w.Header().Set("Content-Type", "application/json")

	q := r.URL.Query()

	search := q.Get("search[value]")
	search = strings.Replace(search, "0x", "", -1)

	draw, err := strconv.ParseUint(q.Get("draw"), 10, 64)
	if err != nil {
		logger.Errorf("error converting datatables data parameter from string to int: %v", err)
		http.Error(w, "Internal server error", 503)
		return
	}
	// start, err := strconv.ParseUint(q.Get("start"), 10, 64)
	// if err != nil {
	// 	logger.Errorf("error converting datatables start parameter from string to int: %v", err)
	// 	http.Error(w, "Internal server error", 503)
	// 	return
	// }
	length, err := strconv.ParseUint(q.Get("length"), 10, 64)
	if err != nil {
		logger.Errorf("error converting datatables length parameter from string to int: %v", err)
		http.Error(w, "Internal server error", 503)
		return
	}
	if length > 100 {
		length = 100
	}

	user := getUser(w, r)

	subs := []types.Subscription{}
	err = db.DB.Select(&subs, `
			SELECT *
			FROM users_subscriptions
			WHERE user_id = $1
	`, user.UserID)
	if err != nil {
		logger.Errorf("error retrieving subscriptions for users %v: %v", user.UserID, err)
		http.Error(w, "Internal server error", 503)
		return
	}

	tableData := make([][]interface{}, 0, len(subs))
	for _, sub := range subs {
		ls := template.HTML("N/A")
		pubkey := template.HTML(sub.EventFilter)
		if sub.LastSent != nil {
			ls = utils.FormatTimestamp(sub.LastSent.Unix())
		}

		if len(sub.EventFilter) == 96 {
			h, err := hex.DecodeString(sub.EventFilter)
			if err != nil {
				logger.Errorf("Could not decode Pubkey %v", err)
			} else {
				pubkey = utils.FormatPublicKey(h)
			}
		} else if sub.EventName == types.TaxReportEventName {
			pubkey = template.HTML(`<a href="/rewards">report</a>`)
		}

		tableData = append(tableData, []interface{}{
			pubkey,
			sub.EventName,
			utils.FormatTimestamp(sub.CreatedTime.Unix()),
			ls,
		})
	}

	// log.Println("COUNT", len(watchlist))
	data := &types.DataTableResponse{
		Draw:            draw,
		RecordsTotal:    uint64(len(subs)),
		RecordsFiltered: uint64(len(subs)),
		Data:            tableData,
	}

	err = json.NewEncoder(w).Encode(data)
	if err != nil {
		logger.Errorf("error enconding json response for %v route: %v", r.URL.String(), err)
		http.Error(w, "Internal server error", 503)
		return
	}

}

func UserAuthorizeConfirmPost(w http.ResponseWriter, r *http.Request) {
	logger := logger.WithField("route", r.URL.String())

	redirectURI := r.FormValue("redirect_uri")
	state := r.FormValue("state")
	var stateAppend string = ""
	if state != "" {
		stateAppend = "&state=" + state
	}

	appData, err := db.GetAppDataFromRedirectUri(redirectURI)
	if err != nil {
		logger.Errorf("error app no found: %v %v", appData, err)
		callback := redirectURI + "?error=invalid_request&error_description=missing_redirect_uri" + stateAppend
		http.Redirect(w, r, callback, http.StatusSeeOther)
		return
	}

	user, _, err := getUserSession(w, r)
	if err != nil {
		logger.Errorf("error retrieving session: %v", err)
		callback := appData.RedirectURI + "?error=access_denied&error_description=no_session" + stateAppend
		http.Redirect(w, r, callback, http.StatusSeeOther)
		return
	}

	if user.Authenticated == true {
		codeBytes, err1 := utils.GenerateRandomBytesSecure(32)
		if err1 != nil {
			logger.Errorf("error creating secure random bytes for user: %v %v", user.UserID, err1)
			callback := appData.RedirectURI + "?error=server_error&error_description=err_random_number" + stateAppend
			http.Redirect(w, r, callback, http.StatusSeeOther)
			return
		}

		code := hex.EncodeToString(codeBytes)   // return to user
		codeHashed := utils.HashAndEncode(code) // save hashed code in db

		err2 := db.AddAuthorizeCode(user.UserID, codeHashed, appData.ID)
		if err2 != nil {
			logger.Errorf("error adding authorization code for user: %v %v", user.UserID, err2)
			callback := appData.RedirectURI + "?error=server_error&error_description=err_db_storefail" + stateAppend
			http.Redirect(w, r, callback, http.StatusSeeOther)
			return
		}

		callbackTemplate := appData.RedirectURI + "?code="

		callback := callbackTemplate + code + stateAppend
		http.Redirect(w, r, callback, http.StatusSeeOther)
		return
	} else {
		logger.Error("Not authorized")
		callback := appData.RedirectURI + "?error=access_denied&error_description=no_authentication" + stateAppend
		http.Redirect(w, r, callback, http.StatusSeeOther)
		return
	}
}

func UserDeletePost(w http.ResponseWriter, r *http.Request) {
	logger := logger.WithField("route", r.URL.String())
	user, session, err := getUserSession(w, r)
	if err != nil {
		logger.Errorf("error retrieving session: %v", err)
		http.Error(w, "Internal server error", http.StatusInternalServerError)
		return
	}
	if user.Authenticated == true {
		err := db.DeleteUserById(user.UserID)
		if err != nil {
			logger.Errorf("error deleting user by email for user: %v %v", user.UserID, err)
			http.Redirect(w, r, "/user/settings", http.StatusSeeOther)
			session.Flashes("Error: Could not delete user.")
			session.Save(r, w)
			http.Redirect(w, r, "/user/settings", http.StatusSeeOther)
			return
		}

		Logout(w, r)
	} else {
		logger.Error("Trying to delete a unauthenticated user")
		http.Redirect(w, r, "/user/settings", http.StatusSeeOther)
		return
	}
}

func UserUpdateFlagsPost(w http.ResponseWriter, r *http.Request) {
	user, _, err := getUserSession(w, r)
	if err != nil {
		logger.Errorf("error retrieving session: %v", err)
		http.Error(w, "Internal server error", http.StatusInternalServerError)
		return
	}

	shareStats := FormValueOrJSON(r, "shareStats")

	logger.Errorf("shareStats: %v", shareStats)

	err = db.SetUserMonitorSharingSetting(user.UserID, shareStats == "true")

	http.Redirect(w, r, "/user/settings#app", http.StatusOK)
}

func UserUpdatePasswordPost(w http.ResponseWriter, r *http.Request) {
	var GenericUpdatePasswordError = "Error: Something went wrong updating your password 😕. If this error persists please contact <a href=\"https://support.bitfly.at/support/home\">support</a>"

	user, session, err := getUserSession(w, r)
	if err != nil {
		logger.Errorf("error retrieving session: %v", err)
		http.Error(w, "Internal server error", http.StatusInternalServerError)
		return
	}

	err = r.ParseForm()
	if err != nil {
		logger.Errorf("error parsing form: %v", err)
		session.AddFlash(authInternalServerErrorFlashMsg)
		session.Save(r, w)
		http.Redirect(w, r, "/login", http.StatusSeeOther)
		return
	}
	pwdNew := r.FormValue("password")
	pwdOld := r.FormValue("old-password")

	currentUser := struct {
		ID        int64  `db:"id"`
		Email     string `db:"email"`
		Password  string `db:"password"`
		Confirmed bool   `db:"email_confirmed"`
	}{}

	err = db.FrontendDB.Get(&currentUser, "SELECT id, email, password, email_confirmed FROM users WHERE id = $1", user.UserID)
	if err != nil {
		logger.Errorf("error retrieving password for user %v: %v", user.UserID, err)
		session.AddFlash("Error: Invalid password!")
		session.Save(r, w)
		http.Redirect(w, r, "/user/settings", http.StatusSeeOther)
		return
	}

	if !currentUser.Confirmed {
		session.AddFlash("Error: Email has not been confirmed, please click the link in the email we sent you or <a href='/resend'>resend link</a>!")
		session.Save(r, w)
		http.Redirect(w, r, "/user/settings", http.StatusSeeOther)
		return
	}

	err = bcrypt.CompareHashAndPassword([]byte(currentUser.Password), []byte(pwdOld))
	if err != nil {
		logger.Errorf("error verifying password for user %v: %v", currentUser.Email, err)
		session.AddFlash("Error: Invalid password!")
		session.Save(r, w)
		http.Redirect(w, r, "/user/settings", http.StatusSeeOther)
		return
	}

	pHash, err := bcrypt.GenerateFromPassword([]byte(pwdNew), 10)
	if err != nil {
		logger.Errorf("error generating hash for password: %v", err)
		session.AddFlash(GenericUpdatePasswordError)
		session.Save(r, w)
		http.Redirect(w, r, "/user/settings", http.StatusSeeOther)
		return
	}

	err = db.UpdatePassword(user.UserID, pHash)
	if err != nil {
		logger.Errorf("error updating password for user: %v", err)
		session.AddFlash("Error: Something went wrong updating your password 😕. If this error persists please contact <a href=\"https://support.bitfly.at/support/home\">support</a>")
		session.Save(r, w)
		http.Redirect(w, r, "/user/settings", http.StatusSeeOther)
		return
	}
	session.AddFlash("Password Updated Successfully ✔️")
	session.Save(r, w)
	http.Redirect(w, r, "/user/settings", http.StatusSeeOther)
}

// UserUpdateEmailPost gets called from the settings page to request a new email update. Only once the update link is pressed does the email actually change.
func UserUpdateEmailPost(w http.ResponseWriter, r *http.Request) {
	user, session, err := getUserSession(w, r)
	if err != nil {
		logger.Errorf("error retrieving session: %v", err)
		http.Error(w, "Internal server error", http.StatusInternalServerError)
		return
	}

	err = r.ParseForm()
	if err != nil {
		logger.Errorf("error parsing form: %v", err)
		session.AddFlash(authInternalServerErrorFlashMsg)
		session.Save(r, w)
		http.Redirect(w, r, "/user/settings", http.StatusSeeOther)
		return
	}
	email := r.FormValue("email")

	if !utils.IsValidEmail(email) {
		session.AddFlash("Error: Invalid email format!")
		session.Save(r, w)
		http.Redirect(w, r, "/user/settings", http.StatusSeeOther)
		return
	}

	var existingEmails struct {
		Count int
		Email string
	}
	err = db.FrontendDB.Get(&existingEmails, "SELECT email FROM users WHERE email = $1", email)

	if existingEmails.Email == email {
		http.Redirect(w, r, "/user/settings", http.StatusSeeOther)
		return
	} else if existingEmails.Email != "" {
		session.AddFlash("Error: Email already exists please choose a unique email")
		session.Save(r, w)
		http.Redirect(w, r, "/user/settings", http.StatusSeeOther)
		return
	}

	var rateLimitError *types.RateLimitError
	err = sendEmailUpdateConfirmation(user.UserID, email)
	if err != nil {
		logger.Errorf("error sending confirmation-email: %v", err)
		if errors.As(err, &rateLimitError) {
			session.AddFlash(fmt.Sprintf("Error: The ratelimit for sending emails has been exceeded, please try again in %v.", err.(*types.RateLimitError).TimeLeft.Round(time.Second)))
		} else {
			session.AddFlash(authInternalServerErrorFlashMsg)
		}
		session.Save(r, w)
		http.Redirect(w, r, "/user/settings", http.StatusSeeOther)
		return
	}

	session.AddFlash("Verification link sent to your new email " + email)
	session.Save(r, w)
	http.Redirect(w, r, "/user/settings", http.StatusSeeOther)
}

// ConfirmUpdateEmail confirms and updates the email address of the user. Given an update link the email in the db is changed.
func UserConfirmUpdateEmail(w http.ResponseWriter, r *http.Request) {
	vars := mux.Vars(r)
	hash := vars["hash"]

	_, session, err := getUserSession(w, r)
	if err != nil {
		logger.Errorf("error retrieving session: %v", err)
		http.Error(w, "Internal server error", http.StatusInternalServerError)
		return
	}

	q := r.URL.Query()

	newEmail := q.Get("email")

	if !utils.IsValidEmail(newEmail) {
		utils.SetFlash(w, r, authSessionName, "Error: Could not update your email because the new email is invalid, please try again.")
		http.Redirect(w, r, "/confirmation", http.StatusSeeOther)
		return
	}

	user := struct {
		ID        int64     `db:"id"`
		Email     string    `db:"email"`
		ConfirmTs time.Time `db:"email_confirmation_ts"`
		Confirmed bool      `db:"email_confirmed"`
	}{}

	err = db.FrontendDB.Get(&user, "SELECT id, email, email_confirmation_ts, email_confirmed FROM users WHERE email_confirmation_hash = $1", hash)
	if err != nil {
		logger.Errorf("error retreiveing email for confirmation_hash %v %v", hash, err)
		utils.SetFlash(w, r, authSessionName, "Error: This confirmation link is invalid / outdated.")
		http.Redirect(w, r, "/confirmation", http.StatusSeeOther)
		return
	}

	if user.Confirmed != true {
		utils.SetFlash(w, r, authSessionName, "Error: Cannot update email for an unconfirmed address.")
		http.Redirect(w, r, "/confirmation", http.StatusSeeOther)
		return
	}

	if user.ConfirmTs.Add(time.Minute * 30).Before(time.Now()) {
		utils.SetFlash(w, r, authSessionName, "Error: This confirmation link has expired.")
		http.Redirect(w, r, "/confirmation", http.StatusSeeOther)
		return
	}

	var emailExists string
	err = db.FrontendDB.Get(&emailExists, "SELECT email FROM users WHERE email = $1", newEmail)
	if emailExists != "" {
		utils.SetFlash(w, r, authSessionName, "Error: Email already exists. We could not update your email.")
		http.Redirect(w, r, "/confirmation", http.StatusSeeOther)
		return
	}

	_, err = db.FrontendDB.Exec(`UPDATE users SET email = $1 WHERE id = $2`, newEmail, user.ID)
	if err != nil {
		logger.Errorf("error: updating email for user: %v", err)
		utils.SetFlash(w, r, authSessionName, "Error: Could not Update Email.")
		http.Redirect(w, r, "/confirmation", http.StatusSeeOther)
		return
	}

	session.Values["authenticated"] = false
	delete(session.Values, "user_id")

	utils.SetFlash(w, r, authSessionName, "Your email has been updated successfully! <br> You can log in with your new email.")
	http.Redirect(w, r, "/confirmation", http.StatusSeeOther)
}

func sendEmailUpdateConfirmation(userId uint64, newEmail string) error {
	now := time.Now()
	emailConfirmationHash := utils.RandomString(40)

	tx, err := db.FrontendDB.Beginx()
	if err != nil {
		return err
	}
	defer tx.Rollback()

	var lastTs *time.Time
	err = tx.Get(&lastTs, "SELECT email_confirmation_ts FROM users WHERE id = $1", userId)
	if err != nil {
		return fmt.Errorf("error getting confirmation-ts: %w", err)
	}
	if lastTs != nil && (*lastTs).Add(authConfirmEmailRateLimit).After(now) {
		return &types.RateLimitError{(*lastTs).Add(authConfirmEmailRateLimit).Sub(now)}
	}

	_, err = tx.Exec("UPDATE users SET email_confirmation_hash = $1 WHERE id = $2", emailConfirmationHash, userId)
	if err != nil {
		return fmt.Errorf("error updating confirmation-hash: %w", err)
	}

	err = tx.Commit()
	if err != nil {
		return fmt.Errorf("error commiting db-tx: %w", err)
	}

	subject := fmt.Sprintf("%s: Verify your email-address", utils.Config.Frontend.SiteDomain)
	msg := fmt.Sprintf(`To update your email on %[1]s please verify it by clicking this link:

https://%[1]s/settings/email/%[2]s?email=%[3]s

Best regards,

%[1]s
`, utils.Config.Frontend.SiteDomain, emailConfirmationHash, url.QueryEscape(newEmail))
<<<<<<< HEAD
	err = mail.SendMail(newEmail, subject, msg, []types.EmailAttachment{})
=======

	err = mail.SendMail(newEmail, subject, msg, []types.EmailAttachment{})

>>>>>>> f772ebce
	if err != nil {
		return err
	}

	_, err = db.FrontendDB.Exec("UPDATE users SET email_confirmation_ts = TO_TIMESTAMP($1) WHERE id = $2", time.Now().Unix(), userId)
	if err != nil {
		return fmt.Errorf("error updating confirmation-ts: %w", err)
	}

	return nil
}

// UserValidatorWatchlistAdd godoc
// @Summary  subscribes a user to get notifications from a specific validator
// @Tags User
// @Produce  json
// @Param pubKey query string true "Public Key of validator you want to subscribe to"
// @Param balance_decreases body string false "Submit \"on\" to enable notifications for this event"
// @Param validator_slashed body string false "Submit \"on\" to enable notifications for this event"
// @Success 200 {object} types.ApiResponse
// @Failure 400 {object} types.ApiResponse
// @Failure 500 {object} types.ApiResponse
// @Security ApiKeyAuth
// @Router /api/v1/user/validator/{pubkey}/add [post]
func UserValidatorWatchlistAdd(w http.ResponseWriter, r *http.Request) {
	SetAutoContentType(w, r)
	user := getUser(w, r)
	vars := mux.Vars(r)

	pubKey := strings.Replace(vars["pubkey"], "0x", "", -1)
	if !user.Authenticated {
		FlashRedirectOrJSONErrorResponse(w, r,
			validatorEditFlash,
			"Error: You need a user account to follow a validator <a href=\"/login\">Login</a> or <a href=\"/register\">Sign up</a>",
			"/validator/"+pubKey,
			http.StatusSeeOther,
		)
		return
	}

	balance := FormValueOrJSON(r, "balance_decreases")
	if balance == "on" {
		err := db.AddSubscription(user.UserID, types.ValidatorBalanceDecreasedEventName, pubKey)
		if err != nil {
			logger.Errorf("error could not ADD subscription for user %v eventName %v eventfilter %v: %v", user.UserID, types.ValidatorBalanceDecreasedEventName, pubKey, err)
			ErrorOrJSONResponse(w, r, "Internal server error", http.StatusInternalServerError)
			return
		}
	}
	slashed := FormValueOrJSON(r, "validator_slashed")
	if slashed == "on" {
		err := db.AddSubscription(user.UserID, types.ValidatorGotSlashedEventName, pubKey)
		if err != nil {
			logger.Errorf("error could not ADD subscription for user %v eventName %v eventfilter %v: %v", user.UserID, types.ValidatorGotSlashedEventName, pubKey, err)
			ErrorOrJSONResponse(w, r, "Internal server error", http.StatusInternalServerError)
			return
		}
	}
	proposalSubmitted := FormValueOrJSON(r, "validator_proposal_submitted")
	if proposalSubmitted == "on" {
		err := db.AddSubscription(user.UserID, types.ValidatorExecutedProposalEventName, pubKey)
		if err != nil {
			logger.Errorf("error could not ADD subscription for user %v eventName %v eventfilter %v: %v", user.UserID, types.ValidatorGotSlashedEventName, pubKey, err)
			ErrorOrJSONResponse(w, r, "Internal server error", http.StatusInternalServerError)
			return
		}
	}
	proposalMissed := FormValueOrJSON(r, "validator_proposal_missed")
	if proposalMissed == "on" {
		err := db.AddSubscription(user.UserID, types.ValidatorMissedProposalEventName, pubKey)
		if err != nil {
			logger.Errorf("error could not ADD subscription for user %v eventName %v eventfilter %v: %v", user.UserID, types.ValidatorGotSlashedEventName, pubKey, err)
			ErrorOrJSONResponse(w, r, "Internal server error", http.StatusInternalServerError)
			return
		}
	}
	attestationMissed := FormValueOrJSON(r, "validator_attestation_missed")
	if attestationMissed == "on" {
		err := db.AddSubscription(user.UserID, types.ValidatorMissedAttestationEventName, pubKey)
		if err != nil {
			logger.Errorf("error could not ADD subscription for user %v eventName %v eventfilter %v: %v", user.UserID, types.ValidatorGotSlashedEventName, pubKey, err)
			ErrorOrJSONResponse(w, r, "Internal server error", http.StatusInternalServerError)
			return
		}
	}

	if len(pubKey) != 96 {
		FlashRedirectOrJSONErrorResponse(w, r,
			validatorEditFlash,
			"Error: Validator not found",
			"/validator/"+pubKey,
			http.StatusSeeOther,
		)
		return
	}

	watchlistEntries := []db.WatchlistEntry{
		{
			UserId:              user.UserID,
			Validator_publickey: pubKey,
		},
	}

	err := db.AddToWatchlist(watchlistEntries)
	if err != nil {
		logger.Errorf("error adding validator to watchlist to db: %v", err)
		FlashRedirectOrJSONErrorResponse(w, r,
			validatorEditFlash,
			"Error: Could not follow validator.",
			"/validator/"+pubKey,
			http.StatusSeeOther,
		)
		return
	}

	RedirectOrJSONOKResponse(w, r, "/validator/"+pubKey, http.StatusSeeOther)
}

// UserDashboardWatchlistAdd godoc
// @Summary  subscribes a user to get notifications from a specific validator via index
// @Tags User
// @Produce  json
// @Param pubKey body []string true "Index of validator you want to subscribe to"
// @Success 200 {object} types.ApiResponse
// @Failure 400 {object} types.ApiResponse
// @Failure 500 {object} types.ApiResponse
// @Security ApiKeyAuth
// @Router /api/v1/user/validator/{pubkey}/remove [post]
func UserDashboardWatchlistAdd(w http.ResponseWriter, r *http.Request) {
	SetAutoContentType(w, r) //w.Header().Set("Content-Type", "text/html")
	user := getUser(w, r)

	body, err := ioutil.ReadAll(r.Body)
	if err != nil {
		logger.Errorf("error reading body of request: %v, %v", r.URL.String(), err)
		ErrorOrJSONResponse(w, r, "Internal server error", http.StatusInternalServerError)
		return
	}

	indices := make([]string, 0)
	err = json.Unmarshal(body, &indices)
	if err != nil {
		logger.Errorf("error parsing request body: %v, %v", r.URL.String(), err)
		ErrorOrJSONResponse(w, r, "Internal server error", http.StatusInternalServerError)
		return
	}
	indicesParsed := make([]int64, 0)
	for _, i := range indices {
		parsed, err := strconv.ParseInt(i, 10, 64)
		if err != nil {
			logger.Errorf("error could not parse validator indices: %v, %v", r.URL.String(), err)
			ErrorOrJSONResponse(w, r, "Internal server error", http.StatusInternalServerError)
			return
		}
		indicesParsed = append(indicesParsed, parsed)
	}

	publicKeys := make([]string, 0)
	db.DB.Select(&publicKeys, `
	SELECT pubkeyhex as pubkey
	FROM validators
	WHERE validatorindex = ANY($1)
	`, pq.Int64Array(indicesParsed))

	watchListEntries := []db.WatchlistEntry{}

	for _, key := range publicKeys {
		watchListEntries = append(watchListEntries, db.WatchlistEntry{
			UserId:              user.UserID,
			Validator_publickey: key,
		})
	}

	err = db.AddToWatchlist(watchListEntries)
	if err != nil {
		logger.Errorf("error could not add validators to watchlist: %v, %v", r.URL.String(), err)
		ErrorOrJSONResponse(w, r, "Internal server error", http.StatusInternalServerError)
		return
	}

	OKResponse(w, r)
}

// UserValidatorWatchlistRemove godoc
// @Summary  unsubscribes a user from a specific validator
// @Tags User
// @Produce  json
// @Param pubKey query string true "Public Key of validator you want to subscribe to"
// @Success 200 {object} types.ApiResponse
// @Failure 400 {object} types.ApiResponse
// @Failure 500 {object} types.ApiResponse
// @Security ApiKeyAuth
// @Router /api/v1/user/validator/{pubkey}/remove [post]
func UserValidatorWatchlistRemove(w http.ResponseWriter, r *http.Request) {
	SetAutoContentType(w, r)

	user := getUser(w, r)
	vars := mux.Vars(r)

	pubKey := strings.Replace(vars["pubkey"], "0x", "", -1)
	if !user.Authenticated {
		FlashRedirectOrJSONErrorResponse(w, r,
			validatorEditFlash,
			"Error: You need a user account to follow a validator <a href=\"/login\">Login</a> or <a href=\"/register\">Sign up</a>",
			"/validator/"+pubKey,
			http.StatusSeeOther,
		)
		return
	}

	if len(pubKey) != 96 {
		FlashRedirectOrJSONErrorResponse(w, r,
			validatorEditFlash,
			"Error: Validator not found",
			"/validator/"+pubKey,
			http.StatusSeeOther,
		)
		return
	}

	err := db.RemoveFromWatchlist(user.UserID, pubKey)
	if err != nil {
		logger.Errorf("error deleting subscription: %v", err)
		FlashRedirectOrJSONErrorResponse(w, r,
			validatorEditFlash,
			"Error: Could not remove bookmark.",
			"/validator/"+pubKey,
			http.StatusSeeOther,
		)
		return
	}

	RedirectOrJSONOKResponse(w, r, "/validator/"+pubKey, http.StatusSeeOther)
}

func UserNotificationsSubscribe(w http.ResponseWriter, r *http.Request) {
	w.Header().Set("Content-Type", "text/html")
	user := getUser(w, r)
	q := r.URL.Query()
	event := q.Get("event")
	filter := q.Get("filter")
	filter = strings.Replace(filter, "0x", "", -1)

	eventName, err := types.EventNameFromString(event)
	if err != nil {
		logger.Errorf("error invalid event name: %v", err)
		ErrorOrJSONResponse(w, r, "Internal server error", http.StatusInternalServerError)
		return
	}

	isPkey := !pkeyRegex.MatchString(filter)
	filterLen := len(filter)

	if filterLen != 96 && filterLen != 0 && isPkey {
		logger.Errorf("error invalid pubkey characters or length: %v", err)
		ErrorOrJSONResponse(w, r, "Internal server error", http.StatusInternalServerError)
		return
	}

	if filterLen == 0 { // no filter = add all my watched validators (max 100)

		filter := db.WatchlistFilter{
			UserId:         user.UserID,
			Validators:     nil,
			Tag:            types.ValidatorTagsWatchlist,
			JoinValidators: true,
		}

		myValidators, err2 := db.GetTaggedValidators(filter)
		if err2 != nil {
			ErrorOrJSONResponse(w, r, "could not retrieve db results", http.StatusInternalServerError)
			return
		}

		// not quite happy performance wise, placing a TODO here for future me
		for i, v := range myValidators {
			err = db.AddSubscription(user.UserID, eventName, fmt.Sprintf("%v", hex.EncodeToString(v.PublicKey)))
			if err != nil {
				logger.Errorf("error could not ADD subscription for user %v eventName %v eventfilter %v: %v", user.UserID, eventName, filter, err)
				ErrorOrJSONResponse(w, r, "Internal server error", http.StatusInternalServerError)
				return
			}

			if i >= 100 {
				break
			}
		}
	} else {
		// add filtered one

		err = db.AddSubscription(user.UserID, eventName, filter)
		if err != nil {
			logger.Errorf("error could not ADD subscription for user %v eventName %v eventfilter %v: %v", user.UserID, eventName, filter, err)
			ErrorOrJSONResponse(w, r, "Internal server error", http.StatusInternalServerError)
			return
		}
	}

	OKResponse(w, r)
}

func UserNotificationsUnsubscribe(w http.ResponseWriter, r *http.Request) {
	w.Header().Set("Content-Type", "text/html")
	user := getUser(w, r)
	q := r.URL.Query()
	event := q.Get("event")
	filter := q.Get("filter")
	filter = strings.Replace(filter, "0x", "", -1)

	eventName, err := types.EventNameFromString(event)
	if err != nil {
		logger.Errorf("error invalid event name: %v", err)
		ErrorOrJSONResponse(w, r, "Internal server error", http.StatusInternalServerError)
		return
	}

	isPkey := !pkeyRegex.MatchString(filter)
	filterLen := len(filter)

	if len(filter) != 96 && filterLen != 0 && isPkey {
		logger.Errorf("error invalid pubkey characters or length: %v", err)
		ErrorOrJSONResponse(w, r, "Internal server error", http.StatusInternalServerError)
		return
	}

	if filterLen == 0 { // no filter = add all my watched validators (max 100)

		filter := db.WatchlistFilter{
			UserId:         user.UserID,
			Validators:     nil,
			Tag:            types.ValidatorTagsWatchlist,
			JoinValidators: true,
		}

		myValidators, err2 := db.GetTaggedValidators(filter)
		if err2 != nil {
			ErrorOrJSONResponse(w, r, "could not retrieve db results", http.StatusInternalServerError)
			return
		}

		// not quite happy performance wise, placing a TODO here for future me
		for i, v := range myValidators {
			err = db.DeleteSubscription(user.UserID, eventName, fmt.Sprintf("%v", hex.EncodeToString(v.PublicKey)))
			if err != nil {
				logger.Errorf("error could not REMOVE subscription for user %v eventName %v eventfilter %v: %v", user.UserID, eventName, filter, err)
				ErrorOrJSONResponse(w, r, "Internal server error", http.StatusInternalServerError)
				return
			}

			if i >= 100 {
				break
			}
		}
	} else {
		// filtered one only
		err = db.DeleteSubscription(user.UserID, eventName, filter)
		if err != nil {
			logger.Errorf("error could not REMOVE subscription for user %v eventName %v eventfilter %v: %v", user.UserID, eventName, filter, err)
			ErrorOrJSONResponse(w, r, "Internal server error", http.StatusInternalServerError)
			return
		}
	}

	OKResponse(w, r)
}<|MERGE_RESOLUTION|>--- conflicted
+++ resolved
@@ -769,13 +769,9 @@
 
 %[1]s
 `, utils.Config.Frontend.SiteDomain, emailConfirmationHash, url.QueryEscape(newEmail))
-<<<<<<< HEAD
+
 	err = mail.SendMail(newEmail, subject, msg, []types.EmailAttachment{})
-=======
-
-	err = mail.SendMail(newEmail, subject, msg, []types.EmailAttachment{})
-
->>>>>>> f772ebce
+
 	if err != nil {
 		return err
 	}
