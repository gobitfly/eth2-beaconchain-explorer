--- conflicted
+++ resolved
@@ -15,87 +15,6 @@
 	"time"
 )
 
-<<<<<<< HEAD
-type ValidatorDataQueryParams struct {
-	Search   string
-	OrderBy  string
-	OrderDir string
-	Draw     uint64
-	Start    uint64
-	Length   int64
-}
-
-func parseDataQueryParams(r *http.Request) (*ValidatorDataQueryParams, error) {
-	q := r.URL.Query()
-
-	search := strings.Replace(q.Get("search[value]"), "0x", "", -1)
-	if len(search) > 128 {
-		search = search[:128]
-	}
-
-	orderDir := q.Get("order[0][dir]")
-	if orderDir != "desc" && orderDir != "asc" {
-		orderDir = "desc"
-	}
-	orderColumn := q.Get("order[0][column]")
-	var orderBy string
-	switch orderColumn {
-	case "0":
-		orderBy = "pubkey"
-	case "1":
-		orderBy = "validatorindex"
-	case "2":
-		orderBy = "balance"
-	case "3":
-		orderBy = "effectivebalance"
-	case "4":
-		orderBy = "slashed"
-	case "5":
-		orderBy = "activationeligibilityepoch"
-	case "6":
-		orderBy = "activationepoch"
-	default:
-		orderBy = "validatorindex"
-	}
-
-	draw, err := strconv.ParseUint(q.Get("draw"), 10, 64)
-	if err != nil {
-		logger.Errorf("error converting datatables data parameter from string to int: %v", err)
-		return nil, err
-	}
-
-	start, err := strconv.ParseUint(q.Get("start"), 10, 64)
-	if err != nil {
-		logger.Errorf("error converting datatables start parameter from string to int: %v", err)
-		return nil, err
-	}
-
-	length, err := strconv.ParseInt(q.Get("length"), 10, 64)
-	if err != nil {
-		logger.Errorf("error converting datatables length parameter from string to int: %v", err)
-		return nil, err
-	}
-	if length < 0 {
-		length = 100
-	}
-	if length > 100 {
-		length = 100
-	}
-
-	res := &ValidatorDataQueryParams{
-		search,
-		orderBy,
-		orderDir,
-		draw,
-		start,
-		length,
-	}
-
-	return res, nil
-}
-
-=======
->>>>>>> f3cadd36
 var validatorsTemplate = template.Must(template.New("validators").ParseFiles("templates/layout.html", "templates/validators.html"))
 
 // Validators returns the validators using a go template
@@ -105,11 +24,7 @@
 	validatorsPageData := types.ValidatorsPageData{}
 	var validators []*types.ValidatorsPageDataValidators
 
-<<<<<<< HEAD
-	err := db.DB.Select(&validators, `SELECT activationepoch, exitepoch FROM validators ORDER BY validatorindex`)
-=======
 	err := db.DB.Select(&validators, `SELECT activationepoch, exitepoch, lastattestationslot, slashed FROM validators ORDER BY validatorindex`)
->>>>>>> f3cadd36
 
 	if err != nil {
 		logger.Errorf("error retrieving validators data: %v", err)
@@ -118,11 +33,6 @@
 	}
 
 	latestEpoch := services.LatestEpoch()
-<<<<<<< HEAD
-	for _, validator := range validators {
-		if latestEpoch > validator.ExitEpoch {
-			validatorsPageData.EjectedCount++
-=======
 
 	var firstSlotOfPreviousEpoch uint64
 	if latestEpoch < 1 {
@@ -135,7 +45,6 @@
 		validatorsPageData.TotalCount++
 		if latestEpoch > validator.ExitEpoch {
 			validatorsPageData.ExitedCount++
->>>>>>> f3cadd36
 		} else if latestEpoch < validator.ActivationEpoch {
 			validatorsPageData.PendingCount++
 		} else if validator.Slashed {
@@ -192,41 +101,6 @@
 func parseValidatorsDataQueryParams(r *http.Request) (*ValidatorsDataQueryParams, error) {
 	q := r.URL.Query()
 
-<<<<<<< HEAD
-	err = db.DB.Get(&totalCount, "SELECT COUNT(*) FROM validators WHERE $1 < activationepoch", services.LatestEpoch())
-	if err != nil {
-		logger.Errorf("error retrieving pending validator count: %v", err)
-		http.Error(w, "Internal server error", 503)
-		return
-	}
-
-	var validators []*types.ValidatorsPageDataValidators
-	err = db.DB.Select(&validators,
-		fmt.Sprintf(`SELECT 
-				validators.validatorindex, 
-				validators.pubkey, 
-				validators.withdrawableepoch, 
-				validators.effectivebalance, 
-				validators.slashed, 
-				validators.activationeligibilityepoch, 
-				validators.activationepoch, 
-				validators.exitepoch,
-				validator_balances.balance
-			FROM validators
-			LEFT JOIN validator_balances 
-				ON validator_balances.epoch = $1
-				AND validator_balances.validatorindex = validators.validatorindex
-			WHERE $1 < activationepoch
-				AND encode(validators.pubkey::bytea, 'hex') LIKE $2
-			ORDER BY %s %s 
-			LIMIT $3 OFFSET $4`, dataQuery.OrderBy, dataQuery.OrderDir),
-		services.LatestEpoch(), "%"+dataQuery.Search+"%", dataQuery.Length, dataQuery.Start)
-
-	if err != nil {
-		logger.Errorf("error retrieving pending validator data: %v", err)
-		http.Error(w, "Internal server error", 503)
-		return
-=======
 	search := strings.Replace(q.Get("search[value]"), "0x", "", -1)
 	if len(search) > 128 {
 		search = search[:128]
@@ -259,7 +133,6 @@
 		qryStateFilter = "AND a.state = 'exited'"
 	default:
 		qryStateFilter = ""
->>>>>>> f3cadd36
 	}
 
 	orderColumn := q.Get("order[0][column]")
@@ -298,45 +171,13 @@
 		return nil, err
 	}
 
-<<<<<<< HEAD
-	var totalCount uint64
-
-	err = db.DB.Get(&totalCount, "SELECT COUNT(*) FROM validators WHERE $1 >= activationepoch AND $1 < exitepoch", services.LatestEpoch())
-=======
 	start, err := strconv.ParseUint(q.Get("start"), 10, 64)
->>>>>>> f3cadd36
 	if err != nil {
 		logger.Errorf("error converting datatables start parameter from string to int: %v", err)
 		return nil, err
 	}
 
-<<<<<<< HEAD
-	var validators []*types.ValidatorsPageDataValidators
-	err = db.DB.Select(&validators,
-		fmt.Sprintf(`SELECT 
-				validators.validatorindex, 
-				validators.pubkey, 
-				validators.withdrawableepoch, 
-				validators.effectivebalance, 
-				validators.slashed, 
-				validators.activationeligibilityepoch, 
-				validators.activationepoch, 
-				validators.exitepoch,
-				validator_balances.balance
-			FROM validators
-			LEFT JOIN validator_balances 
-				ON validator_balances.epoch = $1
-				AND validator_balances.validatorindex = validators.validatorindex
-			WHERE $1 >= activationepoch 
-				AND $1 < exitepoch 
-				AND encode(validators.pubkey::bytea, 'hex') LIKE $2
-			ORDER BY %s %s 
-			LIMIT $3 OFFSET $4`, dataQuery.OrderBy, dataQuery.OrderDir),
-		services.LatestEpoch(), "%"+dataQuery.Search+"%", dataQuery.Length, dataQuery.Start)
-
-=======
 	length, err := strconv.ParseInt(q.Get("length"), 10, 64)
->>>>>>> f3cadd36
 	if err != nil {
 		logger.Errorf("error converting datatables length parameter from string to int: %v", err)
 		return nil, err
@@ -373,41 +214,13 @@
 	}
 
 	var totalCount uint64
-<<<<<<< HEAD
-
-	err = db.DB.Get(&totalCount, "SELECT COUNT(*) FROM validators WHERE $1 >= exitepoch", services.LatestEpoch())
-=======
 	err = db.DB.Get(&totalCount, `SELECT COUNT(*) FROM validators`)
->>>>>>> f3cadd36
 	if err != nil {
 		logger.Errorf("error retrieving ejected validator count: %v", err)
 		http.Error(w, "Internal server error", 503)
 		return
 	}
 
-<<<<<<< HEAD
-	var validators []*types.ValidatorsPageDataValidators
-	err = db.DB.Select(&validators,
-		fmt.Sprintf(`SELECT 
-				validators.validatorindex, 
-				validators.pubkey, 
-				validators.withdrawableepoch, 
-				validators.effectivebalance, 
-				validators.slashed, 
-				validators.activationeligibilityepoch, 
-				validators.activationepoch, 
-				validators.exitepoch,
-				validator_balances.balance
-			FROM validators 
-			LEFT JOIN validator_balances 
-				ON validator_balances.epoch = $1
-				AND validator_balances.validatorindex = validators.validatorindex
-			WHERE $1 >= exitepoch
-				AND encode(validators.pubkey::bytea, 'hex') LIKE $2
-			ORDER BY %s %s 
-			LIMIT $3 OFFSET $4`, dataQuery.OrderBy, dataQuery.OrderDir),
-		services.LatestEpoch(), "%"+dataQuery.Search+"%", dataQuery.Length, dataQuery.Start)
-=======
 	lastestEpoch := services.LatestEpoch()
 	var firstSlotOfPreviousEpoch uint64
 	if lastestEpoch < 1 {
@@ -460,7 +273,6 @@
 		%s
 		ORDER BY %s %s
 		LIMIT $4 OFFSET $5`, dataQuery.StateFilter, dataQuery.OrderBy, dataQuery.OrderDir)
->>>>>>> f3cadd36
 
 	var validators []*types.ValidatorsPageDataValidators
 	err = db.DB.Select(&validators, qry, lastestEpoch, firstSlotOfPreviousEpoch, "%"+dataQuery.Search+"%", dataQuery.Length, dataQuery.Start)
