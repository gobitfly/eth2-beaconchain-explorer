package handlers

import (
	"eth2-exporter/db"
	"eth2-exporter/rpc"
	"eth2-exporter/services"
	"eth2-exporter/templates"
	"eth2-exporter/types"
	"eth2-exporter/utils"
	"fmt"
	"math/big"
	"net/http"
	"strconv"
	"strings"

	"github.com/gorilla/mux"
)

func Eth1Block(w http.ResponseWriter, r *http.Request) {

	blockTemplateFiles := append(layoutTemplateFiles,
		"slot/slot.html",
		"slot/transactions.html",
		"slot/attestations.html",
		"slot/deposits.html",
		"slot/votes.html",
		"slot/attesterSlashing.html",
		"slot/proposerSlashing.html",
		"slot/exits.html",
		"slot/overview.html",
		"slot/execTransactions.html",
		"slot/withdrawals.html")
	var blockTemplate = templates.GetTemplate(
		blockTemplateFiles...,
	)
	preMergeTemplateFiles := append(layoutTemplateFiles, "execution/block.html", "slot/execTransactions.html")
	notFountTemplateFiles := append(layoutTemplateFiles, "slotnotfound.html")
	var blockNotFoundTemplate = templates.GetTemplate(notFountTemplateFiles...)
	var preMergeBlockTemplate = templates.GetTemplate(preMergeTemplateFiles...)

	w.Header().Set("Content-Type", "text/html")
	vars := mux.Vars(r)

	// parse block number from url
	numberString := strings.Replace(vars["block"], "0x", "", -1)
	var number uint64
	var err error
	if len(numberString) == 64 {
		number, err = rpc.CurrentErigonClient.GetBlockNumberByHash(numberString)
	} else {
		number, err = strconv.ParseUint(numberString, 10, 64)
	}

	if err != nil {
<<<<<<< HEAD
		data := InitPageData(w, r, "blockchain", "/block", fmt.Sprintf("Block %d", 0), notFountTemplateFiles)
=======
		data := InitPageData(w, r, "blockchain", "/block", fmt.Sprintf("Block %d", 0))
		data.Data = "block"

>>>>>>> fd8d4384
		if handleTemplateError(w, r, "eth1Block.go", "Eth1Block", "number", blockNotFoundTemplate.ExecuteTemplate(w, "layout", data)) != nil {
			return // an error has occurred and was processed
		}
		return
	}

	eth1BlockPageData, err := GetExecutionBlockPageData(number, 10)
	if err != nil {
<<<<<<< HEAD
		data := InitPageData(w, r, "blockchain", "/block", fmt.Sprintf("Block %d", 0), notFountTemplateFiles)
=======
		data.Data = "block"
>>>>>>> fd8d4384
		if handleTemplateError(w, r, "eth1Block.go", "Eth1Block", "GetExecutionBlockPageData", blockNotFoundTemplate.ExecuteTemplate(w, "layout", data)) != nil {
			return // an error has occurred and was processed
		}
		return
	}

	// execute template based on whether block is pre or post merge
	if eth1BlockPageData.Difficulty.Cmp(big.NewInt(0)) == 0 {
		data := InitPageData(w, r, "blockchain", "/block", fmt.Sprintf("Block %d", number), blockTemplateFiles)
		// Post Merge PoS Block

		// calculate PoS slot number based on block timestamp
		blockSlot := (uint64(eth1BlockPageData.Ts.Unix()) - utils.Config.Chain.GenesisTimestamp) / utils.Config.Chain.Config.SecondsPerSlot

		// retrieve consensus data
		blockPageData, err := GetSlotPageData(blockSlot)
		if err != nil {
			logger.Errorf("error retrieving slot page data: %v", err)

			data.Data = "block"
			if handleTemplateError(w, r, "eth1Block.go", "Eth1Block", "GetSlotPageData", blockNotFoundTemplate.ExecuteTemplate(w, "layout", data)) != nil {
				return // an error has occurred and was processed
			}
			return
		}
		blockPageData.ExecutionData = eth1BlockPageData
		blockPageData.ExecutionData.IsValidMev = blockPageData.IsValidMev

		data.HeaderAd = true
		data.Data = blockPageData

		if handleTemplateError(w, r, "eth1Block.go", "Eth1Block", "Done (Post Merge)", blockTemplate.ExecuteTemplate(w, "layout", data)) != nil {
			return // an error has occurred and was processed
		}
	} else {
		// Pre  Merge PoW Block
		data := InitPageData(w, r, "block", "/block", fmt.Sprintf("Block %d", eth1BlockPageData.Number), preMergeTemplateFiles)
		data.HeaderAd = true
		data.Data = eth1BlockPageData

		if handleTemplateError(w, r, "eth1Block.go", "Eth1Block", "Done (Pre Merge)", preMergeBlockTemplate.ExecuteTemplate(w, "layout", data)) != nil {
			return // an error has occurred and was processed
		}
	}
}

func GetExecutionBlockPageData(number uint64, limit int) (*types.Eth1BlockPageData, error) {
	block, err := db.BigtableClient.GetBlockFromBlocksTable(number)
	if diffToHead := int64(services.LatestEth1BlockNumber()) - int64(number); err != nil && diffToHead < 0 && diffToHead >= -5 {
		block, _, err = rpc.CurrentErigonClient.GetBlock(int64(number))
	}
	if err != nil {
		return nil, err
	}

	// retrieve address names from bigtable
	names := make(map[string]string)
	names[string(block.Coinbase)] = ""
	for _, tx := range block.Transactions {
		names[string(tx.From)] = ""
		names[string(tx.To)] = ""
	}
	for _, uncle := range block.Uncles {
		names[string(uncle.Coinbase)] = ""
	}
	names, _, err = db.BigtableClient.GetAddressesNamesArMetadata(&names, nil)
	if err != nil {
		return nil, err
	}

	// calculate total block reward and set lowest gas price
	txs := []types.Eth1BlockPageTransaction{}
	txFees := new(big.Int)
	lowestGasPrice := big.NewInt(1 << 62)
	for _, tx := range block.Transactions {
		// sum txFees
		txFee := db.CalculateTxFeeFromTransaction(tx, new(big.Int).SetBytes(block.BaseFee))
		txFees.Add(txFees, txFee)

		effectiveGasPrice := big.NewInt(0)
		if gasUsed := new(big.Int).SetUint64(tx.GasUsed); gasUsed.Cmp(big.NewInt(0)) != 0 {
			// calculate effective gas price
			effectiveGasPrice = new(big.Int).Div(txFee, gasUsed)
			if effectiveGasPrice.Cmp(lowestGasPrice) < 0 {
				lowestGasPrice = effectiveGasPrice
			}
		}

		// set tx to if tx is contract creation
		if tx.To == nil && len(tx.Itx) >= 1 {
			tx.To = tx.Itx[0].To
			names[string(tx.To)] = "Contract Creation"
		}

		method := make([]byte, 0)
		if len(tx.GetData()) > 3 && (len(tx.GetItx()) > 0 || tx.GetGasUsed() > 21000 || tx.GetErrorMsg() != "") {
			method = tx.GetData()[:4]
		}
		txs = append(txs, types.Eth1BlockPageTransaction{
			Hash:          fmt.Sprintf("%#x", tx.Hash),
			HashFormatted: utils.FormatAddressWithLimits(tx.Hash, "", false, "tx", 15, 18, true),
			From:          fmt.Sprintf("%#x", tx.From),
			FromFormatted: utils.FormatAddressWithLimits(tx.From, names[string(tx.From)], false, "address", 15, 20, true),
			To:            fmt.Sprintf("%#x", tx.To),
			ToFormatted:   utils.FormatAddressWithLimits(tx.To, names[string(tx.To)], names[string(tx.To)] == "Contract Creation" || len(method) > 0, "address", 15, 20, true),
			Value:         new(big.Int).SetBytes(tx.Value),
			Fee:           txFee,
			GasPrice:      effectiveGasPrice,
			Method:        fmt.Sprintf("%#x", method),
		})
	}

	blockReward := utils.Eth1BlockReward(block.Number, block.Difficulty)

	uncleInclusionRewards := new(big.Int)
	uncleInclusionRewards.Div(blockReward, big.NewInt(32)).Mul(uncleInclusionRewards, big.NewInt(int64(len(block.Uncles))))
	uncles := []types.Eth1BlockPageData{}
	for _, uncle := range block.Uncles {
		reward := big.NewInt(int64(uncle.Number - block.Number + 8))
		reward.Mul(reward, blockReward).Div(reward, big.NewInt(8))
		uncles = append(uncles, types.Eth1BlockPageData{
			Number:       uncle.Number,
			MinerAddress: fmt.Sprintf("%#x", uncle.Coinbase),
			//MinerFormatted: utils.FormatAddress(uncle.Coinbase, nil, names[string(uncle.Coinbase)], false, false, false),
			MinerFormatted: utils.FormatAddressWithLimits(uncle.Coinbase, names[string(uncle.Coinbase)], false, "address", 42, 42, true),
			Reward:         reward,
			Extra:          string(uncle.Extra),
		})
	}

	if limit > 0 {
		if len(txs) > limit {
			txs = txs[:limit]
		} else {
			txs = txs[:0]
		}
	}

	burnedEth := new(big.Int).Mul(new(big.Int).SetBytes(block.BaseFee), big.NewInt(int64(block.GasUsed)))
	blockReward.Add(blockReward, txFees).Add(blockReward, uncleInclusionRewards).Sub(blockReward, burnedEth)
	nextBlock := number + 1
	if nextBlock > services.LatestEth1BlockNumber() {
		nextBlock = 0
	}
	eth1BlockPageData := types.Eth1BlockPageData{
		Number:        number,
		PreviousBlock: number - 1,
		NextBlock:     nextBlock,
		TxCount:       uint64(len(block.Transactions)),
		UncleCount:    uint64(len(block.Uncles)),
		Hash:          fmt.Sprintf("%#x", block.Hash),
		ParentHash:    fmt.Sprintf("%#x", block.ParentHash),
		MinerAddress:  fmt.Sprintf("%#x", block.Coinbase),
		//MinerFormatted: utils.FormatAddress(block.Coinbase, nil, names[string(block.Coinbase)], false, false, false),
		MinerFormatted: utils.FormatAddressWithLimits(block.Coinbase, names[string(block.Coinbase)], false, "address", 42, 42, true),
		Reward:         blockReward,
		MevReward:      db.CalculateMevFromBlock(block),
		TxFees:         txFees,
		GasUsage:       utils.FormatBlockUsage(block.GasUsed, block.GasLimit),
		GasLimit:       block.GasLimit,
		LowestGasPrice: lowestGasPrice,
		Ts:             block.GetTime().AsTime(),
		Difficulty:     new(big.Int).SetBytes(block.Difficulty),
		BaseFeePerGas:  new(big.Int).SetBytes(block.BaseFee),
		BurnedFees:     burnedEth,
		Extra:          fmt.Sprintf("%#x", block.Extra),
		Txs:            txs,
		Uncles:         uncles,
	}

	var relaysData struct {
		MevRecipient []byte          `db:"proposer_fee_recipient"`
		MevBribe     types.WeiString `db:"value"`
	}
	// try to get mev rewards from relays_blocks table
	err = db.ReaderDb.Get(&relaysData, `SELECT proposer_fee_recipient, value FROM relays_blocks WHERE relays_blocks.exec_block_hash = $1 limit 1`, block.Hash)
	if err == nil {
		eth1BlockPageData.MevBribe = relaysData.MevBribe.BigInt()
		eth1BlockPageData.MevRecipientFormatted = utils.FormatAddressWithLimits(relaysData.MevRecipient, names[string(relaysData.MevRecipient)], false, "address", 42, 42, true)
	}
	return &eth1BlockPageData, nil
}<|MERGE_RESOLUTION|>--- conflicted
+++ resolved
@@ -52,13 +52,9 @@
 	}
 
 	if err != nil {
-<<<<<<< HEAD
 		data := InitPageData(w, r, "blockchain", "/block", fmt.Sprintf("Block %d", 0), notFountTemplateFiles)
-=======
-		data := InitPageData(w, r, "blockchain", "/block", fmt.Sprintf("Block %d", 0))
 		data.Data = "block"
 
->>>>>>> fd8d4384
 		if handleTemplateError(w, r, "eth1Block.go", "Eth1Block", "number", blockNotFoundTemplate.ExecuteTemplate(w, "layout", data)) != nil {
 			return // an error has occurred and was processed
 		}
@@ -67,11 +63,8 @@
 
 	eth1BlockPageData, err := GetExecutionBlockPageData(number, 10)
 	if err != nil {
-<<<<<<< HEAD
 		data := InitPageData(w, r, "blockchain", "/block", fmt.Sprintf("Block %d", 0), notFountTemplateFiles)
-=======
 		data.Data = "block"
->>>>>>> fd8d4384
 		if handleTemplateError(w, r, "eth1Block.go", "Eth1Block", "GetExecutionBlockPageData", blockNotFoundTemplate.ExecuteTemplate(w, "layout", data)) != nil {
 			return // an error has occurred and was processed
 		}
