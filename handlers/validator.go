package handlers

import (
	"bytes"
	"database/sql"
	"encoding/hex"
	"encoding/json"
	"errors"
	"eth2-exporter/db"
	"eth2-exporter/services"
	"eth2-exporter/templates"
	"eth2-exporter/types"
	"eth2-exporter/utils"
	"fmt"
	"html/template"
	"math/big"
	"net/http"
	"sort"
	"strconv"
	"strings"
	"time"

	"github.com/ethereum/go-ethereum/accounts"
	"github.com/ethereum/go-ethereum/crypto"
	"github.com/lib/pq"
	"github.com/protolambda/zrnt/eth2/util/math"
	"golang.org/x/sync/errgroup"

	"github.com/gorilla/mux"
	"github.com/juliangruber/go-intersect"

	itypes "github.com/gobitfly/eth-rewards/types"
)

var validatorEditFlash = "edit_validator_flash"

// Validator returns validator data using a go template
func Validator(w http.ResponseWriter, r *http.Request) {
	var validatorTemplate = templates.GetTemplate(
		"layout.html",
		"validator/validator.html",
		"validator/heading.html",
		"validator/tables.html",
		"validator/modals.html",
		"modals.html",
		"validator/overview.html",
		"validator/charts.html",
		"validator/countdown.html",

		"components/flashMessage.html",
		"components/rocket.html",
		"components/bannerValidator.html",
	)
	var validatorNotFoundTemplate = templates.GetTemplate("layout.html", "validator/validatornotfound.html")

	currency := GetCurrency(r)

	//start := time.Now()
	timings := struct {
		Start         time.Time
		BasicInfo     time.Duration
		Earnings      time.Duration
		Deposits      time.Duration
		Proposals     time.Duration
		Charts        time.Duration
		Effectiveness time.Duration
		Statistics    time.Duration
		SyncStats     time.Duration
		Rocketpool    time.Duration
	}{
		Start: time.Now(),
	}

	w.Header().Set("Content-Type", "text/html")
	vars := mux.Vars(r)

	var index uint64
	var err error

	epoch := services.LatestEpoch()
	latestFinalized := services.LatestFinalizedEpoch()

	validatorPageData := types.ValidatorPageData{}

	validatorPageData.CappellaHasHappened = epoch >= (utils.Config.Chain.Config.CappellaForkEpoch)

	stats := services.GetLatestStats()
	churnRate := stats.ValidatorChurnLimit
	if churnRate == nil {
		churnRate = new(uint64)
	}

	if *churnRate == 0 {
		*churnRate = 4
		logger.Warning("Churn rate not set in config using 4 as default please set minPerEpochChurnLimit")
	}
	validatorPageData.ChurnRate = *churnRate

	pendingCount := stats.PendingValidatorCount
	if pendingCount == nil {
		pendingCount = new(uint64)
	}

	validatorPageData.PendingCount = *pendingCount
	validatorPageData.InclusionDelay = int64((utils.Config.Chain.Config.Eth1FollowDistance*utils.Config.Chain.Config.SecondsPerEth1Block+utils.Config.Chain.Config.SecondsPerSlot*utils.Config.Chain.Config.SlotsPerEpoch*utils.Config.Chain.Config.EpochsPerEth1VotingPeriod)/3600) + 1

	data := InitPageData(w, r, "validators", "/validators", "")
	data.HeaderAd = true
	validatorPageData.NetworkStats = services.LatestIndexPageData()
	validatorPageData.User = data.User
	validatorPageData.NoAds = data.NoAds

	validatorPageData.FlashMessage, err = utils.GetFlash(w, r, validatorEditFlash)
	if err != nil {
		logger.Errorf("error retrieving flashes for validator %v: %v", vars["index"], err)
		http.Error(w, "Internal server error", http.StatusInternalServerError)
		return
	}

	// Request came with a hash
	if strings.Contains(vars["index"], "0x") || len(vars["index"]) == 96 {
		pubKey, err := hex.DecodeString(strings.Replace(vars["index"], "0x", "", -1))
		if err != nil {
			logger.Errorf("error parsing validator public key %v: %v", vars["index"], err)
			http.Error(w, "Internal server error", http.StatusInternalServerError)
			return
		}
		index, err = db.GetValidatorIndex(pubKey)
		if err != nil {
			// the validator might only have a public key but no index yet
			var name string
			err = db.ReaderDb.Get(&name, `SELECT name FROM validator_names WHERE publickey = $1`, pubKey)
			if err != nil && err != sql.ErrNoRows {
				logger.Errorf("error getting validator-name from db for pubKey %v: %v", pubKey, err)
				http.Error(w, "Internal server error", http.StatusInternalServerError)
				return
				// err == sql.ErrNoRows -> unnamed
			} else {
				validatorPageData.Name = name
			}

			var pool string
			err = db.ReaderDb.Get(&pool, `SELECT pool FROM validator_pool WHERE publickey = $1`, pubKey)
			if err != nil && err != sql.ErrNoRows {
				logger.Errorf("error getting validator-pool from db for pubKey %v: %v", pubKey, err)
				http.Error(w, "Internal server error", http.StatusInternalServerError)
				return
				// err == sql.ErrNoRows -> (no pool set)
			} else {
				if validatorPageData.Name == "" {
					validatorPageData.Name = fmt.Sprintf("Pool: %s", pool)
				} else {
					validatorPageData.Name += fmt.Sprintf(" / Pool: %s", pool)
				}
			}
			deposits, err := db.GetValidatorDeposits(pubKey)
			if err != nil {
				logger.Errorf("error getting validator-deposits from db: %v", err)
			}
			validatorPageData.DepositsCount = uint64(len(deposits.Eth1Deposits))
			validatorPageData.ShowMultipleWithdrawalCredentialsWarning = hasMultipleWithdrawalCredentials(deposits)
			if err != nil || len(deposits.Eth1Deposits) == 0 {
				SetPageDataTitle(data, fmt.Sprintf("Validator %x", pubKey))
				data.Meta.Path = fmt.Sprintf("/validator/%v", index)

				if handleTemplateError(w, r, "validator.go", "Validator", "GetValidatorDeposits", validatorNotFoundTemplate.ExecuteTemplate(w, "layout", data)) != nil {
					return // an error has occurred and was processed
				}
				return
			}

			// there is no validator-index but there are eth1-deposits for the publickey
			// which means the validator is in DEPOSITED state
			// in this state there is nothing to display but the eth1-deposits
			validatorPageData.Status = "deposited"
			validatorPageData.PublicKey = pubKey
			if deposits != nil && len(deposits.Eth1Deposits) > 0 {
				deposits.LastEth1DepositTs = deposits.Eth1Deposits[len(deposits.Eth1Deposits)-1].BlockTs
			}
			validatorPageData.Deposits = deposits

			latestDeposit := time.Now().Unix()
			if len(deposits.Eth1Deposits) > 1 {
			} else if time.Unix(latestDeposit, 0).Before(utils.SlotToTime(0)) {
				validatorPageData.InclusionDelay = 0
			}

			for _, deposit := range validatorPageData.Deposits.Eth1Deposits {
				if deposit.ValidSignature {
					validatorPageData.Eth1DepositAddress = deposit.FromAddress
					break
				}
			}

			sumValid := uint64(0)
			// check if a valid deposit exists
			for _, d := range deposits.Eth1Deposits {
				if d.ValidSignature {
					sumValid += d.Amount
				} else {
					validatorPageData.Status = "deposited_invalid"
				}
			}

			// enough deposited for the validator to be activated
			if sumValid >= 32e9 {
				validatorPageData.Status = "deposited_valid"
			}

			filter := db.WatchlistFilter{
				UserId:         data.User.UserID,
				Validators:     &pq.ByteaArray{validatorPageData.PublicKey},
				Tag:            types.ValidatorTagsWatchlist,
				JoinValidators: false,
				Network:        utils.GetNetwork(),
			}
			watchlist, err := db.GetTaggedValidators(filter)
			if err != nil {
				logger.Errorf("error getting tagged validators from db: %v", err)
				http.Error(w, "Internal server error", http.StatusInternalServerError)
				return
			}

			validatorPageData.Watchlist = watchlist
			data.Data = validatorPageData
			if utils.IsApiRequest(r) {
				w.Header().Set("Content-Type", "application/json")
				err = json.NewEncoder(w).Encode(data.Data)
			} else {
				err = validatorTemplate.ExecuteTemplate(w, "layout", data)
			}

			if handleTemplateError(w, r, "validator.go", "Validator", "Done (no index)", err) != nil {
				return // an error has occurred and was processed
			}
			return
		}
	} else {
		// Request came with a validator index number
		index, err = strconv.ParseUint(vars["index"], 10, 64)
		if err != nil {
			http.Error(w, "Validator not found", 404)
			return
		}
	}

	// GetAvgOptimalInclusionDistance(index)

	SetPageDataTitle(data, fmt.Sprintf("Validator %v", index))
	data.Meta.Path = fmt.Sprintf("/validator/%v", index)

	// logger.Infof("retrieving data, elapsed: %v", time.Since(start))
	// start = time.Now()

	// we use MAX(validatorindex)+1 instead of COUNT(*) for querying the rank_count for performance-reasons
	err = db.ReaderDb.Get(&validatorPageData, `
		SELECT
			validators.pubkey,
			validators.validatorindex,
			validators.withdrawableepoch,
			validators.slashed,
			validators.activationeligibilityepoch,
			validators.activationepoch,
			validators.exitepoch,
			validators.lastattestationslot,
			validators.withdrawalcredentials,
			COALESCE(validator_names.name, '') AS name,
			COALESCE(validator_pool.pool, '') AS pool,
			COALESCE(validator_performance.rank7d, 0) AS rank7d,
			COALESCE(validator_performance_count.total_count, 0) AS rank_count,
			validators.status,
			COALESCE(validators.balanceactivation, 0) AS balanceactivation,
			COALESCE((SELECT ARRAY_AGG(tag) FROM validator_tags WHERE publickey = validators.pubkey),'{}') AS tags
		FROM validators
		LEFT JOIN validator_names ON validators.pubkey = validator_names.publickey
		LEFT JOIN validator_pool ON validators.pubkey = validator_pool.publickey
		LEFT JOIN validator_performance ON validators.validatorindex = validator_performance.validatorindex
		LEFT JOIN (SELECT MAX(validatorindex)+1 FROM validator_performance) validator_performance_count(total_count) ON true
		WHERE validators.validatorindex = $1`, index)

	if err == sql.ErrNoRows {
		if handleTemplateError(w, r, "validator.go", "Validator", "no rows", validatorNotFoundTemplate.ExecuteTemplate(w, "layout", data)) != nil {
			return // an error has occurred and was processed
		}
		return
	} else if err != nil {
		logger.Errorf("error getting validator for %v route: %v", r.URL.String(), err)
		http.Error(w, "Internal server error", http.StatusInternalServerError)
		return
	}

	var lastStatsDay uint64
	err = db.ReaderDb.Get(&lastStatsDay, "SELECT COALESCE(MAX(day),0) FROM validator_stats_status WHERE status")
	if err != nil {
		logger.Errorf("error getting lastStatsDay for %v route: %v", r.URL.String(), err)
		http.Error(w, "Internal server error", http.StatusInternalServerError)
		return
	}

<<<<<<< HEAD
	validatorPageData.TotalExecutionRewards = earnings.TotalExecutionRewards
	validatorPageData.ClIncome1d = earnings.ClIncome1d
	validatorPageData.ClIncome7d = earnings.ClIncome7d
	validatorPageData.ClIncome31d = earnings.ClIncome31d
	validatorPageData.ElIncome1d = earnings.ElIncome1d
	validatorPageData.ElIncome7d = earnings.ElIncome7d
	validatorPageData.ElIncome31d = earnings.ElIncome31d

	validatorPageData.ClAPR7d = earnings.ClAPR7d
	validatorPageData.ClAPR31d = earnings.ClAPR31d
	validatorPageData.ClAPR365d = earnings.ClAPR365d
	validatorPageData.ElAPR7d = earnings.ElAPR7d
	validatorPageData.ElAPR31d = earnings.ElAPR31d
	validatorPageData.ElAPR365d = earnings.ElAPR365d

	validatorPageData.ProposalLuck = earnings.ProposalLuck
	validatorPageData.ProposalEstimate = earnings.ProposalEstimate

	vbalance, ok := balances[validatorPageData.ValidatorIndex]
	if !ok {
		logger.Errorf("error retrieving validator balances: %v", err)
		http.Error(w, "Internal server error", http.StatusInternalServerError)
		return
	}
=======
	timings.BasicInfo = time.Since(timings.Start)
>>>>>>> 3d9b8d46

	timings.Start = time.Now()

	if validatorPageData.Pool != "" {
		if validatorPageData.Name == "" {
			validatorPageData.Name = fmt.Sprintf("Pool: %s", validatorPageData.Pool)
		} else {
			validatorPageData.Name += fmt.Sprintf(" / Pool: %s", validatorPageData.Pool)
		}
	}

	if validatorPageData.Rank7d > 0 && validatorPageData.RankCount > 0 {
		validatorPageData.RankPercentage = float64(validatorPageData.Rank7d) / float64(validatorPageData.RankCount)
	}

	validatorPageData.Epoch = epoch
	validatorPageData.Index = index

	if data.User.Authenticated {
		events := make([]types.EventNameCheckbox, 0)
		for _, ev := range types.AddWatchlistEvents {
			events = append(events, types.EventNameCheckbox{
				EventLabel: ev.Desc,
				EventName:  ev.Event,
				Active:     false,
				Warning:    ev.Warning,
				Info:       ev.Info,
			})
		}
		validatorPageData.AddValidatorWatchlistModal = &types.AddValidatorWatchlistModal{
			Events:         events,
			ValidatorIndex: validatorPageData.Index,
		}
	}

	validatorPageData.ActivationEligibilityTs = utils.EpochToTime(validatorPageData.ActivationEligibilityEpoch)
	validatorPageData.ActivationTs = utils.EpochToTime(validatorPageData.ActivationEpoch)
	validatorPageData.ExitTs = utils.EpochToTime(validatorPageData.ExitEpoch)
	validatorPageData.WithdrawableTs = utils.EpochToTime(validatorPageData.WithdrawableEpoch)

	// Every validator is scheduled to issue an attestation once per epoch
	// Hence we can calculate the number of attestations using the current epoch and the activation epoch
	// Special care needs to be take for exited and pending validators
	validatorPageData.AttestationsCount = validatorPageData.Epoch - validatorPageData.ActivationEpoch + 1
	if validatorPageData.ActivationEpoch > validatorPageData.Epoch {
		validatorPageData.AttestationsCount = 0
	}
	if validatorPageData.ExitEpoch != 9223372036854775807 {
		validatorPageData.AttestationsCount = validatorPageData.ExitEpoch - validatorPageData.ActivationEpoch
	}

	g := errgroup.Group{}
	g.Go(func() error {
		start := time.Now()
		defer func() {
			timings.Charts = time.Since(start)
		}()

		validatorPageData.IncomeHistoryChartData, validatorPageData.IncomeToday, err = db.GetValidatorIncomeHistoryChart([]uint64{index}, currency)

		if err != nil {
			return fmt.Errorf("error calling db.GetValidatorIncomeHistoryChart: %v", err)
		}
		return nil
	})

	g.Go(func() error {
		start := time.Now()
		defer func() {
			timings.Charts = time.Since(start)
		}()
		validatorPageData.ExecutionIncomeHistoryData, err = getExecutionChartData([]uint64{index}, currency)

		if err != nil {
			return fmt.Errorf("error calling getExecutionChartData: %v", err)
		}
		return nil
	})

	g.Go(func() error {
		start := time.Now()
		defer func() {
			timings.Earnings = time.Since(start)
		}()
		earnings, balances, err := GetValidatorEarnings([]uint64{index}, GetCurrency(r))
		if err != nil {
			return fmt.Errorf("error retrieving validator earnings: %v", err)
		}
		validatorPageData.Income1d = earnings.LastDay
		validatorPageData.Income7d = earnings.LastWeek
		validatorPageData.Income31d = earnings.LastMonth
		validatorPageData.Apr = earnings.APR
		vbalance, ok := balances[validatorPageData.ValidatorIndex]
		if !ok {
			return fmt.Errorf("error retrieving validator balances: %v", err)
		}
		validatorPageData.CurrentBalance = vbalance.Balance
		validatorPageData.EffectiveBalance = vbalance.EffectiveBalance
		return nil
	})

	g.Go(func() error {
		filter := db.WatchlistFilter{
			UserId:         data.User.UserID,
			Validators:     &pq.ByteaArray{validatorPageData.PublicKey},
			Tag:            types.ValidatorTagsWatchlist,
			JoinValidators: false,
			Network:        utils.GetNetwork(),
		}

		watchlist, err := db.GetTaggedValidators(filter)
		if err != nil {
			return fmt.Errorf("error getting tagged validators from db: %v", err)
		}

		validatorPageData.Watchlist = watchlist
		return nil
	})

	g.Go(func() error {
		start := time.Now()
		defer func() {
			timings.Deposits = time.Since(start)
		}()
		deposits, err := db.GetValidatorDeposits(validatorPageData.PublicKey)
		if err != nil {
			return fmt.Errorf("error getting validator-deposits from db: %v", err)
		}
		validatorPageData.Deposits = deposits
		validatorPageData.DepositsCount = uint64(len(deposits.Eth1Deposits))

		for _, deposit := range validatorPageData.Deposits.Eth1Deposits {
			if deposit.ValidSignature {
				validatorPageData.Eth1DepositAddress = deposit.FromAddress
				break
			}
		}
		return nil
	})

	validatorPageData.ShowMultipleWithdrawalCredentialsWarning = hasMultipleWithdrawalCredentials(validatorPageData.Deposits)
	if bytes.Equal(validatorPageData.WithdrawCredentials[:1], []byte{0x01}) {
		// validators can have 0x01 credentials even before the cappella fork
		validatorPageData.IsWithdrawableAddress = true
	}

	g.Go(func() error {

		if validatorPageData.CappellaHasHappened {
			// if we are currently past the cappella fork epoch, we can calculate the withdrawal information

			// get validator withdrawals
			withdrawalsCount, err := db.GetValidatorWithdrawalsCount(validatorPageData.Index)
			if err != nil {
				return fmt.Errorf("error getting validator withdrawals count from db: %v", err)
			}
			validatorPageData.WithdrawalCount = withdrawalsCount

			blsChange, err := db.GetValidatorBLSChange(validatorPageData.Index)
			if err != nil {
				return fmt.Errorf("error getting validator bls change from db: %v", err)
			}
			validatorPageData.BLSChange = blsChange

			if bytes.Equal(validatorPageData.WithdrawCredentials[:1], []byte{0x00}) && blsChange != nil {
				// blsChanges are only possible afters cappeala
				validatorPageData.IsWithdrawableAddress = true
			}

			// only calculate the expected next withdrawal if the validator is eligible
			if stats != nil && stats.LatestValidatorWithdrawalIndex != nil && stats.TotalValidatorCount != nil && validatorPageData.IsWithdrawableAddress && (validatorPageData.CurrentBalance > 0 && validatorPageData.WithdrawableEpoch <= validatorPageData.Epoch || validatorPageData.EffectiveBalance == utils.Config.Chain.Config.MaxEffectiveBalance && validatorPageData.CurrentBalance > utils.Config.Chain.Config.MaxEffectiveBalance) {
				distance, err := db.GetWithdrawableCountFromCursor(validatorPageData.Epoch, validatorPageData.Index, *stats.LatestValidatorWithdrawalIndex)
				if err != nil {
					return fmt.Errorf("error getting withdrawable validator count from cursor: %v", err)
				}

				timeToWithdrawal := utils.GetTimeToNextWithdrawal(distance)
				// it normally takes to epochs to finalize
				if timeToWithdrawal.After(utils.EpochToTime(epoch + (epoch - latestFinalized))) {
					tableData := make([][]interface{}, 0, 1)
					tableData = append(tableData, []interface{}{
						template.HTML(fmt.Sprintf(`<span class="text-muted">%s</span>`, utils.FormatEpoch(uint64(utils.TimeToEpoch(timeToWithdrawal))))),
						template.HTML(fmt.Sprintf(`<span class="text-muted">%s</span>`, utils.FormatBlockSlot(utils.TimeToSlot(uint64(timeToWithdrawal.Unix()))))),
						template.HTML(fmt.Sprintf(`<span class="">~ %s</span>`, utils.FormatTimeFromNow(timeToWithdrawal))),
						template.HTML(fmt.Sprintf(`<a href="/address/0x%x"><span class="text-muted">%s</span></a>`, utils.WithdrawalCredentialsToAddress(validatorPageData.WithdrawCredentials), utils.FormatHash(validatorPageData.WithdrawCredentials))),
						template.HTML(fmt.Sprintf(`<span class="text-muted">%s</span>`, utils.FormatAmount(new(big.Int).Mul(new(big.Int).SetUint64(validatorPageData.CurrentBalance-utils.Config.Chain.Config.MaxEffectiveBalance), big.NewInt(1e9)), "ETH", 6))),
					})

					validatorPageData.NextWithdrawalRow = tableData
				}
			}
		}
		return nil
	})

	g.Go(func() error {
		if validatorPageData.ActivationEpoch > 100_000_000 {
			queueAhead, err := db.GetQueueAheadOfValidator(validatorPageData.Index)
			if err != nil {
				return fmt.Errorf("failed to retrieve queue ahead of validator %v: %v", validatorPageData.ValidatorIndex, err)
			}
			validatorPageData.QueuePosition = queueAhead + 1
			epochsToWait := queueAhead / *churnRate
			// calculate dequeue epoch
			estimatedActivationEpoch := validatorPageData.Epoch + epochsToWait + 1
			// add activation offset
			estimatedActivationEpoch += utils.Config.Chain.Config.MaxSeedLookahead + 1
			validatorPageData.EstimatedActivationEpoch = estimatedActivationEpoch
			estimatedDequeueTs := utils.EpochToTime(estimatedActivationEpoch)
			validatorPageData.EstimatedActivationTs = estimatedDequeueTs
		}
		return nil
	})

	g.Go(func() error {
		proposals := []struct {
			Slot   uint64
			Status uint64
		}{}

		err = db.ReaderDb.Select(&proposals, "SELECT slot, status FROM blocks WHERE proposer = $1 ORDER BY slot", index)
		if err != nil {
			return fmt.Errorf("error retrieving block-proposals: %v", err)
		}

		validatorPageData.Proposals = make([][]uint64, len(proposals))
		for i, b := range proposals {
			validatorPageData.Proposals[i] = []uint64{
				uint64(utils.SlotToTime(b.Slot).Unix()),
				b.Status,
			}
			if b.Status == 0 {
				validatorPageData.ScheduledBlocksCount++
			} else if b.Status == 1 {
				validatorPageData.ProposedBlocksCount++
			} else if b.Status == 2 {
				validatorPageData.MissedBlocksCount++
			} else if b.Status == 3 {
				validatorPageData.OrphanedBlocksCount++
			}
		}

		validatorPageData.BlocksCount = uint64(len(proposals))
		if validatorPageData.BlocksCount > 0 {
			validatorPageData.UnmissedBlocksPercentage = float64(validatorPageData.BlocksCount-validatorPageData.MissedBlocksCount) / float64(len(proposals))
		} else {
			validatorPageData.UnmissedBlocksPercentage = 1.0
		}
		return nil
	})

	g.Go(func() error {
		if validatorPageData.AttestationsCount > 0 {
			// get attestationStats from validator_stats
			attestationStats := struct {
				MissedAttestations   uint64 `db:"missed_attestations"`
				OrphanedAttestations uint64 `db:"orphaned_attestations"`
			}{}
			if lastStatsDay > 0 {
				err = db.ReaderDb.Get(&attestationStats, "select coalesce(sum(missed_attestations), 0) as missed_attestations, coalesce(sum(orphaned_attestations), 0) as orphaned_attestations from validator_stats where validatorindex = $1", index)
				if err != nil {
					return fmt.Errorf("error retrieving validator attestationStats: %v", err)
				}
			}

			// add attestationStats that are not yet in validator_stats
			finalizedEpoch := services.LatestFinalizedEpoch()
			lookback := int64(finalizedEpoch - (lastStatsDay+1)*utils.EpochsPerDay())
			if lookback > 0 {
				// logger.Infof("retrieving attestations not yet in stats, lookback is %v", lookback)
				attestationsNotInStats, err := db.BigtableClient.GetValidatorAttestationHistory([]uint64{index}, finalizedEpoch-uint64(lookback), finalizedEpoch)
				if err != nil {
					return fmt.Errorf("error retrieving validator attestations not in stats from bigtable: %v", err)
				}

				for _, v := range attestationsNotInStats {
					for _, a := range v {
						if a.Status == 0 {
							attestationStats.MissedAttestations++
						}
					}
				}
			}

			validatorPageData.MissedAttestationsCount = attestationStats.MissedAttestations
			validatorPageData.OrphanedAttestationsCount = attestationStats.OrphanedAttestations
			validatorPageData.ExecutedAttestationsCount = validatorPageData.AttestationsCount - validatorPageData.MissedAttestationsCount - validatorPageData.OrphanedAttestationsCount
			validatorPageData.UnmissedAttestationsPercentage = float64(validatorPageData.AttestationsCount-validatorPageData.MissedAttestationsCount) / float64(validatorPageData.AttestationsCount)
		}
		return nil
	})

	g.Go(func() error {
		if validatorPageData.Slashed {
			var slashingInfo struct {
				Slot    uint64
				Slasher uint64
				Reason  string
			}
			err = db.ReaderDb.Get(&slashingInfo,
				`select block_slot as slot, proposer as slasher, 'Attestation Violation' as reason
					from blocks_attesterslashings a1 left join blocks b1 on b1.slot = a1.block_slot
					where b1.status = '1' and $1 = ANY(a1.attestation1_indices) and $1 = ANY(a1.attestation2_indices)
				union all
				select block_slot as slot, proposer as slasher, 'Proposer Violation' as reason
					from blocks_proposerslashings a2 left join blocks b2 on b2.slot = a2.block_slot
					where b2.status = '1' and a2.proposerindex = $1
				limit 1`,
				index)
			if err != nil {
				return fmt.Errorf("error retrieving validator slashing info: %v", err)
			}
			validatorPageData.SlashedBy = slashingInfo.Slasher
			validatorPageData.SlashedAt = slashingInfo.Slot
			validatorPageData.SlashedFor = slashingInfo.Reason
		}

		err = db.ReaderDb.Get(&validatorPageData.SlashingsCount, `select COALESCE(sum(attesterslashingscount) + sum(proposerslashingscount), 0) from blocks where blocks.proposer = $1 and blocks.status = '1'`, index)
		if err != nil {
			return fmt.Errorf("error retrieving slashings-count: %v", err)
		}
		return nil
	})

	g.Go(func() error {
		eff, err := db.BigtableClient.GetValidatorEffectiveness([]uint64{index}, validatorPageData.Epoch-1)
		if err != nil {
			return fmt.Errorf("error retrieving validator effectiveness: %v", err)
		}
		if len(eff) > 1 {
			return fmt.Errorf("error retrieving validator effectiveness: invalid length %v", len(eff))
		} else if len(eff) == 0 {
			validatorPageData.AttestationInclusionEffectiveness = 0
		} else {
			validatorPageData.AttestationInclusionEffectiveness = eff[0].AttestationEfficiency
		}
		return nil
	})

	g.Go(func() error {
		// sync participation
		// get all sync periods this validator has been part of
		var syncPeriods []struct {
			Period     uint64 `db:"period"`
			FirstEpoch uint64 `db:"firstepoch"`
			LastEpoch  uint64 `db:"lastepoch"`
		}
		tempSyncPeriods := syncPeriods

		err = db.ReaderDb.Select(&tempSyncPeriods, `
		SELECT period as period, (period*$1) as firstepoch, ((period+1)*$1)-1 as lastepoch
		FROM sync_committees 
		WHERE validatorindex = $2
		ORDER BY period desc`, utils.Config.Chain.Config.EpochsPerSyncCommitteePeriod, index)
		if err != nil {
			return fmt.Errorf("error getting sync participation count data of sync-assignments: %v", err)
		}

<<<<<<< HEAD
	preliminarySyncCount := uint64(len(syncPeriods)) * utils.Config.Chain.Config.EpochsPerSyncCommitteePeriod * utils.Config.Chain.Config.SlotsPerEpoch

	if preliminarySyncCount > 0 {
		// get sync stats from validator_stats
		syncStats := struct {
			ParticipatedSync uint64 `db:"participated_sync"`
			MissedSync       uint64 `db:"missed_sync"`
			OrphanedSync     uint64 `db:"orphaned_sync"`
			ScheduledSync    uint64
		}{}
		if lastStatsDay > 0 {
			err = db.ReaderDb.Get(&syncStats, "select coalesce(sum(participated_sync), 0) as participated_sync, coalesce(sum(missed_sync), 0) as missed_sync, coalesce(sum(orphaned_sync), 0) as orphaned_sync from validator_stats where validatorindex = $1", index)
			if err != nil {
				logger.Errorf("error retrieving validator syncStats: %v", err)
				http.Error(w, "Internal server error", http.StatusInternalServerError)
				return
=======
		// remove scheduled committees
		latestEpoch := services.LatestEpoch()
		for i, syncPeriod := range tempSyncPeriods {
			if syncPeriod.FirstEpoch <= latestEpoch {
				syncPeriods = tempSyncPeriods[i:]
				break
>>>>>>> 3d9b8d46
			}
		}

		expectedSyncCount := uint64(len(syncPeriods)) * utils.Config.Chain.Config.EpochsPerSyncCommitteePeriod * utils.Config.Chain.Config.SlotsPerEpoch

		if expectedSyncCount > 0 {
			// get sync stats from validator_stats
			syncStats := struct {
				ParticipatedSync uint64 `db:"participated_sync"`
				MissedSync       uint64 `db:"missed_sync"`
				OrphanedSync     uint64 `db:"orphaned_sync"`
				ScheduledSync    uint64
			}{}
			if lastStatsDay > 0 {
				err = db.ReaderDb.Get(&syncStats, "select coalesce(sum(participated_sync), 0) as participated_sync, coalesce(sum(missed_sync), 0) as missed_sync, coalesce(sum(orphaned_sync), 0) as orphaned_sync from validator_stats where validatorindex = $1", index)
				if err != nil {
					return fmt.Errorf("error retrieving validator syncStats: %v", err)
				}
			}

			lastExportedEpoch := (lastStatsDay+1)*utils.EpochsPerDay() - 1
			// if sync duties of last period haven't fully been exported yet, fetch remaining duties from bigtable
			if syncPeriods[0].LastEpoch > lastExportedEpoch {
				lookback := int64(latestEpoch - lastExportedEpoch)
				res, err := db.BigtableClient.GetValidatorSyncDutiesHistory([]uint64{index}, latestEpoch-uint64(lookback), latestEpoch)
				if err != nil {
					return fmt.Errorf("error retrieving validator sync participations data from bigtable: %v", err)
				}
				for _, r := range res[index] {
					slotTime := utils.SlotToTime(r.Slot)
					if r.Status == 0 && time.Since(slotTime) > time.Minute {
						r.Status = 2
					}
					switch r.Status {
					case 0:
						syncStats.ScheduledSync++
					case 1:
						syncStats.ParticipatedSync++
					case 2:
						syncStats.MissedSync++
					case 3:
						syncStats.OrphanedSync++
					}
				}
			}
			validatorPageData.ParticipatedSyncCount = syncStats.ParticipatedSync
			validatorPageData.MissedSyncCount = syncStats.MissedSync
			validatorPageData.OrphanedSyncCount = syncStats.OrphanedSync
			validatorPageData.ScheduledSyncCount = syncStats.ScheduledSync
			// actual sync duty count and percentage
			validatorPageData.SyncCount = validatorPageData.ParticipatedSyncCount + validatorPageData.MissedSyncCount + validatorPageData.OrphanedSyncCount + syncStats.ScheduledSync
			validatorPageData.UnmissedSyncPercentage = float64(validatorPageData.SyncCount-validatorPageData.MissedSyncCount) / float64(validatorPageData.SyncCount)
		}
<<<<<<< HEAD
		validatorPageData.ParticipatedSyncCount = syncStats.ParticipatedSync
		validatorPageData.MissedSyncCount = syncStats.MissedSync
		validatorPageData.OrphanedSyncCount = syncStats.OrphanedSync
		validatorPageData.ScheduledSyncCount = syncStats.ScheduledSync
		// actual sync duty count and percentage
		validatorPageData.SyncCount = validatorPageData.ParticipatedSyncCount + validatorPageData.MissedSyncCount + validatorPageData.OrphanedSyncCount + syncStats.ScheduledSync
		validatorPageData.UnmissedSyncPercentage = float64(validatorPageData.SyncCount-validatorPageData.MissedSyncCount) / float64(validatorPageData.SyncCount)
	}

	// sync luck
	if len(tempSyncPeriods) > 0 {
		maxPeriod := tempSyncPeriods[0].Period
		expectedSyncCount, err := getExpectedSyncCommitteeSlots([]uint64{index}, latestEpoch)
		if err != nil {
			logger.Errorf("error retrieving expected sync committee slots: %v", err)
			http.Error(w, "Internal server error", http.StatusInternalServerError)
			return
		}
		if expectedSyncCount != 0 {
			validatorPageData.SyncLuck = float64(validatorPageData.ParticipatedSyncCount+validatorPageData.MissedSyncCount) / float64(expectedSyncCount)
		}
		validatorPageData.SyncEstimate = getNextSyncEstimateTimestamp(maxPeriod, 1)
	}

	// add rocketpool-data if available
	validatorPageData.Rocketpool = &types.RocketpoolValidatorPageData{}
	err = db.ReaderDb.Get(validatorPageData.Rocketpool, `
=======
		return nil
	})

	g.Go(func() error {
		// add rocketpool-data if available
		validatorPageData.Rocketpool = &types.RocketpoolValidatorPageData{}
		err = db.ReaderDb.Get(validatorPageData.Rocketpool, `
>>>>>>> 3d9b8d46
		SELECT
			rplm.node_address      AS node_address,
			rplm.address           AS minipool_address,
			rplm.node_fee          AS minipool_node_fee,
			rplm.deposit_type      AS minipool_deposit_type,
			rplm.status            AS minipool_status,
			rplm.status_time       AS minipool_status_time,
			rplm.penalty_count     AS penalty_count,
			rpln.timezone_location AS node_timezone_location,
			rpln.rpl_stake         AS node_rpl_stake,
			rpln.max_rpl_stake     AS node_max_rpl_stake,
			rpln.min_rpl_stake     AS node_min_rpl_stake,
			rpln.rpl_cumulative_rewards     AS rpl_cumulative_rewards,
			rpln.claimed_smoothing_pool     AS claimed_smoothing_pool,
			rpln.unclaimed_smoothing_pool   AS unclaimed_smoothing_pool,
			rpln.unclaimed_rpl_rewards      AS unclaimed_rpl_rewards,
			COALESCE(rpln.smoothing_pool_opted_in, false)    AS smoothing_pool_opted_in 
		FROM validators
		LEFT JOIN rocketpool_minipools rplm ON rplm.pubkey = validators.pubkey
		LEFT JOIN rocketpool_nodes rpln ON rplm.node_address = rpln.address
		WHERE validators.validatorindex = $1`, index)
		if err == nil && (validatorPageData.Rocketpool.MinipoolAddress != nil || validatorPageData.Rocketpool.NodeAddress != nil) {
			validatorPageData.IsRocketpool = true
			if utils.Config.Chain.Config.DepositChainID == 1 {
				validatorPageData.Rocketpool.RocketscanUrl = "rocketscan.io"
			} else if utils.Config.Chain.Config.DepositChainID == 5 {
				validatorPageData.Rocketpool.RocketscanUrl = "prater.rocketscan.io"
			}
		} else if err != nil && err != sql.ErrNoRows {
			return fmt.Errorf("error getting rocketpool-data for validator for %v route: %v", r.URL.String(), err)
		}
		return nil
	})

	err = g.Wait()
	if err != nil {
		logger.Error(err)
		http.Error(w, "Internal server error", http.StatusInternalServerError)
		return
	}

	// logger.WithFields(logrus.Fields{
	// 	"index":         index,
	// 	"BasicInfo":     timings.BasicInfo,
	// 	"Earnings":      timings.Earnings,
	// 	"Deposits":      timings.Deposits,
	// 	"Proposals":     timings.Proposals,
	// 	"Charts":        timings.Charts,
	// 	"Effectiveness": timings.Effectiveness,
	// 	"Statistics":    timings.Statistics,
	// 	"SyncStats":     timings.SyncStats,
	// 	"Rocketpool":    timings.Rocketpool,
	// 	"total":         timings.BasicInfo + timings.Earnings + timings.Deposits + timings.Proposals + timings.Charts + timings.Effectiveness + timings.Statistics + timings.SyncStats + timings.Rocketpool,
	// }).Infof("got validator page data")

	data.Data = validatorPageData

	if utils.IsApiRequest(r) {
		w.Header().Set("Content-Type", "application/json")
		err = json.NewEncoder(w).Encode(data.Data)
	} else {
		err = validatorTemplate.ExecuteTemplate(w, "layout", data)
	}

	if handleTemplateError(w, r, "validator.go", "Validator", "Done", err) != nil {
		return // an error has occurred and was processed
	}
}

// Returns true if there are more than one different withdrawal credentials within both Eth1Deposits and Eth2Deposits
func hasMultipleWithdrawalCredentials(deposits *types.ValidatorDeposits) bool {
	if deposits == nil {
		return false
	}

	credential := make([]byte, 0)

	if deposits == nil {
		return false
	}

	// check Eth1Deposits
	for _, deposit := range deposits.Eth1Deposits {
		if len(credential) == 0 {
			credential = deposit.WithdrawalCredentials
		} else if !bytes.Equal(credential, deposit.WithdrawalCredentials) {
			return true
		}
	}

	// check Eth2Deposits
	for _, deposit := range deposits.Eth2Deposits {
		if len(credential) == 0 {
			credential = deposit.Withdrawalcredentials
		} else if !bytes.Equal(credential, deposit.Withdrawalcredentials) {
			return true
		}
	}

	return false
}

// ValidatorDeposits returns a validator's deposits in json
func ValidatorDeposits(w http.ResponseWriter, r *http.Request) {
	w.Header().Set("Content-Type", "application/json")
	vars := mux.Vars(r)

	pubkey, err := hex.DecodeString(strings.Replace(vars["pubkey"], "0x", "", -1))
	if err != nil {
		logger.Errorf("error parsing validator public key %v: %v", vars["pubkey"], err)
		http.Error(w, "Internal server error", http.StatusInternalServerError)
		return
	}

	deposits, err := db.GetValidatorDeposits(pubkey)
	if err != nil {
		logger.Errorf("error getting validator-deposits for %v: %v", vars["pubkey"], err)
		http.Error(w, "Internal server error", http.StatusInternalServerError)
		return
	}

	err = json.NewEncoder(w).Encode(deposits)
	if err != nil {
		logger.Errorf("error encoding validator-deposits for %v: %v", vars["pubkey"], err)
		http.Error(w, "Internal server error", http.StatusInternalServerError)
		return
	}
}

// ValidatorAttestationInclusionEffectiveness returns a validator's effectiveness in json
func ValidatorAttestationInclusionEffectiveness(w http.ResponseWriter, r *http.Request) {
	w.Header().Set("Content-Type", "application/json")

	vars := mux.Vars(r)
	index, err := strconv.ParseUint(vars["index"], 10, 64)
	if err != nil {
		logger.Errorf("error parsing validator index: %v", err)
		http.Error(w, "Internal server error", http.StatusInternalServerError)
		return
	}

	eff, err := db.BigtableClient.GetValidatorEffectiveness([]uint64{index}, services.LatestEpoch()-1)
	if err != nil {
		logger.Errorf("error retrieving validator effectiveness: %v", err)
		http.Error(w, "Internal server error", http.StatusInternalServerError)
		return
	}

	type resp struct {
		Effectiveness float64 `json:"effectiveness"`
	}

	if len(eff) > 1 {
		logger.Errorf("error retrieving validator effectiveness: invalid length %v", len(eff))
		http.Error(w, "Internal server error", http.StatusInternalServerError)
		return
	} else if len(eff) == 0 {
		err = json.NewEncoder(w).Encode(resp{Effectiveness: 0})
		if err != nil {
			logger.Errorf("error enconding json response for %v route: %v", r.URL.String(), err)
			http.Error(w, "Internal server error", http.StatusInternalServerError)
			return
		}
	} else {
		err = json.NewEncoder(w).Encode(resp{Effectiveness: eff[0].AttestationEfficiency})
		if err != nil {
			logger.Errorf("error enconding json response for %v route: %v", r.URL.String(), err)
			http.Error(w, "Internal server error", http.StatusInternalServerError)
			return
		}
	}

}

// ValidatorProposedBlocks returns a validator's proposed blocks in json
func ValidatorProposedBlocks(w http.ResponseWriter, r *http.Request) {
	w.Header().Set("Content-Type", "application/json")

	vars := mux.Vars(r)
	index, err := strconv.ParseUint(vars["index"], 10, 64)
	if err != nil {
		logger.Errorf("error parsing validator index: %v", err)
		http.Error(w, "Internal server error", http.StatusInternalServerError)
		return
	}

	q := r.URL.Query()

	draw, err := strconv.ParseUint(q.Get("draw"), 10, 64)
	if err != nil {
		logger.Errorf("error converting datatables data parameter from string to int: %v", err)
		http.Error(w, "Internal server error", http.StatusInternalServerError)
		return
	}
	start, err := strconv.ParseUint(q.Get("start"), 10, 64)
	if err != nil {
		logger.Errorf("error converting datatables start parameter from string to int: %v", err)
		http.Error(w, "Internal server error", http.StatusInternalServerError)
		return
	}
	length, err := strconv.ParseUint(q.Get("length"), 10, 64)
	if err != nil {
		logger.Errorf("error converting datatables length parameter from string to int: %v", err)
		http.Error(w, "Internal server error", http.StatusInternalServerError)
		return
	}
	if length > 100 {
		length = 100
	}

	var totalCount uint64

	err = db.ReaderDb.Get(&totalCount, "SELECT COUNT(*) FROM blocks WHERE proposer = $1", index)
	if err != nil {
		logger.Errorf("error retrieving proposed blocks count: %v", err)
		http.Error(w, "Internal server error", http.StatusInternalServerError)
		return
	}

	orderColumn := q.Get("order[0][column]")
	orderByMap := map[string]string{
		"0": "epoch",
		"2": "status",
		"5": "attestationscount",
		"6": "depositscount",
		"8": "voluntaryexitscount",
		"9": "graffiti",
	}
	orderBy, exists := orderByMap[orderColumn]
	if !exists {
		orderBy = "epoch"
	}
	orderDir := q.Get("order[0][dir]")
	if orderDir != "desc" && orderDir != "asc" {
		orderDir = "desc"
	}

	var blocks []*types.IndexPageDataBlocks
	err = db.ReaderDb.Select(&blocks, `
		SELECT 
			blocks.epoch, 
			blocks.slot, 
			blocks.proposer, 
			blocks.blockroot, 
			blocks.parentroot, 
			blocks.attestationscount, 
			blocks.depositscount,
			blocks.withdrawalcount, 
			blocks.voluntaryexitscount, 
			blocks.proposerslashingscount, 
			blocks.attesterslashingscount, 
			blocks.status, 
			blocks.graffiti 
		FROM blocks 
		WHERE blocks.proposer = $1
		ORDER BY `+orderBy+` `+orderDir+`
		LIMIT $2 OFFSET $3`, index, length, start)

	if err != nil {
		logger.Errorf("error retrieving proposed blocks data: %v", err)
		http.Error(w, "Internal server error", http.StatusInternalServerError)
		return
	}

	tableData := make([][]interface{}, len(blocks))
	for i, b := range blocks {
		tableData[i] = []interface{}{
			utils.FormatEpoch(b.Epoch),
			utils.FormatBlockSlot(b.Slot),
			utils.FormatBlockStatus(b.Status),
			utils.FormatTimestamp(utils.SlotToTime(b.Slot).Unix()),
			utils.FormatBlockRoot(b.BlockRoot),
			b.Attestations,
			b.Deposits,
			fmt.Sprintf("%v / %v", b.Proposerslashings, b.Attesterslashings),
			b.Exits,
			utils.FormatGraffiti(b.Graffiti),
		}
	}

	data := &types.DataTableResponse{
		Draw:            draw,
		RecordsTotal:    totalCount,
		RecordsFiltered: totalCount,
		Data:            tableData,
	}

	err = json.NewEncoder(w).Encode(data)
	if err != nil {
		logger.Errorf("error enconding json response for %v route: %v", r.URL.String(), err)
		http.Error(w, "Internal server error", http.StatusInternalServerError)
		return
	}
}

// ValidatorAttestations returns a validators attestations in json
func ValidatorAttestations(w http.ResponseWriter, r *http.Request) {
	w.Header().Set("Content-Type", "application/json")

	vars := mux.Vars(r)
	index, err := strconv.ParseUint(vars["index"], 10, 64)
	if err != nil {
		logger.Errorf("error parsing validator index: %v", err)
		http.Error(w, "Internal server error", http.StatusInternalServerError)
		return
	}

	q := r.URL.Query()

	draw, err := strconv.ParseUint(q.Get("draw"), 10, 64)
	if err != nil {
		logger.Errorf("error converting datatables data parameter from string to int: %v", err)
		http.Error(w, "Internal server error", http.StatusInternalServerError)
		return
	}
	start, err := strconv.ParseInt(q.Get("start"), 10, 64)
	if err != nil {
		logger.Errorf("error converting datatables start parameter from string to int: %v", err)
		http.Error(w, "Internal server error", http.StatusInternalServerError)
		return
	}

	length := 10

	epoch := services.LatestEpoch()

	ae := struct {
		ActivationEpoch uint64
		ExitEpoch       uint64
	}{}

	err = db.ReaderDb.Get(&ae, "SELECT activationepoch, exitepoch FROM validators WHERE validatorindex = $1", index)
	if err != nil {
		logger.Errorf("error retrieving attestations count: %v", err)
		http.Error(w, "Internal server error", http.StatusInternalServerError)
		return
	}

	totalCount := epoch - ae.ActivationEpoch + 1
	if ae.ActivationEpoch > epoch {
		totalCount = 0
	}
	lastAttestationEpoch := epoch
	if ae.ExitEpoch != 9223372036854775807 {
		lastAttestationEpoch = ae.ExitEpoch
		totalCount = ae.ExitEpoch - ae.ActivationEpoch
	}

	tableData := [][]interface{}{}

	if totalCount > 0 {
		attestationData, err := db.BigtableClient.GetValidatorAttestationHistory([]uint64{index}, uint64(int64(lastAttestationEpoch)-start)-uint64(length), uint64(int64(lastAttestationEpoch)-start))
		if err != nil {
			logger.Errorf("error retrieving validator attestations data: %v", err)
			http.Error(w, "Internal server error", http.StatusInternalServerError)
			return
		}

		tableData = make([][]interface{}, len(attestationData[index]))

		for i, history := range attestationData[index] {

			if history.Status == 0 && history.Epoch < epoch-1 {
				history.Status = 2
			}
			tableData[i] = []interface{}{
				utils.FormatEpoch(history.Epoch),
				utils.FormatBlockSlot(history.AttesterSlot),
				utils.FormatAttestationStatus(history.Status),
				utils.FormatTimestamp(utils.SlotToTime(history.AttesterSlot).Unix()),
				utils.FormatAttestationInclusionSlot(history.InclusionSlot),
				utils.FormatInclusionDelay(history.InclusionSlot, history.Delay),
			}
		}
	}

	data := &types.DataTableResponse{
		Draw:            draw,
		RecordsTotal:    totalCount,
		RecordsFiltered: totalCount,
		Data:            tableData,
	}

	err = json.NewEncoder(w).Encode(data)
	if err != nil {
		logger.Errorf("error enconding json response for %v route: %v", r.URL.String(), err)
		http.Error(w, "Internal server error", http.StatusInternalServerError)
		return
	}
}

// ValidatorWithdrawals returns a validators withdrawals in json
func ValidatorWithdrawals(w http.ResponseWriter, r *http.Request) {
	w.Header().Set("Content-Type", "application/json")

	vars := mux.Vars(r)
	index, err := strconv.ParseUint(vars["index"], 10, 64)
	if err != nil {
		logger.Errorf("error parsing validator index: %v", err)
		http.Error(w, "Internal server error", http.StatusInternalServerError)
		return
	}

	q := r.URL.Query()

	draw, err := strconv.ParseUint(q.Get("draw"), 10, 64)
	if err != nil {
		logger.Errorf("error converting datatables data parameter from string to int: %v", err)
		http.Error(w, "Internal server error", http.StatusInternalServerError)
		return
	}
	start, err := strconv.ParseUint(q.Get("start"), 10, 64)
	if err != nil {
		logger.Errorf("error converting datatables start parameter from string to int: %v", err)
		http.Error(w, "Internal server error", http.StatusInternalServerError)
		return
	}

	length := uint64(10)

	withdrawalCount, err := db.GetValidatorWithdrawalsCount(index)
	if err != nil {
		logger.Errorf("error retrieving validator withdrawals count: %v", err)
		http.Error(w, "Internal server error", http.StatusInternalServerError)
		return
	}

	withdrawals, err := db.GetValidatorWithdrawals(index, length, start)
	if err != nil {
		logger.Errorf("error retrieving validator withdrawals: %v", err)
		http.Error(w, "Internal server error", http.StatusInternalServerError)
		return
	}

	tableData := make([][]interface{}, 0, len(withdrawals))

	for _, w := range withdrawals {
		tableData = append(tableData, []interface{}{
			template.HTML(fmt.Sprintf("%v", utils.FormatEpoch(utils.EpochOfSlot(w.Slot)))),
			template.HTML(fmt.Sprintf("%v", utils.FormatBlockSlot(w.Slot))),
			template.HTML(fmt.Sprintf("%v", utils.FormatTimeFromNow(utils.SlotToTime(w.Slot)))),
			template.HTML(fmt.Sprintf("%v", utils.FormatAddress(w.Address, nil, "", false, false, true))),
			template.HTML(fmt.Sprintf("%v", utils.FormatAmount(new(big.Int).Mul(new(big.Int).SetUint64(w.Amount), big.NewInt(1e9)), "ETH", 6))),
		})
	}

	data := &types.DataTableResponse{
		Draw:            draw,
		RecordsTotal:    withdrawalCount,
		RecordsFiltered: withdrawalCount,
		Data:            tableData,
	}

	err = json.NewEncoder(w).Encode(data)
	if err != nil {
		logger.Errorf("error enconding json response for %v route: %v", r.URL.String(), err)
		http.Error(w, "Internal server error", http.StatusInternalServerError)
		return
	}
}

// ValidatorSlashings returns a validators slashings in json
func ValidatorSlashings(w http.ResponseWriter, r *http.Request) {
	w.Header().Set("Content-Type", "application/json")

	vars := mux.Vars(r)
	index, err := strconv.ParseUint(vars["index"], 10, 64)
	if err != nil {
		logger.Errorf("error parsing validator index: %v", err)
		http.Error(w, "Internal server error", http.StatusInternalServerError)
		return
	}

	q := r.URL.Query()

	draw, err := strconv.ParseUint(q.Get("draw"), 10, 64)
	if err != nil {
		logger.Errorf("error converting datatables data parameter from string to int: %v", err)
		http.Error(w, "Internal server error", http.StatusInternalServerError)
		return
	}

	var totalCount uint64
	err = db.ReaderDb.Get(&totalCount, `
		select
			(
				select count(*) from blocks_attesterslashings a
				inner join blocks b on b.slot = a.block_slot and b.proposer = $1
				where attestation1_indices is not null and attestation2_indices is not null
			) + (
				select count(*) from blocks_proposerslashings c
				inner join blocks d on d.slot = c.block_slot and d.proposer = $1
			)`, index)
	if err != nil {
		logger.Errorf("error retrieving totalCount of validator-slashings: %v", err)
		http.Error(w, "Internal server error", http.StatusServiceUnavailable)
		return
	}

	var attesterSlashings []*types.ValidatorAttestationSlashing
	err = db.ReaderDb.Select(&attesterSlashings, `
		SELECT 
			blocks.slot, 
			blocks.epoch, 
			blocks.proposer, 
			blocks_attesterslashings.attestation1_indices, 
			blocks_attesterslashings.attestation2_indices 
		FROM blocks_attesterslashings 
		INNER JOIN blocks ON blocks.proposer = $1 and blocks_attesterslashings.block_slot = blocks.slot 
		WHERE attestation1_indices IS NOT NULL AND attestation2_indices IS NOT NULL`, index)

	if err != nil {
		logger.Errorf("error retrieving validator attestations data: %v", err)
		http.Error(w, "Internal server error", http.StatusInternalServerError)
		return
	}

	var proposerSlashings []*types.ValidatorProposerSlashing
	err = db.ReaderDb.Select(&proposerSlashings, `
		SELECT blocks.slot, blocks.epoch, blocks.proposer, blocks_proposerslashings.proposerindex 
		FROM blocks_proposerslashings 
		INNER JOIN blocks ON blocks.proposer = $1 AND blocks_proposerslashings.block_slot = blocks.slot`, index)
	if err != nil {
		logger.Errorf("error retrieving block proposer slashings data: %v", err)
		http.Error(w, "Internal server error", http.StatusInternalServerError)
		return
	}

	tableData := make([][]interface{}, 0, len(attesterSlashings)+len(proposerSlashings))
	for _, b := range attesterSlashings {

		inter := intersect.Simple(b.Attestestation1Indices, b.Attestestation2Indices)
		slashedValidators := []uint64{}
		if len(inter) == 0 {
			logger.Warning("No intersection found for attestation violation")
		}
		for _, v := range inter {
			slashedValidators = append(slashedValidators, uint64(v.(int64)))
		}

		tableData = append(tableData, []interface{}{
			utils.FormatSlashedValidators(slashedValidators),
			utils.SlotToTime(b.Slot).Unix(),
			"Attestation Violation",
			utils.FormatBlockSlot(b.Slot),
			utils.FormatEpoch(b.Epoch),
		})
	}

	for _, b := range proposerSlashings {
		tableData = append(tableData, []interface{}{
			utils.FormatSlashedValidator(b.ProposerIndex),
			utils.SlotToTime(b.Slot).Unix(),
			"Proposer Violation",
			utils.FormatBlockSlot(b.Slot),
			utils.FormatEpoch(b.Epoch),
		})
	}

	sort.Slice(tableData, func(i, j int) bool {
		return tableData[i][1].(int64) > tableData[j][1].(int64)
	})

	for _, b := range tableData {
		b[1] = utils.FormatTimestamp(b[1].(int64))
	}

	data := &types.DataTableResponse{
		Draw:            draw,
		RecordsTotal:    totalCount,
		RecordsFiltered: totalCount,
		Data:            tableData,
	}

	err = json.NewEncoder(w).Encode(data)
	if err != nil {
		logger.Errorf("error enconding json response for %v route: %v", r.URL.String(), err)
		http.Error(w, "Internal server error", http.StatusInternalServerError)
		return
	}
}

/*
Function checks if the generated ECDSA signature has correct lentgth and if needed sets recovery byte to 0 or 1
*/
func sanitizeSignature(sig string) ([]byte, error) {
	sig = strings.Replace(sig, "0x", "", -1)
	decodedSig, _ := hex.DecodeString(sig)
	if len(decodedSig) != 65 {
		return nil, errors.New("signature is less then 65 bytes")
	}
	if decodedSig[crypto.RecoveryIDOffset] == 27 || decodedSig[crypto.RecoveryIDOffset] == 28 {
		decodedSig[crypto.RecoveryIDOffset] -= 27
	}
	return []byte(decodedSig), nil
}

/*
Function tries to find the substring.
If successful it turns string into []byte value and returns it
If it fails, it will try to decode `msg`value from Hexadecimal to string and retry search again
*/
func sanitizeMessage(msg string) ([]byte, error) {
	subString := "beaconcha.in"

	if strings.Contains(msg, subString) {
		return []byte(msg), nil
	} else {
		decoded := strings.Replace(msg, "0x", "", -1)
		dec, _ := hex.DecodeString(decoded)
		decodedString := (string(dec))
		if strings.Contains(decodedString, subString) {
			return []byte(decodedString), nil
		}
		return nil, errors.New("beachoncha.in was not found")

	}
}

func ValidatorSave(w http.ResponseWriter, r *http.Request) {
	pubkey := r.FormValue("pubkey")
	pubkey = strings.ToLower(pubkey)
	pubkey = strings.Replace(pubkey, "0x", "", -1)

	pubkeyDecoded, err := hex.DecodeString(pubkey)
	if err != nil {
		logger.Errorf("error parsing submitted pubkey %v: %v", pubkey, err)
		utils.SetFlash(w, r, validatorEditFlash, "Error: the provided signature is invalid")
		http.Redirect(w, r, "/validator/"+pubkey, http.StatusMovedPermanently)
		return
	}

	name := r.FormValue("name")
	if len(name) > 40 {
		name = name[:40]
	}

	applyNameToAll := r.FormValue("apply-to-all")

	signature := r.FormValue("signature")
	signatureWrapper := &types.MyCryptoSignature{}
	err = json.Unmarshal([]byte(signature), signatureWrapper)
	if err != nil {
		logger.Errorf("error decoding submitted signature %v: %v", signature, err)
		utils.SetFlash(w, r, validatorEditFlash, "Error: the provided signature is invalid")
		http.Redirect(w, r, "/validator/"+pubkey, http.StatusMovedPermanently)
		return
	}

	msg, err := sanitizeMessage(signatureWrapper.Msg)
	if err != nil {
		logger.Errorf("Message is invalid %v: %v", signatureWrapper.Msg, err)
		utils.SetFlash(w, r, validatorEditFlash, "Error: the provided message is invalid")
		http.Redirect(w, r, "/validator/"+pubkey, http.StatusMovedPermanently)
		return
	}
	msgHash := accounts.TextHash(msg)

	sig, err := sanitizeSignature(signatureWrapper.Sig)
	if err != nil {
		logger.Errorf("error parsing submitted signature %v: %v", signatureWrapper.Sig, err)
		utils.SetFlash(w, r, validatorEditFlash, "Error: the provided signature is invalid")
		http.Redirect(w, r, "/validator/"+pubkey, http.StatusMovedPermanently)
		return
	}

	recoveredPubkey, err := crypto.SigToPub(msgHash, sig)
	if err != nil {
		logger.Errorf("error recovering pubkey: %v", err)
		utils.SetFlash(w, r, validatorEditFlash, "Error: the provided signature is invalid")
		http.Redirect(w, r, "/validator/"+pubkey, http.StatusMovedPermanently)
		return
	}

	recoveredAddress := crypto.PubkeyToAddress(*recoveredPubkey)

	var depositedAddress string
	deposits, err := db.GetValidatorDeposits(pubkeyDecoded)
	if err != nil {
		logger.Errorf("error getting validator-deposits from db for signature verification: %v", err)
		utils.SetFlash(w, r, validatorEditFlash, "Error: the provided signature is invalid")
		http.Redirect(w, r, "/validator/"+pubkey, http.StatusMovedPermanently)
	}
	for _, deposit := range deposits.Eth1Deposits {
		if deposit.ValidSignature {
			depositedAddress = "0x" + fmt.Sprintf("%x", deposit.FromAddress)
			break
		}
	}

	if strings.EqualFold(depositedAddress, recoveredAddress.Hex()) {
		if applyNameToAll == "on" {
			res, err := db.WriterDb.Exec(`
				INSERT INTO validator_names (publickey, name)
				SELECT publickey, $1 as name
				FROM (SELECT DISTINCT publickey FROM eth1_deposits WHERE from_address = $2 AND valid_signature) a
				ON CONFLICT (publickey) DO UPDATE SET name = excluded.name`, name, recoveredAddress.Bytes())
			if err != nil {
				logger.Errorf("error saving validator name (apply to all): %x: %v: %v", pubkeyDecoded, name, err)
				utils.SetFlash(w, r, validatorEditFlash, "Error: Db error while updating validator names")
				http.Redirect(w, r, "/validator/"+pubkey, http.StatusMovedPermanently)
				return
			}

			rowsAffected, _ := res.RowsAffected()
			utils.SetFlash(w, r, validatorEditFlash, fmt.Sprintf("Your custom name has been saved for %v validator(s).", rowsAffected))
			http.Redirect(w, r, "/validator/"+pubkey, http.StatusMovedPermanently)
		} else {
			_, err := db.WriterDb.Exec(`
				INSERT INTO validator_names (publickey, name) 
				VALUES($2, $1) 
				ON CONFLICT (publickey) DO UPDATE SET name = excluded.name`, name, pubkeyDecoded)
			if err != nil {
				logger.Errorf("error saving validator name: %x: %v: %v", pubkeyDecoded, name, err)
				utils.SetFlash(w, r, validatorEditFlash, "Error: Db error while updating validator name")
				http.Redirect(w, r, "/validator/"+pubkey, http.StatusMovedPermanently)
				return
			}

			utils.SetFlash(w, r, validatorEditFlash, "Your custom name has been saved.")
			http.Redirect(w, r, "/validator/"+pubkey, http.StatusMovedPermanently)
		}

	} else {
		utils.SetFlash(w, r, validatorEditFlash, "Error: the provided signature is invalid")
		http.Redirect(w, r, "/validator/"+pubkey, http.StatusMovedPermanently)
	}

}

// ValidatorHistory returns a validators history in json
func ValidatorHistory(w http.ResponseWriter, r *http.Request) {
	w.Header().Set("Content-Type", "application/json")
	currency := GetCurrency(r)

	vars := mux.Vars(r)
	index, err := strconv.ParseUint(vars["index"], 10, 64)
	if err != nil {
		logger.Errorf("error parsing validator index: %v", err)
		http.Error(w, "Internal server error", http.StatusInternalServerError)
		return
	}

	q := r.URL.Query()

	draw, err := strconv.ParseUint(q.Get("draw"), 10, 64)
	if err != nil {
		logger.Errorf("error converting datatables data parameter from string to int: %v", err)
		http.Error(w, "Internal server error", http.StatusInternalServerError)
		return
	}

	start, err := strconv.ParseUint(q.Get("start"), 10, 64)
	if err != nil {
		logger.Errorf("error converting datatables start parameter from string to int: %v", err)
		http.Error(w, "Internal server error", http.StatusInternalServerError)
		return
	}

	//length := 10

	var activationAndExitEpoch = struct {
		ActivationEpoch uint64 `db:"activationepoch"`
		ExitEpoch       uint64 `db:"exitepoch"`
	}{}
	err = db.ReaderDb.Get(&activationAndExitEpoch, "SELECT activationepoch, exitepoch FROM validators WHERE validatorindex = $1", index)
	if err != nil {
		logger.Errorf("error retrieving activationAndExitEpoch for validator-history: %v", err)
		http.Error(w, "Internal server error", http.StatusInternalServerError)
		return
	}

	totalCount := uint64(0)

	// Every validator is scheduled to issue an attestation once per epoch
	// Hence we can calculate the number of attestations using the current epoch and the activation epoch
	// Special care needs to be take for exited and pending validators
	if activationAndExitEpoch.ExitEpoch != 9223372036854775807 {
		totalCount += activationAndExitEpoch.ExitEpoch - activationAndExitEpoch.ActivationEpoch
	} else {
		totalCount += services.LatestFinalizedEpoch() - activationAndExitEpoch.ActivationEpoch + 1
	}

	if totalCount > 100 {
		totalCount = 100
	}

	if start > 90 {
		start = 90
	}

	currentEpoch := services.LatestEpoch() - 1

	var validatorHistory []*types.ValidatorHistory

	g := new(errgroup.Group)

	startEpoch := currentEpoch - start - 9
	endEpoch := currentEpoch - start
	if startEpoch > endEpoch { // handle underflows of startEpoch
		startEpoch = 0
	}

	var withdrawals []*types.WithdrawalsByEpoch
	g.Go(func() error {
		var err error
		withdrawals, err = db.GetValidatorsWithdrawalsByEpoch([]uint64{index}, startEpoch, endEpoch)
		if err != nil {
			logger.Errorf("error retrieving validator withdrawals by epoch: %v", err)
			return err
		}
		return nil
	})

	var incomeDetails map[uint64]map[uint64]*itypes.ValidatorEpochIncome
	g.Go(func() error {
		var err error
		incomeDetails, err = db.BigtableClient.GetValidatorIncomeDetailsHistory([]uint64{index}, startEpoch, endEpoch)
		if err != nil {
			logger.Errorf("error retrieving validator income details history from bigtable: %v", err)
			return err
		}
		return nil
	})

	err = g.Wait()

	if err != nil {
		http.Error(w, "Internal server error", http.StatusInternalServerError)
		return
	}

	withdrawalMap := make(map[uint64]*types.ValidatorWithdrawal)
	for _, withdrawals := range withdrawals {
		withdrawalMap[withdrawals.Epoch] = &types.ValidatorWithdrawal{
			Index:  withdrawals.ValidatorIndex,
			Epoch:  withdrawals.Epoch,
			Amount: withdrawals.Amount,
			Slot:   withdrawals.Epoch * utils.Config.Chain.Config.SlotsPerEpoch,
		}
	}

	tableData := make([][]interface{}, 0, len(validatorHistory))

	for i := endEpoch; i >= startEpoch; i-- {
		if incomeDetails[index] == nil || incomeDetails[index][i] == nil {
			tableData = append(tableData, []interface{}{
				utils.FormatEpoch(i),
				"pending...",
				template.HTML(""),
				template.HTML(""),
			})
			continue
		}
		events := template.HTML("")
		if incomeDetails[index][i].AttestationSourcePenalty > 0 && incomeDetails[index][i].AttestationTargetPenalty > 0 {
			events += utils.FormatAttestationStatusShort(2)
		} else {
			events += utils.FormatAttestationStatusShort(1)
		}

		if incomeDetails[index][i].ProposerAttestationInclusionReward > 0 {
			block := utils.FormatBlockStatusShort(1)
			events += block
		} else if incomeDetails[index][i].ProposalsMissed > 0 {
			block := utils.FormatBlockStatusShort(2)
			events += block
		}

		if withdrawalMap[i] != nil {
			withdrawal := utils.FormatWithdrawalShort(uint64(withdrawalMap[i].Slot), withdrawalMap[i].Amount)
			events += withdrawal
		}

		rewards := incomeDetails[index][i].TotalClRewards()
		tableData = append(tableData, []interface{}{
			utils.FormatEpoch(i),
			utils.FormatBalanceChangeFormated(&rewards, currency, incomeDetails[index][i]),
			template.HTML(""),
			template.HTML(events),
		})
	}

	if len(tableData) == 0 {
		tableData = append(tableData, []interface{}{
			template.HTML("Validator no longer active"),
		})
	}

	data := &types.DataTableResponse{
		Draw:            draw,
		RecordsTotal:    totalCount,
		RecordsFiltered: totalCount,
		Data:            tableData,
	}

	err = json.NewEncoder(w).Encode(data)
	if err != nil {
		logger.Errorf("error enconding json response for %v route: %v", r.URL.String(), err)
		http.Error(w, "Internal server error", http.StatusInternalServerError)
		return
	}
}

// Validator returns validator data using a go template
func ValidatorStatsTable(w http.ResponseWriter, r *http.Request) {

	var validatorStatsTableTemplate = templates.GetTemplate("layout.html", "validator_stats_table.html")

	w.Header().Set("Content-Type", "text/html")
	vars := mux.Vars(r)

	var index uint64
	var err error

	data := InitPageData(w, r, "validators", "/validators", "")
	data.HeaderAd = true

	// Request came with a hash
	if strings.Contains(vars["index"], "0x") || len(vars["index"]) == 96 {
		pubKey, err := hex.DecodeString(strings.Replace(vars["index"], "0x", "", -1))
		if err != nil {
			logger.Errorf("error parsing validator public key %v: %v", vars["index"], err)
			http.Error(w, "Internal server error", http.StatusInternalServerError)
			return
		}
		index, err = db.GetValidatorIndex(pubKey)
		if err != nil {
			logger.Errorf("error parsing validator pubkey: %v", err)
			http.Error(w, "Internal server error", http.StatusInternalServerError)
			return
		}
	} else {
		// Request came with a validator index number
		index, err = strconv.ParseUint(vars["index"], 10, 64)
		// Request is not a valid index number
		if err != nil {
			logger.Errorf("error parsing validator index: %v", err)
			http.Error(w, "Validator not found", http.StatusNotFound)
			return
		}
	}

	SetPageDataTitle(data, fmt.Sprintf("Validator %v Daily Statistics", index))
	data.Meta.Path = fmt.Sprintf("/validator/%v/stats", index)

	validatorStatsTablePageData := &types.ValidatorStatsTablePageData{
		ValidatorIndex: index,
		Rows:           make([]*types.ValidatorStatsTableRow, 0),
	}

	err = db.ReaderDb.Select(&validatorStatsTablePageData.Rows, `
	SELECT 
	validatorindex,
	day,
	start_balance,
	end_balance,
	min_balance,
	max_balance,
	start_effective_balance,
	end_effective_balance,
	min_effective_balance,
	max_effective_balance,
	COALESCE(missed_attestations, 0) AS missed_attestations,
	COALESCE(orphaned_attestations, 0) AS orphaned_attestations,
	COALESCE(proposed_blocks, 0) AS proposed_blocks,
	COALESCE(missed_blocks, 0) AS missed_blocks,
	COALESCE(orphaned_blocks, 0) AS orphaned_blocks,
	COALESCE(attester_slashings, 0) AS attester_slashings,
	COALESCE(proposer_slashings, 0) AS proposer_slashings,
	COALESCE(deposits, 0) AS deposits,
	COALESCE(deposits_amount, 0) AS deposits_amount,
	COALESCE(participated_sync, 0) AS participated_sync,
	COALESCE(missed_sync, 0) AS missed_sync,
	COALESCE(orphaned_sync, 0) AS orphaned_sync,
	COALESCE(cl_rewards_gwei, 0) AS cl_rewards_gwei
	FROM validator_stats WHERE validatorindex = $1 ORDER BY day DESC`, index)

	if err != nil {
		logger.Errorf("error retrieving validator stats history: %v", err)
		http.Error(w, "Validator not found", http.StatusNotFound)
		return
	}

	// if validatorStatsTablePageData.Rows[len(validatorStatsTablePageData.Rows)-1].Day == -1 {
	// 	validatorStatsTablePageData.Rows = validatorStatsTablePageData.Rows[:len(validatorStatsTablePageData.Rows)-1]
	// }

	data.Data = validatorStatsTablePageData
	if handleTemplateError(w, r, "validator.go", "ValidatorStatsTable", "", validatorStatsTableTemplate.ExecuteTemplate(w, "layout", data)) != nil {
		return // an error has occurred and was processed
	}
}

// ValidatorSync retrieves one page of sync duties of a specific validator for DataTable.
func ValidatorSync(w http.ResponseWriter, r *http.Request) {
	w.Header().Set("Content-Type", "application/json")

	vars := mux.Vars(r)
	validatorIndex, err := strconv.ParseUint(vars["index"], 10, 64)
	if err != nil {
		logger.Errorf("error parsing validator index: %v", err)
		http.Error(w, "Internal server error", http.StatusInternalServerError)
		return
	}

	q := r.URL.Query()

	draw, err := strconv.ParseUint(q.Get("draw"), 10, 64)
	if err != nil {
		logger.Errorf("error converting datatables data draw-parameter from string to int: %v", err)
		http.Error(w, "Internal server error", http.StatusInternalServerError)
		return
	}
	start, err := strconv.ParseUint(q.Get("start"), 10, 64)
	if err != nil {
		logger.Errorf("error converting datatables start start-parameter from string to int: %v", err)
		http.Error(w, "Internal server error", http.StatusInternalServerError)
		return
	}
	length, err := strconv.ParseUint(q.Get("length"), 10, 64)
	if err != nil {
		logger.Errorf("error converting datatables length length-parameter from string to int: %v", err)
		http.Error(w, "Internal server error", http.StatusInternalServerError)
		return
	}
	if length > 100 {
		length = 100
	}
	ascOrdering := q.Get("order[0][dir]") == "asc"

	// retrieve all sync periods for this validator
	// ordering is descending for now
	var syncPeriods []struct {
		Period     uint64 `db:"period"`
		StartEpoch uint64 `db:"startepoch"`
		EndEpoch   uint64 `db:"endepoch"`
	}
	tempSyncPeriods := syncPeriods

	err = db.ReaderDb.Select(&tempSyncPeriods, `
		SELECT period as period, (period*$1) as endepoch, ((period+1)*$1)-1 as startepoch
		FROM sync_committees 
		WHERE validatorindex = $2
		ORDER BY period desc`, utils.Config.Chain.Config.EpochsPerSyncCommitteePeriod, validatorIndex)
	if err != nil {
		logger.WithError(err).Errorf("error getting sync tab count data of sync-assignments")
		http.Error(w, "Internal server error", http.StatusInternalServerError)
		return
	}

	latestEpoch := services.LatestEpoch()

	//remove scheduled committees
	for i, syncPeriod := range tempSyncPeriods {
		if syncPeriod.EndEpoch <= latestEpoch {
			syncPeriods = tempSyncPeriods[i:]
			break
		}
	}

	// set latest epoch of this validators latest sync period to current epoch if latest sync epoch has yet to happen
	var diffToLatestEpoch uint64 = 0
	if latestEpoch < syncPeriods[0].StartEpoch {
		diffToLatestEpoch = syncPeriods[0].StartEpoch - latestEpoch
		syncPeriods[0].StartEpoch = latestEpoch
	}

	// total count of sync duties for this validator
	totalCount := (uint64(len(syncPeriods))*utils.Config.Chain.Config.EpochsPerSyncCommitteePeriod - diffToLatestEpoch) * utils.Config.Chain.Config.SlotsPerEpoch

	tableData := [][]interface{}{}

	if totalCount > 0 && start <= totalCount {
		// if ordering is ascending, reverse sync period slice & swap start and end epoch of each period
		if ascOrdering {
			utils.ReverseSlice(syncPeriods)
			for i := range syncPeriods {
				syncPeriods[i].StartEpoch, syncPeriods[i].EndEpoch = syncPeriods[i].EndEpoch, syncPeriods[i].StartEpoch
			}
		}
		// syncPeriods[0].startEpoch will always be the epoch shown on page 1, regardless of the ordering
		// meaning that for descending ordering, syncPeriods[0].startEpoch will be the chronologically latest epoch of this validators lastest sync period
		// and for ascending ordering, syncPeriods[0].startEpoch will be the chronologically earliest epoch of this validators first sync period

		// set functions for moving away from start and back to start (with start being page 1)
		// depending on the ordering, this means either going up or down in epoch number
		var moveAway func(uint64, uint64) uint64
		var moveBack func(uint64, uint64) uint64
		var IsFurtherAway func(uint64, uint64) bool
		if ascOrdering {
			moveAway = func(a uint64, b uint64) uint64 {
				return a + b
			}
			moveBack = func(a uint64, b uint64) uint64 {
				return a - b
			}
			IsFurtherAway = func(a uint64, b uint64) bool {
				return a > b
			}
		} else {
			moveAway = func(a uint64, b uint64) uint64 {
				return a - b
			}
			moveBack = func(a uint64, b uint64) uint64 {
				return a + b
			}
			IsFurtherAway = func(a uint64, b uint64) bool {
				return a < b
			}
		}

		// amount of epochs moved away from start epoch
		epochOffset := (start / utils.Config.Chain.Config.SlotsPerEpoch)
		// amount of distinct consecutive epochs shown on this page
		epochsDiff := ((start + length) / utils.Config.Chain.Config.SlotsPerEpoch) - epochOffset

		shownEpochIndex := 0
		// first epoch containing the duties shown on this page
		firstShownEpoch := moveAway(syncPeriods[shownEpochIndex].StartEpoch, epochOffset)

		// handle first shown epoch being in the next sync period
		for IsFurtherAway(firstShownEpoch, syncPeriods[shownEpochIndex].EndEpoch) {
			overshoot := firstShownEpoch - syncPeriods[shownEpochIndex].EndEpoch
			shownEpochIndex++
			firstShownEpoch = syncPeriods[shownEpochIndex].StartEpoch + moveBack(overshoot, 1)
		}

		// last epoch containing the duties shown on this page
		lastShownEpoch := moveAway(firstShownEpoch, epochsDiff)
		// amount of epochs fetched by bigtable
		limit := moveBack(firstShownEpoch-lastShownEpoch, 1)

		var nextPeriodLimit int64 = 0
		if IsFurtherAway(lastShownEpoch, syncPeriods[shownEpochIndex].EndEpoch) {
			if IsFurtherAway(lastShownEpoch, syncPeriods[len(syncPeriods)-1].EndEpoch) {
				// handle showing the last page, which may hold less than 'length' amount of rows
				length = utils.Config.Chain.Config.SlotsPerEpoch - (start % utils.Config.Chain.Config.SlotsPerEpoch)
			} else {
				// handle crossing sync periods on the same page (i.e. including the earliest and latest slot of two sync periods from this validator)
				overshoot := lastShownEpoch - syncPeriods[shownEpochIndex].EndEpoch
				lastShownEpoch = syncPeriods[shownEpochIndex+1].StartEpoch + moveBack(overshoot, 1)
				limit += overshoot
				nextPeriodLimit = int64(overshoot)
			}
		}

		// retrieve sync duties from bigtable
		// note that the limit may be negative for either call, which results in the function fetching epochs for the absolute limit value in ascending ordering
		syncDuties, err := db.BigtableClient.GetValidatorSyncDutiesHistoryOrdered(validatorIndex, firstShownEpoch-limit, firstShownEpoch, ascOrdering)
		if err != nil {
			logger.Errorf("error retrieving validator sync duty data from bigtable: %v", err)
			http.Error(w, "Internal server error", http.StatusInternalServerError)
			return
		}

		if nextPeriodLimit != 0 {
			nextPeriodSyncDuties, err := db.BigtableClient.GetValidatorSyncDutiesHistoryOrdered(validatorIndex, lastShownEpoch-uint64(nextPeriodLimit), lastShownEpoch, ascOrdering)
			if err != nil {
				logger.Errorf("error retrieving second validator sync duty data from bigtable: %v", err)
				http.Error(w, "Internal server error", http.StatusInternalServerError)
				return
			}
			syncDuties = append(syncDuties, nextPeriodSyncDuties...)
		}

		// sanity check for right amount of slots in response
		if uint64(len(syncDuties))%utils.Config.Chain.Config.SlotsPerEpoch == 0 {
			// extract correct slots
			tableData = make([][]interface{}, length)
			for dataIndex, slotIndex := 0, start%utils.Config.Chain.Config.SlotsPerEpoch; slotIndex < math.MinU64((start%utils.Config.Chain.Config.SlotsPerEpoch)+length, uint64(len(syncDuties))); dataIndex, slotIndex = dataIndex+1, slotIndex+1 {
				epoch := utils.EpochOfSlot(syncDuties[slotIndex].Slot)

				slotTime := utils.SlotToTime(syncDuties[slotIndex].Slot)

				if syncDuties[slotIndex].Status == 0 && time.Since(slotTime) > time.Minute {
					syncDuties[slotIndex].Status = 2
				}
				tableData[dataIndex] = []interface{}{
					fmt.Sprintf("%d", utils.SyncPeriodOfEpoch(epoch)),
					utils.FormatEpoch(epoch),
					utils.FormatBlockSlot(syncDuties[slotIndex].Slot),
					utils.FormatSyncParticipationStatus(syncDuties[slotIndex].Status),
				}
			}
		}
	}

	data := &types.DataTableResponse{
		Draw:            draw,
		RecordsTotal:    totalCount,
		RecordsFiltered: totalCount,
		Data:            tableData,
	}

	err = json.NewEncoder(w).Encode(data)
	if err != nil {
		logger.Errorf("error enconding json response for %v route: %v", r.URL.String(), err)
		http.Error(w, "Internal server error", http.StatusInternalServerError)
		return
	}
}<|MERGE_RESOLUTION|>--- conflicted
+++ resolved
@@ -297,34 +297,7 @@
 		return
 	}
 
-<<<<<<< HEAD
-	validatorPageData.TotalExecutionRewards = earnings.TotalExecutionRewards
-	validatorPageData.ClIncome1d = earnings.ClIncome1d
-	validatorPageData.ClIncome7d = earnings.ClIncome7d
-	validatorPageData.ClIncome31d = earnings.ClIncome31d
-	validatorPageData.ElIncome1d = earnings.ElIncome1d
-	validatorPageData.ElIncome7d = earnings.ElIncome7d
-	validatorPageData.ElIncome31d = earnings.ElIncome31d
-
-	validatorPageData.ClAPR7d = earnings.ClAPR7d
-	validatorPageData.ClAPR31d = earnings.ClAPR31d
-	validatorPageData.ClAPR365d = earnings.ClAPR365d
-	validatorPageData.ElAPR7d = earnings.ElAPR7d
-	validatorPageData.ElAPR31d = earnings.ElAPR31d
-	validatorPageData.ElAPR365d = earnings.ElAPR365d
-
-	validatorPageData.ProposalLuck = earnings.ProposalLuck
-	validatorPageData.ProposalEstimate = earnings.ProposalEstimate
-
-	vbalance, ok := balances[validatorPageData.ValidatorIndex]
-	if !ok {
-		logger.Errorf("error retrieving validator balances: %v", err)
-		http.Error(w, "Internal server error", http.StatusInternalServerError)
-		return
-	}
-=======
 	timings.BasicInfo = time.Since(timings.Start)
->>>>>>> 3d9b8d46
 
 	timings.Start = time.Now()
 
@@ -383,7 +356,7 @@
 			timings.Charts = time.Since(start)
 		}()
 
-		validatorPageData.IncomeHistoryChartData, validatorPageData.IncomeToday, err = db.GetValidatorIncomeHistoryChart([]uint64{index}, currency)
+		validatorPageData.IncomeHistoryChartData, _, err = db.GetValidatorIncomeHistoryChart([]uint64{index}, currency)
 
 		if err != nil {
 			return fmt.Errorf("error calling db.GetValidatorIncomeHistoryChart: %v", err)
@@ -413,10 +386,16 @@
 		if err != nil {
 			return fmt.Errorf("error retrieving validator earnings: %v", err)
 		}
-		validatorPageData.Income1d = earnings.LastDay
-		validatorPageData.Income7d = earnings.LastWeek
-		validatorPageData.Income31d = earnings.LastMonth
-		validatorPageData.Apr = earnings.APR
+		validatorPageData.ClIncome1d = earnings.ClIncome1d
+		validatorPageData.ClIncome7d = earnings.ClIncome7d
+		validatorPageData.ClIncome31d = earnings.ClIncome31d
+		validatorPageData.ClIncomeTotal = earnings.ClIncomeTotal
+		validatorPageData.ElIncome1d = earnings.ElIncome1d
+		validatorPageData.ElIncome7d = earnings.ElIncome7d
+		validatorPageData.ElIncome31d = earnings.ElIncome31d
+		validatorPageData.ElIncomeTotal = earnings.ElIncomeTotal
+		validatorPageData.TotalDeposits = earnings.TotalDeposits
+
 		vbalance, ok := balances[validatorPageData.ValidatorIndex]
 		if !ok {
 			return fmt.Errorf("error retrieving validator balances: %v", err)
@@ -667,14 +646,14 @@
 	g.Go(func() error {
 		// sync participation
 		// get all sync periods this validator has been part of
-		var syncPeriods []struct {
+		var actualSyncPeriods []struct {
 			Period     uint64 `db:"period"`
 			FirstEpoch uint64 `db:"firstepoch"`
 			LastEpoch  uint64 `db:"lastepoch"`
 		}
-		tempSyncPeriods := syncPeriods
-
-		err = db.ReaderDb.Select(&tempSyncPeriods, `
+		allSyncPeriods := actualSyncPeriods
+
+		err = db.ReaderDb.Select(&allSyncPeriods, `
 		SELECT period as period, (period*$1) as firstepoch, ((period+1)*$1)-1 as lastepoch
 		FROM sync_committees 
 		WHERE validatorindex = $2
@@ -683,37 +662,16 @@
 			return fmt.Errorf("error getting sync participation count data of sync-assignments: %v", err)
 		}
 
-<<<<<<< HEAD
-	preliminarySyncCount := uint64(len(syncPeriods)) * utils.Config.Chain.Config.EpochsPerSyncCommitteePeriod * utils.Config.Chain.Config.SlotsPerEpoch
-
-	if preliminarySyncCount > 0 {
-		// get sync stats from validator_stats
-		syncStats := struct {
-			ParticipatedSync uint64 `db:"participated_sync"`
-			MissedSync       uint64 `db:"missed_sync"`
-			OrphanedSync     uint64 `db:"orphaned_sync"`
-			ScheduledSync    uint64
-		}{}
-		if lastStatsDay > 0 {
-			err = db.ReaderDb.Get(&syncStats, "select coalesce(sum(participated_sync), 0) as participated_sync, coalesce(sum(missed_sync), 0) as missed_sync, coalesce(sum(orphaned_sync), 0) as orphaned_sync from validator_stats where validatorindex = $1", index)
-			if err != nil {
-				logger.Errorf("error retrieving validator syncStats: %v", err)
-				http.Error(w, "Internal server error", http.StatusInternalServerError)
-				return
-=======
 		// remove scheduled committees
 		latestEpoch := services.LatestEpoch()
-		for i, syncPeriod := range tempSyncPeriods {
+		for i, syncPeriod := range allSyncPeriods {
 			if syncPeriod.FirstEpoch <= latestEpoch {
-				syncPeriods = tempSyncPeriods[i:]
+				actualSyncPeriods = allSyncPeriods[i:]
 				break
->>>>>>> 3d9b8d46
-			}
-		}
-
-		expectedSyncCount := uint64(len(syncPeriods)) * utils.Config.Chain.Config.EpochsPerSyncCommitteePeriod * utils.Config.Chain.Config.SlotsPerEpoch
-
-		if expectedSyncCount > 0 {
+			}
+		}
+
+		if len(actualSyncPeriods) > 0 {
 			// get sync stats from validator_stats
 			syncStats := struct {
 				ParticipatedSync uint64 `db:"participated_sync"`
@@ -730,7 +688,7 @@
 
 			lastExportedEpoch := (lastStatsDay+1)*utils.EpochsPerDay() - 1
 			// if sync duties of last period haven't fully been exported yet, fetch remaining duties from bigtable
-			if syncPeriods[0].LastEpoch > lastExportedEpoch {
+			if actualSyncPeriods[0].LastEpoch > lastExportedEpoch {
 				lookback := int64(latestEpoch - lastExportedEpoch)
 				res, err := db.BigtableClient.GetValidatorSyncDutiesHistory([]uint64{index}, latestEpoch-uint64(lookback), latestEpoch)
 				if err != nil {
@@ -761,35 +719,18 @@
 			validatorPageData.SyncCount = validatorPageData.ParticipatedSyncCount + validatorPageData.MissedSyncCount + validatorPageData.OrphanedSyncCount + syncStats.ScheduledSync
 			validatorPageData.UnmissedSyncPercentage = float64(validatorPageData.SyncCount-validatorPageData.MissedSyncCount) / float64(validatorPageData.SyncCount)
 		}
-<<<<<<< HEAD
-		validatorPageData.ParticipatedSyncCount = syncStats.ParticipatedSync
-		validatorPageData.MissedSyncCount = syncStats.MissedSync
-		validatorPageData.OrphanedSyncCount = syncStats.OrphanedSync
-		validatorPageData.ScheduledSyncCount = syncStats.ScheduledSync
-		// actual sync duty count and percentage
-		validatorPageData.SyncCount = validatorPageData.ParticipatedSyncCount + validatorPageData.MissedSyncCount + validatorPageData.OrphanedSyncCount + syncStats.ScheduledSync
-		validatorPageData.UnmissedSyncPercentage = float64(validatorPageData.SyncCount-validatorPageData.MissedSyncCount) / float64(validatorPageData.SyncCount)
-	}
-
-	// sync luck
-	if len(tempSyncPeriods) > 0 {
-		maxPeriod := tempSyncPeriods[0].Period
-		expectedSyncCount, err := getExpectedSyncCommitteeSlots([]uint64{index}, latestEpoch)
-		if err != nil {
-			logger.Errorf("error retrieving expected sync committee slots: %v", err)
-			http.Error(w, "Internal server error", http.StatusInternalServerError)
-			return
-		}
-		if expectedSyncCount != 0 {
-			validatorPageData.SyncLuck = float64(validatorPageData.ParticipatedSyncCount+validatorPageData.MissedSyncCount) / float64(expectedSyncCount)
-		}
-		validatorPageData.SyncEstimate = getNextSyncEstimateTimestamp(maxPeriod, 1)
-	}
-
-	// add rocketpool-data if available
-	validatorPageData.Rocketpool = &types.RocketpoolValidatorPageData{}
-	err = db.ReaderDb.Get(validatorPageData.Rocketpool, `
-=======
+		// sync luck
+		if len(allSyncPeriods) > 0 {
+			maxPeriod := allSyncPeriods[0].Period
+			expectedSyncCount, err := getExpectedSyncCommitteeSlots([]uint64{index}, latestEpoch)
+			if err != nil {
+				fmt.Errorf("error retrieving expected sync committee slots: %v", err)
+			}
+			if expectedSyncCount != 0 {
+				validatorPageData.SyncLuck = float64(validatorPageData.ParticipatedSyncCount+validatorPageData.MissedSyncCount) / float64(expectedSyncCount)
+			}
+			validatorPageData.SyncEstimate = getNextSyncEstimateTimestamp(maxPeriod, 1)
+		}
 		return nil
 	})
 
@@ -797,7 +738,6 @@
 		// add rocketpool-data if available
 		validatorPageData.Rocketpool = &types.RocketpoolValidatorPageData{}
 		err = db.ReaderDb.Get(validatorPageData.Rocketpool, `
->>>>>>> 3d9b8d46
 		SELECT
 			rplm.node_address      AS node_address,
 			rplm.address           AS minipool_address,
