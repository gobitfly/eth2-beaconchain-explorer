--- conflicted
+++ resolved
@@ -311,21 +311,9 @@
 		return
 	}
 
-<<<<<<< HEAD
-	for balanceIndex, balance := range balances {
-		if len(balance) == 0 {
-			continue
-		}
-		if validatorPageData.ValidatorIndex == balanceIndex {
-			validatorPageData.CurrentBalance = balance[0].Balance
-			validatorPageData.EffectiveBalance = balance[0].EffectiveBalance
-		}
-	}
-=======
 	timings.BasicInfo = time.Since(timings.Start)
 
 	timings.Start = time.Now()
->>>>>>> cf1b6044
 
 	if validatorPageData.Pool != "" {
 		validatorPageData.Tags = append(validatorPageData.Tags, "pool:"+validatorPageData.Pool)
@@ -593,23 +581,12 @@
 			}
 		}
 
-<<<<<<< HEAD
-	validatorPageData.Income1d = earnings.LastDay
-	validatorPageData.Income7d = earnings.LastWeek
-	validatorPageData.Income31d = earnings.LastMonth
-
-	validatorPageData.ElAPR365d = earnings.ElAPR365d
-	validatorPageData.ClAPR365d = earnings.ClAPR365d
-	validatorPageData.TotalExecutionRewards = earnings.TotalExecutionRewards
-	validatorPageData.Luck = earnings.Luck
-=======
 		validatorPageData.BlocksCount = uint64(len(proposals))
 		if validatorPageData.BlocksCount > 0 {
 			validatorPageData.UnmissedBlocksPercentage = float64(validatorPageData.BlocksCount-validatorPageData.MissedBlocksCount) / float64(len(proposals))
 		} else {
 			validatorPageData.UnmissedBlocksPercentage = 1.0
 		}
->>>>>>> cf1b6044
 
 		var slots []uint64
 		for _, p := range proposals {
@@ -761,16 +738,6 @@
 				break
 			}
 		}
-<<<<<<< HEAD
-		finalizedEpoch := services.LatestFinalizedEpoch()
-		lookback := int64(finalizedEpoch-(lastStatsDay+1)*utils.EpochsPerDay()) + 1
-		if lookback > 0 {
-			res, err := db.BigtableClient.GetValidatorSyncDutiesHistory([]uint64{index}, finalizedEpoch, lookback)
-			if err != nil {
-				logger.Errorf("error retrieving validator sync participations data from bigtable: %v", err)
-				http.Error(w, "Internal server error", http.StatusInternalServerError)
-				return
-=======
 
 		if len(actualSyncPeriods) > 0 {
 			// get sync stats from validator_stats
@@ -785,7 +752,6 @@
 				if err != nil {
 					return fmt.Errorf("error retrieving validator syncStats: %v", err)
 				}
->>>>>>> cf1b6044
 			}
 
 			// if sync duties of last period haven't fully been exported yet, fetch remaining duties from bigtable
@@ -1094,21 +1060,8 @@
 	err = db.ReaderDb.Select(&proposedSlots, `
 		SELECT 
 			blocks.epoch, 
-<<<<<<< HEAD
 			blocks.slot,
 			blocks.blockroot,
-=======
-			blocks.slot, 
-			blocks.proposer, 
-			blocks.blockroot, 
-			blocks.parentroot, 
-			blocks.attestationscount, 
-			blocks.depositscount,
-			blocks.withdrawalcount, 
-			blocks.voluntaryexitscount, 
-			blocks.proposerslashingscount, 
-			blocks.attesterslashingscount, 
->>>>>>> cf1b6044
 			blocks.status, 
 			blocks.graffiti,
 			COALESCE(blocks.exec_block_number, 0) AS exec_block_number
@@ -1694,39 +1647,29 @@
 
 	totalCount := uint64(0)
 
-	currentEpoch := services.LatestEpoch()
-
 	// Every validator is scheduled to issue an attestation once per epoch
 	// Hence we can calculate the number of attestations using the current epoch and the activation epoch
 	// Special care needs to be take for exited and pending validators
 	if activationAndExitEpoch.ExitEpoch != 9223372036854775807 {
 		totalCount += activationAndExitEpoch.ExitEpoch - activationAndExitEpoch.ActivationEpoch
 	} else {
-<<<<<<< HEAD
-		totalCount += currentEpoch - activationAndExitEpoch.ActivationEpoch + 1
-=======
 		totalCount += services.LatestFinalizedEpoch() - activationAndExitEpoch.ActivationEpoch + 1
 	}
 
 	if totalCount > 100 {
 		totalCount = 100
->>>>>>> cf1b6044
-	}
-	currentEpoch--
+	}
 
 	if start > 90 {
 		start = 90
 	}
 
-<<<<<<< HEAD
-=======
 	currentEpoch := services.LatestEpoch() - 1
 	// for an exited validator we show the history until his exit
 	if activationAndExitEpoch.ExitEpoch != 9223372036854775807 {
 		currentEpoch = activationAndExitEpoch.ExitEpoch - 1
 	}
 
->>>>>>> cf1b6044
 	var validatorHistory []*types.ValidatorHistory
 
 	g := new(errgroup.Group)
@@ -1766,74 +1709,6 @@
 		return
 	}
 
-<<<<<<< HEAD
-	// map epochs to proposals
-	proposalMap := make(map[uint64]*types.ValidatorProposal)
-	for _, proposal := range proposalHistory[index] {
-		proposalMap[proposal.Slot/32] = &types.ValidatorProposal{
-			Index:  index,
-			Slot:   proposal.Slot,
-			Status: proposal.Status,
-		}
-	}
-
-	// map epoch to attestation
-	attestationsMap := make(map[uint64]*types.ValidatorAttestation)
-	for _, attestation := range attestationHistory[index] {
-		attestationsMap[attestation.Epoch] = &types.ValidatorAttestation{
-			Index:          index,
-			Epoch:          attestation.Epoch,
-			AttesterSlot:   attestation.AttesterSlot,
-			CommitteeIndex: 0,
-			Status:         attestation.Status,
-			InclusionSlot:  attestation.InclusionSlot,
-			Delay:          attestation.Delay,
-		}
-	}
-
-	for i := 0; i < len(balanceHistory[index])-2; i++ {
-		balanceChange := int64(balanceHistory[index][i].Balance) - int64(balanceHistory[index][i+1].Balance)
-
-		h := &types.ValidatorHistory{
-			Epoch:          balanceHistory[index][i].Epoch,
-			BalanceChange:  sql.NullInt64{Int64: balanceChange, Valid: true},
-			AttesterSlot:   sql.NullInt64{Int64: 0, Valid: false},
-			InclusionSlot:  sql.NullInt64{Int64: 0, Valid: false},
-			ProposalStatus: sql.NullInt64{Int64: 0, Valid: false},
-			ProposalSlot:   sql.NullInt64{Int64: 0, Valid: false},
-		}
-
-		if incomeDetails[index] != nil {
-			h.IncomeDetails = incomeDetails[index][balanceHistory[index][i].Epoch]
-		}
-
-		if attestationsMap[balanceHistory[index][i].Epoch] != nil {
-			h.AttesterSlot = sql.NullInt64{Int64: int64(attestationsMap[balanceHistory[index][i].Epoch].AttesterSlot), Valid: true}
-			h.InclusionSlot = sql.NullInt64{Int64: int64(attestationsMap[balanceHistory[index][i].Epoch].InclusionSlot), Valid: true}
-		}
-
-		if proposalMap[balanceHistory[index][i].Epoch] != nil {
-			h.ProposalStatus = sql.NullInt64{Int64: int64(proposalMap[balanceHistory[index][i].Epoch].Status), Valid: true}
-			h.ProposalSlot = sql.NullInt64{Int64: int64(proposalMap[balanceHistory[index][i].Epoch].Slot), Valid: true}
-		}
-
-		validatorHistory = append(validatorHistory, h)
-	}
-
-	tableData := make([][]interface{}, 0, len(validatorHistory))
-	for _, b := range validatorHistory {
-		//duty := types.ValidatorDuty{}
-		// Status 0 == Scheduled
-		// Status 1 == Attested
-		// Status 2 == Missed
-		// Status 3 == Missed (Orphaned), this is never set
-		// Status 4 == Inactivity leak
-		// Status 5 == Inactive
-
-		if !b.AttesterSlot.Valid && b.BalanceChange.Int64 < 0 {
-			b.AttestationStatus = 4
-		}
-=======
 	withdrawalMap := make(map[uint64]*types.ValidatorWithdrawal)
 	for _, withdrawals := range withdrawals {
 		withdrawalMap[withdrawals.Epoch] = &types.ValidatorWithdrawal{
@@ -1845,7 +1720,6 @@
 	}
 
 	tableData := make([][]interface{}, 0, len(validatorHistory))
->>>>>>> cf1b6044
 
 	for i := endEpoch; i >= startEpoch; i-- {
 		if incomeDetails[index] == nil || incomeDetails[index][i] == nil {
@@ -1877,15 +1751,6 @@
 			events += withdrawal
 		}
 
-<<<<<<< HEAD
-		if b.BalanceChange.Valid {
-			tableData = append(tableData, []interface{}{
-				utils.FormatEpoch(b.Epoch),
-				utils.FormatBalanceChangeFormated(&b.BalanceChange.Int64, currency, b.IncomeDetails),
-				template.HTML(events),
-			})
-		}
-=======
 		rewards := incomeDetails[index][i].TotalClRewards()
 		tableData = append(tableData, []interface{}{
 			utils.FormatEpoch(i),
@@ -1893,7 +1758,6 @@
 			template.HTML(""),
 			template.HTML(events),
 		})
->>>>>>> cf1b6044
 	}
 
 	if len(tableData) == 0 {
