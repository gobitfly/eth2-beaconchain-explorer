package handlers

import (
	"bytes"
	"database/sql"
	"encoding/hex"
	"encoding/json"
	"errors"
	"eth2-exporter/db"
	"eth2-exporter/services"
	"eth2-exporter/templates"
	"eth2-exporter/types"
	"eth2-exporter/utils"
	"fmt"
	"html/template"
	"math/big"
	"net/http"
	"sort"
	"strconv"
	"strings"
	"time"

	"github.com/ethereum/go-ethereum/accounts"
	"github.com/ethereum/go-ethereum/common"
	"github.com/ethereum/go-ethereum/crypto"
	"github.com/lib/pq"
	"github.com/protolambda/zrnt/eth2/util/math"
	"golang.org/x/sync/errgroup"

	"github.com/gorilla/csrf"
	"github.com/gorilla/mux"
	"github.com/juliangruber/go-intersect"

	itypes "github.com/gobitfly/eth-rewards/types"
)

var validatorEditFlash = "edit_validator_flash"

// Validator returns validator data using a go template
func Validator(w http.ResponseWriter, r *http.Request) {
	validatorTemplateFiles := append(layoutTemplateFiles,
		"validator/validator.html",
		"validator/heading.html",
		"validator/tables.html",
		"validator/modals.html",
		"modals.html",
		"validator/overview.html",
		"validator/charts.html",
		"validator/countdown.html",
		"components/flashMessage.html",
		"components/rocket.html")
	validatorNotFoundTemplateFiles := append(layoutTemplateFiles, "validator/validatornotfound.html")
	var validatorTemplate = templates.GetTemplate(validatorTemplateFiles...)
	var validatorNotFoundTemplate = templates.GetTemplate(validatorNotFoundTemplateFiles...)

	currency := GetCurrency(r)

	//start := time.Now()
	timings := struct {
		Start         time.Time
		BasicInfo     time.Duration
		Earnings      time.Duration
		Deposits      time.Duration
		Proposals     time.Duration
		Charts        time.Duration
		Effectiveness time.Duration
		Statistics    time.Duration
		SyncStats     time.Duration
		Rocketpool    time.Duration
	}{
		Start: time.Now(),
	}

	w.Header().Set("Content-Type", "text/html")
	vars := mux.Vars(r)

	var index uint64
	var err error

	latestEpoch := services.LatestEpoch()
	latestFinalized := services.LatestFinalizedEpoch()

	validatorPageData := types.ValidatorPageData{}

	validatorPageData.CappellaHasHappened = latestEpoch >= (utils.Config.Chain.Config.CappellaForkEpoch)

	stats := services.GetLatestStats()
	churnRate := stats.ValidatorChurnLimit
	if churnRate == nil {
		churnRate = new(uint64)
	}

	if *churnRate == 0 {
		*churnRate = 4
		logger.Warning("Churn rate not set in config using 4 as default please set minPerEpochChurnLimit")
	}
	validatorPageData.ChurnRate = *churnRate

	pendingCount := stats.PendingValidatorCount
	if pendingCount == nil {
		pendingCount = new(uint64)
	}

	validatorPageData.PendingCount = *pendingCount
	validatorPageData.InclusionDelay = int64((utils.Config.Chain.Config.Eth1FollowDistance*utils.Config.Chain.Config.SecondsPerEth1Block+utils.Config.Chain.Config.SecondsPerSlot*utils.Config.Chain.Config.SlotsPerEpoch*utils.Config.Chain.Config.EpochsPerEth1VotingPeriod)/3600) + 1

	data := InitPageData(w, r, "validators", "/validators", "", validatorTemplateFiles)
	validatorPageData.NetworkStats = services.LatestIndexPageData()
	validatorPageData.User = data.User

	validatorPageData.FlashMessage, err = utils.GetFlash(w, r, validatorEditFlash)
	if err != nil {
		logger.Errorf("error retrieving flashes for validator %v: %v", vars["index"], err)
		http.Error(w, "Internal server error", http.StatusInternalServerError)
		return
	}

	// Request came with a hash
	if strings.Contains(vars["index"], "0x") || len(vars["index"]) == 96 {
		pubKey, err := hex.DecodeString(strings.Replace(vars["index"], "0x", "", -1))
		if err != nil {
			logger.Errorf("error parsing validator public key %v: %v", vars["index"], err)
			http.Error(w, "Internal server error", http.StatusInternalServerError)
			return
		}
		index, err = db.GetValidatorIndex(pubKey)
		if err != nil {
			// the validator might only have a public key but no index yet
			var name string
			err = db.ReaderDb.Get(&name, `SELECT name FROM validator_names WHERE publickey = $1`, pubKey)
			if err != nil && err != sql.ErrNoRows {
				logger.Errorf("error getting validator-name from db for pubKey %v: %v", pubKey, err)
				http.Error(w, "Internal server error", http.StatusInternalServerError)
				return
				// err == sql.ErrNoRows -> unnamed
			} else {
				validatorPageData.Name = name
			}

			var pool string
			err = db.ReaderDb.Get(&pool, `SELECT pool FROM validator_pool WHERE publickey = $1`, pubKey)
			if err != nil && err != sql.ErrNoRows {
				logger.Errorf("error getting validator-pool from db for pubKey %v: %v", pubKey, err)
				http.Error(w, "Internal server error", http.StatusInternalServerError)
				return
				// err == sql.ErrNoRows -> (no pool set)
			} else {
				validatorPageData.Pool = pool
			}
			deposits, err := db.GetValidatorDeposits(pubKey)
			if err != nil {
				logger.Errorf("error getting validator-deposits from db: %v", err)
			}
			validatorPageData.DepositsCount = uint64(len(deposits.Eth1Deposits))
			validatorPageData.ShowMultipleWithdrawalCredentialsWarning = hasMultipleWithdrawalCredentials(deposits)
			if err != nil || len(deposits.Eth1Deposits) == 0 {
				SetPageDataTitle(data, fmt.Sprintf("Validator %x", pubKey))
				data := InitPageData(w, r, "validators", fmt.Sprintf("/validator/%v", index), "", validatorNotFoundTemplateFiles)

				if handleTemplateError(w, r, "validator.go", "Validator", "GetValidatorDeposits", validatorNotFoundTemplate.ExecuteTemplate(w, "layout", data)) != nil {
					return // an error has occurred and was processed
				}
				return
			}

			// there is no validator-index but there are eth1-deposits for the publickey
			// which means the validator is in DEPOSITED state
			// in this state there is nothing to display but the eth1-deposits
			validatorPageData.Status = "deposited"
			validatorPageData.PublicKey = pubKey
			if deposits != nil && len(deposits.Eth1Deposits) > 0 {
				deposits.LastEth1DepositTs = deposits.Eth1Deposits[len(deposits.Eth1Deposits)-1].BlockTs
			}
			validatorPageData.Deposits = deposits

			latestDeposit := time.Now().Unix()
			if len(deposits.Eth1Deposits) > 1 {
			} else if time.Unix(latestDeposit, 0).Before(utils.SlotToTime(0)) {
				validatorPageData.InclusionDelay = 0
			}

			for _, deposit := range validatorPageData.Deposits.Eth1Deposits {
				if deposit.ValidSignature {
					validatorPageData.Eth1DepositAddress = deposit.FromAddress
					break
				}
			}

			sumValid := uint64(0)
			// check if a valid deposit exists
			for _, d := range deposits.Eth1Deposits {
				if d.ValidSignature {
					sumValid += d.Amount
				} else {
					validatorPageData.Status = "deposited_invalid"
				}
			}

			// enough deposited for the validator to be activated
			if sumValid >= 32e9 {
				validatorPageData.Status = "deposited_valid"
			}

			filter := db.WatchlistFilter{
				UserId:         data.User.UserID,
				Validators:     &pq.ByteaArray{validatorPageData.PublicKey},
				Tag:            types.ValidatorTagsWatchlist,
				JoinValidators: false,
				Network:        utils.GetNetwork(),
			}
			watchlist, err := db.GetTaggedValidators(filter)
			if err != nil {
				logger.Errorf("error getting tagged validators from db: %v", err)
				http.Error(w, "Internal server error", http.StatusInternalServerError)
				return
			}

			validatorPageData.Watchlist = watchlist

			if data.User.Authenticated {
				events := make([]types.EventNameCheckbox, 0)
				for _, ev := range types.AddWatchlistEvents {
					events = append(events, types.EventNameCheckbox{
						EventLabel: ev.Desc,
						EventName:  ev.Event,
						Active:     false,
						Warning:    ev.Warning,
						Info:       ev.Info,
					})
				}
				validatorPageData.AddValidatorWatchlistModal = &types.AddValidatorWatchlistModal{
					Events:         events,
					ValidatorIndex: validatorPageData.Index,
					CsrfField:      csrf.TemplateField(r),
				}
			}

			data.Data = validatorPageData
			if utils.IsApiRequest(r) {
				w.Header().Set("Content-Type", "application/json")
				err = json.NewEncoder(w).Encode(data.Data)
			} else {
				err = validatorTemplate.ExecuteTemplate(w, "layout", data)
			}

			if handleTemplateError(w, r, "validator.go", "Validator", "Done (no index)", err) != nil {
				return // an error has occurred and was processed
			}
			return
		}
	} else {
		// Request came with a validator index number
		index, err = strconv.ParseUint(vars["index"], 10, 64)
		if err != nil {
			http.Error(w, "Validator not found", 404)
			return
		}
	}

	// GetAvgOptimalInclusionDistance(index)

	SetPageDataTitle(data, fmt.Sprintf("Validator %v", index))
	data.Meta.Path = fmt.Sprintf("/validator/%v", index)

	// logger.Infof("retrieving data, elapsed: %v", time.Since(start))
	// start = time.Now()

	// we use MAX(validatorindex)+1 instead of COUNT(*) for querying the rank_count for performance-reasons
	err = db.ReaderDb.Get(&validatorPageData, `
		SELECT
			validators.pubkey,
			validators.validatorindex,
			validators.withdrawableepoch,
			validators.slashed,
			validators.activationeligibilityepoch,
			validators.activationepoch,
			validators.exitepoch,
			validators.lastattestationslot,
			validators.withdrawalcredentials,
			COALESCE(validator_names.name, '') AS name,
			COALESCE(validator_pool.pool, '') AS pool,
			COALESCE(validator_performance.rank7d, 0) AS rank7d,
			COALESCE(validator_performance_count.total_count, 0) AS rank_count,
			validators.status,
			COALESCE(validators.balanceactivation, 0) AS balanceactivation,
			COALESCE((SELECT ARRAY_AGG(tag) FROM validator_tags WHERE publickey = validators.pubkey),'{}') AS tags
		FROM validators
		LEFT JOIN validator_names ON validators.pubkey = validator_names.publickey
		LEFT JOIN validator_pool ON validators.pubkey = validator_pool.publickey
		LEFT JOIN validator_performance ON validators.validatorindex = validator_performance.validatorindex
		LEFT JOIN (SELECT MAX(validatorindex)+1 FROM validator_performance) validator_performance_count(total_count) ON true
		WHERE validators.validatorindex = $1`, index)

	if err == sql.ErrNoRows {
		data := InitPageData(w, r, "validators", fmt.Sprintf("/validator/%v", index), "", validatorNotFoundTemplateFiles)
		if handleTemplateError(w, r, "validator.go", "Validator", "no rows", validatorNotFoundTemplate.ExecuteTemplate(w, "layout", data)) != nil {
			return // an error has occurred and was processed
		}
		return
	} else if err != nil {
		logger.Errorf("error getting validator for %v route: %v", r.URL.String(), err)
		http.Error(w, "Internal server error", http.StatusInternalServerError)
		return
	}

	var lastStatsDay uint64
	err = db.ReaderDb.Get(&lastStatsDay, "SELECT COALESCE(MAX(day),0) FROM validator_stats_status WHERE status")
	if err != nil {
		logger.Errorf("error getting lastStatsDay for %v route: %v", r.URL.String(), err)
		http.Error(w, "Internal server error", http.StatusInternalServerError)
		return
	}

	timings.BasicInfo = time.Since(timings.Start)

	timings.Start = time.Now()

	logger.Info(validatorPageData.Tags)
	logger.Info(validatorPageData.Pool)
	if validatorPageData.Pool != "" {
		validatorPageData.Tags = append(validatorPageData.Tags, "pool:"+validatorPageData.Pool)
	}
	if validatorPageData.Name != "" {
		validatorPageData.Tags = append(validatorPageData.Tags, "name:"+validatorPageData.Name)
	}
	if validatorPageData.Rank7d > 0 && validatorPageData.RankCount > 0 {
		validatorPageData.RankPercentage = float64(validatorPageData.Rank7d) / float64(validatorPageData.RankCount)
	}

	validatorPageData.Epoch = latestEpoch
	validatorPageData.Index = index

	if data.User.Authenticated {
		events := make([]types.EventNameCheckbox, 0)
		for _, ev := range types.AddWatchlistEvents {
			events = append(events, types.EventNameCheckbox{
				EventLabel: ev.Desc,
				EventName:  ev.Event,
				Active:     false,
				Warning:    ev.Warning,
				Info:       ev.Info,
			})
		}
		validatorPageData.AddValidatorWatchlistModal = &types.AddValidatorWatchlistModal{
			Events:         events,
			ValidatorIndex: validatorPageData.Index,
			CsrfField:      csrf.TemplateField(r),
		}
	}

	validatorPageData.ActivationEligibilityTs = utils.EpochToTime(validatorPageData.ActivationEligibilityEpoch)
	validatorPageData.ActivationTs = utils.EpochToTime(validatorPageData.ActivationEpoch)
	validatorPageData.ExitTs = utils.EpochToTime(validatorPageData.ExitEpoch)
	validatorPageData.WithdrawableTs = utils.EpochToTime(validatorPageData.WithdrawableEpoch)

	// Every validator is scheduled to issue an attestation once per epoch
	// Hence we can calculate the number of attestations using the current epoch and the activation epoch
	// Special care needs to be take for exited and pending validators
	validatorPageData.AttestationsCount = validatorPageData.Epoch - validatorPageData.ActivationEpoch + 1
	if validatorPageData.ActivationEpoch > validatorPageData.Epoch {
		validatorPageData.AttestationsCount = 0
	}

	if validatorPageData.ExitEpoch != 9223372036854775807 {
		validatorPageData.AttestationsCount = validatorPageData.ExitEpoch - validatorPageData.ActivationEpoch
	}

	avgSyncInterval := uint64(getAvgSyncCommitteeInterval(1))
	avgSyncIntervalAsDuration := time.Duration(
		utils.Config.Chain.Config.SecondsPerSlot*
			utils.Config.Chain.Config.SlotsPerEpoch*
			utils.Config.Chain.Config.EpochsPerSyncCommitteePeriod*
			avgSyncInterval) * time.Second
	validatorPageData.AvgSyncInterval = &avgSyncIntervalAsDuration

	g := errgroup.Group{}
	g.Go(func() error {
		start := time.Now()
		defer func() {
			timings.Charts = time.Since(start)
		}()

		validatorPageData.IncomeHistoryChartData, validatorPageData.IncomeToday.Cl, err = db.GetValidatorIncomeHistoryChart([]uint64{index}, currency)

		if err != nil {
			return fmt.Errorf("error calling db.GetValidatorIncomeHistoryChart: %v", err)
		}
		return nil
	})

	g.Go(func() error {
		start := time.Now()
		defer func() {
			timings.Charts = time.Since(start)
		}()
		validatorPageData.ExecutionIncomeHistoryData, err = getExecutionChartData([]uint64{index}, currency)

		if err != nil {
			return fmt.Errorf("error calling getExecutionChartData: %v", err)
		}
		return nil
	})

	g.Go(func() error {
		// those functions need to be executed sequentially as both require the CurrentBalance value
		start := time.Now()
		defer func() {
			timings.Earnings = time.Since(start)
		}()
		earnings, balances, err := GetValidatorEarnings([]uint64{index}, GetCurrency(r))
		if err != nil {
			return fmt.Errorf("error retrieving validator earnings: %v", err)
		}
<<<<<<< HEAD
=======
		// each income and apr variable is a struct of 3 fields: cl, el and total
>>>>>>> 8196f5e1
		validatorPageData.Income1d = earnings.Income1d
		validatorPageData.Income7d = earnings.Income7d
		validatorPageData.Income31d = earnings.Income31d
		validatorPageData.Apr7d = earnings.Apr7d
		validatorPageData.Apr31d = earnings.Apr31d
		validatorPageData.Apr365d = earnings.Apr365d
		validatorPageData.ElIncomeTotal = earnings.ElIncomeTotal

		vbalance, ok := balances[validatorPageData.ValidatorIndex]
		if !ok {
			return fmt.Errorf("error retrieving validator balances: %v", err)
		}
		validatorPageData.CurrentBalance = vbalance.Balance
		validatorPageData.EffectiveBalance = vbalance.EffectiveBalance

		if bytes.Equal(validatorPageData.WithdrawCredentials[:1], []byte{0x01}) {
			// validators can have 0x01 credentials even before the cappella fork
			validatorPageData.IsWithdrawableAddress = true
		}

		if validatorPageData.CappellaHasHappened {
			// if we are currently past the cappella fork epoch, we can calculate the withdrawal information

			// get validator withdrawals
			withdrawalsCount, lastWithdrawalsEpoch, err := db.GetValidatorWithdrawalsCount(validatorPageData.Index)
			if err != nil {
				return fmt.Errorf("error getting validator withdrawals count from db: %v", err)
			}
			validatorPageData.WithdrawalCount = withdrawalsCount

			blsChange, err := db.GetValidatorBLSChange(validatorPageData.Index)
			if err != nil {
				return fmt.Errorf("error getting validator bls change from db: %v", err)
			}
			validatorPageData.BLSChange = blsChange

			if bytes.Equal(validatorPageData.WithdrawCredentials[:1], []byte{0x00}) && blsChange != nil {
				// blsChanges are only possible afters cappeala
				validatorPageData.IsWithdrawableAddress = true
			}

			// only calculate the expected next withdrawal if the validator is eligible
			isFullWithdrawal := validatorPageData.CurrentBalance > 0 && validatorPageData.WithdrawableEpoch <= validatorPageData.Epoch
			isPartialWithdrawal := validatorPageData.EffectiveBalance == utils.Config.Chain.Config.MaxEffectiveBalance && validatorPageData.CurrentBalance > utils.Config.Chain.Config.MaxEffectiveBalance
			if stats != nil && stats.LatestValidatorWithdrawalIndex != nil && stats.TotalValidatorCount != nil && validatorPageData.IsWithdrawableAddress && (isFullWithdrawal || isPartialWithdrawal) {
				distance, err := db.GetWithdrawableCountFromCursor(validatorPageData.Epoch, validatorPageData.Index, *stats.LatestValidatorWithdrawalIndex)
				if err != nil {
					return fmt.Errorf("error getting withdrawable validator count from cursor: %v", err)
				}

				timeToWithdrawal := utils.GetTimeToNextWithdrawal(distance)

<<<<<<< HEAD
				// it normally takes to epochs to finalize
				if timeToWithdrawal.After(utils.EpochToTime(latestEpoch + (latestEpoch - latestFinalized))) {
=======
				// it normally takes two epochs to finalize
				if timeToWithdrawal.After(utils.EpochToTime(latestEpoch + (latestEpoch - latestFinalized))) {
					address, err := utils.WithdrawalCredentialsToAddress(validatorPageData.WithdrawCredentials)
					if err != nil {
						// warning only as "N/A" will be displayed
						logger.Warn("invalid withdrawal credentials")
					}

					// create the table data
>>>>>>> 8196f5e1
					tableData := make([][]interface{}, 0, 1)
					var withdrawalCredentialsTemplate template.HTML
					if address != nil {
						withdrawalCredentialsTemplate = template.HTML(fmt.Sprintf(`<a href="/address/0x%x"><span class="text-muted">%s</span></a>`, address, utils.FormatAddress(address, nil, "", false, false, true)))
					} else {
						withdrawalCredentialsTemplate = `<span class="text-muted">N/A</span>`
					}

					var withdrawalAmont uint64
					if isFullWithdrawal {
						withdrawalAmont = validatorPageData.CurrentBalance
					} else {
						withdrawalAmont = validatorPageData.CurrentBalance - utils.Config.Chain.Config.MaxEffectiveBalance
					}

					if latestEpoch == lastWithdrawalsEpoch {
						withdrawalAmont = 0
					}
					tableData = append(tableData, []interface{}{
						template.HTML(fmt.Sprintf(`<span class="text-muted">~ %s</span>`, utils.FormatEpoch(uint64(utils.TimeToEpoch(timeToWithdrawal))))),
						template.HTML(fmt.Sprintf(`<span class="text-muted">~ %s</span>`, utils.FormatBlockSlot(utils.TimeToSlot(uint64(timeToWithdrawal.Unix()))))),
						template.HTML(fmt.Sprintf(`<span class="">~ %s</span>`, utils.FormatTimeFromNow(timeToWithdrawal))),
						withdrawalCredentialsTemplate,
						template.HTML(fmt.Sprintf(`<span class="text-muted"><span data-toggle="tooltip" title="If the withdrawal were to be processed at this very moment, this amount would be withdrawn"><i class="far ml-1 fa-question-circle" style="margin-left: 0px !important;"></i></span> %s</span>`, utils.FormatAmount(new(big.Int).Mul(new(big.Int).SetUint64(withdrawalAmont), big.NewInt(1e9)), "ETH", 6))),
					})

					validatorPageData.NextWithdrawalRow = tableData
				}
			}
		}
		return nil
	})

	g.Go(func() error {
		filter := db.WatchlistFilter{
			UserId:         data.User.UserID,
			Validators:     &pq.ByteaArray{validatorPageData.PublicKey},
			Tag:            types.ValidatorTagsWatchlist,
			JoinValidators: false,
			Network:        utils.GetNetwork(),
		}

		watchlist, err := db.GetTaggedValidators(filter)
		if err != nil {
			return fmt.Errorf("error getting tagged validators from db: %v", err)
		}

		validatorPageData.Watchlist = watchlist
		return nil
	})

	g.Go(func() error {
		start := time.Now()
		defer func() {
			timings.Deposits = time.Since(start)
		}()
		deposits, err := db.GetValidatorDeposits(validatorPageData.PublicKey)
		if err != nil {
			return fmt.Errorf("error getting validator-deposits from db: %v", err)
		}
		validatorPageData.Deposits = deposits
		validatorPageData.DepositsCount = uint64(len(deposits.Eth1Deposits))

		for _, deposit := range validatorPageData.Deposits.Eth1Deposits {
			if deposit.ValidSignature {
				validatorPageData.Eth1DepositAddress = deposit.FromAddress
				break
			}
		}

		validatorPageData.ShowMultipleWithdrawalCredentialsWarning = hasMultipleWithdrawalCredentials(validatorPageData.Deposits)

		return nil
	})

	g.Go(func() error {
		if validatorPageData.ActivationEpoch > 100_000_000 {
			queueAhead, err := db.GetQueueAheadOfValidator(validatorPageData.Index)
			if err != nil {
				return fmt.Errorf("failed to retrieve queue ahead of validator %v: %v", validatorPageData.ValidatorIndex, err)
			}
			validatorPageData.QueuePosition = queueAhead + 1
			epochsToWait := queueAhead / *churnRate
			// calculate dequeue epoch
			estimatedActivationEpoch := validatorPageData.Epoch + epochsToWait + 1
			// add activation offset
			estimatedActivationEpoch += utils.Config.Chain.Config.MaxSeedLookahead + 1
			validatorPageData.EstimatedActivationEpoch = estimatedActivationEpoch
			estimatedDequeueTs := utils.EpochToTime(estimatedActivationEpoch)
			validatorPageData.EstimatedActivationTs = estimatedDequeueTs
		}
		return nil
	})

	g.Go(func() error {
		proposals := []struct {
			Slot            uint64 `db:"slot"`
			Status          uint64 `db:"status"`
			ExecBlockNumber uint64 `db:"exec_block_number"`
		}{}

		err = db.ReaderDb.Select(&proposals, `
			SELECT 
				slot, 
				status, 
				COALESCE(exec_block_number, 0) as exec_block_number
			FROM blocks 
<<<<<<< HEAD
			WHERE proposer = $1`, index)
=======
			WHERE proposer = $1
			ORDER BY slot ASC`, index)
>>>>>>> 8196f5e1
		if err != nil {
			return fmt.Errorf("error retrieving block-proposals: %v", err)
		}

		proposedToday := []uint64{}
		todayStartEpoch := uint64(lastStatsDay+1) * utils.EpochsPerDay()
		validatorPageData.Proposals = make([][]uint64, len(proposals))
		for i, b := range proposals {
			validatorPageData.Proposals[i] = []uint64{
				uint64(utils.SlotToTime(b.Slot).Unix()),
				b.Status,
			}
			if b.Status == 0 {
				validatorPageData.ScheduledBlocksCount++
			} else if b.Status == 1 {
				validatorPageData.ProposedBlocksCount++
				// add to list of blocks proposed today if epoch hasn't been exported into stats yet
				if utils.EpochOfSlot(b.Slot) >= todayStartEpoch && b.ExecBlockNumber > 0 {
					proposedToday = append(proposedToday, b.ExecBlockNumber)
				}
			} else if b.Status == 2 {
				validatorPageData.MissedBlocksCount++
			} else if b.Status == 3 {
				validatorPageData.OrphanedBlocksCount++
			}
		}

		validatorPageData.BlocksCount = uint64(len(proposals))
		if validatorPageData.BlocksCount > 0 {
			validatorPageData.UnmissedBlocksPercentage = float64(validatorPageData.BlocksCount-validatorPageData.MissedBlocksCount) / float64(len(proposals))
		} else {
			validatorPageData.UnmissedBlocksPercentage = 1.0
		}

		var slots []uint64
		for _, p := range proposals {
			slots = append(slots, p.Slot)
		}

		validatorPageData.ProposalLuck = getProposalLuck(slots, 1)
<<<<<<< HEAD
		validatorPageData.ProposalEstimate = getNextBlockEstimateTimestamp(slots, 1)
=======
		avgSlotInterval := uint64(getAvgSlotInterval(1))
		avgSlotIntervalAsDuration := time.Duration(utils.Config.Chain.Config.SecondsPerSlot*avgSlotInterval) * time.Second
		validatorPageData.AvgSlotInterval = &avgSlotIntervalAsDuration
		if len(slots) > 0 {
			nextSlotEstimate := utils.SlotToTime(slots[len(slots)-1] + avgSlotInterval)
			validatorPageData.ProposalEstimate = &nextSlotEstimate
		}
>>>>>>> 8196f5e1

		if len(proposedToday) > 0 {
			// get el data
			execBlocks, err := db.BigtableClient.GetBlocksIndexedMultiple(proposedToday, 10000)
			if err != nil {
				return fmt.Errorf("error retrieving execution blocks data from bigtable: %v", err)
			}

			// get mev data
			relaysData, err := db.GetRelayDataForIndexedBlocks(execBlocks)
			if err != nil {
<<<<<<< HEAD
				return fmt.Errorf("error retrieving mev bribe data from bigtable: %v", err)
=======
				return fmt.Errorf("error retrieving mev bribe data: %v", err)
>>>>>>> 8196f5e1
			}

			incomeTodayEl := new(big.Int)
			for _, execBlock := range execBlocks {
				// add mev bribe if present
				if relaysDatum, hasMevBribes := relaysData[common.BytesToHash(execBlock.Hash)]; hasMevBribes {
					incomeTodayEl = new(big.Int).Add(incomeTodayEl, relaysDatum.MevBribe.Int)
				} else {
					incomeTodayEl = new(big.Int).Add(incomeTodayEl, new(big.Int).SetBytes(execBlock.GetTxReward()))
				}
			}
			validatorPageData.IncomeToday.El = incomeTodayEl.Int64() / 1e9
		}

		return nil
	})

	g.Go(func() error {
		if validatorPageData.AttestationsCount > 0 {
			// get attestationStats from validator_stats
			attestationStats := struct {
				MissedAttestations   uint64 `db:"missed_attestations"`
				OrphanedAttestations uint64 `db:"orphaned_attestations"`
			}{}
			if lastStatsDay > 0 {
				err = db.ReaderDb.Get(&attestationStats, "select coalesce(sum(missed_attestations), 0) as missed_attestations, coalesce(sum(orphaned_attestations), 0) as orphaned_attestations from validator_stats where validatorindex = $1", index)
				if err != nil {
					return fmt.Errorf("error retrieving validator attestationStats: %v", err)
				}
			}

			// add attestationStats that are not yet in validator_stats
			finalizedEpoch := services.LatestFinalizedEpoch()
			lookback := int64(finalizedEpoch - (lastStatsDay+1)*utils.EpochsPerDay())
			if lookback > 0 {
				// logger.Infof("retrieving attestations not yet in stats, lookback is %v", lookback)
				attestationsNotInStats, err := db.BigtableClient.GetValidatorAttestationHistory([]uint64{index}, finalizedEpoch-uint64(lookback), finalizedEpoch)
				if err != nil {
					return fmt.Errorf("error retrieving validator attestations not in stats from bigtable: %v", err)
				}

				for _, v := range attestationsNotInStats {
					for _, a := range v {
						if a.Status == 0 {
							attestationStats.MissedAttestations++
						}
					}
				}
			}

			validatorPageData.MissedAttestationsCount = attestationStats.MissedAttestations
			validatorPageData.OrphanedAttestationsCount = attestationStats.OrphanedAttestations
			validatorPageData.ExecutedAttestationsCount = validatorPageData.AttestationsCount - validatorPageData.MissedAttestationsCount - validatorPageData.OrphanedAttestationsCount
			validatorPageData.UnmissedAttestationsPercentage = float64(validatorPageData.AttestationsCount-validatorPageData.MissedAttestationsCount) / float64(validatorPageData.AttestationsCount)
		}
		return nil
	})

	g.Go(func() error {
		if validatorPageData.Slashed {
			var slashingInfo struct {
				Slot    uint64
				Slasher uint64
				Reason  string
			}
			err = db.ReaderDb.Get(&slashingInfo,
				`select block_slot as slot, proposer as slasher, 'Attestation Violation' as reason
					from blocks_attesterslashings a1 left join blocks b1 on b1.slot = a1.block_slot
					where b1.status = '1' and $1 = ANY(a1.attestation1_indices) and $1 = ANY(a1.attestation2_indices)
				union all
				select block_slot as slot, proposer as slasher, 'Proposer Violation' as reason
					from blocks_proposerslashings a2 left join blocks b2 on b2.slot = a2.block_slot
					where b2.status = '1' and a2.proposerindex = $1
				limit 1`,
				index)
			if err != nil {
				return fmt.Errorf("error retrieving validator slashing info: %v", err)
			}
			validatorPageData.SlashedBy = slashingInfo.Slasher
			validatorPageData.SlashedAt = slashingInfo.Slot
			validatorPageData.SlashedFor = slashingInfo.Reason
		}

		err = db.ReaderDb.Get(&validatorPageData.SlashingsCount, `select COALESCE(sum(attesterslashingscount) + sum(proposerslashingscount), 0) from blocks where blocks.proposer = $1 and blocks.status = '1'`, index)
		if err != nil {
			return fmt.Errorf("error retrieving slashings-count: %v", err)
		}
		return nil
	})

	g.Go(func() error {
		eff, err := db.BigtableClient.GetValidatorEffectiveness([]uint64{index}, validatorPageData.Epoch-1)
		if err != nil {
			return fmt.Errorf("error retrieving validator effectiveness: %v", err)
		}
		if len(eff) > 1 {
			return fmt.Errorf("error retrieving validator effectiveness: invalid length %v", len(eff))
		} else if len(eff) == 0 {
			validatorPageData.AttestationInclusionEffectiveness = 0
		} else {
			validatorPageData.AttestationInclusionEffectiveness = eff[0].AttestationEfficiency
		}
		return nil
	})

	g.Go(func() error {
		// sync participation
		// get all sync periods this validator has been part of
		var actualSyncPeriods []struct {
			Period     uint64 `db:"period"`
			FirstEpoch uint64 `db:"firstepoch"`
			LastEpoch  uint64 `db:"lastepoch"`
		}
		allSyncPeriods := actualSyncPeriods

		err = db.ReaderDb.Select(&allSyncPeriods, `
		SELECT period as period, (period*$1) as firstepoch, ((period+1)*$1)-1 as lastepoch
		FROM sync_committees 
		WHERE validatorindex = $2
		ORDER BY period desc`, utils.Config.Chain.Config.EpochsPerSyncCommitteePeriod, index)
		if err != nil {
			return fmt.Errorf("error getting sync participation count data of sync-assignments: %v", err)
		}

		// remove scheduled committees
		for i, syncPeriod := range allSyncPeriods {
			if syncPeriod.FirstEpoch <= latestEpoch {
				actualSyncPeriods = allSyncPeriods[i:]
				break
			}
		}

		if len(actualSyncPeriods) > 0 {
			// get sync stats from validator_stats
			syncStats := struct {
				ParticipatedSync uint64 `db:"participated_sync"`
				MissedSync       uint64 `db:"missed_sync"`
				OrphanedSync     uint64 `db:"orphaned_sync"`
				ScheduledSync    uint64
			}{}
			if lastStatsDay > 0 {
				err = db.ReaderDb.Get(&syncStats, "select coalesce(sum(participated_sync), 0) as participated_sync, coalesce(sum(missed_sync), 0) as missed_sync, coalesce(sum(orphaned_sync), 0) as orphaned_sync from validator_stats where validatorindex = $1", index)
				if err != nil {
					return fmt.Errorf("error retrieving validator syncStats: %v", err)
				}
			}

			// if sync duties of last period haven't fully been exported yet, fetch remaining duties from bigtable
			lastExportedEpoch := (lastStatsDay+1)*utils.EpochsPerDay() - 1
			if actualSyncPeriods[0].LastEpoch > lastExportedEpoch {
				lookback := int64(latestEpoch - lastExportedEpoch)
				res, err := db.BigtableClient.GetValidatorSyncDutiesHistory([]uint64{index}, latestEpoch-uint64(lookback), latestEpoch)
				if err != nil {
					return fmt.Errorf("error retrieving validator sync participations data from bigtable: %v", err)
				}
				for _, r := range res[index] {
					slotTime := utils.SlotToTime(r.Slot)
					if r.Status == 0 && time.Since(slotTime) > time.Minute {
						r.Status = 2
					}
					switch r.Status {
					case 0:
						syncStats.ScheduledSync++
					case 1:
						syncStats.ParticipatedSync++
					case 2:
						syncStats.MissedSync++
					case 3:
						syncStats.OrphanedSync++
					}
				}
			}
			validatorPageData.ParticipatedSyncCount = syncStats.ParticipatedSync
			validatorPageData.MissedSyncCount = syncStats.MissedSync
			validatorPageData.OrphanedSyncCount = syncStats.OrphanedSync
			validatorPageData.ScheduledSyncCount = syncStats.ScheduledSync
			// actual sync duty count and percentage
			validatorPageData.SyncCount = validatorPageData.ParticipatedSyncCount + validatorPageData.MissedSyncCount + validatorPageData.OrphanedSyncCount + syncStats.ScheduledSync
			validatorPageData.UnmissedSyncPercentage = float64(validatorPageData.SyncCount-validatorPageData.MissedSyncCount) / float64(validatorPageData.SyncCount)
		}
		// sync luck
		if len(allSyncPeriods) > 0 {
			maxPeriod := allSyncPeriods[0].Period
			expectedSyncCount, err := getExpectedSyncCommitteeSlots([]uint64{index}, latestEpoch)
			if err != nil {
				return fmt.Errorf("error retrieving expected sync committee slots: %v", err)
			}
			if expectedSyncCount != 0 {
				validatorPageData.SyncLuck = float64(validatorPageData.ParticipatedSyncCount+validatorPageData.MissedSyncCount) / float64(expectedSyncCount)
			}
<<<<<<< HEAD
			validatorPageData.SyncEstimate = getNextSyncEstimateTimestamp(maxPeriod, 1)
=======
			nextEstimate := utils.EpochToTime(utils.FirstEpochOfSyncPeriod(maxPeriod + avgSyncInterval))
			validatorPageData.SyncEstimate = &nextEstimate
>>>>>>> 8196f5e1
		}
		return nil
	})

	g.Go(func() error {
		// add rocketpool-data if available
		/* validatorPageData.Rocketpool = &types.RocketpoolValidatorPageData{}
		err = db.ReaderDb.Get(validatorPageData.Rocketpool, `
		SELECT
			rplm.node_address      AS node_address,
			rplm.address           AS minipool_address,
			rplm.node_fee          AS minipool_node_fee,
			rplm.deposit_type      AS minipool_deposit_type,
			rplm.status            AS minipool_status,
			rplm.status_time       AS minipool_status_time,
			COALESCE(rplm.penalty_count,0)     AS penalty_count,
			rpln.timezone_location AS node_timezone_location,
			rpln.rpl_stake         AS node_rpl_stake,
			rpln.max_rpl_stake     AS node_max_rpl_stake,
			rpln.min_rpl_stake     AS node_min_rpl_stake,
			rpln.rpl_cumulative_rewards     AS rpl_cumulative_rewards,
			rpln.claimed_smoothing_pool     AS claimed_smoothing_pool,
			rpln.unclaimed_smoothing_pool   AS unclaimed_smoothing_pool,
			rpln.unclaimed_rpl_rewards      AS unclaimed_rpl_rewards,
			COALESCE(node_deposit_balance, 0) AS node_deposit_balance,
			COALESCE(node_refund_balance, 0) AS node_refund_balance,
			COALESCE(user_deposit_balance, 0) AS user_deposit_balance,
			COALESCE(rpln.effective_rpl_stake, 0) as effective_rpl_stake,
			COALESCE(deposit_credit, 0) AS deposit_credit,
			COALESCE(is_vacant, false) AS is_vacant,
			version,
			COALESCE(rpln.smoothing_pool_opted_in, false)    AS smoothing_pool_opted_in
		FROM validators
		LEFT JOIN rocketpool_minipools rplm ON rplm.pubkey = validators.pubkey
		LEFT JOIN rocketpool_nodes rpln ON rplm.node_address = rpln.address
		WHERE validators.validatorindex = $1`, index)
		if err == nil && (validatorPageData.Rocketpool.MinipoolAddress != nil || validatorPageData.Rocketpool.NodeAddress != nil) {
			validatorPageData.IsRocketpool = true
			if utils.Config.Chain.Config.DepositChainID == 1 {
				validatorPageData.Rocketpool.RocketscanUrl = "rocketscan.io"
			} else if utils.Config.Chain.Config.DepositChainID == 5 {
				validatorPageData.Rocketpool.RocketscanUrl = "prater.rocketscan.io"
			}
		} else if err != nil && err != sql.ErrNoRows {
			return fmt.Errorf("error getting rocketpool-data for validator for %v route: %v", r.URL.String(), err)
		} */
		return nil
	})

	err = g.Wait()
	if err != nil {
		logger.Error(err)
		http.Error(w, "Internal server error", http.StatusInternalServerError)
		return
	}
	validatorPageData.IncomeToday.Total = validatorPageData.IncomeToday.Cl + validatorPageData.IncomeToday.El

	// logger.WithFields(logrus.Fields{
	// 	"index":         index,
	// 	"BasicInfo":     timings.BasicInfo,
	// 	"Earnings":      timings.Earnings,
	// 	"Deposits":      timings.Deposits,
	// 	"Proposals":     timings.Proposals,
	// 	"Charts":        timings.Charts,
	// 	"Effectiveness": timings.Effectiveness,
	// 	"Statistics":    timings.Statistics,
	// 	"SyncStats":     timings.SyncStats,
	// 	"Rocketpool":    timings.Rocketpool,
	// 	"total":         timings.BasicInfo + timings.Earnings + timings.Deposits + timings.Proposals + timings.Charts + timings.Effectiveness + timings.Statistics + timings.SyncStats + timings.Rocketpool,
	// }).Infof("got validator page data")

	data.Data = validatorPageData

	if utils.IsApiRequest(r) {
		w.Header().Set("Content-Type", "application/json")
		err = json.NewEncoder(w).Encode(data.Data)
	} else {
		err = validatorTemplate.ExecuteTemplate(w, "layout", data)
	}

	if handleTemplateError(w, r, "validator.go", "Validator", "Done", err) != nil {
		return // an error has occurred and was processed
	}
}

// Returns true if there are more than one different withdrawal credentials within both Eth1Deposits and Eth2Deposits
func hasMultipleWithdrawalCredentials(deposits *types.ValidatorDeposits) bool {
	if deposits == nil {
		return false
	}

	credential := make([]byte, 0)

	if deposits == nil {
		return false
	}

	// check Eth1Deposits
	for _, deposit := range deposits.Eth1Deposits {
		if len(credential) == 0 {
			credential = deposit.WithdrawalCredentials
		} else if !bytes.Equal(credential, deposit.WithdrawalCredentials) {
			return true
		}
	}

	// check Eth2Deposits
	for _, deposit := range deposits.Eth2Deposits {
		if len(credential) == 0 {
			credential = deposit.Withdrawalcredentials
		} else if !bytes.Equal(credential, deposit.Withdrawalcredentials) {
			return true
		}
	}

	return false
}

// ValidatorDeposits returns a validator's deposits in json
func ValidatorDeposits(w http.ResponseWriter, r *http.Request) {
	w.Header().Set("Content-Type", "application/json")
	vars := mux.Vars(r)

	pubkey, err := hex.DecodeString(strings.Replace(vars["pubkey"], "0x", "", -1))
	if err != nil {
		logger.Errorf("error parsing validator public key %v: %v", vars["pubkey"], err)
		http.Error(w, "Internal server error", http.StatusInternalServerError)
		return
	}

	deposits, err := db.GetValidatorDeposits(pubkey)
	if err != nil {
		logger.Errorf("error getting validator-deposits for %v: %v", vars["pubkey"], err)
		http.Error(w, "Internal server error", http.StatusInternalServerError)
		return
	}

	err = json.NewEncoder(w).Encode(deposits)
	if err != nil {
		logger.Errorf("error encoding validator-deposits for %v: %v", vars["pubkey"], err)
		http.Error(w, "Internal server error", http.StatusInternalServerError)
		return
	}
}

// ValidatorAttestationInclusionEffectiveness returns a validator's effectiveness in json
func ValidatorAttestationInclusionEffectiveness(w http.ResponseWriter, r *http.Request) {
	w.Header().Set("Content-Type", "application/json")

	vars := mux.Vars(r)
	index, err := strconv.ParseUint(vars["index"], 10, 64)
	if err != nil {
		logger.Errorf("error parsing validator index: %v", err)
		http.Error(w, "Internal server error", http.StatusInternalServerError)
		return
	}

	eff, err := db.BigtableClient.GetValidatorEffectiveness([]uint64{index}, services.LatestEpoch()-1)
	if err != nil {
		logger.Errorf("error retrieving validator effectiveness: %v", err)
		http.Error(w, "Internal server error", http.StatusInternalServerError)
		return
	}

	type resp struct {
		Effectiveness float64 `json:"effectiveness"`
	}

	if len(eff) > 1 {
		logger.Errorf("error retrieving validator effectiveness: invalid length %v", len(eff))
		http.Error(w, "Internal server error", http.StatusInternalServerError)
		return
	} else if len(eff) == 0 {
		err = json.NewEncoder(w).Encode(resp{Effectiveness: 0})
		if err != nil {
			logger.Errorf("error enconding json response for %v route: %v", r.URL.String(), err)
			http.Error(w, "Internal server error", http.StatusInternalServerError)
			return
		}
	} else {
		err = json.NewEncoder(w).Encode(resp{Effectiveness: eff[0].AttestationEfficiency})
		if err != nil {
			logger.Errorf("error enconding json response for %v route: %v", r.URL.String(), err)
			http.Error(w, "Internal server error", http.StatusInternalServerError)
			return
		}
	}

}

// ValidatorProposedBlocks returns a validator's proposed blocks in json
func ValidatorProposedBlocks(w http.ResponseWriter, r *http.Request) {
	w.Header().Set("Content-Type", "application/json")

	vars := mux.Vars(r)
	index, err := strconv.ParseUint(vars["index"], 10, 64)
	if err != nil {
		logger.Errorf("error parsing validator index: %v", err)
		http.Error(w, "Internal server error", http.StatusInternalServerError)
		return
	}

	q := r.URL.Query()

	draw, err := strconv.ParseUint(q.Get("draw"), 10, 64)
	if err != nil {
		logger.Errorf("error converting datatables data parameter from string to int: %v", err)
		http.Error(w, "Internal server error", http.StatusInternalServerError)
		return
	}
	start, err := strconv.ParseUint(q.Get("start"), 10, 64)
	if err != nil {
		logger.Errorf("error converting datatables start parameter from string to int: %v", err)
		http.Error(w, "Internal server error", http.StatusInternalServerError)
		return
	}
	length, err := strconv.ParseUint(q.Get("length"), 10, 64)
	if err != nil {
		logger.Errorf("error converting datatables length parameter from string to int: %v", err)
		http.Error(w, "Internal server error", http.StatusInternalServerError)
		return
	}
	if length > 100 {
		length = 100
	}

	var totalCount uint64

	err = db.ReaderDb.Get(&totalCount, "SELECT COUNT(*) FROM blocks WHERE proposer = $1", index)
	if err != nil {
		logger.Errorf("error retrieving proposed blocks count: %v", err)
		http.Error(w, "Internal server error", http.StatusInternalServerError)
		return
	}

	orderColumn := q.Get("order[0][column]")
	orderByMap := map[string]string{
		"0": "slot",
		"4": "status",
		"8": "graffiti",
	}
	orderBy, exists := orderByMap[orderColumn]
	if !exists {
		orderBy = "epoch"
	}
	orderDir := q.Get("order[0][dir]")
	if orderDir != "desc" && orderDir != "asc" {
		orderDir = "desc"
	}

	var proposedSlots []struct {
		Epoch           uint64
		Slot            uint64
		BlockRoot       []byte
		Status          uint64
		Graffiti        []byte
		ExecBlockNumber uint64 `db:"exec_block_number"`
	}

	err = db.ReaderDb.Select(&proposedSlots, `
		SELECT 
			blocks.epoch, 
			blocks.slot,
			blocks.blockroot,
			blocks.status, 
			blocks.graffiti,
			COALESCE(blocks.exec_block_number, 0) AS exec_block_number
		FROM blocks 
		WHERE blocks.proposer = $1
		ORDER BY `+orderBy+` `+orderDir+`
		LIMIT $2 OFFSET $3`, index, length, start)

	if err != nil {
		logger.Errorf("error retrieving proposed blocks data: %v", err)
		http.Error(w, "Internal server error", http.StatusInternalServerError)
		return
	}

	blockList := []uint64{}

	for _, slot := range proposedSlots {
		if slot.ExecBlockNumber != 0 {
			blockList = append(blockList, uint64(slot.ExecBlockNumber))
		}
	}
	var execBlocks []*types.Eth1BlockIndexed
	var relaysData map[common.Hash]types.RelaysData
	var slotToExecBlock map[uint64]*types.Eth1BlockIndexed

	if len(blockList) > 0 {
		execBlocks, err = db.BigtableClient.GetBlocksIndexedMultiple(blockList, 10000)
		if err != nil {
			logger.Errorf("error retrieving execution blocks data from bigtable: %v", err)
			http.Error(w, "Internal server error", http.StatusInternalServerError)
			return
		}
		slotToExecBlock = make(map[uint64]*types.Eth1BlockIndexed)
		for _, execBlock := range execBlocks {
			slotToExecBlock[utils.TimeToSlot(uint64(execBlock.Time.Seconds))] = execBlock
		}

		relaysData, err = db.GetRelayDataForIndexedBlocks(execBlocks)
		if err != nil {
			logger.Errorf("error retrieving mev bribe data from bigtable: %v", err)
			http.Error(w, "Internal server error", http.StatusInternalServerError)
			return
		}
	}

	tableData := make([][]interface{}, len(proposedSlots))
	for i, b := range proposedSlots {

		execBlockNum := template.HTML("-")
		execReward := template.HTML("-")
		execRewardRecipient := template.HTML("-")
		if execBlock, hasExecBlock := slotToExecBlock[b.Slot]; hasExecBlock {
			execBlockNum = utils.FormatEth1Block(execBlock.Number)
			if relayDatum, hasMevBribe := relaysData[common.BytesToHash(execBlock.Hash)]; hasMevBribe {
				execReward = utils.NewFormat(relayDatum.MevBribe.BigInt(), "ETH", 5, 1)
				execRewardRecipient = utils.FormatAddressWithLimits(relayDatum.MevRecipient, "", false, "address", 15, 20, false)
			} else {
				execReward = utils.NewFormat(new(big.Int).SetBytes(execBlock.TxReward), "ETH", 5, 1)
				execRewardRecipient = utils.FormatAddressWithLimits(execBlock.Coinbase, "", false, "address", 15, 20, false)
			}
		}
		tableData[i] = []interface{}{
			utils.FormatEpoch(b.Epoch),
			utils.FormatBlockSlot(b.Slot),
			execBlockNum,
			utils.FormatTimestamp(utils.SlotToTime(b.Slot).Unix()),
			utils.FormatBlockStatus(b.Status),
			execReward,
			utils.FormatBlockRoot(b.BlockRoot),
			execRewardRecipient,
			utils.FormatGraffiti(b.Graffiti),
		}
	}

	data := &types.DataTableResponse{
		Draw:            draw,
		RecordsTotal:    totalCount,
		RecordsFiltered: totalCount,
		Data:            tableData,
	}

	err = json.NewEncoder(w).Encode(data)
	if err != nil {
		logger.Errorf("error enconding json response for %v route: %v", r.URL.String(), err)
		http.Error(w, "Internal server error", http.StatusInternalServerError)
		return
	}
}

// ValidatorAttestations returns a validators attestations in json
func ValidatorAttestations(w http.ResponseWriter, r *http.Request) {
	w.Header().Set("Content-Type", "application/json")

	vars := mux.Vars(r)
	index, err := strconv.ParseUint(vars["index"], 10, 64)
	if err != nil {
		logger.Errorf("error parsing validator index: %v", err)
		http.Error(w, "Internal server error", http.StatusInternalServerError)
		return
	}

	q := r.URL.Query()

	draw, err := strconv.ParseUint(q.Get("draw"), 10, 64)
	if err != nil {
		logger.Errorf("error converting datatables data parameter from string to int: %v", err)
		http.Error(w, "Internal server error", http.StatusInternalServerError)
		return
	}
	start, err := strconv.ParseInt(q.Get("start"), 10, 64)
	if err != nil {
		logger.Errorf("error converting datatables start parameter from string to int: %v", err)
		http.Error(w, "Internal server error", http.StatusInternalServerError)
		return
	}

	length := 10

	epoch := services.LatestEpoch()

	ae := struct {
		ActivationEpoch uint64
		ExitEpoch       uint64
	}{}

	err = db.ReaderDb.Get(&ae, "SELECT activationepoch, exitepoch FROM validators WHERE validatorindex = $1", index)
	if err != nil {
		logger.Errorf("error retrieving attestations count: %v", err)
		http.Error(w, "Internal server error", http.StatusInternalServerError)
		return
	}

	totalCount := epoch - ae.ActivationEpoch + 1
	if ae.ActivationEpoch > epoch {
		totalCount = 0
	}
	lastAttestationEpoch := epoch
	if ae.ExitEpoch != 9223372036854775807 {
		lastAttestationEpoch = ae.ExitEpoch
		totalCount = ae.ExitEpoch - ae.ActivationEpoch
	}

	tableData := [][]interface{}{}

	if totalCount > 0 {
		attestationData, err := db.BigtableClient.GetValidatorAttestationHistory([]uint64{index}, uint64(int64(lastAttestationEpoch)-start)-uint64(length), uint64(int64(lastAttestationEpoch)-start))
		if err != nil {
			logger.Errorf("error retrieving validator attestations data: %v", err)
			http.Error(w, "Internal server error", http.StatusInternalServerError)
			return
		}

		tableData = make([][]interface{}, len(attestationData[index]))

		for i, history := range attestationData[index] {

			if history.Status == 0 && history.Epoch < epoch-1 {
				history.Status = 2
			}
			tableData[i] = []interface{}{
				utils.FormatEpoch(history.Epoch),
				utils.FormatBlockSlot(history.AttesterSlot),
				utils.FormatAttestationStatus(history.Status),
				utils.FormatTimestamp(utils.SlotToTime(history.AttesterSlot).Unix()),
				utils.FormatAttestationInclusionSlot(history.InclusionSlot),
				utils.FormatInclusionDelay(history.InclusionSlot, history.Delay),
			}
		}
	}

	data := &types.DataTableResponse{
		Draw:            draw,
		RecordsTotal:    totalCount,
		RecordsFiltered: totalCount,
		Data:            tableData,
	}

	err = json.NewEncoder(w).Encode(data)
	if err != nil {
		logger.Errorf("error enconding json response for %v route: %v", r.URL.String(), err)
		http.Error(w, "Internal server error", http.StatusInternalServerError)
		return
	}
}

// ValidatorWithdrawals returns a validators withdrawals in json
func ValidatorWithdrawals(w http.ResponseWriter, r *http.Request) {
	w.Header().Set("Content-Type", "application/json")

	vars := mux.Vars(r)
	index, err := strconv.ParseUint(vars["index"], 10, 64)
	if err != nil {
		logger.Errorf("error parsing validator index: %v", err)
		http.Error(w, "Internal server error", http.StatusInternalServerError)
		return
	}

	q := r.URL.Query()

	draw, err := strconv.ParseUint(q.Get("draw"), 10, 64)
	if err != nil {
		logger.Errorf("error converting datatables data parameter from string to int: %v", err)
		http.Error(w, "Internal server error", http.StatusInternalServerError)
		return
	}
	start, err := strconv.ParseUint(q.Get("start"), 10, 64)
	if err != nil {
		logger.Errorf("error converting datatables start parameter from string to int: %v", err)
		http.Error(w, "Internal server error", http.StatusInternalServerError)
		return
	}

	orderColumn := q.Get("order[0][column]")
	orderByMap := map[string]string{
		"0": "block_slot",
		"1": "block_slot",
		"2": "block_slot",
		"3": "address",
		"4": "amount",
	}
	orderBy, exists := orderByMap[orderColumn]
	if !exists {
		orderBy = "block_slot"
	}
	orderDir := q.Get("order[0][dir]")
	if orderDir != "asc" {
		orderDir = "desc"
	}

	length := uint64(10)

	withdrawalCount, _, err := db.GetValidatorWithdrawalsCount(index)
	if err != nil {
		logger.Errorf("error retrieving validator withdrawals count: %v", err)
		http.Error(w, "Internal server error", http.StatusInternalServerError)
		return
	}

	withdrawals, err := db.GetValidatorWithdrawals(index, length, start, orderBy, orderDir)
	if err != nil {
		logger.Errorf("error retrieving validator withdrawals: %v", err)
		http.Error(w, "Internal server error", http.StatusInternalServerError)
		return
	}

	tableData := make([][]interface{}, 0, len(withdrawals))

	for _, w := range withdrawals {
		tableData = append(tableData, []interface{}{
			template.HTML(fmt.Sprintf("%v", utils.FormatEpoch(utils.EpochOfSlot(w.Slot)))),
			template.HTML(fmt.Sprintf("%v", utils.FormatBlockSlot(w.Slot))),
			template.HTML(fmt.Sprintf("%v", utils.FormatTimeFromNow(utils.SlotToTime(w.Slot)))),
			template.HTML(fmt.Sprintf("%v", utils.FormatAddress(w.Address, nil, "", false, false, true))),
			template.HTML(fmt.Sprintf("%v", utils.FormatAmount(new(big.Int).Mul(new(big.Int).SetUint64(w.Amount), big.NewInt(1e9)), "ETH", 6))),
		})
	}

	data := &types.DataTableResponse{
		Draw:            draw,
		RecordsTotal:    withdrawalCount,
		RecordsFiltered: withdrawalCount,
		Data:            tableData,
	}

	err = json.NewEncoder(w).Encode(data)
	if err != nil {
		logger.Errorf("error enconding json response for %v route: %v", r.URL.String(), err)
		http.Error(w, "Internal server error", http.StatusInternalServerError)
		return
	}
}

// ValidatorSlashings returns a validators slashings in json
func ValidatorSlashings(w http.ResponseWriter, r *http.Request) {
	w.Header().Set("Content-Type", "application/json")

	vars := mux.Vars(r)
	index, err := strconv.ParseUint(vars["index"], 10, 64)
	if err != nil {
		logger.Errorf("error parsing validator index: %v", err)
		http.Error(w, "Internal server error", http.StatusInternalServerError)
		return
	}

	q := r.URL.Query()

	draw, err := strconv.ParseUint(q.Get("draw"), 10, 64)
	if err != nil {
		logger.Errorf("error converting datatables data parameter from string to int: %v", err)
		http.Error(w, "Internal server error", http.StatusInternalServerError)
		return
	}

	var totalCount uint64
	err = db.ReaderDb.Get(&totalCount, `
		select
			(
				select count(*) from blocks_attesterslashings a
				inner join blocks b on b.slot = a.block_slot and b.proposer = $1
				where attestation1_indices is not null and attestation2_indices is not null
			) + (
				select count(*) from blocks_proposerslashings c
				inner join blocks d on d.slot = c.block_slot and d.proposer = $1
			)`, index)
	if err != nil {
		logger.Errorf("error retrieving totalCount of validator-slashings: %v", err)
		http.Error(w, "Internal server error", http.StatusServiceUnavailable)
		return
	}

	var attesterSlashings []*types.ValidatorAttestationSlashing
	err = db.ReaderDb.Select(&attesterSlashings, `
		SELECT 
			blocks.slot, 
			blocks.epoch, 
			blocks.proposer, 
			blocks_attesterslashings.attestation1_indices, 
			blocks_attesterslashings.attestation2_indices 
		FROM blocks_attesterslashings 
		INNER JOIN blocks ON blocks.proposer = $1 and blocks_attesterslashings.block_slot = blocks.slot 
		WHERE attestation1_indices IS NOT NULL AND attestation2_indices IS NOT NULL`, index)

	if err != nil {
		logger.Errorf("error retrieving validator attestations data: %v", err)
		http.Error(w, "Internal server error", http.StatusInternalServerError)
		return
	}

	var proposerSlashings []*types.ValidatorProposerSlashing
	err = db.ReaderDb.Select(&proposerSlashings, `
		SELECT blocks.slot, blocks.epoch, blocks.proposer, blocks_proposerslashings.proposerindex 
		FROM blocks_proposerslashings 
		INNER JOIN blocks ON blocks.proposer = $1 AND blocks_proposerslashings.block_slot = blocks.slot`, index)
	if err != nil {
		logger.Errorf("error retrieving block proposer slashings data: %v", err)
		http.Error(w, "Internal server error", http.StatusInternalServerError)
		return
	}

	tableData := make([][]interface{}, 0, len(attesterSlashings)+len(proposerSlashings))
	for _, b := range attesterSlashings {

		inter := intersect.Simple(b.Attestestation1Indices, b.Attestestation2Indices)
		slashedValidators := []uint64{}
		if len(inter) == 0 {
			logger.Warning("No intersection found for attestation violation")
		}
		for _, v := range inter {
			slashedValidators = append(slashedValidators, uint64(v.(int64)))
		}

		tableData = append(tableData, []interface{}{
			utils.FormatSlashedValidators(slashedValidators),
			utils.SlotToTime(b.Slot).Unix(),
			"Attestation Violation",
			utils.FormatBlockSlot(b.Slot),
			utils.FormatEpoch(b.Epoch),
		})
	}

	for _, b := range proposerSlashings {
		tableData = append(tableData, []interface{}{
			utils.FormatSlashedValidator(b.ProposerIndex),
			utils.SlotToTime(b.Slot).Unix(),
			"Proposer Violation",
			utils.FormatBlockSlot(b.Slot),
			utils.FormatEpoch(b.Epoch),
		})
	}

	sort.Slice(tableData, func(i, j int) bool {
		return tableData[i][1].(int64) > tableData[j][1].(int64)
	})

	for _, b := range tableData {
		b[1] = utils.FormatTimestamp(b[1].(int64))
	}

	data := &types.DataTableResponse{
		Draw:            draw,
		RecordsTotal:    totalCount,
		RecordsFiltered: totalCount,
		Data:            tableData,
	}

	err = json.NewEncoder(w).Encode(data)
	if err != nil {
		logger.Errorf("error enconding json response for %v route: %v", r.URL.String(), err)
		http.Error(w, "Internal server error", http.StatusInternalServerError)
		return
	}
}

/*
Function checks if the generated ECDSA signature has correct lentgth and if needed sets recovery byte to 0 or 1
*/
func sanitizeSignature(sig string) ([]byte, error) {
	sig = strings.Replace(sig, "0x", "", -1)
	decodedSig, _ := hex.DecodeString(sig)
	if len(decodedSig) != 65 {
		return nil, errors.New("signature is less then 65 bytes")
	}
	if decodedSig[crypto.RecoveryIDOffset] == 27 || decodedSig[crypto.RecoveryIDOffset] == 28 {
		decodedSig[crypto.RecoveryIDOffset] -= 27
	}
	return []byte(decodedSig), nil
}

/*
Function tries to find the substring.
If successful it turns string into []byte value and returns it
If it fails, it will try to decode `msg`value from Hexadecimal to string and retry search again
*/
func sanitizeMessage(msg string) ([]byte, error) {
	subString := "beaconcha.in"

	if strings.Contains(msg, subString) {
		return []byte(msg), nil
	} else {
		decoded := strings.Replace(msg, "0x", "", -1)
		dec, _ := hex.DecodeString(decoded)
		decodedString := (string(dec))
		if strings.Contains(decodedString, subString) {
			return []byte(decodedString), nil
		}
		return nil, errors.New("beachoncha.in was not found")

	}
}

func ValidatorSave(w http.ResponseWriter, r *http.Request) {
	pubkey := r.FormValue("pubkey")
	pubkey = strings.ToLower(pubkey)
	pubkey = strings.Replace(pubkey, "0x", "", -1)

	pubkeyDecoded, err := hex.DecodeString(pubkey)
	if err != nil {
		logger.Errorf("error parsing submitted pubkey %v: %v", pubkey, err)
		utils.SetFlash(w, r, validatorEditFlash, "Error: the provided signature is invalid")
		http.Redirect(w, r, "/validator/"+pubkey, http.StatusMovedPermanently)
		return
	}

	name := r.FormValue("name")
	if len(name) > 40 {
		name = name[:40]
	}

	applyNameToAll := r.FormValue("apply-to-all")

	signature := r.FormValue("signature")
	signatureWrapper := &types.MyCryptoSignature{}
	err = json.Unmarshal([]byte(signature), signatureWrapper)
	if err != nil {
		logger.Errorf("error decoding submitted signature %v: %v", signature, err)
		utils.SetFlash(w, r, validatorEditFlash, "Error: the provided signature is invalid")
		http.Redirect(w, r, "/validator/"+pubkey, http.StatusMovedPermanently)
		return
	}

	msg, err := sanitizeMessage(signatureWrapper.Msg)
	if err != nil {
		logger.Errorf("Message is invalid %v: %v", signatureWrapper.Msg, err)
		utils.SetFlash(w, r, validatorEditFlash, "Error: the provided message is invalid")
		http.Redirect(w, r, "/validator/"+pubkey, http.StatusMovedPermanently)
		return
	}
	msgHash := accounts.TextHash(msg)

	sig, err := sanitizeSignature(signatureWrapper.Sig)
	if err != nil {
		logger.Errorf("error parsing submitted signature %v: %v", signatureWrapper.Sig, err)
		utils.SetFlash(w, r, validatorEditFlash, "Error: the provided signature is invalid")
		http.Redirect(w, r, "/validator/"+pubkey, http.StatusMovedPermanently)
		return
	}

	recoveredPubkey, err := crypto.SigToPub(msgHash, sig)
	if err != nil {
		logger.Errorf("error recovering pubkey: %v", err)
		utils.SetFlash(w, r, validatorEditFlash, "Error: the provided signature is invalid")
		http.Redirect(w, r, "/validator/"+pubkey, http.StatusMovedPermanently)
		return
	}

	recoveredAddress := crypto.PubkeyToAddress(*recoveredPubkey)

	var depositedAddress string
	deposits, err := db.GetValidatorDeposits(pubkeyDecoded)
	if err != nil {
		logger.Errorf("error getting validator-deposits from db for signature verification: %v", err)
		utils.SetFlash(w, r, validatorEditFlash, "Error: the provided signature is invalid")
		http.Redirect(w, r, "/validator/"+pubkey, http.StatusMovedPermanently)
	}
	for _, deposit := range deposits.Eth1Deposits {
		if deposit.ValidSignature {
			depositedAddress = "0x" + fmt.Sprintf("%x", deposit.FromAddress)
			break
		}
	}

	if strings.EqualFold(depositedAddress, recoveredAddress.Hex()) {
		if applyNameToAll == "on" {
			res, err := db.WriterDb.Exec(`
				INSERT INTO validator_names (publickey, name)
				SELECT publickey, $1 as name
				FROM (SELECT DISTINCT publickey FROM eth1_deposits WHERE from_address = $2 AND valid_signature) a
				ON CONFLICT (publickey) DO UPDATE SET name = excluded.name`, name, recoveredAddress.Bytes())
			if err != nil {
				logger.Errorf("error saving validator name (apply to all): %x: %v: %v", pubkeyDecoded, name, err)
				utils.SetFlash(w, r, validatorEditFlash, "Error: Db error while updating validator names")
				http.Redirect(w, r, "/validator/"+pubkey, http.StatusMovedPermanently)
				return
			}

			rowsAffected, _ := res.RowsAffected()
			utils.SetFlash(w, r, validatorEditFlash, fmt.Sprintf("Your custom name has been saved for %v validator(s).", rowsAffected))
			http.Redirect(w, r, "/validator/"+pubkey, http.StatusMovedPermanently)
		} else {
			_, err := db.WriterDb.Exec(`
				INSERT INTO validator_names (publickey, name) 
				VALUES($2, $1) 
				ON CONFLICT (publickey) DO UPDATE SET name = excluded.name`, name, pubkeyDecoded)
			if err != nil {
				logger.Errorf("error saving validator name: %x: %v: %v", pubkeyDecoded, name, err)
				utils.SetFlash(w, r, validatorEditFlash, "Error: Db error while updating validator name")
				http.Redirect(w, r, "/validator/"+pubkey, http.StatusMovedPermanently)
				return
			}

			utils.SetFlash(w, r, validatorEditFlash, "Your custom name has been saved.")
			http.Redirect(w, r, "/validator/"+pubkey, http.StatusMovedPermanently)
		}

	} else {
		utils.SetFlash(w, r, validatorEditFlash, "Error: the provided signature is invalid")
		http.Redirect(w, r, "/validator/"+pubkey, http.StatusMovedPermanently)
	}

}

// ValidatorHistory returns a validators history in json
func ValidatorHistory(w http.ResponseWriter, r *http.Request) {
	w.Header().Set("Content-Type", "application/json")
	currency := GetCurrency(r)

	vars := mux.Vars(r)
	index, err := strconv.ParseUint(vars["index"], 10, 64)
	if err != nil {
		logger.Errorf("error parsing validator index: %v", err)
		http.Error(w, "Internal server error", http.StatusInternalServerError)
		return
	}

	q := r.URL.Query()

	draw, err := strconv.ParseUint(q.Get("draw"), 10, 64)
	if err != nil {
		logger.Errorf("error converting datatables data parameter from string to int: %v", err)
		http.Error(w, "Internal server error", http.StatusInternalServerError)
		return
	}

	start, err := strconv.ParseUint(q.Get("start"), 10, 64)
	if err != nil {
		logger.Errorf("error converting datatables start parameter from string to int: %v", err)
		http.Error(w, "Internal server error", http.StatusInternalServerError)
		return
	}

	//length := 10

	var activationAndExitEpoch = struct {
		ActivationEpoch uint64 `db:"activationepoch"`
		ExitEpoch       uint64 `db:"exitepoch"`
	}{}
	err = db.ReaderDb.Get(&activationAndExitEpoch, "SELECT activationepoch, exitepoch FROM validators WHERE validatorindex = $1", index)
	if err != nil {
		logger.Errorf("error retrieving activationAndExitEpoch for validator-history: %v", err)
		http.Error(w, "Internal server error", http.StatusInternalServerError)
		return
	}

	totalCount := uint64(0)

	// Every validator is scheduled to issue an attestation once per epoch
	// Hence we can calculate the number of attestations using the current epoch and the activation epoch
	// Special care needs to be take for exited and pending validators
	if activationAndExitEpoch.ExitEpoch != 9223372036854775807 {
		totalCount += activationAndExitEpoch.ExitEpoch - activationAndExitEpoch.ActivationEpoch
	} else {
		totalCount += services.LatestFinalizedEpoch() - activationAndExitEpoch.ActivationEpoch + 1
	}

	if totalCount > 100 {
		totalCount = 100
	}

	if start > 90 {
		start = 90
	}

	currentEpoch := services.LatestEpoch() - 1
	// for an exited validator we show the history until his exit
	if activationAndExitEpoch.ExitEpoch != 9223372036854775807 {
		currentEpoch = activationAndExitEpoch.ExitEpoch - 1
	}

	var validatorHistory []*types.ValidatorHistory

	g := new(errgroup.Group)

	startEpoch := currentEpoch - start - 9
	endEpoch := currentEpoch - start
	if startEpoch > endEpoch { // handle underflows of startEpoch
		startEpoch = 0
	}

	var withdrawals []*types.WithdrawalsByEpoch
	g.Go(func() error {
		var err error
		withdrawals, err = db.GetValidatorsWithdrawalsByEpoch([]uint64{index}, startEpoch, endEpoch)
		if err != nil {
			logger.Errorf("error retrieving validator withdrawals by epoch: %v", err)
			return err
		}
		return nil
	})

	var incomeDetails map[uint64]map[uint64]*itypes.ValidatorEpochIncome
	g.Go(func() error {
		var err error
		incomeDetails, err = db.BigtableClient.GetValidatorIncomeDetailsHistory([]uint64{index}, startEpoch, endEpoch)
		if err != nil {
			logger.Errorf("error retrieving validator income details history from bigtable: %v", err)
			return err
		}
		return nil
	})

	err = g.Wait()

	if err != nil {
		http.Error(w, "Internal server error", http.StatusInternalServerError)
		return
	}

	withdrawalMap := make(map[uint64]*types.ValidatorWithdrawal)
	for _, withdrawals := range withdrawals {
		withdrawalMap[withdrawals.Epoch] = &types.ValidatorWithdrawal{
			Index:  withdrawals.ValidatorIndex,
			Epoch:  withdrawals.Epoch,
			Amount: withdrawals.Amount,
			Slot:   withdrawals.Epoch * utils.Config.Chain.Config.SlotsPerEpoch,
		}
	}

	tableData := make([][]interface{}, 0, len(validatorHistory))

	for i := endEpoch; i >= startEpoch; i-- {
		if incomeDetails[index] == nil || incomeDetails[index][i] == nil {
			tableData = append(tableData, []interface{}{
				utils.FormatEpoch(i),
				"pending...",
				template.HTML(""),
				template.HTML(""),
			})
			continue
		}
		events := template.HTML("")
		if incomeDetails[index][i].AttestationSourcePenalty > 0 && incomeDetails[index][i].AttestationTargetPenalty > 0 {
			events += utils.FormatAttestationStatusShort(2)
		} else {
			events += utils.FormatAttestationStatusShort(1)
		}

		if incomeDetails[index][i].ProposerAttestationInclusionReward > 0 {
			block := utils.FormatBlockStatusShort(1)
			events += block
		} else if incomeDetails[index][i].ProposalsMissed > 0 {
			block := utils.FormatBlockStatusShort(2)
			events += block
		}

		if withdrawalMap[i] != nil {
			withdrawal := utils.FormatWithdrawalShort(uint64(withdrawalMap[i].Slot), withdrawalMap[i].Amount)
			events += withdrawal
		}

		rewards := incomeDetails[index][i].TotalClRewards()
		tableData = append(tableData, []interface{}{
			utils.FormatEpoch(i),
			utils.FormatBalanceChangeFormated(&rewards, currency, incomeDetails[index][i]),
			template.HTML(""),
			template.HTML(events),
		})
	}

	if len(tableData) == 0 {
		tableData = append(tableData, []interface{}{
			template.HTML("Validator no longer active"),
		})
	}

	data := &types.DataTableResponse{
		Draw:            draw,
		RecordsTotal:    totalCount,
		RecordsFiltered: totalCount,
		Data:            tableData,
	}

	err = json.NewEncoder(w).Encode(data)
	if err != nil {
		logger.Errorf("error enconding json response for %v route: %v", r.URL.String(), err)
		http.Error(w, "Internal server error", http.StatusInternalServerError)
		return
	}
}

// Validator returns validator data using a go template
func ValidatorStatsTable(w http.ResponseWriter, r *http.Request) {
	templateFiles := append(layoutTemplateFiles, "validator_stats_table.html")
	var validatorStatsTableTemplate = templates.GetTemplate(templateFiles...)

	w.Header().Set("Content-Type", "text/html")
	vars := mux.Vars(r)

	var index uint64
	var err error

	data := InitPageData(w, r, "validators", "/validators", "", templateFiles)

	// Request came with a hash
	if strings.Contains(vars["index"], "0x") || len(vars["index"]) == 96 {
		pubKey, err := hex.DecodeString(strings.Replace(vars["index"], "0x", "", -1))
		if err != nil {
			logger.Errorf("error parsing validator public key %v: %v", vars["index"], err)
			http.Error(w, "Internal server error", http.StatusInternalServerError)
			return
		}
		index, err = db.GetValidatorIndex(pubKey)
		if err != nil {
			logger.Errorf("error parsing validator pubkey: %v", err)
			http.Error(w, "Internal server error", http.StatusInternalServerError)
			return
		}
	} else {
		// Request came with a validator index number
		index, err = strconv.ParseUint(vars["index"], 10, 64)
		// Request is not a valid index number
		if err != nil {
			logger.Errorf("error parsing validator index: %v", err)
			http.Error(w, "Validator not found", http.StatusNotFound)
			return
		}
	}

	SetPageDataTitle(data, fmt.Sprintf("Validator %v Daily Statistics", index))
	data.Meta.Path = fmt.Sprintf("/validator/%v/stats", index)

	validatorStatsTablePageData := &types.ValidatorStatsTablePageData{
		ValidatorIndex: index,
		Rows:           make([]*types.ValidatorStatsTableRow, 0),
	}

	err = db.ReaderDb.Select(&validatorStatsTablePageData.Rows, `
	SELECT 
	validatorindex,
	day,
	start_balance,
	end_balance,
	min_balance,
	max_balance,
	start_effective_balance,
	end_effective_balance,
	min_effective_balance,
	max_effective_balance,
	COALESCE(missed_attestations, 0) AS missed_attestations,
	COALESCE(orphaned_attestations, 0) AS orphaned_attestations,
	COALESCE(proposed_blocks, 0) AS proposed_blocks,
	COALESCE(missed_blocks, 0) AS missed_blocks,
	COALESCE(orphaned_blocks, 0) AS orphaned_blocks,
	COALESCE(attester_slashings, 0) AS attester_slashings,
	COALESCE(proposer_slashings, 0) AS proposer_slashings,
	COALESCE(deposits, 0) AS deposits,
	COALESCE(deposits_amount, 0) AS deposits_amount,
	COALESCE(participated_sync, 0) AS participated_sync,
	COALESCE(missed_sync, 0) AS missed_sync,
	COALESCE(orphaned_sync, 0) AS orphaned_sync,
	COALESCE(cl_rewards_gwei, 0) AS cl_rewards_gwei
	FROM validator_stats WHERE validatorindex = $1 ORDER BY day DESC`, index)

	if err != nil {
		logger.Errorf("error retrieving validator stats history: %v", err)
		http.Error(w, "Validator not found", http.StatusNotFound)
		return
	}

	// if validatorStatsTablePageData.Rows[len(validatorStatsTablePageData.Rows)-1].Day == -1 {
	// 	validatorStatsTablePageData.Rows = validatorStatsTablePageData.Rows[:len(validatorStatsTablePageData.Rows)-1]
	// }

	data.Data = validatorStatsTablePageData
	if handleTemplateError(w, r, "validator.go", "ValidatorStatsTable", "", validatorStatsTableTemplate.ExecuteTemplate(w, "layout", data)) != nil {
		return // an error has occurred and was processed
	}
}

// ValidatorSync retrieves one page of sync duties of a specific validator for DataTable.
func ValidatorSync(w http.ResponseWriter, r *http.Request) {
	w.Header().Set("Content-Type", "application/json")

	vars := mux.Vars(r)
	validatorIndex, err := strconv.ParseUint(vars["index"], 10, 64)
	if err != nil {
		logger.Errorf("error parsing validator index: %v", err)
		http.Error(w, "Internal server error", http.StatusInternalServerError)
		return
	}

	q := r.URL.Query()

	draw, err := strconv.ParseUint(q.Get("draw"), 10, 64)
	if err != nil {
		logger.Errorf("error converting datatables data draw-parameter from string to int: %v", err)
		http.Error(w, "Internal server error", http.StatusInternalServerError)
		return
	}
	start, err := strconv.ParseUint(q.Get("start"), 10, 64)
	if err != nil {
		logger.Errorf("error converting datatables start start-parameter from string to int: %v", err)
		http.Error(w, "Internal server error", http.StatusInternalServerError)
		return
	}
	length, err := strconv.ParseUint(q.Get("length"), 10, 64)
	if err != nil {
		logger.Errorf("error converting datatables length length-parameter from string to int: %v", err)
		http.Error(w, "Internal server error", http.StatusInternalServerError)
		return
	}
	if length > 100 {
		length = 100
	}
	ascOrdering := q.Get("order[0][dir]") == "asc"

	// retrieve all sync periods for this validator
	// ordering is descending for now
	var syncPeriods []struct {
		Period     uint64 `db:"period"`
		StartEpoch uint64 `db:"startepoch"`
		EndEpoch   uint64 `db:"endepoch"`
	}
	tempSyncPeriods := syncPeriods

	err = db.ReaderDb.Select(&tempSyncPeriods, `
		SELECT period as period, (period*$1) as endepoch, ((period+1)*$1)-1 as startepoch
		FROM sync_committees 
		WHERE validatorindex = $2
		ORDER BY period desc`, utils.Config.Chain.Config.EpochsPerSyncCommitteePeriod, validatorIndex)
	if err != nil {
		logger.WithError(err).Errorf("error getting sync tab count data of sync-assignments")
		http.Error(w, "Internal server error", http.StatusInternalServerError)
		return
	}

	latestEpoch := services.LatestEpoch()

	//remove scheduled committees
	for i, syncPeriod := range tempSyncPeriods {
		if syncPeriod.EndEpoch <= latestEpoch {
			syncPeriods = tempSyncPeriods[i:]
			break
		}
	}

	// set latest epoch of this validators latest sync period to current epoch if latest sync epoch has yet to happen
	var diffToLatestEpoch uint64 = 0
	if latestEpoch < syncPeriods[0].StartEpoch {
		diffToLatestEpoch = syncPeriods[0].StartEpoch - latestEpoch
		syncPeriods[0].StartEpoch = latestEpoch
	}

	// total count of sync duties for this validator
	totalCount := (uint64(len(syncPeriods))*utils.Config.Chain.Config.EpochsPerSyncCommitteePeriod - diffToLatestEpoch) * utils.Config.Chain.Config.SlotsPerEpoch

	tableData := [][]interface{}{}

	if totalCount > 0 && start <= totalCount {
		// if ordering is ascending, reverse sync period slice & swap start and end epoch of each period
		if ascOrdering {
			utils.ReverseSlice(syncPeriods)
			for i := range syncPeriods {
				syncPeriods[i].StartEpoch, syncPeriods[i].EndEpoch = syncPeriods[i].EndEpoch, syncPeriods[i].StartEpoch
			}
		}
		// syncPeriods[0].startEpoch will always be the epoch shown on page 1, regardless of the ordering
		// meaning that for descending ordering, syncPeriods[0].startEpoch will be the chronologically latest epoch of this validators lastest sync period
		// and for ascending ordering, syncPeriods[0].startEpoch will be the chronologically earliest epoch of this validators first sync period

		// set functions for moving away from start and back to start (with start being page 1)
		// depending on the ordering, this means either going up or down in epoch number
		var moveAway func(uint64, uint64) uint64
		var moveBack func(uint64, uint64) uint64
		var IsFurtherAway func(uint64, uint64) bool
		if ascOrdering {
			moveAway = func(a uint64, b uint64) uint64 {
				return a + b
			}
			moveBack = func(a uint64, b uint64) uint64 {
				return a - b
			}
			IsFurtherAway = func(a uint64, b uint64) bool {
				return a > b
			}
		} else {
			moveAway = func(a uint64, b uint64) uint64 {
				return a - b
			}
			moveBack = func(a uint64, b uint64) uint64 {
				return a + b
			}
			IsFurtherAway = func(a uint64, b uint64) bool {
				return a < b
			}
		}

		// amount of epochs moved away from start epoch
		epochOffset := (start / utils.Config.Chain.Config.SlotsPerEpoch)
		// amount of distinct consecutive epochs shown on this page
		epochsDiff := ((start + length) / utils.Config.Chain.Config.SlotsPerEpoch) - epochOffset

		shownEpochIndex := 0
		// first epoch containing the duties shown on this page
		firstShownEpoch := moveAway(syncPeriods[shownEpochIndex].StartEpoch, epochOffset)

		// handle first shown epoch being in the next sync period
		for IsFurtherAway(firstShownEpoch, syncPeriods[shownEpochIndex].EndEpoch) {
			overshoot := firstShownEpoch - syncPeriods[shownEpochIndex].EndEpoch
			shownEpochIndex++
			firstShownEpoch = syncPeriods[shownEpochIndex].StartEpoch + moveBack(overshoot, 1)
		}

		// last epoch containing the duties shown on this page
		lastShownEpoch := moveAway(firstShownEpoch, epochsDiff)
		// amount of epochs fetched by bigtable
		limit := moveBack(firstShownEpoch-lastShownEpoch, 1)

		var nextPeriodLimit int64 = 0
		if IsFurtherAway(lastShownEpoch, syncPeriods[shownEpochIndex].EndEpoch) {
			if IsFurtherAway(lastShownEpoch, syncPeriods[len(syncPeriods)-1].EndEpoch) {
				// handle showing the last page, which may hold less than 'length' amount of rows
				length = utils.Config.Chain.Config.SlotsPerEpoch - (start % utils.Config.Chain.Config.SlotsPerEpoch)
			} else {
				// handle crossing sync periods on the same page (i.e. including the earliest and latest slot of two sync periods from this validator)
				overshoot := lastShownEpoch - syncPeriods[shownEpochIndex].EndEpoch
				lastShownEpoch = syncPeriods[shownEpochIndex+1].StartEpoch + moveBack(overshoot, 1)
				limit += overshoot
				nextPeriodLimit = int64(overshoot)
			}
		}

		// retrieve sync duties from bigtable
		// note that the limit may be negative for either call, which results in the function fetching epochs for the absolute limit value in ascending ordering
		syncDuties, err := db.BigtableClient.GetValidatorSyncDutiesHistoryOrdered(validatorIndex, firstShownEpoch-limit, firstShownEpoch, ascOrdering)
		if err != nil {
			logger.Errorf("error retrieving validator sync duty data from bigtable: %v", err)
			http.Error(w, "Internal server error", http.StatusInternalServerError)
			return
		}

		if nextPeriodLimit != 0 {
			nextPeriodSyncDuties, err := db.BigtableClient.GetValidatorSyncDutiesHistoryOrdered(validatorIndex, lastShownEpoch-uint64(nextPeriodLimit), lastShownEpoch, ascOrdering)
			if err != nil {
				logger.Errorf("error retrieving second validator sync duty data from bigtable: %v", err)
				http.Error(w, "Internal server error", http.StatusInternalServerError)
				return
			}
			syncDuties = append(syncDuties, nextPeriodSyncDuties...)
		}

		// sanity check for right amount of slots in response
		if uint64(len(syncDuties))%utils.Config.Chain.Config.SlotsPerEpoch == 0 {
			// extract correct slots
			tableData = make([][]interface{}, length)
			for dataIndex, slotIndex := 0, start%utils.Config.Chain.Config.SlotsPerEpoch; slotIndex < math.MinU64((start%utils.Config.Chain.Config.SlotsPerEpoch)+length, uint64(len(syncDuties))); dataIndex, slotIndex = dataIndex+1, slotIndex+1 {
				epoch := utils.EpochOfSlot(syncDuties[slotIndex].Slot)

				slotTime := utils.SlotToTime(syncDuties[slotIndex].Slot)

				if syncDuties[slotIndex].Status == 0 && time.Since(slotTime) > time.Minute {
					syncDuties[slotIndex].Status = 2
				}
				tableData[dataIndex] = []interface{}{
					fmt.Sprintf("%d", utils.SyncPeriodOfEpoch(epoch)),
					utils.FormatEpoch(epoch),
					utils.FormatBlockSlot(syncDuties[slotIndex].Slot),
					utils.FormatSyncParticipationStatus(syncDuties[slotIndex].Status),
				}
			}
		}
	}

	data := &types.DataTableResponse{
		Draw:            draw,
		RecordsTotal:    totalCount,
		RecordsFiltered: totalCount,
		Data:            tableData,
	}

	err = json.NewEncoder(w).Encode(data)
	if err != nil {
		logger.Errorf("error enconding json response for %v route: %v", r.URL.String(), err)
		http.Error(w, "Internal server error", http.StatusInternalServerError)
		return
	}
}<|MERGE_RESOLUTION|>--- conflicted
+++ resolved
@@ -411,10 +411,7 @@
 		if err != nil {
 			return fmt.Errorf("error retrieving validator earnings: %v", err)
 		}
-<<<<<<< HEAD
-=======
 		// each income and apr variable is a struct of 3 fields: cl, el and total
->>>>>>> 8196f5e1
 		validatorPageData.Income1d = earnings.Income1d
 		validatorPageData.Income7d = earnings.Income7d
 		validatorPageData.Income31d = earnings.Income31d
@@ -467,10 +464,6 @@
 
 				timeToWithdrawal := utils.GetTimeToNextWithdrawal(distance)
 
-<<<<<<< HEAD
-				// it normally takes to epochs to finalize
-				if timeToWithdrawal.After(utils.EpochToTime(latestEpoch + (latestEpoch - latestFinalized))) {
-=======
 				// it normally takes two epochs to finalize
 				if timeToWithdrawal.After(utils.EpochToTime(latestEpoch + (latestEpoch - latestFinalized))) {
 					address, err := utils.WithdrawalCredentialsToAddress(validatorPageData.WithdrawCredentials)
@@ -480,7 +473,6 @@
 					}
 
 					// create the table data
->>>>>>> 8196f5e1
 					tableData := make([][]interface{}, 0, 1)
 					var withdrawalCredentialsTemplate template.HTML
 					if address != nil {
@@ -588,12 +580,8 @@
 				status, 
 				COALESCE(exec_block_number, 0) as exec_block_number
 			FROM blocks 
-<<<<<<< HEAD
-			WHERE proposer = $1`, index)
-=======
 			WHERE proposer = $1
 			ORDER BY slot ASC`, index)
->>>>>>> 8196f5e1
 		if err != nil {
 			return fmt.Errorf("error retrieving block-proposals: %v", err)
 		}
@@ -634,9 +622,7 @@
 		}
 
 		validatorPageData.ProposalLuck = getProposalLuck(slots, 1)
-<<<<<<< HEAD
-		validatorPageData.ProposalEstimate = getNextBlockEstimateTimestamp(slots, 1)
-=======
+
 		avgSlotInterval := uint64(getAvgSlotInterval(1))
 		avgSlotIntervalAsDuration := time.Duration(utils.Config.Chain.Config.SecondsPerSlot*avgSlotInterval) * time.Second
 		validatorPageData.AvgSlotInterval = &avgSlotIntervalAsDuration
@@ -644,7 +630,6 @@
 			nextSlotEstimate := utils.SlotToTime(slots[len(slots)-1] + avgSlotInterval)
 			validatorPageData.ProposalEstimate = &nextSlotEstimate
 		}
->>>>>>> 8196f5e1
 
 		if len(proposedToday) > 0 {
 			// get el data
@@ -656,11 +641,7 @@
 			// get mev data
 			relaysData, err := db.GetRelayDataForIndexedBlocks(execBlocks)
 			if err != nil {
-<<<<<<< HEAD
-				return fmt.Errorf("error retrieving mev bribe data from bigtable: %v", err)
-=======
 				return fmt.Errorf("error retrieving mev bribe data: %v", err)
->>>>>>> 8196f5e1
 			}
 
 			incomeTodayEl := new(big.Int)
@@ -851,12 +832,8 @@
 			if expectedSyncCount != 0 {
 				validatorPageData.SyncLuck = float64(validatorPageData.ParticipatedSyncCount+validatorPageData.MissedSyncCount) / float64(expectedSyncCount)
 			}
-<<<<<<< HEAD
-			validatorPageData.SyncEstimate = getNextSyncEstimateTimestamp(maxPeriod, 1)
-=======
 			nextEstimate := utils.EpochToTime(utils.FirstEpochOfSyncPeriod(maxPeriod + avgSyncInterval))
 			validatorPageData.SyncEstimate = &nextEstimate
->>>>>>> 8196f5e1
 		}
 		return nil
 	})
