package handlers

import (
	"bytes"
	"database/sql"
	"encoding/hex"
	"encoding/json"
	"errors"
	"eth2-exporter/db"
	"eth2-exporter/services"
	"eth2-exporter/templates"
	"eth2-exporter/types"
	"eth2-exporter/utils"
	"fmt"
	"html/template"
	"math/big"
	"net/http"
	"sort"
	"strconv"
	"strings"
	"time"

	"github.com/ethereum/go-ethereum/accounts"
	"github.com/ethereum/go-ethereum/common"
	"github.com/ethereum/go-ethereum/crypto"
	"github.com/lib/pq"
	"github.com/protolambda/zrnt/eth2/util/math"
	"golang.org/x/sync/errgroup"

	"github.com/gorilla/csrf"
	"github.com/gorilla/mux"
	"github.com/juliangruber/go-intersect"

	itypes "github.com/gobitfly/eth-rewards/types"
)

var validatorEditFlash = "edit_validator_flash"

// Validator returns validator data using a go template
func Validator(w http.ResponseWriter, r *http.Request) {
	validatorTemplateFiles := append(layoutTemplateFiles,
		"validator/validator.html",
		"validator/heading.html",
		"validator/tables.html",
		"validator/modals.html",
		"modals.html",
		"validator/overview.html",
		"validator/charts.html",
		"validator/countdown.html",
		"components/flashMessage.html",
		"components/rocket.html")
	validatorNotFoundTemplateFiles := append(layoutTemplateFiles, "validator/validatornotfound.html")
	var validatorTemplate = templates.GetTemplate(validatorTemplateFiles...)
	var validatorNotFoundTemplate = templates.GetTemplate(validatorNotFoundTemplateFiles...)

	currency := GetCurrency(r)

	//start := time.Now()
	timings := struct {
		Start         time.Time
		BasicInfo     time.Duration
		Earnings      time.Duration
		Deposits      time.Duration
		Proposals     time.Duration
		Charts        time.Duration
		Effectiveness time.Duration
		Statistics    time.Duration
		SyncStats     time.Duration
		Rocketpool    time.Duration
	}{
		Start: time.Now(),
	}

	w.Header().Set("Content-Type", "text/html")
	vars := mux.Vars(r)

	var index uint64
	var err error

	latestEpoch := services.LatestEpoch()
	latestFinalized := services.LatestFinalizedEpoch()

	validatorPageData := types.ValidatorPageData{}

	validatorPageData.CappellaHasHappened = latestEpoch >= (utils.Config.Chain.Config.CappellaForkEpoch)

	stats := services.GetLatestStats()
	churnRate := stats.ValidatorChurnLimit
	if churnRate == nil {
		churnRate = new(uint64)
	}

	if *churnRate == 0 {
		*churnRate = 4
		logger.Warning("Churn rate not set in config using 4 as default please set minPerEpochChurnLimit")
	}
	validatorPageData.ChurnRate = *churnRate

	pendingCount := stats.PendingValidatorCount
	if pendingCount == nil {
		pendingCount = new(uint64)
	}

	validatorPageData.PendingCount = *pendingCount
	validatorPageData.InclusionDelay = int64((utils.Config.Chain.Config.Eth1FollowDistance*utils.Config.Chain.Config.SecondsPerEth1Block+utils.Config.Chain.Config.SecondsPerSlot*utils.Config.Chain.Config.SlotsPerEpoch*utils.Config.Chain.Config.EpochsPerEth1VotingPeriod)/3600) + 1

	data := InitPageData(w, r, "validators", "/validators", "", validatorTemplateFiles)
	validatorPageData.NetworkStats = services.LatestIndexPageData()
	validatorPageData.User = data.User

	validatorPageData.FlashMessage, err = utils.GetFlash(w, r, validatorEditFlash)
	if err != nil {
		logger.Errorf("error retrieving flashes for validator %v: %v", vars["index"], err)
		http.Error(w, "Internal server error", http.StatusInternalServerError)
		return
	}

	// Request came with a hash
	if strings.Contains(vars["index"], "0x") || len(vars["index"]) == 96 {
		pubKey, err := hex.DecodeString(strings.Replace(vars["index"], "0x", "", -1))
		if err != nil {
			logger.Errorf("error parsing validator public key %v: %v", vars["index"], err)
			http.Error(w, "Internal server error", http.StatusInternalServerError)
			return
		}
		index, err = db.GetValidatorIndex(pubKey)
		if err != nil {
			// the validator might only have a public key but no index yet
			var name string
			err = db.ReaderDb.Get(&name, `SELECT name FROM validator_names WHERE publickey = $1`, pubKey)
			if err != nil && err != sql.ErrNoRows {
				logger.Errorf("error getting validator-name from db for pubKey %v: %v", pubKey, err)
				http.Error(w, "Internal server error", http.StatusInternalServerError)
				return
				// err == sql.ErrNoRows -> unnamed
			} else {
				validatorPageData.Name = name
			}

			var pool string
			err = db.ReaderDb.Get(&pool, `SELECT pool FROM validator_pool WHERE publickey = $1`, pubKey)
			if err != nil && err != sql.ErrNoRows {
				logger.Errorf("error getting validator-pool from db for pubKey %v: %v", pubKey, err)
				http.Error(w, "Internal server error", http.StatusInternalServerError)
				return
				// err == sql.ErrNoRows -> (no pool set)
			} else {
				if validatorPageData.Name == "" {
					validatorPageData.Name = fmt.Sprintf("Pool: %s", pool)
				} else {
					validatorPageData.Name += fmt.Sprintf(" / Pool: %s", pool)
				}
			}
			deposits, err := db.GetValidatorDeposits(pubKey)
			if err != nil {
				logger.Errorf("error getting validator-deposits from db: %v", err)
			}
			validatorPageData.DepositsCount = uint64(len(deposits.Eth1Deposits))
			validatorPageData.ShowMultipleWithdrawalCredentialsWarning = hasMultipleWithdrawalCredentials(deposits)
			if err != nil || len(deposits.Eth1Deposits) == 0 {
				SetPageDataTitle(data, fmt.Sprintf("Validator %x", pubKey))
				data := InitPageData(w, r, "validators", fmt.Sprintf("/validator/%v", index), "", validatorNotFoundTemplateFiles)

				if handleTemplateError(w, r, "validator.go", "Validator", "GetValidatorDeposits", validatorNotFoundTemplate.ExecuteTemplate(w, "layout", data)) != nil {
					return // an error has occurred and was processed
				}
				return
			}

			// there is no validator-index but there are eth1-deposits for the publickey
			// which means the validator is in DEPOSITED state
			// in this state there is nothing to display but the eth1-deposits
			validatorPageData.Status = "deposited"
			validatorPageData.PublicKey = pubKey
			if deposits != nil && len(deposits.Eth1Deposits) > 0 {
				deposits.LastEth1DepositTs = deposits.Eth1Deposits[len(deposits.Eth1Deposits)-1].BlockTs
			}
			validatorPageData.Deposits = deposits

			latestDeposit := time.Now().Unix()
			if len(deposits.Eth1Deposits) > 1 {
			} else if time.Unix(latestDeposit, 0).Before(utils.SlotToTime(0)) {
				validatorPageData.InclusionDelay = 0
			}

			for _, deposit := range validatorPageData.Deposits.Eth1Deposits {
				if deposit.ValidSignature {
					validatorPageData.Eth1DepositAddress = deposit.FromAddress
					break
				}
			}

			sumValid := uint64(0)
			// check if a valid deposit exists
			for _, d := range deposits.Eth1Deposits {
				if d.ValidSignature {
					sumValid += d.Amount
				} else {
					validatorPageData.Status = "deposited_invalid"
				}
			}

			// enough deposited for the validator to be activated
			if sumValid >= 32e9 {
				validatorPageData.Status = "deposited_valid"
			}

			filter := db.WatchlistFilter{
				UserId:         data.User.UserID,
				Validators:     &pq.ByteaArray{validatorPageData.PublicKey},
				Tag:            types.ValidatorTagsWatchlist,
				JoinValidators: false,
				Network:        utils.GetNetwork(),
			}
			watchlist, err := db.GetTaggedValidators(filter)
			if err != nil {
				logger.Errorf("error getting tagged validators from db: %v", err)
				http.Error(w, "Internal server error", http.StatusInternalServerError)
				return
			}

			validatorPageData.Watchlist = watchlist

			if data.User.Authenticated {
				events := make([]types.EventNameCheckbox, 0)
				for _, ev := range types.AddWatchlistEvents {
					events = append(events, types.EventNameCheckbox{
						EventLabel: ev.Desc,
						EventName:  ev.Event,
						Active:     false,
						Warning:    ev.Warning,
						Info:       ev.Info,
					})
				}
				validatorPageData.AddValidatorWatchlistModal = &types.AddValidatorWatchlistModal{
					Events:         events,
					ValidatorIndex: validatorPageData.Index,
					CsrfField:      csrf.TemplateField(r),
				}
			}

			data.Data = validatorPageData
			if utils.IsApiRequest(r) {
				w.Header().Set("Content-Type", "application/json")
				err = json.NewEncoder(w).Encode(data.Data)
			} else {
				err = validatorTemplate.ExecuteTemplate(w, "layout", data)
			}

			if handleTemplateError(w, r, "validator.go", "Validator", "Done (no index)", err) != nil {
				return // an error has occurred and was processed
			}
			return
		}
	} else {
		// Request came with a validator index number
		index, err = strconv.ParseUint(vars["index"], 10, 64)
		if err != nil {
			http.Error(w, "Validator not found", 404)
			return
		}
	}

	// GetAvgOptimalInclusionDistance(index)

	SetPageDataTitle(data, fmt.Sprintf("Validator %v", index))
	data.Meta.Path = fmt.Sprintf("/validator/%v", index)

	// logger.Infof("retrieving data, elapsed: %v", time.Since(start))
	// start = time.Now()

	// we use MAX(validatorindex)+1 instead of COUNT(*) for querying the rank_count for performance-reasons
	err = db.ReaderDb.Get(&validatorPageData, `
		SELECT
			validators.pubkey,
			validators.validatorindex,
			validators.withdrawableepoch,
			validators.slashed,
			validators.activationeligibilityepoch,
			validators.activationepoch,
			validators.exitepoch,
			validators.lastattestationslot,
			validators.withdrawalcredentials,
			COALESCE(validator_names.name, '') AS name,
			COALESCE(validator_pool.pool, '') AS pool,
			COALESCE(validator_performance.rank7d, 0) AS rank7d,
			COALESCE(validator_performance_count.total_count, 0) AS rank_count,
			validators.status,
			COALESCE(validators.balanceactivation, 0) AS balanceactivation,
			COALESCE((SELECT ARRAY_AGG(tag) FROM validator_tags WHERE publickey = validators.pubkey),'{}') AS tags
		FROM validators
		LEFT JOIN validator_names ON validators.pubkey = validator_names.publickey
		LEFT JOIN validator_pool ON validators.pubkey = validator_pool.publickey
		LEFT JOIN validator_performance ON validators.validatorindex = validator_performance.validatorindex
		LEFT JOIN (SELECT MAX(validatorindex)+1 FROM validator_performance) validator_performance_count(total_count) ON true
		WHERE validators.validatorindex = $1`, index)

	if err == sql.ErrNoRows {
		data := InitPageData(w, r, "validators", fmt.Sprintf("/validator/%v", index), "", validatorNotFoundTemplateFiles)
		if handleTemplateError(w, r, "validator.go", "Validator", "no rows", validatorNotFoundTemplate.ExecuteTemplate(w, "layout", data)) != nil {
			return // an error has occurred and was processed
		}
		return
	} else if err != nil {
		logger.Errorf("error getting validator for %v route: %v", r.URL.String(), err)
		http.Error(w, "Internal server error", http.StatusInternalServerError)
		return
	}

	var lastStatsDay uint64
	err = db.ReaderDb.Get(&lastStatsDay, "SELECT COALESCE(MAX(day),0) FROM validator_stats_status WHERE status")
	if err != nil {
		logger.Errorf("error getting lastStatsDay for %v route: %v", r.URL.String(), err)
		http.Error(w, "Internal server error", http.StatusInternalServerError)
		return
	}

	timings.BasicInfo = time.Since(timings.Start)

	timings.Start = time.Now()

	if validatorPageData.Pool != "" {
		if validatorPageData.Name == "" {
			validatorPageData.Name = fmt.Sprintf("Pool: %s", validatorPageData.Pool)
		} else {
			validatorPageData.Name += fmt.Sprintf(" / Pool: %s", validatorPageData.Pool)
		}
	}

	if validatorPageData.Rank7d > 0 && validatorPageData.RankCount > 0 {
		validatorPageData.RankPercentage = float64(validatorPageData.Rank7d) / float64(validatorPageData.RankCount)
	}

	validatorPageData.Epoch = latestEpoch
	validatorPageData.Index = index

	if data.User.Authenticated {
		events := make([]types.EventNameCheckbox, 0)
		for _, ev := range types.AddWatchlistEvents {
			events = append(events, types.EventNameCheckbox{
				EventLabel: ev.Desc,
				EventName:  ev.Event,
				Active:     false,
				Warning:    ev.Warning,
				Info:       ev.Info,
			})
		}
		validatorPageData.AddValidatorWatchlistModal = &types.AddValidatorWatchlistModal{
			Events:         events,
			ValidatorIndex: validatorPageData.Index,
			CsrfField:      csrf.TemplateField(r),
		}
	}

	validatorPageData.ActivationEligibilityTs = utils.EpochToTime(validatorPageData.ActivationEligibilityEpoch)
	validatorPageData.ActivationTs = utils.EpochToTime(validatorPageData.ActivationEpoch)
	validatorPageData.ExitTs = utils.EpochToTime(validatorPageData.ExitEpoch)
	validatorPageData.WithdrawableTs = utils.EpochToTime(validatorPageData.WithdrawableEpoch)

	// Every validator is scheduled to issue an attestation once per epoch
	// Hence we can calculate the number of attestations using the current epoch and the activation epoch
	// Special care needs to be take for exited and pending validators
	validatorPageData.AttestationsCount = validatorPageData.Epoch - validatorPageData.ActivationEpoch + 1
	if validatorPageData.ActivationEpoch > validatorPageData.Epoch {
		validatorPageData.AttestationsCount = 0
	}

	if validatorPageData.ExitEpoch != 9223372036854775807 {
		validatorPageData.AttestationsCount = validatorPageData.ExitEpoch - validatorPageData.ActivationEpoch
	}

	avgSyncInterval := uint64(getAvgSyncCommitteeInterval(1))
	avgSyncIntervalAsDuration := time.Duration(
		utils.Config.Chain.Config.SecondsPerSlot *
			utils.Config.Chain.Config.SlotsPerEpoch *
			utils.Config.Chain.Config.EpochsPerSyncCommitteePeriod *
			avgSyncInterval *
			1e9)
	validatorPageData.AvgSyncInterval = &avgSyncIntervalAsDuration

	g := errgroup.Group{}
	g.Go(func() error {
		start := time.Now()
		defer func() {
			timings.Charts = time.Since(start)
		}()

		validatorPageData.IncomeHistoryChartData, validatorPageData.IncomeToday.Cl, err = db.GetValidatorIncomeHistoryChart([]uint64{index}, currency)

		if err != nil {
			return fmt.Errorf("error calling db.GetValidatorIncomeHistoryChart: %v", err)
		}
		return nil
	})

	g.Go(func() error {
		start := time.Now()
		defer func() {
			timings.Charts = time.Since(start)
		}()
		validatorPageData.ExecutionIncomeHistoryData, err = getExecutionChartData([]uint64{index}, currency)

		if err != nil {
			return fmt.Errorf("error calling getExecutionChartData: %v", err)
		}
		return nil
	})

	g.Go(func() error {
		// those functions need to be executed sequentially as both require the CurrentBalance value
		start := time.Now()
		defer func() {
			timings.Earnings = time.Since(start)
		}()
		earnings, balances, err := GetValidatorEarnings([]uint64{index}, GetCurrency(r))
		if err != nil {
			return fmt.Errorf("error retrieving validator earnings: %v", err)
		}
		validatorPageData.Income1d = earnings.Income1d
		validatorPageData.Income7d = earnings.Income7d
		validatorPageData.Income31d = earnings.Income31d
		validatorPageData.Apr7d = earnings.Apr7d
		validatorPageData.Apr31d = earnings.Apr31d
		validatorPageData.Apr365d = earnings.Apr365d
		validatorPageData.ElIncomeTotal = earnings.ElIncomeTotal

		vbalance, ok := balances[validatorPageData.ValidatorIndex]
		if !ok {
			return fmt.Errorf("error retrieving validator balances: %v", err)
		}
		validatorPageData.CurrentBalance = vbalance.Balance
		validatorPageData.EffectiveBalance = vbalance.EffectiveBalance

		if bytes.Equal(validatorPageData.WithdrawCredentials[:1], []byte{0x01}) {
			// validators can have 0x01 credentials even before the cappella fork
			validatorPageData.IsWithdrawableAddress = true
		}

		if validatorPageData.CappellaHasHappened {
			// if we are currently past the cappella fork epoch, we can calculate the withdrawal information

			// get validator withdrawals
			withdrawalsCount, err := db.GetValidatorWithdrawalsCount(validatorPageData.Index)
			if err != nil {
				return fmt.Errorf("error getting validator withdrawals count from db: %v", err)
			}
			validatorPageData.WithdrawalCount = withdrawalsCount

			blsChange, err := db.GetValidatorBLSChange(validatorPageData.Index)
			if err != nil {
				return fmt.Errorf("error getting validator bls change from db: %v", err)
			}
			validatorPageData.BLSChange = blsChange

			if bytes.Equal(validatorPageData.WithdrawCredentials[:1], []byte{0x00}) && blsChange != nil {
				// blsChanges are only possible afters cappeala
				validatorPageData.IsWithdrawableAddress = true
			}

			// only calculate the expected next withdrawal if the validator is eligible
			isFullWithdrawal := validatorPageData.CurrentBalance > 0 && validatorPageData.WithdrawableEpoch <= validatorPageData.Epoch
			isPartialWithdrawal := validatorPageData.EffectiveBalance == utils.Config.Chain.Config.MaxEffectiveBalance && validatorPageData.CurrentBalance > utils.Config.Chain.Config.MaxEffectiveBalance
			if stats != nil && stats.LatestValidatorWithdrawalIndex != nil && stats.TotalValidatorCount != nil && validatorPageData.IsWithdrawableAddress && (isFullWithdrawal || isPartialWithdrawal) {
				distance, err := db.GetWithdrawableCountFromCursor(validatorPageData.Epoch, validatorPageData.Index, *stats.LatestValidatorWithdrawalIndex)
				if err != nil {
					return fmt.Errorf("error getting withdrawable validator count from cursor: %v", err)
				}

				timeToWithdrawal := utils.GetTimeToNextWithdrawal(distance)

<<<<<<< HEAD
				// it normally takes to epochs to finalize
				if timeToWithdrawal.After(utils.EpochToTime(latestEpoch + (latestEpoch - latestFinalized))) {
=======
				// it normally takes two epochs to finalize
				if timeToWithdrawal.After(utils.EpochToTime(epoch + (epoch - latestFinalized))) {
					address, err := utils.WithdrawalCredentialsToAddress(validatorPageData.WithdrawCredentials)
					if err != nil {
						// warning only as "N/A" will be displayed
						logger.Warn("invalid withdrawal credentials")
					}

>>>>>>> a08c7b63
					tableData := make([][]interface{}, 0, 1)
					var withdrawalCredentialsTemplate template.HTML
					if address != nil {
						withdrawalCredentialsTemplate = template.HTML(fmt.Sprintf(`<a href="/address/0x%x"><span class="text-muted">%s</span></a>`, address, utils.FormatAddress(address, nil, "", false, false, true)))
					} else {
						withdrawalCredentialsTemplate = `<span class="text-muted">N/A</span>`
					}

					var withdrawalAmont uint64
					if isFullWithdrawal {
						withdrawalAmont = validatorPageData.CurrentBalance
					} else {
						withdrawalAmont = validatorPageData.CurrentBalance - utils.Config.Chain.Config.MaxEffectiveBalance
					}

					tableData = append(tableData, []interface{}{
						template.HTML(fmt.Sprintf(`<span class="text-muted">~ %s</span>`, utils.FormatEpoch(uint64(utils.TimeToEpoch(timeToWithdrawal))))),
						template.HTML(fmt.Sprintf(`<span class="text-muted">~ %s</span>`, utils.FormatBlockSlot(utils.TimeToSlot(uint64(timeToWithdrawal.Unix()))))),
						template.HTML(fmt.Sprintf(`<span class="">~ %s</span>`, utils.FormatTimeFromNow(timeToWithdrawal))),
						withdrawalCredentialsTemplate,
						template.HTML(fmt.Sprintf(`<span class="text-muted"><span data-toggle="tooltip" title="If the withdrawal were to be processed at this very moment, this amount would be withdrawn"><i class="far ml-1 fa-question-circle" style="margin-left: 0px !important;"></i></span> %s</span>`, utils.FormatAmount(new(big.Int).Mul(new(big.Int).SetUint64(withdrawalAmont), big.NewInt(1e9)), "ETH", 6))),
					})

					validatorPageData.NextWithdrawalRow = tableData
				}
			}
		}
		return nil
	})

	g.Go(func() error {
		filter := db.WatchlistFilter{
			UserId:         data.User.UserID,
			Validators:     &pq.ByteaArray{validatorPageData.PublicKey},
			Tag:            types.ValidatorTagsWatchlist,
			JoinValidators: false,
			Network:        utils.GetNetwork(),
		}

		watchlist, err := db.GetTaggedValidators(filter)
		if err != nil {
			return fmt.Errorf("error getting tagged validators from db: %v", err)
		}

		validatorPageData.Watchlist = watchlist
		return nil
	})

	g.Go(func() error {
		start := time.Now()
		defer func() {
			timings.Deposits = time.Since(start)
		}()
		deposits, err := db.GetValidatorDeposits(validatorPageData.PublicKey)
		if err != nil {
			return fmt.Errorf("error getting validator-deposits from db: %v", err)
		}
		validatorPageData.Deposits = deposits
		validatorPageData.DepositsCount = uint64(len(deposits.Eth1Deposits))

		for _, deposit := range validatorPageData.Deposits.Eth1Deposits {
			if deposit.ValidSignature {
				validatorPageData.Eth1DepositAddress = deposit.FromAddress
				break
			}
		}

		validatorPageData.ShowMultipleWithdrawalCredentialsWarning = hasMultipleWithdrawalCredentials(validatorPageData.Deposits)

		return nil
	})

	g.Go(func() error {
		if validatorPageData.ActivationEpoch > 100_000_000 {
			queueAhead, err := db.GetQueueAheadOfValidator(validatorPageData.Index)
			if err != nil {
				return fmt.Errorf("failed to retrieve queue ahead of validator %v: %v", validatorPageData.ValidatorIndex, err)
			}
			validatorPageData.QueuePosition = queueAhead + 1
			epochsToWait := queueAhead / *churnRate
			// calculate dequeue epoch
			estimatedActivationEpoch := validatorPageData.Epoch + epochsToWait + 1
			// add activation offset
			estimatedActivationEpoch += utils.Config.Chain.Config.MaxSeedLookahead + 1
			validatorPageData.EstimatedActivationEpoch = estimatedActivationEpoch
			estimatedDequeueTs := utils.EpochToTime(estimatedActivationEpoch)
			validatorPageData.EstimatedActivationTs = estimatedDequeueTs
		}
		return nil
	})

	g.Go(func() error {
		proposals := []struct {
			Slot            uint64 `db:"slot"`
			Status          uint64 `db:"status"`
			ExecBlockNumber uint64 `db:"exec_block_number"`
		}{}

		err = db.ReaderDb.Select(&proposals, `
			SELECT 
				slot, 
				status, 
				COALESCE(exec_block_number, 0) as exec_block_number
			FROM blocks 
			WHERE proposer = $1`, index)
		if err != nil {
			return fmt.Errorf("error retrieving block-proposals: %v", err)
		}

		proposedToday := []uint64{}
		todayStartEpoch := uint64(lastStatsDay+1) * utils.EpochsPerDay()
		validatorPageData.Proposals = make([][]uint64, len(proposals))
		for i, b := range proposals {
			validatorPageData.Proposals[i] = []uint64{
				uint64(utils.SlotToTime(b.Slot).Unix()),
				b.Status,
			}
			if b.Status == 0 {
				validatorPageData.ScheduledBlocksCount++
			} else if b.Status == 1 {
				validatorPageData.ProposedBlocksCount++
				// add to list of blocks proposed today if epoch hasn't been exported into stats yet
				if utils.EpochOfSlot(b.Slot) >= todayStartEpoch && b.ExecBlockNumber > 0 {
					proposedToday = append(proposedToday, b.ExecBlockNumber)
				}
			} else if b.Status == 2 {
				validatorPageData.MissedBlocksCount++
			} else if b.Status == 3 {
				validatorPageData.OrphanedBlocksCount++
			}
		}

		validatorPageData.BlocksCount = uint64(len(proposals))
		if validatorPageData.BlocksCount > 0 {
			validatorPageData.UnmissedBlocksPercentage = float64(validatorPageData.BlocksCount-validatorPageData.MissedBlocksCount) / float64(len(proposals))
		} else {
			validatorPageData.UnmissedBlocksPercentage = 1.0
		}

		var slots []uint64
		for _, p := range proposals {
			slots = append(slots, p.Slot)
		}

		validatorPageData.ProposalLuck = getProposalLuck(slots, 1)
		avgSlotInterval := uint64(getAvgSlotInterval(1))
		avgSlotIntervalAsDuration := time.Duration(utils.Config.Chain.Config.SecondsPerSlot * avgSlotInterval * 1e9)
		validatorPageData.AvgSlotInterval = &avgSlotIntervalAsDuration
		if len(slots) > 0 {
			nextSlotEstimate := utils.SlotToTime(slots[len(slots)-1] + avgSlotInterval)
			validatorPageData.ProposalEstimate = &nextSlotEstimate
		}

		if len(proposedToday) > 0 {
			// get el data
			execBlocks, err := db.BigtableClient.GetBlocksIndexedMultiple(proposedToday, 10000)
			if err != nil {
				return fmt.Errorf("error retrieving execution blocks data from bigtable: %v", err)
			}

			// get mev data
			relaysData, err := db.GetRelayDataForIndexedBlocks(execBlocks)
			if err != nil {
				return fmt.Errorf("error retrieving mev bribe data: %v", err)
			}

			incomeTodayEl := new(big.Int)
			for _, execBlock := range execBlocks {
				// add mev bribe if present
				if relaysDatum, hasMevBribes := relaysData[common.BytesToHash(execBlock.Hash)]; hasMevBribes {
					incomeTodayEl = new(big.Int).Add(incomeTodayEl, relaysDatum.MevBribe.Int)
				} else {
					incomeTodayEl = new(big.Int).Add(incomeTodayEl, new(big.Int).SetBytes(execBlock.GetTxReward()))
				}
			}
			validatorPageData.IncomeToday.El = incomeTodayEl.Int64() / 1e9
		}

		return nil
	})

	g.Go(func() error {
		if validatorPageData.AttestationsCount > 0 {
			// get attestationStats from validator_stats
			attestationStats := struct {
				MissedAttestations   uint64 `db:"missed_attestations"`
				OrphanedAttestations uint64 `db:"orphaned_attestations"`
			}{}
			if lastStatsDay > 0 {
				err = db.ReaderDb.Get(&attestationStats, "select coalesce(sum(missed_attestations), 0) as missed_attestations, coalesce(sum(orphaned_attestations), 0) as orphaned_attestations from validator_stats where validatorindex = $1", index)
				if err != nil {
					return fmt.Errorf("error retrieving validator attestationStats: %v", err)
				}
			}

			// add attestationStats that are not yet in validator_stats
			finalizedEpoch := services.LatestFinalizedEpoch()
			lookback := int64(finalizedEpoch - (lastStatsDay+1)*utils.EpochsPerDay())
			if lookback > 0 {
				// logger.Infof("retrieving attestations not yet in stats, lookback is %v", lookback)
				attestationsNotInStats, err := db.BigtableClient.GetValidatorAttestationHistory([]uint64{index}, finalizedEpoch-uint64(lookback), finalizedEpoch)
				if err != nil {
					return fmt.Errorf("error retrieving validator attestations not in stats from bigtable: %v", err)
				}

				for _, v := range attestationsNotInStats {
					for _, a := range v {
						if a.Status == 0 {
							attestationStats.MissedAttestations++
						}
					}
				}
			}

			validatorPageData.MissedAttestationsCount = attestationStats.MissedAttestations
			validatorPageData.OrphanedAttestationsCount = attestationStats.OrphanedAttestations
			validatorPageData.ExecutedAttestationsCount = validatorPageData.AttestationsCount - validatorPageData.MissedAttestationsCount - validatorPageData.OrphanedAttestationsCount
			validatorPageData.UnmissedAttestationsPercentage = float64(validatorPageData.AttestationsCount-validatorPageData.MissedAttestationsCount) / float64(validatorPageData.AttestationsCount)
		}
		return nil
	})

	g.Go(func() error {
		if validatorPageData.Slashed {
			var slashingInfo struct {
				Slot    uint64
				Slasher uint64
				Reason  string
			}
			err = db.ReaderDb.Get(&slashingInfo,
				`select block_slot as slot, proposer as slasher, 'Attestation Violation' as reason
					from blocks_attesterslashings a1 left join blocks b1 on b1.slot = a1.block_slot
					where b1.status = '1' and $1 = ANY(a1.attestation1_indices) and $1 = ANY(a1.attestation2_indices)
				union all
				select block_slot as slot, proposer as slasher, 'Proposer Violation' as reason
					from blocks_proposerslashings a2 left join blocks b2 on b2.slot = a2.block_slot
					where b2.status = '1' and a2.proposerindex = $1
				limit 1`,
				index)
			if err != nil {
				return fmt.Errorf("error retrieving validator slashing info: %v", err)
			}
			validatorPageData.SlashedBy = slashingInfo.Slasher
			validatorPageData.SlashedAt = slashingInfo.Slot
			validatorPageData.SlashedFor = slashingInfo.Reason
		}

		err = db.ReaderDb.Get(&validatorPageData.SlashingsCount, `select COALESCE(sum(attesterslashingscount) + sum(proposerslashingscount), 0) from blocks where blocks.proposer = $1 and blocks.status = '1'`, index)
		if err != nil {
			return fmt.Errorf("error retrieving slashings-count: %v", err)
		}
		return nil
	})

	g.Go(func() error {
		eff, err := db.BigtableClient.GetValidatorEffectiveness([]uint64{index}, validatorPageData.Epoch-1)
		if err != nil {
			return fmt.Errorf("error retrieving validator effectiveness: %v", err)
		}
		if len(eff) > 1 {
			return fmt.Errorf("error retrieving validator effectiveness: invalid length %v", len(eff))
		} else if len(eff) == 0 {
			validatorPageData.AttestationInclusionEffectiveness = 0
		} else {
			validatorPageData.AttestationInclusionEffectiveness = eff[0].AttestationEfficiency
		}
		return nil
	})

	g.Go(func() error {
		// sync participation
		// get all sync periods this validator has been part of
		var actualSyncPeriods []struct {
			Period     uint64 `db:"period"`
			FirstEpoch uint64 `db:"firstepoch"`
			LastEpoch  uint64 `db:"lastepoch"`
		}
		allSyncPeriods := actualSyncPeriods

		err = db.ReaderDb.Select(&allSyncPeriods, `
		SELECT period as period, (period*$1) as firstepoch, ((period+1)*$1)-1 as lastepoch
		FROM sync_committees 
		WHERE validatorindex = $2
		ORDER BY period desc`, utils.Config.Chain.Config.EpochsPerSyncCommitteePeriod, index)
		if err != nil {
			return fmt.Errorf("error getting sync participation count data of sync-assignments: %v", err)
		}

		// remove scheduled committees
		for i, syncPeriod := range allSyncPeriods {
			if syncPeriod.FirstEpoch <= latestEpoch {
				actualSyncPeriods = allSyncPeriods[i:]
				break
			}
		}

		if len(actualSyncPeriods) > 0 {
			// get sync stats from validator_stats
			syncStats := struct {
				ParticipatedSync uint64 `db:"participated_sync"`
				MissedSync       uint64 `db:"missed_sync"`
				OrphanedSync     uint64 `db:"orphaned_sync"`
				ScheduledSync    uint64
			}{}
			if lastStatsDay > 0 {
				err = db.ReaderDb.Get(&syncStats, "select coalesce(sum(participated_sync), 0) as participated_sync, coalesce(sum(missed_sync), 0) as missed_sync, coalesce(sum(orphaned_sync), 0) as orphaned_sync from validator_stats where validatorindex = $1", index)
				if err != nil {
					return fmt.Errorf("error retrieving validator syncStats: %v", err)
				}
			}

			// if sync duties of last period haven't fully been exported yet, fetch remaining duties from bigtable
			lastExportedEpoch := (lastStatsDay+1)*utils.EpochsPerDay() - 1
			if actualSyncPeriods[0].LastEpoch > lastExportedEpoch {
				lookback := int64(latestEpoch - lastExportedEpoch)
				res, err := db.BigtableClient.GetValidatorSyncDutiesHistory([]uint64{index}, latestEpoch-uint64(lookback), latestEpoch)
				if err != nil {
					return fmt.Errorf("error retrieving validator sync participations data from bigtable: %v", err)
				}
				for _, r := range res[index] {
					slotTime := utils.SlotToTime(r.Slot)
					if r.Status == 0 && time.Since(slotTime) > time.Minute {
						r.Status = 2
					}
					switch r.Status {
					case 0:
						syncStats.ScheduledSync++
					case 1:
						syncStats.ParticipatedSync++
					case 2:
						syncStats.MissedSync++
					case 3:
						syncStats.OrphanedSync++
					}
				}
			}
			validatorPageData.ParticipatedSyncCount = syncStats.ParticipatedSync
			validatorPageData.MissedSyncCount = syncStats.MissedSync
			validatorPageData.OrphanedSyncCount = syncStats.OrphanedSync
			validatorPageData.ScheduledSyncCount = syncStats.ScheduledSync
			// actual sync duty count and percentage
			validatorPageData.SyncCount = validatorPageData.ParticipatedSyncCount + validatorPageData.MissedSyncCount + validatorPageData.OrphanedSyncCount + syncStats.ScheduledSync
			validatorPageData.UnmissedSyncPercentage = float64(validatorPageData.SyncCount-validatorPageData.MissedSyncCount) / float64(validatorPageData.SyncCount)
		}
		// sync luck
		if len(allSyncPeriods) > 0 {
			maxPeriod := allSyncPeriods[0].Period
			expectedSyncCount, err := getExpectedSyncCommitteeSlots([]uint64{index}, latestEpoch)
			if err != nil {
				return fmt.Errorf("error retrieving expected sync committee slots: %v", err)
			}
			if expectedSyncCount != 0 {
				validatorPageData.SyncLuck = float64(validatorPageData.ParticipatedSyncCount+validatorPageData.MissedSyncCount) / float64(expectedSyncCount)
			}
			nextEstimate := utils.EpochToTime(utils.FirstEpochOfSyncPeriod(maxPeriod + avgSyncInterval))
			validatorPageData.SyncEstimate = &nextEstimate
		}
		return nil
	})

	g.Go(func() error {
		// add rocketpool-data if available
		validatorPageData.Rocketpool = &types.RocketpoolValidatorPageData{}
		err = db.ReaderDb.Get(validatorPageData.Rocketpool, `
		SELECT
			rplm.node_address      AS node_address,
			rplm.address           AS minipool_address,
			rplm.node_fee          AS minipool_node_fee,
			rplm.deposit_type      AS minipool_deposit_type,
			rplm.status            AS minipool_status,
			rplm.status_time       AS minipool_status_time,
			COALESCE(rplm.penalty_count,0)     AS penalty_count,
			rpln.timezone_location AS node_timezone_location,
			rpln.rpl_stake         AS node_rpl_stake,
			rpln.max_rpl_stake     AS node_max_rpl_stake,
			rpln.min_rpl_stake     AS node_min_rpl_stake,
			rpln.rpl_cumulative_rewards     AS rpl_cumulative_rewards,
			rpln.claimed_smoothing_pool     AS claimed_smoothing_pool,
			rpln.unclaimed_smoothing_pool   AS unclaimed_smoothing_pool,
			rpln.unclaimed_rpl_rewards      AS unclaimed_rpl_rewards,
			COALESCE(node_deposit_balance, 0) AS node_deposit_balance,
			COALESCE(node_refund_balance, 0) AS node_refund_balance,
			COALESCE(user_deposit_balance, 0) AS user_deposit_balance,
			COALESCE(rpln.effective_rpl_stake, 0) as effective_rpl_stake,
			COALESCE(deposit_credit, 0) AS deposit_credit,
			COALESCE(is_vacant, false) AS is_vacant,
			version,
			COALESCE(rpln.smoothing_pool_opted_in, false)    AS smoothing_pool_opted_in 
		FROM validators
		LEFT JOIN rocketpool_minipools rplm ON rplm.pubkey = validators.pubkey
		LEFT JOIN rocketpool_nodes rpln ON rplm.node_address = rpln.address
		WHERE validators.validatorindex = $1`, index)
		if err == nil && (validatorPageData.Rocketpool.MinipoolAddress != nil || validatorPageData.Rocketpool.NodeAddress != nil) {
			validatorPageData.IsRocketpool = true
			if utils.Config.Chain.Config.DepositChainID == 1 {
				validatorPageData.Rocketpool.RocketscanUrl = "rocketscan.io"
			} else if utils.Config.Chain.Config.DepositChainID == 5 {
				validatorPageData.Rocketpool.RocketscanUrl = "prater.rocketscan.io"
			}
		} else if err != nil && err != sql.ErrNoRows {
			return fmt.Errorf("error getting rocketpool-data for validator for %v route: %v", r.URL.String(), err)
		}
		return nil
	})

	err = g.Wait()
	if err != nil {
		logger.Error(err)
		http.Error(w, "Internal server error", http.StatusInternalServerError)
		return
	}
	validatorPageData.IncomeToday.Total = validatorPageData.IncomeToday.Cl + validatorPageData.IncomeToday.El

	// logger.WithFields(logrus.Fields{
	// 	"index":         index,
	// 	"BasicInfo":     timings.BasicInfo,
	// 	"Earnings":      timings.Earnings,
	// 	"Deposits":      timings.Deposits,
	// 	"Proposals":     timings.Proposals,
	// 	"Charts":        timings.Charts,
	// 	"Effectiveness": timings.Effectiveness,
	// 	"Statistics":    timings.Statistics,
	// 	"SyncStats":     timings.SyncStats,
	// 	"Rocketpool":    timings.Rocketpool,
	// 	"total":         timings.BasicInfo + timings.Earnings + timings.Deposits + timings.Proposals + timings.Charts + timings.Effectiveness + timings.Statistics + timings.SyncStats + timings.Rocketpool,
	// }).Infof("got validator page data")

	data.Data = validatorPageData

	if utils.IsApiRequest(r) {
		w.Header().Set("Content-Type", "application/json")
		err = json.NewEncoder(w).Encode(data.Data)
	} else {
		err = validatorTemplate.ExecuteTemplate(w, "layout", data)
	}

	if handleTemplateError(w, r, "validator.go", "Validator", "Done", err) != nil {
		return // an error has occurred and was processed
	}
}

// Returns true if there are more than one different withdrawal credentials within both Eth1Deposits and Eth2Deposits
func hasMultipleWithdrawalCredentials(deposits *types.ValidatorDeposits) bool {
	if deposits == nil {
		return false
	}

	credential := make([]byte, 0)

	if deposits == nil {
		return false
	}

	// check Eth1Deposits
	for _, deposit := range deposits.Eth1Deposits {
		if len(credential) == 0 {
			credential = deposit.WithdrawalCredentials
		} else if !bytes.Equal(credential, deposit.WithdrawalCredentials) {
			return true
		}
	}

	// check Eth2Deposits
	for _, deposit := range deposits.Eth2Deposits {
		if len(credential) == 0 {
			credential = deposit.Withdrawalcredentials
		} else if !bytes.Equal(credential, deposit.Withdrawalcredentials) {
			return true
		}
	}

	return false
}

// ValidatorDeposits returns a validator's deposits in json
func ValidatorDeposits(w http.ResponseWriter, r *http.Request) {
	w.Header().Set("Content-Type", "application/json")
	vars := mux.Vars(r)

	pubkey, err := hex.DecodeString(strings.Replace(vars["pubkey"], "0x", "", -1))
	if err != nil {
		logger.Errorf("error parsing validator public key %v: %v", vars["pubkey"], err)
		http.Error(w, "Internal server error", http.StatusInternalServerError)
		return
	}

	deposits, err := db.GetValidatorDeposits(pubkey)
	if err != nil {
		logger.Errorf("error getting validator-deposits for %v: %v", vars["pubkey"], err)
		http.Error(w, "Internal server error", http.StatusInternalServerError)
		return
	}

	err = json.NewEncoder(w).Encode(deposits)
	if err != nil {
		logger.Errorf("error encoding validator-deposits for %v: %v", vars["pubkey"], err)
		http.Error(w, "Internal server error", http.StatusInternalServerError)
		return
	}
}

// ValidatorAttestationInclusionEffectiveness returns a validator's effectiveness in json
func ValidatorAttestationInclusionEffectiveness(w http.ResponseWriter, r *http.Request) {
	w.Header().Set("Content-Type", "application/json")

	vars := mux.Vars(r)
	index, err := strconv.ParseUint(vars["index"], 10, 64)
	if err != nil {
		logger.Errorf("error parsing validator index: %v", err)
		http.Error(w, "Internal server error", http.StatusInternalServerError)
		return
	}

	eff, err := db.BigtableClient.GetValidatorEffectiveness([]uint64{index}, services.LatestEpoch()-1)
	if err != nil {
		logger.Errorf("error retrieving validator effectiveness: %v", err)
		http.Error(w, "Internal server error", http.StatusInternalServerError)
		return
	}

	type resp struct {
		Effectiveness float64 `json:"effectiveness"`
	}

	if len(eff) > 1 {
		logger.Errorf("error retrieving validator effectiveness: invalid length %v", len(eff))
		http.Error(w, "Internal server error", http.StatusInternalServerError)
		return
	} else if len(eff) == 0 {
		err = json.NewEncoder(w).Encode(resp{Effectiveness: 0})
		if err != nil {
			logger.Errorf("error enconding json response for %v route: %v", r.URL.String(), err)
			http.Error(w, "Internal server error", http.StatusInternalServerError)
			return
		}
	} else {
		err = json.NewEncoder(w).Encode(resp{Effectiveness: eff[0].AttestationEfficiency})
		if err != nil {
			logger.Errorf("error enconding json response for %v route: %v", r.URL.String(), err)
			http.Error(w, "Internal server error", http.StatusInternalServerError)
			return
		}
	}

}

// ValidatorProposedBlocks returns a validator's proposed blocks in json
func ValidatorProposedBlocks(w http.ResponseWriter, r *http.Request) {
	w.Header().Set("Content-Type", "application/json")

	vars := mux.Vars(r)
	index, err := strconv.ParseUint(vars["index"], 10, 64)
	if err != nil {
		logger.Errorf("error parsing validator index: %v", err)
		http.Error(w, "Internal server error", http.StatusInternalServerError)
		return
	}

	q := r.URL.Query()

	draw, err := strconv.ParseUint(q.Get("draw"), 10, 64)
	if err != nil {
		logger.Errorf("error converting datatables data parameter from string to int: %v", err)
		http.Error(w, "Internal server error", http.StatusInternalServerError)
		return
	}
	start, err := strconv.ParseUint(q.Get("start"), 10, 64)
	if err != nil {
		logger.Errorf("error converting datatables start parameter from string to int: %v", err)
		http.Error(w, "Internal server error", http.StatusInternalServerError)
		return
	}
	length, err := strconv.ParseUint(q.Get("length"), 10, 64)
	if err != nil {
		logger.Errorf("error converting datatables length parameter from string to int: %v", err)
		http.Error(w, "Internal server error", http.StatusInternalServerError)
		return
	}
	if length > 100 {
		length = 100
	}

	var totalCount uint64

	err = db.ReaderDb.Get(&totalCount, "SELECT COUNT(*) FROM blocks WHERE proposer = $1", index)
	if err != nil {
		logger.Errorf("error retrieving proposed blocks count: %v", err)
		http.Error(w, "Internal server error", http.StatusInternalServerError)
		return
	}

	orderColumn := q.Get("order[0][column]")
	orderByMap := map[string]string{
		"0": "epoch",
		"2": "status",
		"5": "attestationscount",
		"6": "depositscount",
		"8": "voluntaryexitscount",
		"9": "graffiti",
	}
	orderBy, exists := orderByMap[orderColumn]
	if !exists {
		orderBy = "epoch"
	}
	orderDir := q.Get("order[0][dir]")
	if orderDir != "desc" && orderDir != "asc" {
		orderDir = "desc"
	}

	var blocks []*types.IndexPageDataBlocks
	err = db.ReaderDb.Select(&blocks, `
		SELECT 
			blocks.epoch, 
			blocks.slot, 
			blocks.proposer, 
			blocks.blockroot, 
			blocks.parentroot, 
			blocks.attestationscount, 
			blocks.depositscount,
			blocks.withdrawalcount, 
			blocks.voluntaryexitscount, 
			blocks.proposerslashingscount, 
			blocks.attesterslashingscount, 
			blocks.status, 
			blocks.graffiti 
		FROM blocks 
		WHERE blocks.proposer = $1
		ORDER BY `+orderBy+` `+orderDir+`
		LIMIT $2 OFFSET $3`, index, length, start)

	if err != nil {
		logger.Errorf("error retrieving proposed blocks data: %v", err)
		http.Error(w, "Internal server error", http.StatusInternalServerError)
		return
	}

	tableData := make([][]interface{}, len(blocks))
	for i, b := range blocks {
		tableData[i] = []interface{}{
			utils.FormatEpoch(b.Epoch),
			utils.FormatBlockSlot(b.Slot),
			utils.FormatBlockStatus(b.Status),
			utils.FormatTimestamp(utils.SlotToTime(b.Slot).Unix()),
			utils.FormatBlockRoot(b.BlockRoot),
			b.Attestations,
			b.Deposits,
			fmt.Sprintf("%v / %v", b.Proposerslashings, b.Attesterslashings),
			b.Exits,
			utils.FormatGraffiti(b.Graffiti),
		}
	}

	data := &types.DataTableResponse{
		Draw:            draw,
		RecordsTotal:    totalCount,
		RecordsFiltered: totalCount,
		Data:            tableData,
	}

	err = json.NewEncoder(w).Encode(data)
	if err != nil {
		logger.Errorf("error enconding json response for %v route: %v", r.URL.String(), err)
		http.Error(w, "Internal server error", http.StatusInternalServerError)
		return
	}
}

// ValidatorAttestations returns a validators attestations in json
func ValidatorAttestations(w http.ResponseWriter, r *http.Request) {
	w.Header().Set("Content-Type", "application/json")

	vars := mux.Vars(r)
	index, err := strconv.ParseUint(vars["index"], 10, 64)
	if err != nil {
		logger.Errorf("error parsing validator index: %v", err)
		http.Error(w, "Internal server error", http.StatusInternalServerError)
		return
	}

	q := r.URL.Query()

	draw, err := strconv.ParseUint(q.Get("draw"), 10, 64)
	if err != nil {
		logger.Errorf("error converting datatables data parameter from string to int: %v", err)
		http.Error(w, "Internal server error", http.StatusInternalServerError)
		return
	}
	start, err := strconv.ParseInt(q.Get("start"), 10, 64)
	if err != nil {
		logger.Errorf("error converting datatables start parameter from string to int: %v", err)
		http.Error(w, "Internal server error", http.StatusInternalServerError)
		return
	}

	length := 10

	epoch := services.LatestEpoch()

	ae := struct {
		ActivationEpoch uint64
		ExitEpoch       uint64
	}{}

	err = db.ReaderDb.Get(&ae, "SELECT activationepoch, exitepoch FROM validators WHERE validatorindex = $1", index)
	if err != nil {
		logger.Errorf("error retrieving attestations count: %v", err)
		http.Error(w, "Internal server error", http.StatusInternalServerError)
		return
	}

	totalCount := epoch - ae.ActivationEpoch + 1
	if ae.ActivationEpoch > epoch {
		totalCount = 0
	}
	lastAttestationEpoch := epoch
	if ae.ExitEpoch != 9223372036854775807 {
		lastAttestationEpoch = ae.ExitEpoch
		totalCount = ae.ExitEpoch - ae.ActivationEpoch
	}

	tableData := [][]interface{}{}

	if totalCount > 0 {
		attestationData, err := db.BigtableClient.GetValidatorAttestationHistory([]uint64{index}, uint64(int64(lastAttestationEpoch)-start)-uint64(length), uint64(int64(lastAttestationEpoch)-start))
		if err != nil {
			logger.Errorf("error retrieving validator attestations data: %v", err)
			http.Error(w, "Internal server error", http.StatusInternalServerError)
			return
		}

		tableData = make([][]interface{}, len(attestationData[index]))

		for i, history := range attestationData[index] {

			if history.Status == 0 && history.Epoch < epoch-1 {
				history.Status = 2
			}
			tableData[i] = []interface{}{
				utils.FormatEpoch(history.Epoch),
				utils.FormatBlockSlot(history.AttesterSlot),
				utils.FormatAttestationStatus(history.Status),
				utils.FormatTimestamp(utils.SlotToTime(history.AttesterSlot).Unix()),
				utils.FormatAttestationInclusionSlot(history.InclusionSlot),
				utils.FormatInclusionDelay(history.InclusionSlot, history.Delay),
			}
		}
	}

	data := &types.DataTableResponse{
		Draw:            draw,
		RecordsTotal:    totalCount,
		RecordsFiltered: totalCount,
		Data:            tableData,
	}

	err = json.NewEncoder(w).Encode(data)
	if err != nil {
		logger.Errorf("error enconding json response for %v route: %v", r.URL.String(), err)
		http.Error(w, "Internal server error", http.StatusInternalServerError)
		return
	}
}

// ValidatorWithdrawals returns a validators withdrawals in json
func ValidatorWithdrawals(w http.ResponseWriter, r *http.Request) {
	w.Header().Set("Content-Type", "application/json")

	vars := mux.Vars(r)
	index, err := strconv.ParseUint(vars["index"], 10, 64)
	if err != nil {
		logger.Errorf("error parsing validator index: %v", err)
		http.Error(w, "Internal server error", http.StatusInternalServerError)
		return
	}

	q := r.URL.Query()

	draw, err := strconv.ParseUint(q.Get("draw"), 10, 64)
	if err != nil {
		logger.Errorf("error converting datatables data parameter from string to int: %v", err)
		http.Error(w, "Internal server error", http.StatusInternalServerError)
		return
	}
	start, err := strconv.ParseUint(q.Get("start"), 10, 64)
	if err != nil {
		logger.Errorf("error converting datatables start parameter from string to int: %v", err)
		http.Error(w, "Internal server error", http.StatusInternalServerError)
		return
	}

	orderColumn := q.Get("order[0][column]")
	orderByMap := map[string]string{
		"0": "block_slot",
		"1": "block_slot",
		"2": "block_slot",
		"3": "address",
		"4": "amount",
	}
	orderBy, exists := orderByMap[orderColumn]
	if !exists {
		orderBy = "block_slot"
	}
	orderDir := q.Get("order[0][dir]")
	if orderDir != "asc" {
		orderDir = "desc"
	}

	length := uint64(10)

	withdrawalCount, err := db.GetValidatorWithdrawalsCount(index)
	if err != nil {
		logger.Errorf("error retrieving validator withdrawals count: %v", err)
		http.Error(w, "Internal server error", http.StatusInternalServerError)
		return
	}

	withdrawals, err := db.GetValidatorWithdrawals(index, length, start, orderBy, orderDir)
	if err != nil {
		logger.Errorf("error retrieving validator withdrawals: %v", err)
		http.Error(w, "Internal server error", http.StatusInternalServerError)
		return
	}

	tableData := make([][]interface{}, 0, len(withdrawals))

	for _, w := range withdrawals {
		tableData = append(tableData, []interface{}{
			template.HTML(fmt.Sprintf("%v", utils.FormatEpoch(utils.EpochOfSlot(w.Slot)))),
			template.HTML(fmt.Sprintf("%v", utils.FormatBlockSlot(w.Slot))),
			template.HTML(fmt.Sprintf("%v", utils.FormatTimeFromNow(utils.SlotToTime(w.Slot)))),
			template.HTML(fmt.Sprintf("%v", utils.FormatAddress(w.Address, nil, "", false, false, true))),
			template.HTML(fmt.Sprintf("%v", utils.FormatAmount(new(big.Int).Mul(new(big.Int).SetUint64(w.Amount), big.NewInt(1e9)), "ETH", 6))),
		})
	}

	data := &types.DataTableResponse{
		Draw:            draw,
		RecordsTotal:    withdrawalCount,
		RecordsFiltered: withdrawalCount,
		Data:            tableData,
	}

	err = json.NewEncoder(w).Encode(data)
	if err != nil {
		logger.Errorf("error enconding json response for %v route: %v", r.URL.String(), err)
		http.Error(w, "Internal server error", http.StatusInternalServerError)
		return
	}
}

// ValidatorSlashings returns a validators slashings in json
func ValidatorSlashings(w http.ResponseWriter, r *http.Request) {
	w.Header().Set("Content-Type", "application/json")

	vars := mux.Vars(r)
	index, err := strconv.ParseUint(vars["index"], 10, 64)
	if err != nil {
		logger.Errorf("error parsing validator index: %v", err)
		http.Error(w, "Internal server error", http.StatusInternalServerError)
		return
	}

	q := r.URL.Query()

	draw, err := strconv.ParseUint(q.Get("draw"), 10, 64)
	if err != nil {
		logger.Errorf("error converting datatables data parameter from string to int: %v", err)
		http.Error(w, "Internal server error", http.StatusInternalServerError)
		return
	}

	var totalCount uint64
	err = db.ReaderDb.Get(&totalCount, `
		select
			(
				select count(*) from blocks_attesterslashings a
				inner join blocks b on b.slot = a.block_slot and b.proposer = $1
				where attestation1_indices is not null and attestation2_indices is not null
			) + (
				select count(*) from blocks_proposerslashings c
				inner join blocks d on d.slot = c.block_slot and d.proposer = $1
			)`, index)
	if err != nil {
		logger.Errorf("error retrieving totalCount of validator-slashings: %v", err)
		http.Error(w, "Internal server error", http.StatusServiceUnavailable)
		return
	}

	var attesterSlashings []*types.ValidatorAttestationSlashing
	err = db.ReaderDb.Select(&attesterSlashings, `
		SELECT 
			blocks.slot, 
			blocks.epoch, 
			blocks.proposer, 
			blocks_attesterslashings.attestation1_indices, 
			blocks_attesterslashings.attestation2_indices 
		FROM blocks_attesterslashings 
		INNER JOIN blocks ON blocks.proposer = $1 and blocks_attesterslashings.block_slot = blocks.slot 
		WHERE attestation1_indices IS NOT NULL AND attestation2_indices IS NOT NULL`, index)

	if err != nil {
		logger.Errorf("error retrieving validator attestations data: %v", err)
		http.Error(w, "Internal server error", http.StatusInternalServerError)
		return
	}

	var proposerSlashings []*types.ValidatorProposerSlashing
	err = db.ReaderDb.Select(&proposerSlashings, `
		SELECT blocks.slot, blocks.epoch, blocks.proposer, blocks_proposerslashings.proposerindex 
		FROM blocks_proposerslashings 
		INNER JOIN blocks ON blocks.proposer = $1 AND blocks_proposerslashings.block_slot = blocks.slot`, index)
	if err != nil {
		logger.Errorf("error retrieving block proposer slashings data: %v", err)
		http.Error(w, "Internal server error", http.StatusInternalServerError)
		return
	}

	tableData := make([][]interface{}, 0, len(attesterSlashings)+len(proposerSlashings))
	for _, b := range attesterSlashings {

		inter := intersect.Simple(b.Attestestation1Indices, b.Attestestation2Indices)
		slashedValidators := []uint64{}
		if len(inter) == 0 {
			logger.Warning("No intersection found for attestation violation")
		}
		for _, v := range inter {
			slashedValidators = append(slashedValidators, uint64(v.(int64)))
		}

		tableData = append(tableData, []interface{}{
			utils.FormatSlashedValidators(slashedValidators),
			utils.SlotToTime(b.Slot).Unix(),
			"Attestation Violation",
			utils.FormatBlockSlot(b.Slot),
			utils.FormatEpoch(b.Epoch),
		})
	}

	for _, b := range proposerSlashings {
		tableData = append(tableData, []interface{}{
			utils.FormatSlashedValidator(b.ProposerIndex),
			utils.SlotToTime(b.Slot).Unix(),
			"Proposer Violation",
			utils.FormatBlockSlot(b.Slot),
			utils.FormatEpoch(b.Epoch),
		})
	}

	sort.Slice(tableData, func(i, j int) bool {
		return tableData[i][1].(int64) > tableData[j][1].(int64)
	})

	for _, b := range tableData {
		b[1] = utils.FormatTimestamp(b[1].(int64))
	}

	data := &types.DataTableResponse{
		Draw:            draw,
		RecordsTotal:    totalCount,
		RecordsFiltered: totalCount,
		Data:            tableData,
	}

	err = json.NewEncoder(w).Encode(data)
	if err != nil {
		logger.Errorf("error enconding json response for %v route: %v", r.URL.String(), err)
		http.Error(w, "Internal server error", http.StatusInternalServerError)
		return
	}
}

/*
Function checks if the generated ECDSA signature has correct lentgth and if needed sets recovery byte to 0 or 1
*/
func sanitizeSignature(sig string) ([]byte, error) {
	sig = strings.Replace(sig, "0x", "", -1)
	decodedSig, _ := hex.DecodeString(sig)
	if len(decodedSig) != 65 {
		return nil, errors.New("signature is less then 65 bytes")
	}
	if decodedSig[crypto.RecoveryIDOffset] == 27 || decodedSig[crypto.RecoveryIDOffset] == 28 {
		decodedSig[crypto.RecoveryIDOffset] -= 27
	}
	return []byte(decodedSig), nil
}

/*
Function tries to find the substring.
If successful it turns string into []byte value and returns it
If it fails, it will try to decode `msg`value from Hexadecimal to string and retry search again
*/
func sanitizeMessage(msg string) ([]byte, error) {
	subString := "beaconcha.in"

	if strings.Contains(msg, subString) {
		return []byte(msg), nil
	} else {
		decoded := strings.Replace(msg, "0x", "", -1)
		dec, _ := hex.DecodeString(decoded)
		decodedString := (string(dec))
		if strings.Contains(decodedString, subString) {
			return []byte(decodedString), nil
		}
		return nil, errors.New("beachoncha.in was not found")

	}
}

func ValidatorSave(w http.ResponseWriter, r *http.Request) {
	pubkey := r.FormValue("pubkey")
	pubkey = strings.ToLower(pubkey)
	pubkey = strings.Replace(pubkey, "0x", "", -1)

	pubkeyDecoded, err := hex.DecodeString(pubkey)
	if err != nil {
		logger.Errorf("error parsing submitted pubkey %v: %v", pubkey, err)
		utils.SetFlash(w, r, validatorEditFlash, "Error: the provided signature is invalid")
		http.Redirect(w, r, "/validator/"+pubkey, http.StatusMovedPermanently)
		return
	}

	name := r.FormValue("name")
	if len(name) > 40 {
		name = name[:40]
	}

	applyNameToAll := r.FormValue("apply-to-all")

	signature := r.FormValue("signature")
	signatureWrapper := &types.MyCryptoSignature{}
	err = json.Unmarshal([]byte(signature), signatureWrapper)
	if err != nil {
		logger.Errorf("error decoding submitted signature %v: %v", signature, err)
		utils.SetFlash(w, r, validatorEditFlash, "Error: the provided signature is invalid")
		http.Redirect(w, r, "/validator/"+pubkey, http.StatusMovedPermanently)
		return
	}

	msg, err := sanitizeMessage(signatureWrapper.Msg)
	if err != nil {
		logger.Errorf("Message is invalid %v: %v", signatureWrapper.Msg, err)
		utils.SetFlash(w, r, validatorEditFlash, "Error: the provided message is invalid")
		http.Redirect(w, r, "/validator/"+pubkey, http.StatusMovedPermanently)
		return
	}
	msgHash := accounts.TextHash(msg)

	sig, err := sanitizeSignature(signatureWrapper.Sig)
	if err != nil {
		logger.Errorf("error parsing submitted signature %v: %v", signatureWrapper.Sig, err)
		utils.SetFlash(w, r, validatorEditFlash, "Error: the provided signature is invalid")
		http.Redirect(w, r, "/validator/"+pubkey, http.StatusMovedPermanently)
		return
	}

	recoveredPubkey, err := crypto.SigToPub(msgHash, sig)
	if err != nil {
		logger.Errorf("error recovering pubkey: %v", err)
		utils.SetFlash(w, r, validatorEditFlash, "Error: the provided signature is invalid")
		http.Redirect(w, r, "/validator/"+pubkey, http.StatusMovedPermanently)
		return
	}

	recoveredAddress := crypto.PubkeyToAddress(*recoveredPubkey)

	var depositedAddress string
	deposits, err := db.GetValidatorDeposits(pubkeyDecoded)
	if err != nil {
		logger.Errorf("error getting validator-deposits from db for signature verification: %v", err)
		utils.SetFlash(w, r, validatorEditFlash, "Error: the provided signature is invalid")
		http.Redirect(w, r, "/validator/"+pubkey, http.StatusMovedPermanently)
	}
	for _, deposit := range deposits.Eth1Deposits {
		if deposit.ValidSignature {
			depositedAddress = "0x" + fmt.Sprintf("%x", deposit.FromAddress)
			break
		}
	}

	if strings.EqualFold(depositedAddress, recoveredAddress.Hex()) {
		if applyNameToAll == "on" {
			res, err := db.WriterDb.Exec(`
				INSERT INTO validator_names (publickey, name)
				SELECT publickey, $1 as name
				FROM (SELECT DISTINCT publickey FROM eth1_deposits WHERE from_address = $2 AND valid_signature) a
				ON CONFLICT (publickey) DO UPDATE SET name = excluded.name`, name, recoveredAddress.Bytes())
			if err != nil {
				logger.Errorf("error saving validator name (apply to all): %x: %v: %v", pubkeyDecoded, name, err)
				utils.SetFlash(w, r, validatorEditFlash, "Error: Db error while updating validator names")
				http.Redirect(w, r, "/validator/"+pubkey, http.StatusMovedPermanently)
				return
			}

			rowsAffected, _ := res.RowsAffected()
			utils.SetFlash(w, r, validatorEditFlash, fmt.Sprintf("Your custom name has been saved for %v validator(s).", rowsAffected))
			http.Redirect(w, r, "/validator/"+pubkey, http.StatusMovedPermanently)
		} else {
			_, err := db.WriterDb.Exec(`
				INSERT INTO validator_names (publickey, name) 
				VALUES($2, $1) 
				ON CONFLICT (publickey) DO UPDATE SET name = excluded.name`, name, pubkeyDecoded)
			if err != nil {
				logger.Errorf("error saving validator name: %x: %v: %v", pubkeyDecoded, name, err)
				utils.SetFlash(w, r, validatorEditFlash, "Error: Db error while updating validator name")
				http.Redirect(w, r, "/validator/"+pubkey, http.StatusMovedPermanently)
				return
			}

			utils.SetFlash(w, r, validatorEditFlash, "Your custom name has been saved.")
			http.Redirect(w, r, "/validator/"+pubkey, http.StatusMovedPermanently)
		}

	} else {
		utils.SetFlash(w, r, validatorEditFlash, "Error: the provided signature is invalid")
		http.Redirect(w, r, "/validator/"+pubkey, http.StatusMovedPermanently)
	}

}

// ValidatorHistory returns a validators history in json
func ValidatorHistory(w http.ResponseWriter, r *http.Request) {
	w.Header().Set("Content-Type", "application/json")
	currency := GetCurrency(r)

	vars := mux.Vars(r)
	index, err := strconv.ParseUint(vars["index"], 10, 64)
	if err != nil {
		logger.Errorf("error parsing validator index: %v", err)
		http.Error(w, "Internal server error", http.StatusInternalServerError)
		return
	}

	q := r.URL.Query()

	draw, err := strconv.ParseUint(q.Get("draw"), 10, 64)
	if err != nil {
		logger.Errorf("error converting datatables data parameter from string to int: %v", err)
		http.Error(w, "Internal server error", http.StatusInternalServerError)
		return
	}

	start, err := strconv.ParseUint(q.Get("start"), 10, 64)
	if err != nil {
		logger.Errorf("error converting datatables start parameter from string to int: %v", err)
		http.Error(w, "Internal server error", http.StatusInternalServerError)
		return
	}

	//length := 10

	var activationAndExitEpoch = struct {
		ActivationEpoch uint64 `db:"activationepoch"`
		ExitEpoch       uint64 `db:"exitepoch"`
	}{}
	err = db.ReaderDb.Get(&activationAndExitEpoch, "SELECT activationepoch, exitepoch FROM validators WHERE validatorindex = $1", index)
	if err != nil {
		logger.Errorf("error retrieving activationAndExitEpoch for validator-history: %v", err)
		http.Error(w, "Internal server error", http.StatusInternalServerError)
		return
	}

	totalCount := uint64(0)

	// Every validator is scheduled to issue an attestation once per epoch
	// Hence we can calculate the number of attestations using the current epoch and the activation epoch
	// Special care needs to be take for exited and pending validators
	if activationAndExitEpoch.ExitEpoch != 9223372036854775807 {
		totalCount += activationAndExitEpoch.ExitEpoch - activationAndExitEpoch.ActivationEpoch
	} else {
		totalCount += services.LatestFinalizedEpoch() - activationAndExitEpoch.ActivationEpoch + 1
	}

	if totalCount > 100 {
		totalCount = 100
	}

	if start > 90 {
		start = 90
	}

	currentEpoch := services.LatestEpoch() - 1
	// for an exited validator we show the history until his exit
	if activationAndExitEpoch.ExitEpoch != 9223372036854775807 {
		currentEpoch = activationAndExitEpoch.ExitEpoch - 1
	}

	var validatorHistory []*types.ValidatorHistory

	g := new(errgroup.Group)

	startEpoch := currentEpoch - start - 9
	endEpoch := currentEpoch - start
	if startEpoch > endEpoch { // handle underflows of startEpoch
		startEpoch = 0
	}

	var withdrawals []*types.WithdrawalsByEpoch
	g.Go(func() error {
		var err error
		withdrawals, err = db.GetValidatorsWithdrawalsByEpoch([]uint64{index}, startEpoch, endEpoch)
		if err != nil {
			logger.Errorf("error retrieving validator withdrawals by epoch: %v", err)
			return err
		}
		return nil
	})

	var incomeDetails map[uint64]map[uint64]*itypes.ValidatorEpochIncome
	g.Go(func() error {
		var err error
		incomeDetails, err = db.BigtableClient.GetValidatorIncomeDetailsHistory([]uint64{index}, startEpoch, endEpoch)
		if err != nil {
			logger.Errorf("error retrieving validator income details history from bigtable: %v", err)
			return err
		}
		return nil
	})

	err = g.Wait()

	if err != nil {
		http.Error(w, "Internal server error", http.StatusInternalServerError)
		return
	}

	withdrawalMap := make(map[uint64]*types.ValidatorWithdrawal)
	for _, withdrawals := range withdrawals {
		withdrawalMap[withdrawals.Epoch] = &types.ValidatorWithdrawal{
			Index:  withdrawals.ValidatorIndex,
			Epoch:  withdrawals.Epoch,
			Amount: withdrawals.Amount,
			Slot:   withdrawals.Epoch * utils.Config.Chain.Config.SlotsPerEpoch,
		}
	}

	tableData := make([][]interface{}, 0, len(validatorHistory))

	for i := endEpoch; i >= startEpoch; i-- {
		if incomeDetails[index] == nil || incomeDetails[index][i] == nil {
			tableData = append(tableData, []interface{}{
				utils.FormatEpoch(i),
				"pending...",
				template.HTML(""),
				template.HTML(""),
			})
			continue
		}
		events := template.HTML("")
		if incomeDetails[index][i].AttestationSourcePenalty > 0 && incomeDetails[index][i].AttestationTargetPenalty > 0 {
			events += utils.FormatAttestationStatusShort(2)
		} else {
			events += utils.FormatAttestationStatusShort(1)
		}

		if incomeDetails[index][i].ProposerAttestationInclusionReward > 0 {
			block := utils.FormatBlockStatusShort(1)
			events += block
		} else if incomeDetails[index][i].ProposalsMissed > 0 {
			block := utils.FormatBlockStatusShort(2)
			events += block
		}

		if withdrawalMap[i] != nil {
			withdrawal := utils.FormatWithdrawalShort(uint64(withdrawalMap[i].Slot), withdrawalMap[i].Amount)
			events += withdrawal
		}

		rewards := incomeDetails[index][i].TotalClRewards()
		tableData = append(tableData, []interface{}{
			utils.FormatEpoch(i),
			utils.FormatBalanceChangeFormated(&rewards, currency, incomeDetails[index][i]),
			template.HTML(""),
			template.HTML(events),
		})
	}

	if len(tableData) == 0 {
		tableData = append(tableData, []interface{}{
			template.HTML("Validator no longer active"),
		})
	}

	data := &types.DataTableResponse{
		Draw:            draw,
		RecordsTotal:    totalCount,
		RecordsFiltered: totalCount,
		Data:            tableData,
	}

	err = json.NewEncoder(w).Encode(data)
	if err != nil {
		logger.Errorf("error enconding json response for %v route: %v", r.URL.String(), err)
		http.Error(w, "Internal server error", http.StatusInternalServerError)
		return
	}
}

// Validator returns validator data using a go template
func ValidatorStatsTable(w http.ResponseWriter, r *http.Request) {
	templateFiles := append(layoutTemplateFiles, "validator_stats_table.html")
	var validatorStatsTableTemplate = templates.GetTemplate(templateFiles...)

	w.Header().Set("Content-Type", "text/html")
	vars := mux.Vars(r)

	var index uint64
	var err error

	data := InitPageData(w, r, "validators", "/validators", "", templateFiles)

	// Request came with a hash
	if strings.Contains(vars["index"], "0x") || len(vars["index"]) == 96 {
		pubKey, err := hex.DecodeString(strings.Replace(vars["index"], "0x", "", -1))
		if err != nil {
			logger.Errorf("error parsing validator public key %v: %v", vars["index"], err)
			http.Error(w, "Internal server error", http.StatusInternalServerError)
			return
		}
		index, err = db.GetValidatorIndex(pubKey)
		if err != nil {
			logger.Errorf("error parsing validator pubkey: %v", err)
			http.Error(w, "Internal server error", http.StatusInternalServerError)
			return
		}
	} else {
		// Request came with a validator index number
		index, err = strconv.ParseUint(vars["index"], 10, 64)
		// Request is not a valid index number
		if err != nil {
			logger.Errorf("error parsing validator index: %v", err)
			http.Error(w, "Validator not found", http.StatusNotFound)
			return
		}
	}

	SetPageDataTitle(data, fmt.Sprintf("Validator %v Daily Statistics", index))
	data.Meta.Path = fmt.Sprintf("/validator/%v/stats", index)

	validatorStatsTablePageData := &types.ValidatorStatsTablePageData{
		ValidatorIndex: index,
		Rows:           make([]*types.ValidatorStatsTableRow, 0),
	}

	err = db.ReaderDb.Select(&validatorStatsTablePageData.Rows, `
	SELECT 
	validatorindex,
	day,
	start_balance,
	end_balance,
	min_balance,
	max_balance,
	start_effective_balance,
	end_effective_balance,
	min_effective_balance,
	max_effective_balance,
	COALESCE(missed_attestations, 0) AS missed_attestations,
	COALESCE(orphaned_attestations, 0) AS orphaned_attestations,
	COALESCE(proposed_blocks, 0) AS proposed_blocks,
	COALESCE(missed_blocks, 0) AS missed_blocks,
	COALESCE(orphaned_blocks, 0) AS orphaned_blocks,
	COALESCE(attester_slashings, 0) AS attester_slashings,
	COALESCE(proposer_slashings, 0) AS proposer_slashings,
	COALESCE(deposits, 0) AS deposits,
	COALESCE(deposits_amount, 0) AS deposits_amount,
	COALESCE(participated_sync, 0) AS participated_sync,
	COALESCE(missed_sync, 0) AS missed_sync,
	COALESCE(orphaned_sync, 0) AS orphaned_sync,
	COALESCE(cl_rewards_gwei, 0) AS cl_rewards_gwei
	FROM validator_stats WHERE validatorindex = $1 ORDER BY day DESC`, index)

	if err != nil {
		logger.Errorf("error retrieving validator stats history: %v", err)
		http.Error(w, "Validator not found", http.StatusNotFound)
		return
	}

	// if validatorStatsTablePageData.Rows[len(validatorStatsTablePageData.Rows)-1].Day == -1 {
	// 	validatorStatsTablePageData.Rows = validatorStatsTablePageData.Rows[:len(validatorStatsTablePageData.Rows)-1]
	// }

	data.Data = validatorStatsTablePageData
	if handleTemplateError(w, r, "validator.go", "ValidatorStatsTable", "", validatorStatsTableTemplate.ExecuteTemplate(w, "layout", data)) != nil {
		return // an error has occurred and was processed
	}
}

// ValidatorSync retrieves one page of sync duties of a specific validator for DataTable.
func ValidatorSync(w http.ResponseWriter, r *http.Request) {
	w.Header().Set("Content-Type", "application/json")

	vars := mux.Vars(r)
	validatorIndex, err := strconv.ParseUint(vars["index"], 10, 64)
	if err != nil {
		logger.Errorf("error parsing validator index: %v", err)
		http.Error(w, "Internal server error", http.StatusInternalServerError)
		return
	}

	q := r.URL.Query()

	draw, err := strconv.ParseUint(q.Get("draw"), 10, 64)
	if err != nil {
		logger.Errorf("error converting datatables data draw-parameter from string to int: %v", err)
		http.Error(w, "Internal server error", http.StatusInternalServerError)
		return
	}
	start, err := strconv.ParseUint(q.Get("start"), 10, 64)
	if err != nil {
		logger.Errorf("error converting datatables start start-parameter from string to int: %v", err)
		http.Error(w, "Internal server error", http.StatusInternalServerError)
		return
	}
	length, err := strconv.ParseUint(q.Get("length"), 10, 64)
	if err != nil {
		logger.Errorf("error converting datatables length length-parameter from string to int: %v", err)
		http.Error(w, "Internal server error", http.StatusInternalServerError)
		return
	}
	if length > 100 {
		length = 100
	}
	ascOrdering := q.Get("order[0][dir]") == "asc"

	// retrieve all sync periods for this validator
	// ordering is descending for now
	var syncPeriods []struct {
		Period     uint64 `db:"period"`
		StartEpoch uint64 `db:"startepoch"`
		EndEpoch   uint64 `db:"endepoch"`
	}
	tempSyncPeriods := syncPeriods

	err = db.ReaderDb.Select(&tempSyncPeriods, `
		SELECT period as period, (period*$1) as endepoch, ((period+1)*$1)-1 as startepoch
		FROM sync_committees 
		WHERE validatorindex = $2
		ORDER BY period desc`, utils.Config.Chain.Config.EpochsPerSyncCommitteePeriod, validatorIndex)
	if err != nil {
		logger.WithError(err).Errorf("error getting sync tab count data of sync-assignments")
		http.Error(w, "Internal server error", http.StatusInternalServerError)
		return
	}

	latestEpoch := services.LatestEpoch()

	//remove scheduled committees
	for i, syncPeriod := range tempSyncPeriods {
		if syncPeriod.EndEpoch <= latestEpoch {
			syncPeriods = tempSyncPeriods[i:]
			break
		}
	}

	// set latest epoch of this validators latest sync period to current epoch if latest sync epoch has yet to happen
	var diffToLatestEpoch uint64 = 0
	if latestEpoch < syncPeriods[0].StartEpoch {
		diffToLatestEpoch = syncPeriods[0].StartEpoch - latestEpoch
		syncPeriods[0].StartEpoch = latestEpoch
	}

	// total count of sync duties for this validator
	totalCount := (uint64(len(syncPeriods))*utils.Config.Chain.Config.EpochsPerSyncCommitteePeriod - diffToLatestEpoch) * utils.Config.Chain.Config.SlotsPerEpoch

	tableData := [][]interface{}{}

	if totalCount > 0 && start <= totalCount {
		// if ordering is ascending, reverse sync period slice & swap start and end epoch of each period
		if ascOrdering {
			utils.ReverseSlice(syncPeriods)
			for i := range syncPeriods {
				syncPeriods[i].StartEpoch, syncPeriods[i].EndEpoch = syncPeriods[i].EndEpoch, syncPeriods[i].StartEpoch
			}
		}
		// syncPeriods[0].startEpoch will always be the epoch shown on page 1, regardless of the ordering
		// meaning that for descending ordering, syncPeriods[0].startEpoch will be the chronologically latest epoch of this validators lastest sync period
		// and for ascending ordering, syncPeriods[0].startEpoch will be the chronologically earliest epoch of this validators first sync period

		// set functions for moving away from start and back to start (with start being page 1)
		// depending on the ordering, this means either going up or down in epoch number
		var moveAway func(uint64, uint64) uint64
		var moveBack func(uint64, uint64) uint64
		var IsFurtherAway func(uint64, uint64) bool
		if ascOrdering {
			moveAway = func(a uint64, b uint64) uint64 {
				return a + b
			}
			moveBack = func(a uint64, b uint64) uint64 {
				return a - b
			}
			IsFurtherAway = func(a uint64, b uint64) bool {
				return a > b
			}
		} else {
			moveAway = func(a uint64, b uint64) uint64 {
				return a - b
			}
			moveBack = func(a uint64, b uint64) uint64 {
				return a + b
			}
			IsFurtherAway = func(a uint64, b uint64) bool {
				return a < b
			}
		}

		// amount of epochs moved away from start epoch
		epochOffset := (start / utils.Config.Chain.Config.SlotsPerEpoch)
		// amount of distinct consecutive epochs shown on this page
		epochsDiff := ((start + length) / utils.Config.Chain.Config.SlotsPerEpoch) - epochOffset

		shownEpochIndex := 0
		// first epoch containing the duties shown on this page
		firstShownEpoch := moveAway(syncPeriods[shownEpochIndex].StartEpoch, epochOffset)

		// handle first shown epoch being in the next sync period
		for IsFurtherAway(firstShownEpoch, syncPeriods[shownEpochIndex].EndEpoch) {
			overshoot := firstShownEpoch - syncPeriods[shownEpochIndex].EndEpoch
			shownEpochIndex++
			firstShownEpoch = syncPeriods[shownEpochIndex].StartEpoch + moveBack(overshoot, 1)
		}

		// last epoch containing the duties shown on this page
		lastShownEpoch := moveAway(firstShownEpoch, epochsDiff)
		// amount of epochs fetched by bigtable
		limit := moveBack(firstShownEpoch-lastShownEpoch, 1)

		var nextPeriodLimit int64 = 0
		if IsFurtherAway(lastShownEpoch, syncPeriods[shownEpochIndex].EndEpoch) {
			if IsFurtherAway(lastShownEpoch, syncPeriods[len(syncPeriods)-1].EndEpoch) {
				// handle showing the last page, which may hold less than 'length' amount of rows
				length = utils.Config.Chain.Config.SlotsPerEpoch - (start % utils.Config.Chain.Config.SlotsPerEpoch)
			} else {
				// handle crossing sync periods on the same page (i.e. including the earliest and latest slot of two sync periods from this validator)
				overshoot := lastShownEpoch - syncPeriods[shownEpochIndex].EndEpoch
				lastShownEpoch = syncPeriods[shownEpochIndex+1].StartEpoch + moveBack(overshoot, 1)
				limit += overshoot
				nextPeriodLimit = int64(overshoot)
			}
		}

		// retrieve sync duties from bigtable
		// note that the limit may be negative for either call, which results in the function fetching epochs for the absolute limit value in ascending ordering
		syncDuties, err := db.BigtableClient.GetValidatorSyncDutiesHistoryOrdered(validatorIndex, firstShownEpoch-limit, firstShownEpoch, ascOrdering)
		if err != nil {
			logger.Errorf("error retrieving validator sync duty data from bigtable: %v", err)
			http.Error(w, "Internal server error", http.StatusInternalServerError)
			return
		}

		if nextPeriodLimit != 0 {
			nextPeriodSyncDuties, err := db.BigtableClient.GetValidatorSyncDutiesHistoryOrdered(validatorIndex, lastShownEpoch-uint64(nextPeriodLimit), lastShownEpoch, ascOrdering)
			if err != nil {
				logger.Errorf("error retrieving second validator sync duty data from bigtable: %v", err)
				http.Error(w, "Internal server error", http.StatusInternalServerError)
				return
			}
			syncDuties = append(syncDuties, nextPeriodSyncDuties...)
		}

		// sanity check for right amount of slots in response
		if uint64(len(syncDuties))%utils.Config.Chain.Config.SlotsPerEpoch == 0 {
			// extract correct slots
			tableData = make([][]interface{}, length)
			for dataIndex, slotIndex := 0, start%utils.Config.Chain.Config.SlotsPerEpoch; slotIndex < math.MinU64((start%utils.Config.Chain.Config.SlotsPerEpoch)+length, uint64(len(syncDuties))); dataIndex, slotIndex = dataIndex+1, slotIndex+1 {
				epoch := utils.EpochOfSlot(syncDuties[slotIndex].Slot)

				slotTime := utils.SlotToTime(syncDuties[slotIndex].Slot)

				if syncDuties[slotIndex].Status == 0 && time.Since(slotTime) > time.Minute {
					syncDuties[slotIndex].Status = 2
				}
				tableData[dataIndex] = []interface{}{
					fmt.Sprintf("%d", utils.SyncPeriodOfEpoch(epoch)),
					utils.FormatEpoch(epoch),
					utils.FormatBlockSlot(syncDuties[slotIndex].Slot),
					utils.FormatSyncParticipationStatus(syncDuties[slotIndex].Status),
				}
			}
		}
	}

	data := &types.DataTableResponse{
		Draw:            draw,
		RecordsTotal:    totalCount,
		RecordsFiltered: totalCount,
		Data:            tableData,
	}

	err = json.NewEncoder(w).Encode(data)
	if err != nil {
		logger.Errorf("error enconding json response for %v route: %v", r.URL.String(), err)
		http.Error(w, "Internal server error", http.StatusInternalServerError)
		return
	}
}<|MERGE_RESOLUTION|>--- conflicted
+++ resolved
@@ -468,19 +468,14 @@
 
 				timeToWithdrawal := utils.GetTimeToNextWithdrawal(distance)
 
-<<<<<<< HEAD
-				// it normally takes to epochs to finalize
+				// it normally takes two epochs to finalize
 				if timeToWithdrawal.After(utils.EpochToTime(latestEpoch + (latestEpoch - latestFinalized))) {
-=======
-				// it normally takes two epochs to finalize
-				if timeToWithdrawal.After(utils.EpochToTime(epoch + (epoch - latestFinalized))) {
 					address, err := utils.WithdrawalCredentialsToAddress(validatorPageData.WithdrawCredentials)
 					if err != nil {
 						// warning only as "N/A" will be displayed
 						logger.Warn("invalid withdrawal credentials")
 					}
 
->>>>>>> a08c7b63
 					tableData := make([][]interface{}, 0, 1)
 					var withdrawalCredentialsTemplate template.HTML
 					if address != nil {
