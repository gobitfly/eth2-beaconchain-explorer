--- conflicted
+++ resolved
@@ -309,26 +309,10 @@
 		logger.Errorf("error getting lastStatsDay for %v route: %v", r.URL.String(), err)
 		http.Error(w, "Internal server error", http.StatusInternalServerError)
 		return
-<<<<<<< HEAD
-=======
 	}
 
 	timings.BasicInfo = time.Since(timings.Start)
 
-	timings.Start = time.Now()
-
-	if validatorPageData.Pool != "" {
-		if validatorPageData.Name == "" {
-			validatorPageData.Name = fmt.Sprintf("Pool: %s", validatorPageData.Pool)
-		} else {
-			validatorPageData.Name += fmt.Sprintf(" / Pool: %s", validatorPageData.Pool)
-		}
->>>>>>> 785a77d2
-	}
-
-	timings.BasicInfo = time.Since(timings.Start)
-
-<<<<<<< HEAD
 	timings.Start = time.Now()
 
 	if validatorPageData.Pool != "" {
@@ -344,11 +328,6 @@
 	validatorPageData.Epoch = latestEpoch
 	validatorPageData.Index = index
 
-=======
-	validatorPageData.Epoch = latestEpoch
-	validatorPageData.Index = index
-
->>>>>>> 785a77d2
 	if data.User.Authenticated {
 		events := make([]types.EventNameCheckbox, 0)
 		for _, ev := range types.AddWatchlistEvents {
@@ -467,7 +446,6 @@
 				return fmt.Errorf("error getting validator bls change from db: %v", err)
 			}
 			validatorPageData.BLSChange = blsChange
-<<<<<<< HEAD
 
 			if bytes.Equal(validatorPageData.WithdrawCredentials[:1], []byte{0x00}) && blsChange != nil {
 				// blsChanges are only possible afters cappeala
@@ -509,49 +487,6 @@
 						withdrawalAmont = validatorPageData.CurrentBalance - utils.Config.Chain.Config.MaxEffectiveBalance
 					}
 
-=======
-
-			if bytes.Equal(validatorPageData.WithdrawCredentials[:1], []byte{0x00}) && blsChange != nil {
-				// blsChanges are only possible afters cappeala
-				validatorPageData.IsWithdrawableAddress = true
-			}
-
-			// only calculate the expected next withdrawal if the validator is eligible
-			isFullWithdrawal := validatorPageData.CurrentBalance > 0 && validatorPageData.WithdrawableEpoch <= validatorPageData.Epoch
-			isPartialWithdrawal := validatorPageData.EffectiveBalance == utils.Config.Chain.Config.MaxEffectiveBalance && validatorPageData.CurrentBalance > utils.Config.Chain.Config.MaxEffectiveBalance
-			if stats != nil && stats.LatestValidatorWithdrawalIndex != nil && stats.TotalValidatorCount != nil && validatorPageData.IsWithdrawableAddress && (isFullWithdrawal || isPartialWithdrawal) {
-				distance, err := GetWithdrawableCountFromCursor(validatorPageData.Epoch, validatorPageData.Index, *stats.LatestValidatorWithdrawalIndex)
-				if err != nil {
-					return fmt.Errorf("error getting withdrawable validator count from cursor: %v", err)
-				}
-
-				timeToWithdrawal := utils.GetTimeToNextWithdrawal(distance)
-
-				// it normally takes two epochs to finalize
-				if timeToWithdrawal.After(utils.EpochToTime(latestEpoch + (latestEpoch - latestFinalized))) {
-					address, err := utils.WithdrawalCredentialsToAddress(validatorPageData.WithdrawCredentials)
-					if err != nil {
-						// warning only as "N/A" will be displayed
-						logger.Warn("invalid withdrawal credentials")
-					}
-
-					// create the table data
-					tableData := make([][]interface{}, 0, 1)
-					var withdrawalCredentialsTemplate template.HTML
-					if address != nil {
-						withdrawalCredentialsTemplate = template.HTML(fmt.Sprintf(`<a href="/address/0x%x"><span class="text-muted">%s</span></a>`, address, utils.FormatAddress(address, nil, "", false, false, true)))
-					} else {
-						withdrawalCredentialsTemplate = `<span class="text-muted">N/A</span>`
-					}
-
-					var withdrawalAmont uint64
-					if isFullWithdrawal {
-						withdrawalAmont = validatorPageData.CurrentBalance
-					} else {
-						withdrawalAmont = validatorPageData.CurrentBalance - utils.Config.Chain.Config.MaxEffectiveBalance
-					}
-
->>>>>>> 785a77d2
 					if latestEpoch == lastWithdrawalsEpoch {
 						withdrawalAmont = 0
 					}
@@ -569,7 +504,6 @@
 		}
 		return nil
 	})
-<<<<<<< HEAD
 
 	g.Go(func() error {
 		filter := db.WatchlistFilter{
@@ -585,23 +519,6 @@
 			return fmt.Errorf("error getting tagged validators from db: %v", err)
 		}
 
-=======
-
-	g.Go(func() error {
-		filter := db.WatchlistFilter{
-			UserId:         data.User.UserID,
-			Validators:     &pq.ByteaArray{validatorPageData.PublicKey},
-			Tag:            types.ValidatorTagsWatchlist,
-			JoinValidators: false,
-			Network:        utils.GetNetwork(),
-		}
-
-		watchlist, err := db.GetTaggedValidators(filter)
-		if err != nil {
-			return fmt.Errorf("error getting tagged validators from db: %v", err)
-		}
-
->>>>>>> 785a77d2
 		validatorPageData.Watchlist = watchlist
 		return nil
 	})
@@ -704,10 +621,6 @@
 		}
 
 		validatorPageData.ProposalLuck = getProposalLuck(slots, 1)
-<<<<<<< HEAD
-
-=======
->>>>>>> 785a77d2
 		avgSlotInterval := uint64(getAvgSlotInterval(1))
 		avgSlotIntervalAsDuration := time.Duration(utils.Config.Chain.Config.SecondsPerSlot*avgSlotInterval) * time.Second
 		validatorPageData.AvgSlotInterval = &avgSlotIntervalAsDuration
@@ -776,7 +689,6 @@
 					}
 				}
 			}
-<<<<<<< HEAD
 
 			validatorPageData.MissedAttestationsCount = attestationStats.MissedAttestations
 			validatorPageData.OrphanedAttestationsCount = attestationStats.OrphanedAttestations
@@ -833,64 +745,6 @@
 		return nil
 	})
 
-=======
-
-			validatorPageData.MissedAttestationsCount = attestationStats.MissedAttestations
-			validatorPageData.OrphanedAttestationsCount = attestationStats.OrphanedAttestations
-			validatorPageData.ExecutedAttestationsCount = validatorPageData.AttestationsCount - validatorPageData.MissedAttestationsCount - validatorPageData.OrphanedAttestationsCount
-			validatorPageData.UnmissedAttestationsPercentage = float64(validatorPageData.AttestationsCount-validatorPageData.MissedAttestationsCount) / float64(validatorPageData.AttestationsCount)
-		}
-		return nil
-	})
-
-	g.Go(func() error {
-		if validatorPageData.Slashed {
-			var slashingInfo struct {
-				Slot    uint64
-				Slasher uint64
-				Reason  string
-			}
-			err = db.ReaderDb.Get(&slashingInfo,
-				`select block_slot as slot, proposer as slasher, 'Attestation Violation' as reason
-					from blocks_attesterslashings a1 left join blocks b1 on b1.slot = a1.block_slot
-					where b1.status = '1' and $1 = ANY(a1.attestation1_indices) and $1 = ANY(a1.attestation2_indices)
-				union all
-				select block_slot as slot, proposer as slasher, 'Proposer Violation' as reason
-					from blocks_proposerslashings a2 left join blocks b2 on b2.slot = a2.block_slot
-					where b2.status = '1' and a2.proposerindex = $1
-				limit 1`,
-				index)
-			if err != nil {
-				return fmt.Errorf("error retrieving validator slashing info: %v", err)
-			}
-			validatorPageData.SlashedBy = slashingInfo.Slasher
-			validatorPageData.SlashedAt = slashingInfo.Slot
-			validatorPageData.SlashedFor = slashingInfo.Reason
-		}
-
-		err = db.ReaderDb.Get(&validatorPageData.SlashingsCount, `select COALESCE(sum(attesterslashingscount) + sum(proposerslashingscount), 0) from blocks where blocks.proposer = $1 and blocks.status = '1'`, index)
-		if err != nil {
-			return fmt.Errorf("error retrieving slashings-count: %v", err)
-		}
-		return nil
-	})
-
-	g.Go(func() error {
-		eff, err := db.BigtableClient.GetValidatorEffectiveness([]uint64{index}, validatorPageData.Epoch-1)
-		if err != nil {
-			return fmt.Errorf("error retrieving validator effectiveness: %v", err)
-		}
-		if len(eff) > 1 {
-			return fmt.Errorf("error retrieving validator effectiveness: invalid length %v", len(eff))
-		} else if len(eff) == 0 {
-			validatorPageData.AttestationInclusionEffectiveness = 0
-		} else {
-			validatorPageData.AttestationInclusionEffectiveness = eff[0].AttestationEfficiency
-		}
-		return nil
-	})
-
->>>>>>> 785a77d2
 	g.Go(func() error {
 		// sync participation
 		// get all sync periods this validator has been part of
@@ -984,11 +838,7 @@
 
 	g.Go(func() error {
 		// add rocketpool-data if available
-<<<<<<< HEAD
-		/* validatorPageData.Rocketpool = &types.RocketpoolValidatorPageData{}
-=======
 		validatorPageData.Rocketpool = &types.RocketpoolValidatorPageData{}
->>>>>>> 785a77d2
 		err = db.ReaderDb.Get(validatorPageData.Rocketpool, `
 		SELECT
 			rplm.node_address      AS node_address,
@@ -1013,11 +863,7 @@
 			COALESCE(deposit_credit, 0) AS deposit_credit,
 			COALESCE(is_vacant, false) AS is_vacant,
 			version,
-<<<<<<< HEAD
 			COALESCE(rpln.smoothing_pool_opted_in, false)    AS smoothing_pool_opted_in
-=======
-			COALESCE(rpln.smoothing_pool_opted_in, false)    AS smoothing_pool_opted_in 
->>>>>>> 785a77d2
 		FROM validators
 		LEFT JOIN rocketpool_minipools rplm ON rplm.pubkey = validators.pubkey
 		LEFT JOIN rocketpool_nodes rpln ON rplm.node_address = rpln.address
@@ -1031,11 +877,7 @@
 			}
 		} else if err != nil && err != sql.ErrNoRows {
 			return fmt.Errorf("error getting rocketpool-data for validator for %v route: %v", r.URL.String(), err)
-<<<<<<< HEAD
-		} */
-=======
-		}
->>>>>>> 785a77d2
+		}
 		return nil
 	})
 
@@ -1252,21 +1094,8 @@
 	err = db.ReaderDb.Select(&proposedSlots, `
 		SELECT 
 			blocks.epoch, 
-<<<<<<< HEAD
 			blocks.slot,
 			blocks.blockroot,
-=======
-			blocks.slot, 
-			blocks.proposer, 
-			blocks.blockroot, 
-			blocks.parentroot, 
-			blocks.attestationscount, 
-			blocks.depositscount,
-			blocks.withdrawalcount, 
-			blocks.voluntaryexitscount, 
-			blocks.proposerslashingscount, 
-			blocks.attesterslashingscount, 
->>>>>>> 785a77d2
 			blocks.status, 
 			blocks.graffiti,
 			COALESCE(blocks.exec_block_number, 0) AS exec_block_number
@@ -1925,7 +1754,6 @@
 	}
 
 	tableData := make([][]interface{}, 0, len(validatorHistory))
-<<<<<<< HEAD
 
 	for i := endEpoch; i >= startEpoch; i-- {
 		if incomeDetails[index] == nil || incomeDetails[index][i] == nil {
@@ -1984,49 +1812,13 @@
 		if withdrawalMap[i] != nil {
 			event.WithdrawalStatus = 1
 			event.WithdrawalAmount = withdrawalMap[i].Amount
-=======
-
-	for i := endEpoch; i >= startEpoch; i-- {
-		if incomeDetails[index] == nil || incomeDetails[index][i] == nil {
-			tableData = append(tableData, []interface{}{
-				utils.FormatEpoch(i),
-				"pending...",
-				template.HTML(""),
-				template.HTML(""),
-			})
-			continue
-		}
-		events := template.HTML("")
-		if incomeDetails[index][i].AttestationSourcePenalty > 0 && incomeDetails[index][i].AttestationTargetPenalty > 0 {
-			events += utils.FormatAttestationStatusShort(2)
-		} else {
-			events += utils.FormatAttestationStatusShort(1)
-		}
-
-		if incomeDetails[index][i].ProposerAttestationInclusionReward > 0 {
-			block := utils.FormatBlockStatusShort(1)
-			events += block
-		} else if incomeDetails[index][i].ProposalsMissed > 0 {
-			block := utils.FormatBlockStatusShort(2)
-			events += block
-		}
-
-		if withdrawalMap[i] != nil {
-			withdrawal := utils.FormatWithdrawalShort(uint64(withdrawalMap[i].Slot), withdrawalMap[i].Amount)
-			events += withdrawal
->>>>>>> 785a77d2
 		}
 
 		rewards := incomeDetails[index][i].TotalClRewards()
 		tableData = append(tableData, []interface{}{
 			utils.FormatEpoch(i),
 			utils.FormatBalanceChangeFormated(&rewards, currency, incomeDetails[index][i]),
-<<<<<<< HEAD
 			template.HTML(utils.FormatValidatorHistoryEvent(event)),
-=======
-			template.HTML(""),
-			template.HTML(events),
->>>>>>> 785a77d2
 		})
 	}
 
