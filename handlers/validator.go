--- conflicted
+++ resolved
@@ -345,20 +345,8 @@
 	if validatorPageData.ActivationEpoch > validatorPageData.Epoch {
 		validatorPageData.AttestationsCount = 0
 	}
-<<<<<<< HEAD
 	if validatorPageData.ExitEpoch != 9223372036854775807 {
 		validatorPageData.AttestationsCount = validatorPageData.ExitEpoch - validatorPageData.ActivationEpoch
-=======
-
-	timings.Deposits = time.Since(timings.Start)
-	timings.Start = time.Now()
-
-	validatorPageData.ShowMultipleWithdrawalCredentialsWarning = hasMultipleWithdrawalCredentials(validatorPageData.Deposits)
-
-	if bytes.Equal(validatorPageData.WithdrawCredentials[:1], []byte{0x01}) {
-		// validators can have 0x01 credentials even before the cappella fork
-		validatorPageData.IsWithdrawableAddress = true
->>>>>>> f5368afd
 	}
 
 	g := errgroup.Group{}
@@ -383,10 +371,6 @@
 		}()
 		validatorPageData.ExecutionIncomeHistoryData, err = getExecutionChartData([]uint64{index}, currency)
 
-<<<<<<< HEAD
-=======
-		blsChange, err := db.GetValidatorBLSChange(validatorPageData.Index)
->>>>>>> f5368afd
 		if err != nil {
 			return fmt.Errorf("error calling getExecutionChartData: %v", err)
 		}
