--- conflicted
+++ resolved
@@ -704,14 +704,8 @@
 				COALESCE(inclusionslot - (SELECT MIN(slot) FROM blocks WHERE slot > aa.attesterslot AND blocks.status = '1'), 0) as delay
 			FROM attestation_assignments_p aa
 			LEFT JOIN blocks on blocks.slot = aa.inclusionslot
-<<<<<<< HEAD
-			WHERE validatorindex = $1 
-			ORDER BY week desc, `+orderBy+` `+orderDir+`
-			LIMIT $2 OFFSET $3`, index, length, start)
-=======
 			WHERE validatorindex = $1 AND aa.epoch > $2 AND aa.epoch <= $3
 			ORDER BY `+orderBy+` `+orderDir, index, currentEpoch-start-length, currentEpoch-start)
->>>>>>> 5f3a5390
 
 		if err != nil {
 			logger.Errorf("error retrieving validator attestations data: %v", err)
