package handlers

import (
	"encoding/hex"
	"encoding/json"
	"eth2-exporter/db"
	"eth2-exporter/types"
	"eth2-exporter/utils"
	"html/template"
	"net/http"
	"regexp"
	"strconv"
	"strings"

	"github.com/gorilla/mux"
	"github.com/lib/pq"
)

const searchValidatorsResultLimit = 300

var searchNotFoundTemplate = template.Must(template.New("searchnotfound").Funcs(utils.GetTemplateFuncs()).ParseFiles("templates/layout.html", "templates/searchnotfound.html"))

// Search handles search requests
func Search(w http.ResponseWriter, r *http.Request) {

	search := r.FormValue("search")

	_, err := strconv.Atoi(search)

	if err == nil {
		http.Redirect(w, r, "/block/"+search, 301)
		return
	}

	search = strings.Replace(search, "0x", "", -1)

	if len(search) == 64 {
		http.Redirect(w, r, "/block/"+search, 301)
	} else if len(search) == 96 {
		http.Redirect(w, r, "/validator/"+search, 301)
	} else if utils.IsValidEth1Address(search) {
		http.Redirect(w, r, "/validators/eth1deposits?q="+search, 301)
	} else {
		w.Header().Set("Content-Type", "text/html")
		data := InitPageData(w, r, "search", "/search", "")
		data.HeaderAd = true

		err := searchNotFoundTemplate.ExecuteTemplate(w, "layout", data)
		if err != nil {
			logger.Errorf("error executing template for %v route: %v", r.URL.String(), err)
			http.Error(w, "Internal server error", 503)
			return
		}
	}
}

var searchLikeRE = regexp.MustCompile(`^[0-9a-fA-F]{0,96}$`)

// SearchAhead handles responses for the frontend search boxes
func SearchAhead(w http.ResponseWriter, r *http.Request) {
	w.Header().Set("Content-Type", "application/json")

	vars := mux.Vars(r)
	searchType := vars["type"]
	search := vars["search"]
	search = strings.Replace(search, "0x", "", -1)
	var err error
	logger := logger.WithField("searchType", searchType)
	var result interface{}

	switch searchType {
	case "blocks":
		if len(search) <= 1 {
			break
		}
		result = &types.SearchAheadBlocksResult{}
		if len(search)%2 != 0 {
			search = search[:len(search)-1]
		}
		if searchLikeRE.MatchString(search) {
			if len(search) < 64 {
				err = db.DB.Select(result, `
				SELECT slot, ENCODE(blockroot::bytea, 'hex') AS blockroot 
				FROM blocks 
				WHERE CAST(slot AS text) LIKE $1
				ORDER BY slot LIMIT 10`, search+"%")
			} else if len(search) == 64 {
				blockHash, err := hex.DecodeString(search)
				if err != nil {
					logger.Errorf("error parsing blockHash to int: %v", err)
					http.Error(w, "Internal server error", 503)
					return
				}
				err = db.DB.Select(result, `
				SELECT slot, ENCODE(blockroot::bytea, 'hex') AS blockroot 
				FROM blocks 
				WHERE blockroot = $1 OR
					stateroot = $1
				ORDER BY slot LIMIT 10`, blockHash)
			}
		}

	case "graffiti":
		graffiti := &types.SearchAheadGraffitiResult{}
		err = db.DB.Select(graffiti, `
			SELECT graffiti, count(*)
			FROM blocks
			WHERE graffiti_text ILIKE $1
			GROUP BY graffiti
			ORDER BY count desc
			LIMIT 10`, "%"+search+"%")
		if err == nil {
			for i := range *graffiti {
				(*graffiti)[i].Graffiti = utils.FormatGraffitiString((*graffiti)[i].Graffiti)
			}
		}
		result = graffiti
	case "epochs":
		result = &types.SearchAheadEpochsResult{}
		err = db.DB.Select(result, "SELECT epoch FROM epochs WHERE CAST(epoch AS text) LIKE $1 ORDER BY epoch LIMIT 10", search+"%")
	case "validators":
		// find all validators that have a index, publickey or name like the search-query
		result = &types.SearchAheadValidatorsResult{}
		err = db.DB.Select(result, `
			SELECT
				validatorindex AS index,
				pubkeyhex AS pubkey
			FROM validators
			LEFT JOIN validator_names ON validators.pubkey = validator_names.publickey
			WHERE CAST(validatorindex AS text) LIKE $1
				OR pubkeyhex LIKE LOWER($1)
				OR LOWER(validator_names.name) LIKE LOWER($2)
			ORDER BY index LIMIT 10`, search+"%", "%"+search+"%")
	case "eth1_addresses":
		if len(search) <= 1 {
			break
		}
		result = &types.SearchAheadEth1Result{}
		if len(search)%2 != 0 {
			search = search[:len(search)-1]
		}
<<<<<<< HEAD
		if searchLikeRE.MatchString(search) {
			eth1AddressHash, err := hex.DecodeString(search)
			if err != nil {
				logger.Errorf("error parsing eth1AddressHash to hash: %v", err)
				http.Error(w, "Internal server error", 503)
				return
			}
			err = db.DB.Select(result, `
				SELECT DISTINCT ENCODE(from_address::bytea, 'hex') as from_address
				FROM eth1_deposits
				WHERE from_address LIKE $1 || '%'::bytea 
				LIMIT 10`, eth1AddressHash)
=======
		eth1AddressHash, err := hex.DecodeString(search)
		if err != nil {
			logger.Errorf("error parsing eth1AddressHash to int: %v", err)
			http.Error(w, "Internal server error", 503)
			return
>>>>>>> 1bb3ebfc
		}
		err = db.DB.Select(result, `
			SELECT DISTINCT ENCODE(from_address::bytea, 'hex') as from_address
			FROM eth1_deposits
			WHERE from_address LIKE $1 || '%'::bytea 
			LIMIT 10`, eth1AddressHash)
	case "indexed_validators":
		// find all validators that have a publickey or index like the search-query
		result = &types.SearchAheadValidatorsResult{}
		err = db.DB.Select(result, `
			SELECT validatorindex AS index, pubkeyhex AS pubkey
			FROM validators
			LEFT JOIN validator_names ON validators.pubkey = validator_names.publickey
			WHERE CAST(validatorindex AS text) LIKE $1
				OR pubkeyhex LIKE LOWER($1)
				OR LOWER(validator_names.name) LIKE LOWER($2)
			ORDER BY index LIMIT 10`, search+"%", "%"+search+"%")
	case "indexed_validators_by_eth1_addresses":
		if len(search) <= 1 {
			break
		}
		if len(search)%2 != 0 {
			search = search[:len(search)-1]
		}
<<<<<<< HEAD
		if searchLikeRE.MatchString(search) {
			// find validators per eth1-address (limit result by N addresses and M validators per address)
			result = &[]struct {
				Eth1Address      string        `db:"from_address" json:"eth1_address"`
				ValidatorIndices pq.Int64Array `db:"validatorindices" json:"validator_indices"`
				Count            uint64        `db:"count" json:"-"`
			}{}
			eth1AddressHash, err := hex.DecodeString(search)
			if err != nil {
				logger.Errorf("error parsing eth1AddressHash to hex: %v", err)
				http.Error(w, "Internal server error", 503)
				return
			}
			logger.Infof("indexed_validators_by_eth1_addresses")
			err = db.DB.Select(result, `
			SELECT from_address, COUNT(*), ARRAY_AGG(validatorindex) validatorindices FROM (
				SELECT 
					DISTINCT ON(validatorindex) validatorindex,
					ENCODE(from_address::bytea, 'hex') as from_address,
					DENSE_RANK() OVER (PARTITION BY from_address ORDER BY validatorindex) AS validatorrow,
					DENSE_RANK() OVER (ORDER BY from_address) AS addressrow
				FROM eth1_deposits
				INNER JOIN validators ON validators.pubkey = eth1_deposits.publickey
				WHERE from_address LIKE $1 || '%'::bytea
			) a 
			WHERE validatorrow <= $2 AND addressrow <= 10
			GROUP BY from_address
			ORDER BY count DESC`, eth1AddressHash, searchValidatorsResultLimit)
=======
		// find validators per eth1-address (limit result by N addresses and M validators per address)
		result = &[]struct {
			Eth1Address      string        `db:"from_address" json:"eth1_address"`
			ValidatorIndices pq.Int64Array `db:"validatorindices" json:"validator_indices"`
			Count            uint64        `db:"count" json:"-"`
		}{}
		eth1AddressHash, err := hex.DecodeString(search)
		if err != nil {
			logger.Errorf("error parsing eth1AddressHash to int: %v", err)
			http.Error(w, "Internal server error", 503)
			return
>>>>>>> 1bb3ebfc
		}
		err = db.DB.Select(result, `
		SELECT from_address, COUNT(*), ARRAY_AGG(validatorindex) validatorindices FROM (
			SELECT 
				DISTINCT ON(validatorindex) validatorindex,
				ENCODE(from_address::bytea, 'hex') as from_address,
				DENSE_RANK() OVER (PARTITION BY from_address ORDER BY validatorindex) AS validatorrow,
				DENSE_RANK() OVER (ORDER BY from_address) AS addressrow
			FROM eth1_deposits
			INNER JOIN validators ON validators.pubkey = eth1_deposits.publickey
			WHERE from_address LIKE $1 || '%'::bytea
		) a 
		WHERE validatorrow <= $2 AND addressrow <= 10
		GROUP BY from_address
		ORDER BY count DESC`, eth1AddressHash, searchValidatorsResultLimit)
	case "indexed_validators_by_graffiti":
		// find validators per graffiti (limit result by N graffities and M validators per graffiti)
		res := []struct {
			Graffiti         string        `db:"graffiti" json:"graffiti"`
			ValidatorIndices pq.Int64Array `db:"validatorindices" json:"validator_indices"`
			Count            uint64        `db:"count" json:"-"`
		}{}
		err = db.DB.Select(&res, `
			SELECT graffiti, COUNT(*), ARRAY_AGG(validatorindex) validatorindices FROM (
				SELECT 
					DISTINCT ON(validatorindex) validatorindex,
					graffiti,
					DENSE_RANK() OVER(PARTITION BY graffiti ORDER BY validatorindex) AS validatorrow,
					DENSE_RANK() OVER(ORDER BY graffiti) AS graffitirow
				FROM blocks 
				LEFT JOIN validators ON blocks.proposer = validators.validatorindex
				WHERE graffiti_text ILIKE $1
			) a 
			WHERE validatorrow <= $2 AND graffitirow <= 10
			GROUP BY graffiti
			ORDER BY count DESC`, "%"+search+"%", searchValidatorsResultLimit)
		if err == nil {
			for i := range res {
				res[i].Graffiti = utils.FormatGraffitiString(res[i].Graffiti)
			}
		}
		result = &res
	case "indexed_validators_by_name":
		// find validators per name (limit result by N names and N validators per name)
		res := []struct {
			Name             string        `db:"name" json:"name"`
			ValidatorIndices pq.Int64Array `db:"validatorindices" json:"validator_indices"`
			Count            uint64        `db:"count" json:"-"`
		}{}
		err = db.DB.Select(&res, `
			SELECT name, COUNT(*), ARRAY_AGG(validatorindex) validatorindices FROM (
				SELECT
					validatorindex,
					validator_names.name,
					DENSE_RANK() OVER(PARTITION BY validator_names.name ORDER BY validatorindex) AS validatorrow,
					DENSE_RANK() OVER(PARTITION BY validator_names.name) AS namerow
				FROM validators
				LEFT JOIN validator_names ON validators.pubkey = validator_names.publickey
				WHERE LOWER(validator_names.name) LIKE LOWER($1)
			) a
			WHERE validatorrow <= $2 AND namerow <= 10
			GROUP BY name
			ORDER BY count DESC, name DESC`, "%"+search+"%", searchValidatorsResultLimit)
		if err == nil {
			for i := range res {
				res[i].Name = string(utils.FormatValidatorName(res[i].Name))
			}
		}
		result = &res
	default:
		http.Error(w, "Not found", 404)
		return
	}

	if err != nil {
		logger.WithError(err).Error("error doing query for searchAhead")
		http.Error(w, "Internal server error", 503)
		return
	}
	err = json.NewEncoder(w).Encode(result)
	if err != nil {
		logger.WithError(err).Error("error encoding searchAhead")
		http.Error(w, "Internal server error", 503)
	}
}<|MERGE_RESOLUTION|>--- conflicted
+++ resolved
@@ -139,7 +139,6 @@
 		if len(search)%2 != 0 {
 			search = search[:len(search)-1]
 		}
-<<<<<<< HEAD
 		if searchLikeRE.MatchString(search) {
 			eth1AddressHash, err := hex.DecodeString(search)
 			if err != nil {
@@ -152,19 +151,6 @@
 				FROM eth1_deposits
 				WHERE from_address LIKE $1 || '%'::bytea 
 				LIMIT 10`, eth1AddressHash)
-=======
-		eth1AddressHash, err := hex.DecodeString(search)
-		if err != nil {
-			logger.Errorf("error parsing eth1AddressHash to int: %v", err)
-			http.Error(w, "Internal server error", 503)
-			return
->>>>>>> 1bb3ebfc
-		}
-		err = db.DB.Select(result, `
-			SELECT DISTINCT ENCODE(from_address::bytea, 'hex') as from_address
-			FROM eth1_deposits
-			WHERE from_address LIKE $1 || '%'::bytea 
-			LIMIT 10`, eth1AddressHash)
 	case "indexed_validators":
 		// find all validators that have a publickey or index like the search-query
 		result = &types.SearchAheadValidatorsResult{}
@@ -183,7 +169,6 @@
 		if len(search)%2 != 0 {
 			search = search[:len(search)-1]
 		}
-<<<<<<< HEAD
 		if searchLikeRE.MatchString(search) {
 			// find validators per eth1-address (limit result by N addresses and M validators per address)
 			result = &[]struct {
@@ -212,34 +197,6 @@
 			WHERE validatorrow <= $2 AND addressrow <= 10
 			GROUP BY from_address
 			ORDER BY count DESC`, eth1AddressHash, searchValidatorsResultLimit)
-=======
-		// find validators per eth1-address (limit result by N addresses and M validators per address)
-		result = &[]struct {
-			Eth1Address      string        `db:"from_address" json:"eth1_address"`
-			ValidatorIndices pq.Int64Array `db:"validatorindices" json:"validator_indices"`
-			Count            uint64        `db:"count" json:"-"`
-		}{}
-		eth1AddressHash, err := hex.DecodeString(search)
-		if err != nil {
-			logger.Errorf("error parsing eth1AddressHash to int: %v", err)
-			http.Error(w, "Internal server error", 503)
-			return
->>>>>>> 1bb3ebfc
-		}
-		err = db.DB.Select(result, `
-		SELECT from_address, COUNT(*), ARRAY_AGG(validatorindex) validatorindices FROM (
-			SELECT 
-				DISTINCT ON(validatorindex) validatorindex,
-				ENCODE(from_address::bytea, 'hex') as from_address,
-				DENSE_RANK() OVER (PARTITION BY from_address ORDER BY validatorindex) AS validatorrow,
-				DENSE_RANK() OVER (ORDER BY from_address) AS addressrow
-			FROM eth1_deposits
-			INNER JOIN validators ON validators.pubkey = eth1_deposits.publickey
-			WHERE from_address LIKE $1 || '%'::bytea
-		) a 
-		WHERE validatorrow <= $2 AND addressrow <= 10
-		GROUP BY from_address
-		ORDER BY count DESC`, eth1AddressHash, searchValidatorsResultLimit)
 	case "indexed_validators_by_graffiti":
 		// find validators per graffiti (limit result by N graffities and M validators per graffiti)
 		res := []struct {
