package handlers

import (
	"encoding/json"
	"eth2-exporter/db"
	"eth2-exporter/services"
	"eth2-exporter/templates"
	"eth2-exporter/types"
	"eth2-exporter/utils"
	"fmt"
	"html/template"
	"math/big"
	"net/http"
	"strconv"
)

// Withdrawals will return information about recent withdrawals
func Withdrawals(w http.ResponseWriter, r *http.Request) {
	templateFiles := append(layoutTemplateFiles, "withdrawals.html", "validator/withdrawalOverviewRow.html", "components/charts.html")
	var withdrawalsTemplate = templates.GetTemplate(templateFiles...)

	w.Header().Set("Content-Type", "text/html")

	pageData := &types.WithdrawalsPageData{}
	pageData.Stats = services.GetLatestStats()

	data := InitPageData(w, r, "validators", "/withdrawals", "Validator Withdrawals", templateFiles)

	latestChartsPageData := services.LatestChartsPageData()
	if len(latestChartsPageData) != 0 {
		for _, c := range latestChartsPageData {
			if c.Path == "withdrawals" {
				pageData.WithdrawalChart = c
				break
			}
		}
	}

	data.Data = pageData

	err := withdrawalsTemplate.ExecuteTemplate(w, "layout", data)
	if handleTemplateError(w, r, "withdrawals.go", "withdrawals", "", err) != nil {
		return // an error has occurred and was processed
	}
}

// WithdrawalsData will return eth1-deposits as json
func WithdrawalsData(w http.ResponseWriter, r *http.Request) {
	w.Header().Set("Content-Type", "application/json")
	currency := GetCurrency(r)
	q := r.URL.Query()

<<<<<<< HEAD
	search := q.Get("search[value]")
=======
	search := ReplaceEnsNameWithAddress(q.Get("search[value]"))
	search = strings.Replace(search, "0x", "", -1)
>>>>>>> 0286b71e

	draw, err := strconv.ParseUint(q.Get("draw"), 10, 64)
	if err != nil {
		logger.Errorf("error converting datatables data parameter from string to int: %v", err)
		http.Error(w, "Internal server error", http.StatusServiceUnavailable)
		return
	}

	start, err := strconv.ParseUint(q.Get("start"), 10, 64)
	if err != nil {
		logger.Errorf("error converting datatables start parameter from string to int: %v", err)
		http.Error(w, "Internal server error", http.StatusServiceUnavailable)
		return
	}
	length, err := strconv.ParseUint(q.Get("length"), 10, 64)
	if err != nil {
		logger.Errorf("error converting datatables length parameter from string to int: %v", err)
		http.Error(w, "Internal server error", http.StatusServiceUnavailable)
		return
	}
	if length > 100 {
		length = 100
	}

	orderBy := q.Get("order[0][column]")
	orderDir := q.Get("order[0][dir]")

	data, err := WithdrawalsTableData(draw, search, length, start, orderBy, orderDir, currency)
	if err != nil {
		logger.Errorf("error getting withdrawal table data: %v", err)
		http.Error(w, "Internal server error", http.StatusServiceUnavailable)
		return
	}

	err = json.NewEncoder(w).Encode(data)
	if err != nil {
		logger.Errorf("error enconding json response for %v route: %v", r.URL.String(), err)
		http.Error(w, "Internal server error", http.StatusServiceUnavailable)
		return
	}
}

func WithdrawalsTableData(draw uint64, search string, length, start uint64, orderBy, orderDir string, currency string) (*types.DataTableResponse, error) {
	orderByMap := map[string]string{
		"0": "epoch",
		"1": "slot",
		"2": "index",
		"3": "validator",
		"4": "address",
		"5": "amount",
	}
	orderColumn, exists := orderByMap[orderBy]
	if !exists {
		orderBy = "index"
	}

	if orderDir != "asc" {
		orderDir = "desc"
	}

	withdrawalCount, err := db.GetTotalWithdrawals()
	if err != nil {
		return nil, fmt.Errorf("error getting total withdrawals: %w", err)
	}

	withdrawals, err := db.GetWithdrawals(search, length, start, orderColumn, orderDir)
	if err != nil {
		return nil, fmt.Errorf("error getting withdrawals: %w", err)
	}

	formatCurrency := currency
	if currency == "ETH" {
		formatCurrency = "Ether"
	}

	tableData := make([][]interface{}, len(withdrawals))
	for i, w := range withdrawals {
		tableData[i] = []interface{}{
			template.HTML(fmt.Sprintf("%v", utils.FormatEpoch(utils.EpochOfSlot(w.Slot)))),
			template.HTML(fmt.Sprintf("%v", utils.FormatBlockSlot(w.Slot))),
			template.HTML(fmt.Sprintf("%v", w.Index)),
			template.HTML(fmt.Sprintf("%v", utils.FormatValidator(w.ValidatorIndex))),
			template.HTML(fmt.Sprintf("%v", utils.FormatTimestamp(utils.SlotToTime(w.Slot).Unix()))),
			template.HTML(fmt.Sprintf("%v", utils.FormatAddress(w.Address, nil, "", false, false, true))),
			template.HTML(fmt.Sprintf("%v", utils.FormatAmount(new(big.Int).Mul(new(big.Int).SetUint64(w.Amount), big.NewInt(1e9)), formatCurrency, 6))),
		}
	}

	data := &types.DataTableResponse{
		Draw:            draw,
		RecordsTotal:    withdrawalCount,
		RecordsFiltered: withdrawalCount,
		Data:            tableData,
		PageLength:      length,
		DisplayStart:    start,
	}
	return data, nil
}

// Eth1DepositsData will return eth1-deposits as json
func BLSChangeData(w http.ResponseWriter, r *http.Request) {
	w.Header().Set("Content-Type", "application/json")
	q := r.URL.Query()

<<<<<<< HEAD
	search := q.Get("search[value]")
=======
	search := ReplaceEnsNameWithAddress(q.Get("search[value]"))
	search = strings.Replace(search, "0x", "", -1)
>>>>>>> 0286b71e

	draw, err := strconv.ParseUint(q.Get("draw"), 10, 64)
	if err != nil {
		logger.Errorf("error converting datatables data parameter from string to int: %v", err)
		http.Error(w, "Internal server error", http.StatusServiceUnavailable)
		return
	}
	start, err := strconv.ParseUint(q.Get("start"), 10, 64)
	if err != nil {
		logger.Errorf("error converting datatables start parameter from string to int: %v", err)
		http.Error(w, "Internal server error", http.StatusServiceUnavailable)
		return
	}
	length, err := strconv.ParseUint(q.Get("length"), 10, 64)
	if err != nil {
		logger.Errorf("error converting datatables length parameter from string to int: %v", err)
		http.Error(w, "Internal server error", http.StatusServiceUnavailable)
		return
	}
	if length > 100 {
		length = 100
	}

	orderBy := q.Get("order[0][column]")
	orderDir := q.Get("order[0][dir]")

	data, err := BLSTableData(draw, search, length, start, orderBy, orderDir)
	if err != nil {
		logger.Errorf("Error getting bls changes: %v", err)
		http.Error(w, "Internal server error", http.StatusServiceUnavailable)
		return
	}

	err = json.NewEncoder(w).Encode(data)
	if err != nil {
		logger.Errorf("error enconding json response for %v route: %v", r.URL.String(), err)
		http.Error(w, "Internal server error", http.StatusServiceUnavailable)
		return
	}
}

func BLSTableData(draw uint64, search string, length, start uint64, orderBy, orderDir string) (*types.DataTableResponse, error) {

	orderByMap := map[string]string{
		"0": "block_slot",
		"1": "block_slot",
		"2": "validatorindex",
	}
	orderVar, exists := orderByMap[orderBy]
	if !exists {
		orderBy = "block_slot"
	}

	if orderDir != "asc" {
		orderDir = "desc"
	}

	total, err := db.GetTotalBLSChanges()
	if err != nil {
		return nil, fmt.Errorf("error getting total bls changes: %w", err)
	}

	blsChange, err := db.GetBLSChanges(search, length, start, orderVar, orderDir)
	if err != nil {
		return nil, fmt.Errorf("error getting bls changes: %w", err)
	}

	tableData := make([][]interface{}, len(blsChange))
	for i, bls := range blsChange {
		tableData[i] = []interface{}{
			template.HTML(fmt.Sprintf("%v", utils.FormatEpoch(utils.EpochOfSlot(bls.Slot)))),
			template.HTML(fmt.Sprintf("%v", utils.FormatBlockSlot(bls.Slot))),
			template.HTML(fmt.Sprintf("%v", utils.FormatValidator(bls.Validatorindex))),
			template.HTML(fmt.Sprintf("%v", utils.FormatHashWithCopy(bls.Signature))),
			template.HTML(fmt.Sprintf("%v", utils.FormatHashWithCopy(bls.BlsPubkey))),
			template.HTML(fmt.Sprintf("%v", utils.FormatAddress(bls.Address, nil, "", false, false, true))),
		}
	}

	data := &types.DataTableResponse{
		Draw:            draw,
		RecordsTotal:    total,
		RecordsFiltered: total,
		Data:            tableData,
		PageLength:      length,
		DisplayStart:    start,
	}
	return data, nil
}<|MERGE_RESOLUTION|>--- conflicted
+++ resolved
@@ -50,12 +50,7 @@
 	currency := GetCurrency(r)
 	q := r.URL.Query()
 
-<<<<<<< HEAD
-	search := q.Get("search[value]")
-=======
 	search := ReplaceEnsNameWithAddress(q.Get("search[value]"))
-	search = strings.Replace(search, "0x", "", -1)
->>>>>>> 0286b71e
 
 	draw, err := strconv.ParseUint(q.Get("draw"), 10, 64)
 	if err != nil {
@@ -160,12 +155,7 @@
 	w.Header().Set("Content-Type", "application/json")
 	q := r.URL.Query()
 
-<<<<<<< HEAD
-	search := q.Get("search[value]")
-=======
 	search := ReplaceEnsNameWithAddress(q.Get("search[value]"))
-	search = strings.Replace(search, "0x", "", -1)
->>>>>>> 0286b71e
 
 	draw, err := strconv.ParseUint(q.Get("draw"), 10, 64)
 	if err != nil {
