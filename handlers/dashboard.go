package handlers

import (
	"context"
	"encoding/json"
	"eth2-exporter/db"
	"eth2-exporter/price"
	"eth2-exporter/services"
	"eth2-exporter/templates"
	"eth2-exporter/types"
	"eth2-exporter/utils"
	"fmt"
	"html/template"
	"math/big"
	"math/rand"
	"net/http"
	"sort"
	"time"

	"strconv"
	"strings"

	"github.com/ethereum/go-ethereum/common"
	"github.com/lib/pq"
	"golang.org/x/sync/errgroup"
)

func parseValidatorsFromQueryString(str string, validatorLimit int) ([]uint64, error) {
	if str == "" {
		return []uint64{}, nil
	}

	strSplit := strings.Split(str, ",")
	strSplitLen := len(strSplit)

	// we only support up to 200 validators
	if strSplitLen > validatorLimit {
		return []uint64{}, fmt.Errorf("too much validators")
	}

	validators := make([]uint64, strSplitLen)
	keys := make(map[uint64]bool, strSplitLen)

	for i, vStr := range strSplit {
		v, err := strconv.ParseUint(vStr, 10, 64)
		if err != nil {
			return []uint64{}, err
		}
		// make sure keys are uniq
		if exists := keys[v]; exists {
			continue
		}
		keys[v] = true
		validators[i] = v
	}

	return validators, nil
}

func Heatmap(w http.ResponseWriter, r *http.Request) {

	var heatmapTemplate = templates.GetTemplate(append(layoutTemplateFiles, "heatmap.html")...)

	w.Header().Set("Content-Type", "text/html")
	validatorLimit := getUserPremium(r).MaxValidators

	heatmapData := types.HeatmapData{}
	heatmapData.ValidatorLimit = validatorLimit

	min := 1
	max := 400000

	validatorCount := 100
	count, err := strconv.Atoi(r.URL.Query().Get("count"))
	if err == nil && count > 0 && count <= 1000 {
		validatorCount = count
	}

	validatorMap := make(map[uint64]bool)
	for len(validatorMap) < validatorCount {
		validatorMap[uint64(rand.Intn(max-min)+min)] = true
	}
	validators := make([]uint64, 0, len(validatorMap))
	for key := range validatorMap {
		validators = append(validators, key)
	}
	sort.Slice(validators, func(i, j int) bool { return validators[i] < validators[j] })

	validatorsCatagoryMap := make(map[uint64]int)
	for index, validator := range validators {
		validatorsCatagoryMap[validator] = index
	}
	heatmapData.Validators = validators

	endEpoch := services.LatestFinalizedEpoch()
	epochs := make([]uint64, 0, 100)
	epochsCatagoryMap := make(map[uint64]int)
	for e := endEpoch - 99; e <= endEpoch; e++ {
		epochs = append(epochs, e)
		epochsCatagoryMap[e] = len(epochs) - 1

	}
	heatmapData.Epochs = epochs

	start := time.Now()
	if len(validators) == 0 {
		logger.WithError(err).WithField("route", r.URL.String()).Error("error no validators provided")
		http.Error(w, "Internal server error", http.StatusServiceUnavailable)
		return
	}
	incomeData, err := db.BigtableClient.GetValidatorIncomeDetailsHistory(validators, endEpoch-100, endEpoch)
	if err != nil {
		logger.WithError(err).WithField("route", r.URL.String()).Error("error loading validator income history data")
		http.Error(w, "Internal server error", http.StatusServiceUnavailable)
		return
	}

	heatmapData.IncomeData = make([][3]int64, 0, validatorCount*100)
	for validator, epochs := range incomeData {
		for epoch, income := range epochs {
			income := int64(income.AttestationHeadReward+income.AttestationSourceReward+income.AttestationTargetReward) - int64(income.AttestationSourcePenalty+income.AttestationTargetPenalty)
			if income > heatmapData.MaxIncome {
				heatmapData.MaxIncome = income
			}
			if income < heatmapData.MinIncome {
				heatmapData.MinIncome = income
			}
			heatmapData.IncomeData = append(heatmapData.IncomeData, [3]int64{int64(epochsCatagoryMap[epoch]), int64(validatorsCatagoryMap[validator]), income})
		}
	}
	sort.Slice(heatmapData.IncomeData, func(i, j int) bool {
		if heatmapData.IncomeData[i][0] != heatmapData.IncomeData[j][0] {
			return heatmapData.IncomeData[i][0] < heatmapData.IncomeData[j][0]
		}
		return heatmapData.IncomeData[i][1] < heatmapData.IncomeData[j][1]
	})

	logger.Infof("retrieved income history of %v validators in %v", len(incomeData), time.Since(start))

	data := InitPageData(w, r, "dashboard", "/heatmap", "Validator Heatmap", "heatmap.html")
	data.HeaderAd = true
	data.Data = heatmapData

	if handleTemplateError(w, r, "dashboard.go", "Heatmap", "", heatmapTemplate.ExecuteTemplate(w, "layout", data)) != nil {
		return // an error has occurred and was processed
	}
}

func Dashboard(w http.ResponseWriter, r *http.Request) {

	var dashboardTemplate = templates.GetTemplate(append(layoutTemplateFiles, "layout.html", "dashboard.html", "components/banner.html")...)

	w.Header().Set("Content-Type", "text/html")
	validatorLimit := getUserPremium(r).MaxValidators

	dashboardData := types.DashboardData{}
	dashboardData.ValidatorLimit = validatorLimit

<<<<<<< HEAD
	data := InitPageData(w, r, "dashboard", "/dashboard", "Dashboard", "components/banner.html")
=======
	epoch := services.LatestEpoch()
	dashboardData.CappellaHasHappened = epoch >= (utils.Config.Chain.Config.CappellaForkEpoch)

	data := InitPageData(w, r, "dashboard", "/dashboard", "Dashboard")
>>>>>>> 1f4f490b
	data.HeaderAd = true
	data.Data = dashboardData

	if handleTemplateError(w, r, "dashboard.go", "Dashboard", "", dashboardTemplate.ExecuteTemplate(w, "layout", data)) != nil {
		return // an error has occurred and was processed
	}
}

// Dashboard Chart that combines balance data and
func DashboardDataBalanceCombined(w http.ResponseWriter, r *http.Request) {
	currency := GetCurrency(r)

	w.Header().Set("Content-Type", "application/json")

	q := r.URL.Query()
	validatorLimit := getUserPremium(r).MaxValidators

	queryValidators, err := parseValidatorsFromQueryString(q.Get("validators"), validatorLimit)
	if err != nil {
		logger.WithError(err).WithField("route", r.URL.String()).Error("error parsing validators from query string")
		http.Error(w, "Invalid query", 400)
		return
	}
	if err != nil {
		http.Error(w, "Invalid query", 400)
		return
	}
	if len(queryValidators) < 1 {
		http.Error(w, "Invalid query", 400)
		return
	}

	g, _ := errgroup.WithContext(context.Background())
	var incomeHistoryChartData []*types.ChartDataPoint
	var executionChartData []*types.ChartDataPoint
	g.Go(func() error {
		incomeHistoryChartData, _, err = db.GetValidatorIncomeHistoryChart(queryValidators, currency)
		return err
	})

	g.Go(func() error {
		executionChartData, err = getExecutionChartData(queryValidators, currency)
		return err
	})

	err = g.Wait()
	if err != nil {
		logger.Errorf("combined balance chart %v", err)
		sendErrorResponse(w, r.URL.String(), err.Error())
		return
	}

	var response struct {
		ConsensusChartData []*types.ChartDataPoint `json:"consensusChartData"`
		ExecutionChartData []*types.ChartDataPoint `json:"executionChartData"`
	}
	response.ConsensusChartData = incomeHistoryChartData
	response.ExecutionChartData = executionChartData

	err = json.NewEncoder(w).Encode(response)
	if err != nil {
		logger.WithError(err).WithField("route", r.URL.String()).Error("error enconding json response")
		http.Error(w, "Internal server error", http.StatusServiceUnavailable)
		return
	}
}

func getExecutionChartData(indices []uint64, currency string) ([]*types.ChartDataPoint, error) {
	var limit uint64 = 300
	blockList, consMap, err := findExecBlockNumbersByProposerIndex(indices, 0, limit)
	if err != nil {
		return nil, err
	}

	blocks, err := db.BigtableClient.GetBlocksIndexedMultiple(blockList, limit)
	if err != nil {
		return nil, err
	}
	relaysData, err := db.GetRelayDataForIndexedBlocks(blocks)
	if err != nil {
		return nil, err
	}

	var chartData = make([]*types.ChartDataPoint, len(blocks))
	epochsPerDay := utils.EpochsPerDay()

	for i := len(blocks) - 1; i >= 0; i-- {
		consData := consMap[blocks[i].Number]
		day := int64(consData.Epoch / epochsPerDay)
		color := "#90ed7d"
		totalReward, _ := utils.WeiToEther(utils.Eth1TotalReward(blocks[i])).Float64()
		relayData, ok := relaysData[common.BytesToHash(blocks[i].Hash)]
		if ok {
			totalReward, _ = utils.WeiToEther(relayData.MevBribe.BigInt()).Float64()
		}

		//balanceTs := blocks[i].GetTime().AsTime().Unix()

		chartData[len(blocks)-1-i] = &types.ChartDataPoint{
			X:     float64(utils.DayToTime(day).Unix() * 1000), //float64(balanceTs * 1000),
			Y:     utils.ExchangeRateForCurrency(currency) * totalReward,
			Color: color,
		}
	}
	return chartData, nil
}

// DashboardDataBalance retrieves the income history of a set of validators
func DashboardDataBalance(w http.ResponseWriter, r *http.Request) {
	currency := GetCurrency(r)

	w.Header().Set("Content-Type", "application/json")

	q := r.URL.Query()
	validatorLimit := getUserPremium(r).MaxValidators
	queryValidators, err := parseValidatorsFromQueryString(q.Get("validators"), validatorLimit)
	if err != nil {
		logger.WithError(err).WithField("route", r.URL.String()).Error("error parsing validators from query string")
		http.Error(w, "Invalid query", 400)
		return
	}
	if err != nil {
		http.Error(w, "Invalid query", 400)
		return
	}
	if len(queryValidators) < 1 {
		http.Error(w, "Invalid query", 400)
		return
	}

	incomeHistoryChartData, _, err := db.GetValidatorIncomeHistoryChart(queryValidators, currency)
	if err != nil {
		logger.Errorf("failed to genereate income history chart data for dashboard view: %v", err)
		http.Error(w, "Internal server error", http.StatusInternalServerError)
		return
	}

	err = json.NewEncoder(w).Encode(incomeHistoryChartData)
	if err != nil {
		logger.WithError(err).WithField("route", r.URL.String()).Error("error enconding json response")
		http.Error(w, "Internal server error", http.StatusServiceUnavailable)
		return
	}
}

func DashboardDataProposals(w http.ResponseWriter, r *http.Request) {
	w.Header().Set("Content-Type", "application/json")

	q := r.URL.Query()
	validatorLimit := getUserPremium(r).MaxValidators
	filterArr, err := parseValidatorsFromQueryString(q.Get("validators"), validatorLimit)
	if err != nil {
		http.Error(w, "Invalid query", 400)
		return
	}
	filter := pq.Array(filterArr)

	proposals := []struct {
		Slot   uint64
		Status uint64
	}{}

	err = db.ReaderDb.Select(&proposals, `
		SELECT slot, status
		FROM blocks
		WHERE proposer = ANY($1)
		ORDER BY slot`, filter)
	if err != nil {
		logger.WithError(err).WithField("route", r.URL.String()).Error("error retrieving block-proposals")
		http.Error(w, "Internal server error", http.StatusServiceUnavailable)
		return
	}

	proposalsResult := make([][]uint64, len(proposals))
	for i, b := range proposals {
		proposalsResult[i] = []uint64{
			uint64(utils.SlotToTime(b.Slot).Unix()),
			b.Status,
		}
	}

	err = json.NewEncoder(w).Encode(proposalsResult)
	if err != nil {
		logger.WithError(err).WithField("route", r.URL.String()).Error("error enconding json response")
		http.Error(w, "Internal server error", http.StatusServiceUnavailable)
		return
	}
}

func DashboardDataWithdrawals(w http.ResponseWriter, r *http.Request) {

	w.Header().Set("Content-Type", "application/json")

	q := r.URL.Query()
	validatorLimit := getUserPremium(r).MaxValidators
	validators, err := parseValidatorsFromQueryString(q.Get("validators"), validatorLimit)
	if err != nil {
		http.Error(w, "Invalid query", 400)
		return
	}

	draw, err := strconv.ParseUint(q.Get("draw"), 10, 64)
	if err != nil {
		utils.LogError(err, fmt.Errorf("error converting datatables data parameter from string to int: %v", err), 0)
		http.Error(w, "Internal server error", http.StatusInternalServerError)
		return
	}
	start, err := strconv.ParseUint(q.Get("start"), 10, 64)
	if err != nil {
		utils.LogError(err, fmt.Errorf("error converting datatables data parameter from string to int: %v", err), 0)
		http.Error(w, "Internal server error", http.StatusInternalServerError)
		return
	}

	orderColumn := q.Get("order[0][column]")
	orderByMap := map[string]string{
		"0": "validatorindex",
		"1": "block_slot",
		"2": "block_slot",
		"3": "withdrawalindex",
		"4": "address",
		"5": "amount",
	}
	orderBy, exists := orderByMap[orderColumn]
	if !exists {
		orderBy = "validatorindex"
	}
	orderDir := q.Get("order[0][dir]")
	if orderDir != "asc" {
		orderDir = "desc"
	}

	length := uint64(10)

	withdrawalCount, err := db.GetDashboardWithdrawalsCount(validators)
	if err != nil {
		utils.LogError(err, fmt.Errorf("error retrieving dashboard validator withdrawals count: %v", err), 0)
		http.Error(w, "Internal server error", http.StatusInternalServerError)
		return
	}

	withdrawals, err := db.GetDashboardWithdrawals(validators, length, start, orderBy, orderDir)
	if err != nil {
		utils.LogError(err, fmt.Errorf("error retrieving validator withdrawals: %v", err), 0)
		http.Error(w, "Internal server error", http.StatusInternalServerError)
		return
	}

	tableData := make([][]interface{}, 0, len(withdrawals))

	for _, w := range withdrawals {
		tableData = append(tableData, []interface{}{
			template.HTML(fmt.Sprintf("%v", utils.FormatValidator(w.ValidatorIndex))),
			template.HTML(fmt.Sprintf("%v", utils.FormatEpoch(utils.EpochOfSlot(w.Slot)))),
			template.HTML(fmt.Sprintf("%v", utils.FormatBlockSlot(w.Slot))),
			template.HTML(fmt.Sprintf("%v", utils.FormatTimeFromNow(utils.SlotToTime(w.Slot)))),
			template.HTML(fmt.Sprintf("%v", utils.FormatAddress(w.Address, nil, "", false, false, true))),
			template.HTML(fmt.Sprintf("%v", utils.FormatAmount(new(big.Int).Mul(new(big.Int).SetUint64(w.Amount), big.NewInt(1e9)), "ETH", 6))),
		})
	}

	data := &types.DataTableResponse{
		Draw:            draw,
		RecordsTotal:    withdrawalCount,
		RecordsFiltered: withdrawalCount,
		Data:            tableData,
	}

	err = json.NewEncoder(w).Encode(data)
	if err != nil {
		utils.LogError(err, fmt.Errorf("error enconding json response for %v route: %v", r.URL.String(), err), 0)
		http.Error(w, "Internal server error", http.StatusInternalServerError)
		return
	}
}

func DashboardDataValidators(w http.ResponseWriter, r *http.Request) {
	currency := GetCurrency(r)

	w.Header().Set("Content-Type", "application/json")

	q := r.URL.Query()
	validatorLimit := getUserPremium(r).MaxValidators
	filterArr, err := parseValidatorsFromQueryString(q.Get("validators"), validatorLimit)
	if err != nil {
		http.Error(w, "Invalid query", 400)
		return
	}
	filter := pq.Array(filterArr)

	var validators []*types.ValidatorsPageDataValidators
	err = db.ReaderDb.Select(&validators, `
		SELECT
			validators.validatorindex,
			validators.pubkey,
			validators.withdrawableepoch,
			validators.slashed,
			validators.activationeligibilityepoch,
			validators.lastattestationslot,
			validators.activationepoch,
			validators.exitepoch,
			(SELECT COUNT(*) FROM blocks WHERE proposer = validators.validatorindex AND status = '1') as executedproposals,
			(SELECT COUNT(*) FROM blocks WHERE proposer = validators.validatorindex AND status = '2') as missedproposals,
			COALESCE(validator_stats.cl_rewards_gwei_7d, 0) as performance7d,
			COALESCE(validator_names.name, '') AS name,
		    validators.status AS state
		FROM validators
		LEFT JOIN validator_names ON validators.pubkey = validator_names.publickey
		LEFT JOIN validator_stats ON validators.validatorindex = validator_stats.validatorindex AND validator_stats.day = (SELECT MAX(day) FROM validator_stats)
		WHERE validators.validatorindex = ANY($1)
		LIMIT $2`, filter, validatorLimit)

	if err != nil {
		logger.WithError(err).WithField("route", r.URL.String()).Errorf("error retrieving validator data")
		http.Error(w, "Internal server error", http.StatusServiceUnavailable)
		return
	}

	balances, err := db.BigtableClient.GetValidatorBalanceHistory(filterArr, services.LatestEpoch(), services.LatestEpoch())
	if err != nil {
		logger.WithError(err).WithField("route", r.URL.String()).Errorf("error retrieving validator balance data")
		http.Error(w, "Internal server error", http.StatusServiceUnavailable)
		return
	}

	for _, validator := range validators {
		for balanceIndex, balance := range balances {
			if len(balance) == 0 {
				continue
			}
			if validator.ValidatorIndex == balanceIndex {
				validator.CurrentBalance = balance[0].Balance
				validator.EffectiveBalance = balance[0].EffectiveBalance
			}
		}
	}

	tableData := make([][]interface{}, len(validators))
	for i, v := range validators {
		tableData[i] = []interface{}{
			fmt.Sprintf("%x", v.PublicKey),
			fmt.Sprintf("%v", v.ValidatorIndex),
			[]interface{}{
				fmt.Sprintf("%.4f %v", float64(v.CurrentBalance)/float64(1e9)*price.GetEthPrice(currency), currency),
				fmt.Sprintf("%.1f %v", float64(v.EffectiveBalance)/float64(1e9)*price.GetEthPrice(currency), currency),
			},
			v.State,
		}

		if v.ActivationEpoch != 9223372036854775807 {
			tableData[i] = append(tableData[i], []interface{}{
				v.ActivationEpoch,
				utils.EpochToTime(v.ActivationEpoch).Unix(),
			})
		} else {
			tableData[i] = append(tableData[i], nil)
		}

		if v.ExitEpoch != 9223372036854775807 {
			tableData[i] = append(tableData[i], []interface{}{
				v.ExitEpoch,
				utils.EpochToTime(v.ExitEpoch).Unix(),
			})
		} else {
			tableData[i] = append(tableData[i], nil)
		}

		if v.WithdrawableEpoch != 9223372036854775807 {
			tableData[i] = append(tableData[i], []interface{}{
				v.WithdrawableEpoch,
				utils.EpochToTime(v.WithdrawableEpoch).Unix(),
			})
		} else {
			tableData[i] = append(tableData[i], nil)
		}

		if v.LastAttestationSlot != nil {
			tableData[i] = append(tableData[i], []interface{}{
				*v.LastAttestationSlot,
				utils.SlotToTime(uint64(*v.LastAttestationSlot)).Unix(),
			})
		} else {
			tableData[i] = append(tableData[i], nil)
		}

		tableData[i] = append(tableData[i], []interface{}{
			v.ExecutedProposals,
			v.MissedProposals,
		})

		// tableData[i] = append(tableData[i], []interface{}{
		// 	v.ExecutedAttestations,
		// 	v.MissedAttestations,
		// })

		// tableData[i] = append(tableData[i], fmt.Sprintf("%.4f ETH", float64(v.Performance7d)/float64(1e9)))
		tableData[i] = append(tableData[i], utils.FormatIncome(v.Performance7d, currency))
	}

	type dataType struct {
		LatestEpoch uint64          `json:"latestEpoch"`
		Data        [][]interface{} `json:"data"`
	}
	data := &dataType{
		LatestEpoch: services.LatestEpoch(),
		Data:        tableData,
	}

	err = json.NewEncoder(w).Encode(data)
	if err != nil {
		logger.WithError(err).WithField("route", r.URL.String()).Errorf("error enconding json response")
		http.Error(w, "Internal server error", http.StatusServiceUnavailable)
		return
	}
}

func DashboardDataEarnings(w http.ResponseWriter, r *http.Request) {
	w.Header().Set("Content-Type", "application/json")

	q := r.URL.Query()
	validatorLimit := getUserPremium(r).MaxValidators
	queryValidators, err := parseValidatorsFromQueryString(q.Get("validators"), validatorLimit)
	if err != nil {
		http.Error(w, "Invalid query", 400)
		return
	}

	earnings, _, err := GetValidatorEarnings(queryValidators, GetCurrency(r))
	if err != nil {
		logger.WithError(err).WithField("route", r.URL.String()).Errorf("error retrieving validator earnings")
		http.Error(w, "Internal server error", http.StatusServiceUnavailable)
	}

	if earnings == nil {
		earnings = &types.ValidatorEarnings{}
	}

	err = json.NewEncoder(w).Encode(earnings)
	if err != nil {
		logger.WithError(err).WithField("route", r.URL.String()).Errorf("error enconding json response")
		http.Error(w, "Internal server error", http.StatusServiceUnavailable)
		return
	}
}

func DashboardDataEffectiveness(w http.ResponseWriter, r *http.Request) {
	w.Header().Set("Content-Type", "application/json")

	q := r.URL.Query()
	validatorLimit := getUserPremium(r).MaxValidators
	filterArr, err := parseValidatorsFromQueryString(q.Get("validators"), validatorLimit)
	if err != nil {
		logger.Errorf("error retrieving active validators %v", err)
		http.Error(w, "Invalid query", 400)
		return
	}
	filter := pq.Array(filterArr)

	var activeValidators []uint64
	err = db.ReaderDb.Select(&activeValidators, `
		SELECT validatorindex FROM validators where validatorindex = ANY($1) and activationepoch < $2 AND exitepoch > $2
	`, filter, services.LatestEpoch())
	if err != nil {
		logger.Errorf("error retrieving active validators")
	}

	if len(activeValidators) == 0 {
		http.Error(w, "Invalid query", 400)
		return
	}

	var avgIncDistance []float64

	effectiveness, err := db.BigtableClient.GetValidatorEffectiveness(activeValidators, services.LatestEpoch()-1)
	for _, e := range effectiveness {
		avgIncDistance = append(avgIncDistance, e.AttestationEfficiency)
	}
	if err != nil {
		logger.Errorf("error retrieving AverageAttestationInclusionDistance: %v", err)
		http.Error(w, "Internal server error", http.StatusServiceUnavailable)
		return
	}

	err = json.NewEncoder(w).Encode(avgIncDistance)
	if err != nil {
		logger.Errorf("error enconding json response for %v route: %v", r.URL.String(), err)
		http.Error(w, "Internal server error", http.StatusServiceUnavailable)
		return
	}
}

func DashboardDataProposalsHistory(w http.ResponseWriter, r *http.Request) {
	w.Header().Set("Content-Type", "application/json")

	q := r.URL.Query()
	validatorLimit := getUserPremium(r).MaxValidators
	filterArr, err := parseValidatorsFromQueryString(q.Get("validators"), validatorLimit)
	if err != nil {
		http.Error(w, "Invalid query", 400)
		return
	}
	filter := pq.Array(filterArr)

	proposals := []struct {
		ValidatorIndex uint64  `db:"validatorindex"`
		Day            int64   `db:"day"`
		Proposed       *uint64 `db:"proposed_blocks"`
		Missed         *uint64 `db:"missed_blocks"`
		Orphaned       *uint64 `db:"orphaned_blocks"`
	}{}

	err = db.ReaderDb.Select(&proposals, `
		SELECT validatorindex, day, proposed_blocks, missed_blocks, orphaned_blocks
		FROM validator_stats
		WHERE validatorindex = ANY($1) AND (proposed_blocks IS NOT NULL OR missed_blocks IS NOT NULL OR orphaned_blocks IS NOT NULL)
		ORDER BY day DESC`, filter)
	if err != nil {
		logger.WithError(err).WithField("route", r.URL.String()).Error("error retrieving validator_stats")
		http.Error(w, "Internal server error", http.StatusServiceUnavailable)
		return
	}

	proposalsHistResult := make([][]uint64, len(proposals))
	for i, b := range proposals {
		var proposed, missed, orphaned uint64 = 0, 0, 0
		if b.Proposed != nil {
			proposed = *b.Proposed
		}
		if b.Missed != nil {
			missed = *b.Missed
		}
		if b.Orphaned != nil {
			orphaned = *b.Orphaned
		}
		proposalsHistResult[i] = []uint64{
			b.ValidatorIndex,
			uint64(utils.DayToTime(b.Day).Unix()),
			proposed,
			missed,
			orphaned,
		}
	}

	err = json.NewEncoder(w).Encode(proposalsHistResult)
	if err != nil {
		logger.WithError(err).WithField("route", r.URL.String()).Error("error enconding json response")
		http.Error(w, "Internal server error", http.StatusServiceUnavailable)
		return
	}
}<|MERGE_RESOLUTION|>--- conflicted
+++ resolved
@@ -156,14 +156,10 @@
 	dashboardData := types.DashboardData{}
 	dashboardData.ValidatorLimit = validatorLimit
 
-<<<<<<< HEAD
-	data := InitPageData(w, r, "dashboard", "/dashboard", "Dashboard", "components/banner.html")
-=======
 	epoch := services.LatestEpoch()
 	dashboardData.CappellaHasHappened = epoch >= (utils.Config.Chain.Config.CappellaForkEpoch)
 
-	data := InitPageData(w, r, "dashboard", "/dashboard", "Dashboard")
->>>>>>> 1f4f490b
+	data := InitPageData(w, r, "dashboard", "/dashboard", "Dashboard", "components/banner.html")
 	data.HeaderAd = true
 	data.Data = dashboardData
 
