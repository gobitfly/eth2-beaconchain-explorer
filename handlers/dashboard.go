--- conflicted
+++ resolved
@@ -243,7 +243,6 @@
 
 			if (balance[0].Balance > 0 && v.WithdrawableEpoch <= epoch) ||
 				(balance[0].EffectiveBalance == utils.Config.Chain.Config.MaxEffectiveBalance && balance[0].Balance > utils.Config.Chain.Config.MaxEffectiveBalance) {
-<<<<<<< HEAD
 				// this validator is eligible for withdrawal, check if it is the next one
 				if nextValidator == nil || v.Index > *stats.LatestValidatorWithdrawalIndex {
 					nextValidator = v
@@ -252,12 +251,6 @@
 						// the first validator after the cursor has to be the next validator
 						break
 					}
-=======
-				// this validator is withdrawable, check if it is the next one
-				if nextValidator == nil || v.Index > *stats.LatestValidatorWithdrawalIndex {
-					nextValidator = v
-					nextValidator.Balance = balance[0].Balance
->>>>>>> b0177701
 				}
 			}
 		}
@@ -308,11 +301,7 @@
 		template.HTML(fmt.Sprintf(`<span class="text-muted">~ %s</span>`, utils.FormatBlockSlot(utils.TimeToSlot(uint64(timeToWithdrawal.Unix()))))),
 		template.HTML(fmt.Sprintf(`<span class="">~ %s</span>`, utils.FormatTimeFromNow(timeToWithdrawal))),
 		withdrawalCredentialsTemplate,
-<<<<<<< HEAD
-		template.HTML(fmt.Sprintf(`<span class="text-muted">~ %s</span>`, utils.FormatAmount(new(big.Int).Mul(new(big.Int).SetUint64(withdrawalAmount), big.NewInt(1e9)), "ETH", 6))),
-=======
-		template.HTML(fmt.Sprintf(`<span class="text-muted"><span data-toggle="tooltip" title="If the withdrawal were to be processed at this very moment, this amount would be withdrawn"><i class="far ml-1 fa-question-circle" style="margin-left: 0px !important;"></i></span> %s</span>`, utils.FormatAmount(new(big.Int).Mul(new(big.Int).SetUint64(nextValidator.Balance-utils.Config.Chain.Config.MaxEffectiveBalance), big.NewInt(1e9)), "ETH", 6))),
->>>>>>> b0177701
+		template.HTML(fmt.Sprintf(`<span class="text-muted"><span data-toggle="tooltip" title="If the withdrawal were to be processed at this very moment, this amount would be withdrawn"><i class="far ml-1 fa-question-circle" style="margin-left: 0px !important;"></i></span> %s</span>`, utils.FormatAmount(new(big.Int).Mul(new(big.Int).SetUint64(withdrawalAmount), big.NewInt(1e9)), "ETH", 6))),
 	})
 
 	return nextData, nil
