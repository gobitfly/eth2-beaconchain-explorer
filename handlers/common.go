--- conflicted
+++ resolved
@@ -70,7 +70,9 @@
 		balancesMap[balanceIndex].Balance = balance[0].Balance
 		balancesMap[balanceIndex].EffectiveBalance = balance[0].EffectiveBalance
 
-<<<<<<< HEAD
+		totalBalance += balance[0].Balance
+	}
+
 	var income struct {
 		ClIncome1d    int64 `db:"cl_performance_1d"`
 		ClIncome7d    int64 `db:"cl_performance_7d"`
@@ -84,24 +86,6 @@
 		ElIncomeTotal int64 `db:"el_performance_total"`
 	}
 
-=======
-		totalBalance += balance[0].Balance
-	}
-
-	var income struct {
-		ClIncome1d    int64 `db:"cl_performance_1d"`
-		ClIncome7d    int64 `db:"cl_performance_7d"`
-		ClIncome31d   int64 `db:"cl_performance_31d"`
-		ClIncome365d  int64 `db:"cl_performance_365d"`
-		ClIncomeTotal int64 `db:"cl_performance_total"`
-		ElIncome1d    int64 `db:"el_performance_1d"`
-		ElIncome7d    int64 `db:"el_performance_7d"`
-		ElIncome31d   int64 `db:"el_performance_31d"`
-		ElIncome365d  int64 `db:"el_performance_365d"`
-		ElIncomeTotal int64 `db:"el_performance_total"`
-	}
-
->>>>>>> 8196f5e1
 	err = db.ReaderDb.Get(&income, `
 		SELECT 
 			SUM(cl_performance_1d) AS cl_performance_1d,
@@ -147,15 +131,7 @@
 		return nil, nil, err
 	}
 
-<<<<<<< HEAD
-	// calculate combined el and cl earnings
-	earnings1d := ((income.ClIncome1d * 1e9) + income.ElIncome1d) / 1e9
-	earnings7d := ((income.ClIncome7d * 1e9) + income.ElIncome7d) / 1e9
-	earnings31d := ((income.ClIncome31d * 1e9) + income.ElIncome31d) / 1e9
-
-=======
 	// convert from wei to gwei
->>>>>>> 8196f5e1
 	// since only the first 5 digits are shown in the frontend, the lost precision is probably negligible
 	income.ElIncome1d /= 1e9
 	income.ElIncome7d /= 1e9
@@ -163,14 +139,11 @@
 	income.ElIncome365d /= 1e9
 	income.ElIncomeTotal /= 1e9
 
-<<<<<<< HEAD
-=======
 	// calculate combined el and cl earnings
 	earnings1d := income.ClIncome1d + income.ElIncome1d
 	earnings7d := income.ClIncome7d + income.ElIncome7d
 	earnings31d := income.ClIncome31d + income.ElIncome31d
 
->>>>>>> 8196f5e1
 	clApr7d := ((float64(income.ClIncome7d) / float64(totalDeposits)) * 365) / 7
 	if clApr7d < float64(-1) {
 		clApr7d = float64(-1)
@@ -238,10 +211,7 @@
 		LastMonthFormatted:   utils.FormatIncome(earnings31d, currency),
 		TotalFormatted:       utils.FormatIncome(income.ClIncomeTotal, currency),
 		TotalChangeFormatted: utils.FormatIncome(income.ClIncomeTotal+int64(totalDeposits), currency),
-<<<<<<< HEAD
-=======
 		TotalBalance:         utils.FormatIncome(int64(totalBalance), currency),
->>>>>>> 8196f5e1
 	}, balancesMap, nil
 }
 
@@ -255,16 +225,6 @@
 		return 0
 	}
 	// Timeframe constants
-<<<<<<< HEAD
-	fiveDays := time.Hour * 24 * 5
-	oneWeek := time.Hour * 24 * 7
-	oneMonth := time.Hour * 24 * 30
-	sixWeeks := time.Hour * 24 * 45
-	twoMonths := time.Hour * 24 * 60
-	threeMonths := time.Hour * 24 * 90
-	fourMonths := time.Hour * 24 * 120
-	fiveMonths := time.Hour * 24 * 150
-=======
 	fiveDays := utils.Day * 5
 	oneWeek := utils.Week
 	oneMonth := utils.Month
@@ -273,7 +233,6 @@
 	threeMonths := utils.Month * 3
 	fourMonths := utils.Month * 4
 	fiveMonths := utils.Month * 5
->>>>>>> 8196f5e1
 
 	activeValidatorsCount := *services.GetLatestStats().ActiveValidatorCount
 	// Calculate the expected number of slot proposals for 30 days
@@ -330,24 +289,6 @@
 	if validatorCount == 0 || activeValidatorsCount == 0 {
 		return 0
 	}
-<<<<<<< HEAD
-	slotsPerTimeframe := timeframe.Seconds() / float64(utils.Config.Chain.Config.SecondsPerSlot)
-	return (slotsPerTimeframe / float64(activeValidatorsCount)) * float64(validatorCount)
-}
-
-// getNextBlockEstimateTimestamp will return the estimated timestamp of the next block proposal
-// given the blocks proposed by the validators and the number of validators
-//
-// precondition: proposedBlocks is sorted by ascending block number
-func getNextBlockEstimateTimestamp(slots []uint64, validatorsCount int) *time.Time {
-	// don't estimate if there are no proposed blocks or no validators
-	if len(slots) == 0 || validatorsCount == 0 {
-		return nil
-	}
-	activeValidatorsCount := *services.GetLatestStats().ActiveValidatorCount
-	if activeValidatorsCount == 0 {
-		return nil
-=======
 	slotsInTimeframe := timeframe.Seconds() / float64(utils.Config.Chain.Config.SecondsPerSlot)
 	return (slotsInTimeframe / float64(activeValidatorsCount)) * float64(validatorCount)
 }
@@ -360,32 +301,11 @@
 	activeValidatorsCount := *services.GetLatestStats().ActiveValidatorCount
 	if activeValidatorsCount == 0 {
 		return 0
->>>>>>> 8196f5e1
 	}
 
 	probability := float64(validatorsCount) / float64(activeValidatorsCount)
 	// in a geometric distribution, the expected value of the number of trials needed until first success is 1/p
 	// you can think of this as the average interval of blocks until you get a proposal
-<<<<<<< HEAD
-	expectedValue := 1 / probability
-
-	// return the timestamp of the last proposed block plus the average interval
-	nextExpectedSlot := slots[len(slots)-1] + uint64(expectedValue)
-	estimate := utils.SlotToTime(nextExpectedSlot)
-	return &estimate
-}
-
-// getNextSyncEstimateTimestamp will return the estimated timestamp of the next sync committee
-// given the maximum sync period the validators have peen part of and the number of validators
-func getNextSyncEstimateTimestamp(maxPeriod uint64, validatorsCount int) *time.Time {
-	// don't estimate if there are no validators or no sync committees
-	if maxPeriod == 0 || validatorsCount == 0 {
-		return nil
-	}
-	activeValidatorsCount := *services.GetLatestStats().ActiveValidatorCount
-	if activeValidatorsCount == 0 {
-		return nil
-=======
 	return 1 / probability
 }
 
@@ -396,22 +316,12 @@
 	activeValidatorsCount := *services.GetLatestStats().ActiveValidatorCount
 	if activeValidatorsCount == 0 {
 		return 0
->>>>>>> 8196f5e1
 	}
 
 	probability := (float64(utils.Config.Chain.Config.SyncCommitteeSize) / float64(activeValidatorsCount)) * float64(validatorsCount)
 	// in a geometric distribution, the expected value of the number of trials needed until first success is 1/p
 	// you can think of this as the average interval of sync committees until you expect to have been part of one
-<<<<<<< HEAD
-	expectedValue := 1 / probability
-
-	// return the timestamp of the last sync committee plus the average interval
-	nextExpectedSyncPeriod := maxPeriod + uint64(expectedValue)
-	estimate := utils.EpochToTime(utils.FirstEpochOfSyncPeriod(nextExpectedSyncPeriod))
-	return &estimate
-=======
 	return 1 / probability
->>>>>>> 8196f5e1
 }
 
 // LatestState will return common information that about the current state of the eth2 chain
