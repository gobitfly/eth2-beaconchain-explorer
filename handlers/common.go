--- conflicted
+++ resolved
@@ -11,7 +11,6 @@
 	"eth2-exporter/utils"
 	"fmt"
 	"html/template"
-	"math/big"
 	"net/http"
 	"regexp"
 	"strconv"
@@ -19,7 +18,6 @@
 	"syscall"
 	"time"
 
-	"github.com/ethereum/go-ethereum/common"
 	"github.com/gorilla/sessions"
 	"github.com/lib/pq"
 	"github.com/sirupsen/logrus"
@@ -45,30 +43,11 @@
 func GetValidatorEarnings(validators []uint64, currency string) (*types.ValidatorEarnings, map[uint64]*types.Validator, error) {
 	validatorsPQArray := pq.Array(validators)
 	latestEpoch := int64(services.LatestEpoch())
-<<<<<<< HEAD
-	lastDayEpoch := latestEpoch - int64(utils.EpochsPerDay())
-	lastWeekEpoch := latestEpoch - int64(utils.EpochsPerDay())*7
-	lastMonthEpoch := latestEpoch - int64(utils.EpochsPerDay())*31
-	lastYearEpoch := latestEpoch - int64(utils.EpochsPerDay())*365
-=======
->>>>>>> 3d9b8d46
 
 	lastDay := 0
 	err := db.WriterDb.Get(&lastDay, "SELECT COALESCE(MAX(day), 0) FROM validator_stats")
-
 	if err != nil {
 		return nil, nil, err
-	}
-	lastWeek := lastDay - 7
-	if lastWeek < 0 {
-		lastWeek = 0
-	}
-	lastMonth := lastDay - 31
-	if lastMonth < 0 {
-		lastMonth = 0
-	}
-	if lastYearEpoch <= 0 {
-		lastYearEpoch = 2
 	}
 
 	balances := []*types.Validator{}
@@ -97,51 +76,35 @@
 		balancesMap[balanceIndex].EffectiveBalance = balance[0].EffectiveBalance
 	}
 
-	type ClEarnings struct {
-		EarningsTotal     int64 `db:"cl_rewards_gwei_total"`
-		EarningsLastDay   int64 `db:"cl_rewards_gwei"`
-		EarningsLastWeek  int64 `db:"cl_rewards_gwei_7d"`
-		EarningsLastMonth int64 `db:"cl_rewards_gwei_31d"`
-	}
-
-	c := &ClEarnings{}
-
-	err = db.ReaderDb.Get(c, `
-	SELECT 
+	type Earnings struct {
+		ClEarningsTotal     int64 `db:"cl_rewards_gwei_total"`
+		ClEarningsLastDay   int64 `db:"cl_rewards_gwei"`
+		ClEarningsLastWeek  int64 `db:"cl_rewards_gwei_7d"`
+		ClEarningsLastMonth int64 `db:"cl_rewards_gwei_31d"`
+		ElEarningsTotal     int64 `db:"el_rewards_gwei_total"`
+		ElEarningsLastDay   int64 `db:"el_rewards_gwei"`
+		ElEarningsLastWeek  int64 `db:"el_rewards_gwei_7d"`
+		ElEarningsLastMonth int64 `db:"el_rewards_gwei_31d"`
+	}
+
+	e := &Earnings{}
+
+	err = db.ReaderDb.Get(e, `
+		SELECT 
 		COALESCE(SUM(cl_rewards_gwei), 0) AS cl_rewards_gwei, 
 		COALESCE(SUM(cl_rewards_gwei_7d), 0) AS cl_rewards_gwei_7d, 
 		COALESCE(SUM(cl_rewards_gwei_31d), 0) AS cl_rewards_gwei_31d, 
-		COALESCE(SUM(cl_rewards_gwei_total), 0) AS cl_rewards_gwei_total
-	FROM validator_stats WHERE day = $1 AND validatorindex = ANY($2)`, lastDay, validatorsPQArray)
+		COALESCE(SUM(cl_rewards_gwei_total), 0) AS cl_rewards_gwei_total,
+		COALESCE(SUM(el_rewards_gwei), 0) AS el_rewards_gwei, 
+		COALESCE(SUM(el_rewards_gwei_7d), 0) AS el_rewards_gwei_7d, 
+		COALESCE(SUM(el_rewards_gwei_31d), 0) AS el_rewards_gwei_31d, 
+		COALESCE(SUM(el_rewards_gwei_total), 0) AS el_rewards_gwei_total
+		FROM validator_stats WHERE day = $1 AND validatorindex = ANY($2)`, lastDay, validatorsPQArray)
 	if err != nil {
 		return nil, nil, err
 	}
 
-<<<<<<< HEAD
-	balances365d, err := db.BigtableClient.GetValidatorBalanceHistory(validators, uint64(lastYearEpoch), 1)
-	if err != nil {
-		logger.Errorf("error getting validator Balance31d data in GetValidatorEarnings: %v", err)
-		return nil, nil, err
-	}
-	for balanceIndex, balance := range balances365d {
-		if len(balance) == 0 || balancesMap[balanceIndex] == nil {
-			continue
-		}
-		balancesMap[balanceIndex].Balance365d = sql.NullInt64{
-			Int64: int64(balance[0].Balance),
-			Valid: true,
-		}
-	}
-
-	deposits := []struct {
-		Epoch     int64
-		Amount    int64
-		Publickey []byte
-	}{}
-=======
-	var apr float64
 	var totalDeposits int64
->>>>>>> 3d9b8d46
 
 	err = db.ReaderDb.Get(&totalDeposits, `
 	SELECT 
@@ -165,249 +128,37 @@
 	if err != nil {
 		return nil, nil, err
 	}
-<<<<<<< HEAD
-	withdrawalsMap := make(map[uint64]map[uint64]uint64)
-	for _, w := range withdrawals {
-		if _, exists := withdrawalsMap[w.ValidatorIndex]; !exists {
-			withdrawalsMap[w.ValidatorIndex] = make(map[uint64]uint64)
-		}
-		withdrawalsMap[w.ValidatorIndex][w.Epoch] += w.Amount
-	}
-
-	var clEarningsTotal int64
-	var clEarningsLastDay int64
-	var clEarningsLastWeek int64
-	var clEarningsLastMonth int64
-	var clEarningsLastYear int64
-	var totalDeposits int64
-	var totalWithdrawals uint64
-
-	for _, balance := range balancesMap {
-		if int64(balance.ActivationEpoch) >= latestEpoch {
-			continue
-		}
-		for epoch, deposit := range depositsMap[fmt.Sprintf("%x", balance.PublicKey)] {
-			totalDeposits += deposit
-
-			if epoch > int64(balance.ActivationEpoch) {
-				clEarningsTotal -= deposit
-			}
-			if epoch > lastDayEpoch && epoch > int64(balance.ActivationEpoch) {
-				clEarningsLastDay -= deposit
-			}
-			if epoch > lastWeekEpoch && epoch > int64(balance.ActivationEpoch) {
-				clEarningsLastWeek -= deposit
-			}
-			if epoch > lastMonthEpoch && epoch > int64(balance.ActivationEpoch) {
-				clEarningsLastMonth -= deposit
-			}
-			if epoch > lastYearEpoch && epoch > int64(balance.ActivationEpoch) {
-				clEarningsLastYear -= deposit
-			}
-		}
-
-		for epoch, withdrawal := range withdrawalsMap[balance.Index] {
-			totalWithdrawals += withdrawal
-
-			if epoch > balance.ActivationEpoch {
-				clEarningsTotal += int64(withdrawal)
-			}
-			if epoch > uint64(lastDayEpoch) && epoch > balance.ActivationEpoch {
-				clEarningsLastDay += int64(withdrawal)
-			}
-			if epoch > uint64(lastWeekEpoch) && epoch > balance.ActivationEpoch {
-				clEarningsLastWeek += int64(withdrawal)
-			}
-			if epoch > uint64(lastMonthEpoch) && epoch > balance.ActivationEpoch {
-				clEarningsLastMonth += int64(withdrawal)
-			}
-		}
-
-		if int64(balance.ActivationEpoch) > lastDayEpoch {
-			balance.Balance1d = balance.BalanceActivation
-		}
-		if int64(balance.ActivationEpoch) > lastWeekEpoch {
-			balance.Balance7d = balance.BalanceActivation
-		}
-		if int64(balance.ActivationEpoch) > lastMonthEpoch {
-			balance.Balance31d = balance.BalanceActivation
-		}
-		if int64(balance.ActivationEpoch) > lastYearEpoch {
-			balance.Balance365d = balance.BalanceActivation
-		}
-
-		clEarningsTotal += int64(balance.Balance) - balance.BalanceActivation.Int64
-		clEarningsLastDay += int64(balance.Balance) - balance.Balance1d.Int64
-		clEarningsLastWeek += int64(balance.Balance) - balance.Balance7d.Int64
-		clEarningsLastMonth += int64(balance.Balance) - balance.Balance31d.Int64
-		clEarningsLastYear += int64(balance.Balance) - balance.Balance365d.Int64
-	}
-
-	if totalDeposits == 0 {
-		totalDeposits = 32 * 1e9
-	}
-
-	// retrieve EL Informaion
-	// get all EL blocks
-	var execBlocks []types.ExecBlockProposer
-	err = db.ReaderDb.Select(&execBlocks,
-		`SELECT
-			exec_block_number,
-			slot
-			FROM blocks
-		WHERE proposer = ANY($1)
-		AND exec_block_number IS NOT NULL
-		AND exec_block_number > 0
-		ORDER BY exec_block_number ASC`,
-		validatorsPQArray,
-	)
-	if err != nil {
-		return nil, nil, err
-	}
-
-	blockList := []uint64{}
-	for _, slot := range execBlocks {
-		blockList = append(blockList, slot.ExecBlock)
-	}
-
-	// get EL rewards
-	var blocks []*types.Eth1BlockIndexed
-	var relaysData map[common.Hash]types.RelaysData
-
-	if len(blockList) > 0 {
-		blocks, err = db.BigtableClient.GetBlocksIndexedMultiple(blockList, 10000)
-		if err != nil {
-			return nil, nil, fmt.Errorf("error retrieving blocks from bigtable: %v", err)
-		}
-		relaysData, err = db.GetRelayDataForIndexedBlocks(blocks)
-		if err != nil {
-			return nil, nil, fmt.Errorf("error retrieving mev relay data: %v", err)
-		}
-	}
-
-	last1dTimestamp := time.Now().Add(-1 * 24 * time.Hour)
-	last7dTimestamp := time.Now().Add(-7 * 24 * time.Hour)
-	last31dTimestamp := time.Now().Add(-31 * 24 * time.Hour)
-	last365dTimestamp := time.Now().Add(-365 * 24 * time.Hour)
-	var elEarningsTotal int64
-	var elEarningsLastDay int64
-	var elEarningsLastWeek int64
-	var elEarningsLastMonth int64
-	var elEarningsLastYear int64
-	for _, execBlock := range blocks {
-
-		var elReward *big.Int
-		relayData, ok := relaysData[common.BytesToHash(execBlock.Hash)]
-		if ok {
-			elReward = relayData.MevBribe.BigInt()
-		} else {
-			elReward = big.NewInt(0).SetBytes(execBlock.TxReward)
-		}
-		elReward = elReward.Div(elReward, big.NewInt(1e9))
-
-		execBlockTs := execBlock.Time.AsTime()
-		if execBlockTs.After(last1dTimestamp) {
-			elEarningsLastDay += elReward.Int64()
-		}
-		if execBlockTs.After(last7dTimestamp) {
-			elEarningsLastWeek += elReward.Int64()
-		}
-		if execBlockTs.After(last31dTimestamp) {
-			elEarningsLastMonth += elReward.Int64()
-		}
-		if execBlockTs.After(last365dTimestamp) {
-			elEarningsLastYear += elReward.Int64()
-		}
-		elEarningsTotal += elReward.Int64()
-=======
-
-	apr = (((float64(c.EarningsLastWeek) / 1e9) / (float64(32))) * 365) / 7
-	if apr < float64(-1) {
-		apr = float64(-1)
->>>>>>> 3d9b8d46
-	}
-
-	clApr7d := (((float64(clEarningsLastWeek) / 1e9) / (float64(totalDeposits) / 1e9)) * 365) / 7
-	if clApr7d < float64(-1) {
-		clApr7d = float64(-1)
-	}
-
-	clApr31d := (((float64(clEarningsLastMonth) / 1e9) / (float64(totalDeposits) / 1e9)) * 365) / 31
-	if clApr31d < float64(-1) {
-		clApr31d = float64(-1)
-	}
-
-	clApr365d := ((float64(clEarningsLastYear) / 1e9) / (float64(totalDeposits) / 1e9))
-	if clApr365d < float64(-1) {
-		clApr365d = float64(-1)
-	}
-
-	elApr7d := (((float64(elEarningsLastWeek) / 1e9) / (float64(totalDeposits) / 1e9)) * 365) / 7
-	if elApr7d < float64(-1) {
-		elApr7d = float64(-1)
-	}
-
-	elApr31d := (((float64(elEarningsLastMonth) / 1e9) / (float64(totalDeposits) / 1e9)) * 365) / 31
-	if elApr31d < float64(-1) {
-		elApr31d = float64(-1)
-	}
-
-	elApr365d := ((float64(elEarningsLastYear) / 1e9) / (float64(totalDeposits) / 1e9))
-	if elApr365d < float64(-1) {
-		elApr365d = float64(-1)
-	}
-
-	earningsLastDay := clEarningsLastDay + elEarningsLastDay
-	earningsLastWeek := clEarningsLastWeek + elEarningsLastWeek
-	earningsLastMonth := clEarningsLastMonth + elEarningsLastMonth
-
+
+	earningsLastDay := e.ClEarningsLastDay + e.ElEarningsLastDay
+	earningsLastWeek := e.ClEarningsLastWeek + e.ElEarningsLastWeek
+	earningsLastMonth := e.ClEarningsLastMonth + e.ElEarningsLastMonth
+
+	//TODO Add 365d earnings once it is available
 	return &types.ValidatorEarnings{
-<<<<<<< HEAD
-		ClIncome1d:            clEarningsLastDay,
-		ClIncome7d:            clEarningsLastWeek,
-		ClIncome31d:           clEarningsLastMonth,
-		ElIncome1d:            elEarningsLastDay,
-		ElIncome7d:            elEarningsLastWeek,
-		ElIncome31d:           elEarningsLastMonth,
-		ClAPR7d:               clApr7d,
-		ClAPR31d:              clApr31d,
-		ClAPR365d:             clApr365d,
-		ElAPR7d:               elApr7d,
-		ElAPR31d:              elApr31d,
-		ElAPR365d:             elApr365d,
-		TotalExecutionRewards: uint64(elEarningsTotal),
-		TotalDeposits:         totalDeposits,
-		LastDayFormatted:      utils.FormatIncome(earningsLastDay, currency),
-		LastWeekFormatted:     utils.FormatIncome(earningsLastWeek, currency),
-		LastMonthFormatted:    utils.FormatIncome(earningsLastMonth, currency),
-		TotalFormatted:        utils.FormatIncome(clEarningsTotal, currency),
-		TotalChangeFormatted:  utils.FormatIncome(clEarningsTotal+totalDeposits, currency),
-		ProposalLuck:          getProposalLuck(execBlocks, len(validators)),
-		ProposalEstimate:      getNextBlockEstimateTimestamp(execBlocks, len(validators)),
-=======
-		Total:                c.EarningsTotal,
-		LastDay:              c.EarningsLastDay,
-		LastWeek:             c.EarningsLastWeek,
-		LastMonth:            c.EarningsLastMonth,
-		APR:                  apr,
+		ClIncome1d:           e.ClEarningsLastDay,
+		ClIncome7d:           e.ClEarningsLastWeek,
+		ClIncome31d:          e.ClEarningsLastMonth,
+		ClIncomeTotal:        e.ClEarningsTotal,
+		ElIncome1d:           e.ElEarningsLastDay,
+		ElIncome7d:           e.ElEarningsLastWeek,
+		ElIncome31d:          e.ElEarningsLastMonth,
+		ElIncomeTotal:        e.ElEarningsTotal,
 		TotalDeposits:        totalDeposits,
-		TotalWithdrawals:     totalWithdrawals,
-		LastDayFormatted:     utils.FormatIncome(c.EarningsLastDay, currency),
-		LastWeekFormatted:    utils.FormatIncome(c.EarningsLastWeek, currency),
-		LastMonthFormatted:   utils.FormatIncome(c.EarningsLastMonth, currency),
-		TotalFormatted:       utils.FormatIncome(c.EarningsTotal, currency),
-		TotalChangeFormatted: utils.FormatIncome(c.EarningsTotal+totalDeposits, currency),
->>>>>>> 3d9b8d46
+		LastDayFormatted:     utils.FormatIncome(earningsLastDay, currency),
+		LastWeekFormatted:    utils.FormatIncome(earningsLastWeek, currency),
+		LastMonthFormatted:   utils.FormatIncome(earningsLastMonth, currency),
+		TotalFormatted:       utils.FormatIncome(e.ClEarningsTotal, currency),
+		TotalChangeFormatted: utils.FormatIncome(e.ClEarningsTotal+totalDeposits, currency),
 	}, balancesMap, nil
 }
 
 // getProposalLuck calculates the luck of a given set of proposed blocks for a certain number of validators
 // given the blocks proposed by the validators and the number of validators
 //
-// precondition: proposedBlocks is sorted by ascending block number
-func getProposalLuck(proposedBlocks []types.ExecBlockProposer, validatorsCount int) float64 {
+// precondition: slots is sorted by ascending block number
+func getProposalLuck(slots []uint64, validatorsCount int) float64 {
 	// Return 0 if there are no proposed blocks or no validators
-	if len(proposedBlocks) == 0 || validatorsCount == 0 {
+	if len(slots) == 0 || validatorsCount == 0 {
 		return 0
 	}
 	// Timeframe constants
@@ -427,7 +178,7 @@
 	// Get the timeframe for which we should consider qualified proposals
 	var proposalTimeframe time.Duration
 	// Time since the first block in the proposed block slice
-	timeSinceFirstBlock := time.Since(utils.SlotToTime(proposedBlocks[0].Slot))
+	timeSinceFirstBlock := time.Since(utils.SlotToTime(slots[0]))
 
 	// Determine the appropriate timeframe based on the time since the first block and the expected slot proposals
 	switch {
@@ -461,8 +212,8 @@
 
 	// Count the number of qualified proposals
 	qualifiedProposalCount := 0
-	for _, block := range proposedBlocks {
-		if utils.SlotToTime(block.Slot).After(blockProposalCutoffTime) {
+	for _, slot := range slots {
+		if utils.SlotToTime(slot).After(blockProposalCutoffTime) {
 			qualifiedProposalCount++
 		}
 	}
@@ -483,9 +234,9 @@
 // given the blocks proposed by the validators and the number of validators
 //
 // precondition: proposedBlocks is sorted by ascending block number
-func getNextBlockEstimateTimestamp(proposedBlocks []types.ExecBlockProposer, validatorsCount int) *time.Time {
+func getNextBlockEstimateTimestamp(slots []uint64, validatorsCount int) *time.Time {
 	// don't estimate if there are no proposed blocks or no validators
-	if len(proposedBlocks) == 0 || validatorsCount == 0 {
+	if len(slots) == 0 || validatorsCount == 0 {
 		return nil
 	}
 	activeValidatorsCount := *services.GetLatestStats().ActiveValidatorCount
@@ -499,7 +250,7 @@
 	expectedValue := 1 / probability
 
 	// return the timestamp of the last proposed block plus the average interval
-	nextExpectedSlot := proposedBlocks[len(proposedBlocks)-1].Slot + uint64(expectedValue)
+	nextExpectedSlot := slots[len(slots)-1] + uint64(expectedValue)
 	estimate := utils.SlotToTime(nextExpectedSlot)
 	return &estimate
 }
