package handlers

import (
	"database/sql"
	"encoding/hex"
	"encoding/json"
	"errors"
	"eth2-exporter/db"
	"eth2-exporter/price"
	"eth2-exporter/services"
	"eth2-exporter/types"
	"eth2-exporter/utils"
	"fmt"
	"html/template"
	"math/big"
	"net/http"
	"regexp"
	"strconv"
	"strings"
	"syscall"
	"time"

	"github.com/ethereum/go-ethereum/common"
	"github.com/lib/pq"
	"github.com/rocket-pool/rocketpool-go/utils/eth"
	"github.com/sirupsen/logrus"
)

var pkeyRegex = regexp.MustCompile("[^0-9A-Fa-f]+")

func GetValidatorOnlineThresholdSlot() uint64 {
	latestProposedSlot := services.LatestProposedSlot()
	threshold := utils.Config.Chain.Config.SlotsPerEpoch * 2

	var validatorOnlineThresholdSlot uint64
	if latestProposedSlot < 1 || latestProposedSlot < threshold {
		validatorOnlineThresholdSlot = 0
	} else {
		validatorOnlineThresholdSlot = latestProposedSlot - threshold
	}

	return validatorOnlineThresholdSlot
}

// GetValidatorEarnings will return the earnings (last day, week, month and total) of selected validators
func GetValidatorEarnings(validators []uint64, currency string) (*types.ValidatorEarnings, map[uint64]*types.Validator, error) {
	validatorsPQArray := pq.Array(validators)
	latestFinalizedEpoch := services.LatestFinalizedEpoch()

	balancesMap := make(map[uint64]*types.Validator, 0)

	latestBalances, err := db.BigtableClient.GetValidatorBalanceHistory(validators, latestFinalizedEpoch, latestFinalizedEpoch)
	if err != nil {
		logger.Errorf("error getting validator balance data in GetValidatorEarnings: %v", err)
		return nil, nil, err
	}

	totalBalance := uint64(0)
	for balanceIndex, balance := range latestBalances {
		if len(balance) == 0 {
			continue
		}

		if balancesMap[balanceIndex] == nil {
			balancesMap[balanceIndex] = &types.Validator{}
		}
		balancesMap[balanceIndex].Balance = balance[0].Balance
		balancesMap[balanceIndex].EffectiveBalance = balance[0].EffectiveBalance

		totalBalance += balance[0].Balance
	}

	var income struct {
		ClIncome1d            int64 `db:"cl_performance_1d"`
		ClIncome7d            int64 `db:"cl_performance_7d"`
		ClIncome31d           int64 `db:"cl_performance_31d"`
		ClIncome365d          int64 `db:"cl_performance_365d"`
		ClIncomeTotal         int64 `db:"cl_performance_total"`
		ClProposerIncomeTotal int64 `db:"cl_proposer_performance_total"`
		ElIncome1d            int64 `db:"el_performance_1d"`
		ElIncome7d            int64 `db:"el_performance_7d"`
		ElIncome31d           int64 `db:"el_performance_31d"`
		ElIncome365d          int64 `db:"el_performance_365d"`
		ElIncomeTotal         int64 `db:"el_performance_total"`
	}

	// el rewards are converted from wei to gwei
	err = db.ReaderDb.Get(&income, `
		SELECT 
		COALESCE(SUM(cl_performance_1d), 0) AS cl_performance_1d,
		COALESCE(SUM(cl_performance_7d), 0) AS cl_performance_7d,
		COALESCE(SUM(cl_performance_31d), 0) AS cl_performance_31d,
		COALESCE(SUM(cl_performance_365d), 0) AS cl_performance_365d,
		COALESCE(SUM(cl_performance_total), 0) AS cl_performance_total,
		COALESCE(SUM(cl_proposer_performance_total), 0) AS cl_proposer_performance_total,
		CAST(COALESCE(SUM(mev_performance_1d), 0) / 1e9 AS bigint) AS el_performance_1d,
		CAST(COALESCE(SUM(mev_performance_7d), 0) / 1e9 AS bigint) AS el_performance_7d,
		CAST(COALESCE(SUM(mev_performance_31d), 0) / 1e9 AS bigint) AS el_performance_31d,
		CAST(COALESCE(SUM(mev_performance_365d), 0) / 1e9 AS bigint) AS el_performance_365d,
		CAST(COALESCE(SUM(mev_performance_total), 0) / 1e9 AS bigint) AS el_performance_total
		FROM validator_performance WHERE validatorindex = ANY($1)`, validatorsPQArray)
	if err != nil {
		return nil, nil, err
	}

	var totalDeposits uint64

	err = db.ReaderDb.Get(&totalDeposits, `
	SELECT 
		COALESCE(SUM(amount), 0) 
	FROM blocks_deposits d
	INNER JOIN blocks b ON b.blockroot = d.block_root AND b.status = '1' 
	WHERE publickey IN (SELECT pubkey FROM validators WHERE validatorindex = ANY($1))`, validatorsPQArray)
	if err != nil {
		return nil, nil, err
	}
	if totalDeposits == 0 {
		totalDeposits = utils.Config.Chain.Config.MaxEffectiveBalance
	}

	var totalWithdrawals uint64

	err = db.ReaderDb.Get(&totalWithdrawals, `
	SELECT 
		COALESCE(sum(w.amount), 0)
	FROM blocks_withdrawals w
	INNER JOIN blocks b ON b.blockroot = w.block_root AND b.status = '1'
	WHERE validatorindex = ANY($1)
	`, validatorsPQArray)
	if err != nil {
		return nil, nil, err
	}

	lastDay := int64(0)

	err = db.ReaderDb.Get(&lastDay, "SELECT COALESCE(MAX(day), 0) FROM validator_stats_status")
	if err != nil {
		return nil, nil, err
	}
	firstEpoch := (lastDay + 1) * int64(utils.EpochsPerDay())

	var lastDeposits uint64
	err = db.ReaderDb.Get(&lastDeposits, `
	SELECT 
		COALESCE(SUM(amount), 0) 
	FROM blocks_deposits d
	INNER JOIN blocks b ON b.blockroot = d.block_root AND b.status = '1' and b.epoch >= $2 and b.epoch <= $3
	WHERE publickey IN (SELECT pubkey FROM validators WHERE validatorindex = ANY($1))`, validatorsPQArray, firstEpoch, latestFinalizedEpoch)
	if err != nil {
		return nil, nil, err
	}

	var lastWithdrawals uint64
	err = db.ReaderDb.Get(&lastWithdrawals, `
	SELECT 
        COALESCE(SUM(amount), 0) 
    FROM blocks_withdrawals d
    INNER JOIN blocks b ON b.blockroot = d.block_root AND b.status = '1' and b.epoch >= $2 and b.epoch <= $3        
    WHERE validatorindex =  ANY($1)`, validatorsPQArray, firstEpoch, latestFinalizedEpoch)
	if err != nil {
		return nil, nil, err
	}

	var lastBalance uint64
	err = db.ReaderDb.Get(&lastBalance, `
	SELECT 
        COALESCE(SUM(end_balance), 0) 
    FROM validator_stats     
    WHERE day=$2 AND validatorindex = ANY($1)`, validatorsPQArray, lastDay)
	if err != nil {
		return nil, nil, err
	}
	currentDayClIncome := int64(totalBalance - lastBalance - lastDeposits + lastWithdrawals)

	// calculate combined el and cl earnings
	earnings1d := income.ClIncome1d + income.ElIncome1d
	earnings7d := income.ClIncome7d + income.ElIncome7d
	earnings31d := income.ClIncome31d + income.ElIncome31d

	clApr7d := ((float64(income.ClIncome7d) / float64(totalDeposits)) * 365) / 7
	if clApr7d < float64(-1) {
		clApr7d = float64(-1)
	}

	elApr7d := ((float64(income.ElIncome7d) / float64(totalDeposits)) * 365) / 7
	if elApr7d < float64(-1) {
		elApr7d = float64(-1)
	}

	clApr31d := ((float64(income.ClIncome31d) / float64(totalDeposits)) * 365) / 31
	if clApr31d < float64(-1) {
		clApr31d = float64(-1)
	}

	elApr31d := ((float64(income.ElIncome31d) / float64(totalDeposits)) * 365) / 31
	if elApr31d < float64(-1) {
		elApr31d = float64(-1)
	}
	clApr365d := (float64(income.ClIncome365d) / float64(totalDeposits))
	if clApr365d < float64(-1) {
		clApr365d = float64(-1)
	}

	elApr365d := (float64(income.ElIncome365d) / float64(totalDeposits))
	if elApr365d < float64(-1) {
		elApr365d = float64(-1)
	}

	// retrieve cl income not yet in stats
	currentDayProposerIncome, err := db.GetCurrentDayProposerIncomeTotal(validators)
	if err != nil {
		return nil, nil, err
	}

	incomeToday := types.ClElInt64{
		El:    0,
		Cl:    currentDayIncome,
		Total: currentDayIncome,
	}

	var lastStatsDay uint64
	err = db.ReaderDb.Get(&lastStatsDay, "SELECT COALESCE(MAX(day),0) FROM validator_stats_status WHERE status")
	if err != nil {
		return nil, nil, fmt.Errorf("error getting lastStatsDay %v", err)
	}

	proposals := []struct {
		Slot            uint64 `db:"slot"`
		Status          uint64 `db:"status"`
		ExecBlockNumber uint64 `db:"exec_block_number"`
	}{}

	err = db.ReaderDb.Select(&proposals, `
		SELECT 
			slot, 1
			status, 
			COALESCE(exec_block_number, 0) as exec_block_number
		FROM blocks 
		WHERE proposer = ANY($1)
		ORDER BY slot ASC`, validatorsPQArray)
	if err != nil {
		return nil, nil, fmt.Errorf("error retrieving block-proposals: %v", err)
	}

	proposedToday := []uint64{}
	todayStartEpoch := uint64(lastStatsDay+1) * utils.EpochsPerDay()
	validatorProposalData := types.ValidatorPropsalData{}
	validatorProposalData.Proposals = make([][]uint64, len(proposals))
	for i, b := range proposals {
		validatorProposalData.Proposals[i] = []uint64{
			uint64(utils.SlotToTime(b.Slot).Unix()),
			b.Status,
		}
		if b.Status == 0 {
			validatorProposalData.ScheduledBlocksCount++
		} else if b.Status == 1 {
			validatorProposalData.ProposedBlocksCount++
			// add to list of blocks proposed today if epoch hasn't been exported into stats yet
			if utils.EpochOfSlot(b.Slot) >= todayStartEpoch && b.ExecBlockNumber > 0 {
				proposedToday = append(proposedToday, b.ExecBlockNumber)
			}
		} else if b.Status == 2 {
			validatorProposalData.MissedBlocksCount++
		} else if b.Status == 3 {
			validatorProposalData.OrphanedBlocksCount++
		}
	}

	validatorProposalData.BlocksCount = uint64(len(proposals))
	if validatorProposalData.BlocksCount > 0 {
		validatorProposalData.UnmissedBlocksPercentage = float64(validatorProposalData.BlocksCount-validatorProposalData.MissedBlocksCount) / float64(len(proposals))
	} else {
		validatorProposalData.UnmissedBlocksPercentage = 1.0
	}

	var slots []uint64
	for _, p := range proposals {
		if p.ExecBlockNumber > 0 {
			slots = append(slots, p.Slot)
		}
	}

	lookbackAmount := getProposalLuckBlockLookbackAmount(1)
	startPeriod := len(slots) - lookbackAmount
	if startPeriod < 0 {
		startPeriod = 0
	}

	validatorProposalData.ProposalLuck = getProposalLuck(slots[startPeriod:], 1)
	avgSlotInterval := uint64(getAvgSlotInterval(1))
	avgSlotIntervalAsDuration := time.Duration(utils.Config.Chain.Config.SecondsPerSlot*avgSlotInterval) * time.Second
	validatorProposalData.AvgSlotInterval = &avgSlotIntervalAsDuration
	if len(slots) > 0 {
		nextSlotEstimate := utils.SlotToTime(slots[len(slots)-1] + avgSlotInterval)
		validatorProposalData.ProposalEstimate = &nextSlotEstimate
	}

	if len(proposedToday) > 0 {
		// get el data
		execBlocks, err := db.BigtableClient.GetBlocksIndexedMultiple(proposedToday, 10000)
		if err != nil {
			return nil, nil, fmt.Errorf("error retrieving execution blocks data from bigtable: %v", err)
		}

		// get mev data
		relaysData, err := db.GetRelayDataForIndexedBlocks(execBlocks)
		if err != nil {
			return nil, nil, fmt.Errorf("error retrieving mev bribe data: %v", err)
		}

		incomeTodayEl := new(big.Int)
		for _, execBlock := range execBlocks {

			blockEpoch := utils.TimeToEpoch(execBlock.Time.AsTime())
			if blockEpoch > int64(latestFinalizedEpoch) {
				continue
			}
			// add mev bribe if present
			if relaysDatum, hasMevBribes := relaysData[common.BytesToHash(execBlock.Hash)]; hasMevBribes {
				incomeTodayEl = new(big.Int).Add(incomeTodayEl, relaysDatum.MevBribe.Int)
			} else {
				incomeTodayEl = new(big.Int).Add(incomeTodayEl, new(big.Int).SetBytes(execBlock.GetTxReward()))
			}
		}
		incomeToday.El = int64(eth.WeiToGwei(incomeTodayEl))
		incomeToday.Total += incomeToday.El
	}

	incomeTotal := types.ClElInt64{
<<<<<<< HEAD
		El:    income.ElIncomeTotal + incomeToday.El,
		Cl:    income.ClIncomeTotal + incomeToday.Cl,
		Total: income.ClIncomeTotal + income.ElIncomeTotal + incomeToday.Total,
=======
		El:    income.ElIncomeTotal,
		Cl:    income.ClIncomeTotal + currentDayClIncome,
		Total: income.ClIncomeTotal + income.ElIncomeTotal + currentDayClIncome,
>>>>>>> 4c05fb9e
	}

	incomeTotalProposer := types.ClElInt64{
		El:    income.ElIncomeTotal,
		Cl:    income.ClProposerIncomeTotal + currentDayProposerIncome,
		Total: income.ClProposerIncomeTotal + income.ElIncomeTotal + currentDayProposerIncome,
	}

	return &types.ValidatorEarnings{
		Income1d: types.ClElInt64{
			El:    income.ElIncome1d,
			Cl:    income.ClIncome1d,
			Total: earnings1d,
		},
		Income7d: types.ClElInt64{
			El:    income.ElIncome7d,
			Cl:    income.ClIncome7d,
			Total: earnings7d,
		},
		Income31d: types.ClElInt64{
			El:    income.ElIncome31d,
			Cl:    income.ClIncome31d,
			Total: earnings31d,
		},
		IncomeToday: incomeToday,
		IncomeTotal: incomeTotal,
		Apr7d: types.ClElFloat64{
			El:    elApr7d,
			Cl:    clApr7d,
			Total: clApr7d + elApr7d,
		},
		Apr31d: types.ClElFloat64{
			El:    elApr31d,
			Cl:    clApr31d,
			Total: clApr31d + elApr31d,
		},
		Apr365d: types.ClElFloat64{
			El:    elApr365d,
			Cl:    clApr365d,
			Total: clApr365d + elApr365d,
		},
		TotalDeposits:          int64(totalDeposits),
		LastDayFormatted:       utils.FormatIncome(earnings1d, currency),
		LastWeekFormatted:      utils.FormatIncome(earnings7d, currency),
		LastMonthFormatted:     utils.FormatIncome(earnings31d, currency),
		TotalFormatted:         utils.FormatIncomeClElInt64(incomeTotal, currency),
		ProposerTotalFormatted: utils.FormatIncomeClElInt64(incomeTotalProposer, currency),
		TotalChangeFormatted:   utils.FormatIncome(income.ClIncomeTotal+currentDayClIncome+int64(totalDeposits), currency),
		TotalBalance:           utils.FormatIncome(int64(totalBalance), currency),
		ProposalData:           validatorProposalData,
	}, balancesMap, nil
}

func getProposalLuckBlockLookbackAmount(validatorCount int) int {
	switch {
	case validatorCount <= 4:
		return 10
	case validatorCount <= 10:
		return 15
	case validatorCount <= 20:
		return 20
	case validatorCount <= 50:
		return 30
	case validatorCount <= 100:
		return 50
	case validatorCount <= 200:
		return 65
	default:
		return 75
	}
}

// getProposalLuck calculates the luck of a given set of proposed blocks for a certain number of validators
// given the blocks proposed by the validators and the number of validators
//
// precondition: slots is sorted by ascending block number
func getProposalLuck(slots []uint64, validatorsCount int) float64 {
	// Return 0 if there are no proposed blocks or no validators
	if len(slots) == 0 || validatorsCount == 0 {
		return 0
	}
	// Timeframe constants
	fiveDays := utils.Day * 5
	oneWeek := utils.Week
	oneMonth := utils.Month
	sixWeeks := utils.Day * 45
	twoMonths := utils.Month * 2
	threeMonths := utils.Month * 3
	fourMonths := utils.Month * 4
	fiveMonths := utils.Month * 5
	sixMonths := utils.Month * 6
	year := utils.Year

	activeValidatorsCount := *services.GetLatestStats().ActiveValidatorCount
	// Calculate the expected number of slot proposals for 30 days
	expectedSlotProposals := calcExpectedSlotProposals(oneMonth, validatorsCount, activeValidatorsCount)

	// Get the timeframe for which we should consider qualified proposals
	var proposalTimeframe time.Duration
	// Time since the first block in the proposed block slice
	timeSinceFirstBlock := time.Since(utils.SlotToTime(slots[0]))

	targetBlocks := 8.0

	// Determine the appropriate timeframe based on the time since the first block and the expected slot proposals
	switch {
	case timeSinceFirstBlock < fiveDays:
		proposalTimeframe = fiveDays
	case timeSinceFirstBlock < oneWeek:
		proposalTimeframe = oneWeek
	case timeSinceFirstBlock < oneMonth:
		proposalTimeframe = oneMonth
	case timeSinceFirstBlock > year && expectedSlotProposals <= targetBlocks/12:
		proposalTimeframe = year
	case timeSinceFirstBlock > sixMonths && expectedSlotProposals <= targetBlocks/6:
		proposalTimeframe = sixMonths
	case timeSinceFirstBlock > fiveMonths && expectedSlotProposals <= targetBlocks/5:
		proposalTimeframe = fiveMonths
	case timeSinceFirstBlock > fourMonths && expectedSlotProposals <= targetBlocks/4:
		proposalTimeframe = fourMonths
	case timeSinceFirstBlock > threeMonths && expectedSlotProposals <= targetBlocks/3:
		proposalTimeframe = threeMonths
	case timeSinceFirstBlock > twoMonths && expectedSlotProposals <= targetBlocks/2:
		proposalTimeframe = twoMonths
	case timeSinceFirstBlock > sixWeeks && expectedSlotProposals <= targetBlocks/1.5:
		proposalTimeframe = sixWeeks
	default:
		proposalTimeframe = oneMonth
	}

	// Recalculate expected slot proposals for the new timeframe
	expectedSlotProposals = calcExpectedSlotProposals(proposalTimeframe, validatorsCount, activeValidatorsCount)
	if expectedSlotProposals == 0 {
		return 0
	}
	// Cutoff time for proposals to be considered qualified
	blockProposalCutoffTime := time.Now().Add(-proposalTimeframe)

	// Count the number of qualified proposals
	qualifiedProposalCount := 0
	for _, slot := range slots {
		if utils.SlotToTime(slot).After(blockProposalCutoffTime) {
			qualifiedProposalCount++
		}
	}
	// Return the luck as the ratio of qualified proposals to expected slot proposals
	return float64(qualifiedProposalCount) / expectedSlotProposals
}

// calcExpectedSlotProposals calculates the expected number of slot proposals for a certain time frame and validator count
func calcExpectedSlotProposals(timeframe time.Duration, validatorCount int, activeValidatorsCount uint64) float64 {
	if validatorCount == 0 || activeValidatorsCount == 0 {
		return 0
	}
	slotsInTimeframe := timeframe.Seconds() / float64(utils.Config.Chain.Config.SecondsPerSlot)
	return (slotsInTimeframe / float64(activeValidatorsCount)) * float64(validatorCount)
}

// getAvgSlotInterval will return the average block interval for a certain number of validators
//
// result of the function should be interpreted as "1 in every X slots will be proposed by this amount of validators on avg."
func getAvgSlotInterval(validatorsCount int) float64 {
	// don't estimate if there are no proposed blocks or no validators
	activeValidatorsCount := *services.GetLatestStats().ActiveValidatorCount
	if activeValidatorsCount == 0 {
		return 0
	}

	probability := float64(validatorsCount) / float64(activeValidatorsCount)
	// in a geometric distribution, the expected value of the number of trials needed until first success is 1/p
	// you can think of this as the average interval of blocks until you get a proposal
	return 1 / probability
}

// getAvgSyncCommitteeInterval will return the average sync committee interval for a certain number of validators
//
// result of the function should be interpreted as "there will be one validator included in every X committees, on average"
func getAvgSyncCommitteeInterval(validatorsCount int) float64 {
	activeValidatorsCount := *services.GetLatestStats().ActiveValidatorCount
	if activeValidatorsCount == 0 {
		return 0
	}

	probability := (float64(utils.Config.Chain.Config.SyncCommitteeSize) / float64(activeValidatorsCount)) * float64(validatorsCount)
	// in a geometric distribution, the expected value of the number of trials needed until first success is 1/p
	// you can think of this as the average interval of sync committees until you expect to have been part of one
	return 1 / probability
}

// LatestState will return common information that about the current state of the eth2 chain
func LatestState(w http.ResponseWriter, r *http.Request) {
	w.Header().Set("Content-Type", "application/json")
	w.Header().Set("Cache-Control", fmt.Sprintf("public, max-age=%d", utils.Config.Chain.Config.SecondsPerSlot)) // set local cache to the seconds per slot interval
	currency := GetCurrency(r)
	data := services.LatestState()
	// data.Currency = currency
	data.EthPrice = price.GetEthPrice(currency)
	data.EthRoundPrice = price.GetEthRoundPrice(data.EthPrice)
	data.EthTruncPrice = utils.KFormatterEthPrice(data.EthRoundPrice)

	err := json.NewEncoder(w).Encode(data)

	if err != nil {
		logger.Errorf("error sending latest index page data: %v", err)
		http.Error(w, "Internal server error", http.StatusServiceUnavailable)
		return
	}
}

func GetCurrency(r *http.Request) string {
	if cookie, err := r.Cookie("currency"); err == nil {
		return cookie.Value
	}

	return "ETH"
}

func GetCurrencySymbol(r *http.Request) string {

	cookie, err := r.Cookie("currency")
	if err != nil {
		return "$"
	}

	switch cookie.Value {
	case "AUD":
		return "A$"
	case "CAD":
		return "C$"
	case "CNY":
		return "¥"
	case "EUR":
		return "€"
	case "GBP":
		return "£"
	case "JPY":
		return "¥"
	case "RUB":
		return "₽"
	default:
		return "$"
	}
}

func GetCurrentPrice(r *http.Request) uint64 {
	cookie, err := r.Cookie("currency")
	if err != nil {
		return price.GetEthRoundPrice(price.GetEthPrice("USD"))
	}

	if cookie.Value == "ETH" {
		return price.GetEthRoundPrice(price.GetEthPrice("USD"))
	}
	return price.GetEthRoundPrice(price.GetEthPrice(cookie.Value))
}

func GetCurrentPriceFormatted(r *http.Request) template.HTML {
	userAgent := r.Header.Get("User-Agent")
	userAgent = strings.ToLower(userAgent)
	price := GetCurrentPrice(r)
	if strings.Contains(userAgent, "android") || strings.Contains(userAgent, "iphone") || strings.Contains(userAgent, "windows phone") {
		return utils.KFormatterEthPrice(price)
	}
	return utils.FormatAddCommas(uint64(price))
}

func GetCurrentPriceKFormatted(r *http.Request) template.HTML {
	return utils.KFormatterEthPrice(GetCurrentPrice(r))
}

func GetTruncCurrentPriceFormatted(r *http.Request) string {
	price := GetCurrentPrice(r)
	symbol := GetCurrencySymbol(r)
	return fmt.Sprintf("%s %s", symbol, utils.KFormatterEthPrice(price))
}

// GetValidatorIndexFrom gets the validator index from users input
func GetValidatorIndexFrom(userInput string) (pubKey []byte, validatorIndex uint64, err error) {
	validatorIndex, err = strconv.ParseUint(userInput, 10, 64)
	if err == nil {
		pubKey, err = db.GetValidatorPublicKey(validatorIndex)
		return
	}

	pubKey, err = hex.DecodeString(strings.Replace(userInput, "0x", "", -1))
	if err == nil {
		validatorIndex, err = db.GetValidatorIndex(pubKey)
		return
	}
	return
}

func DataTableStateChanges(w http.ResponseWriter, r *http.Request) {
	w.Header().Set("Content-Type", "application/json")

	user, session, err := getUserSession(r)
	if err != nil {
		logger.Errorf("error retrieving session: %v", err)
		http.Error(w, "Internal server error", http.StatusInternalServerError)
		return
	}

	response := &types.ApiResponse{}
	response.Status = "ERROR"

	defer json.NewEncoder(w).Encode(response)

	settings := types.DataTableSaveState{}
	err = json.NewDecoder(r.Body).Decode(&settings)
	if err != nil {
		logger.Errorf("error saving data table state could not parse body: %v", err)
		response.Status = "error saving table state"
		return
	}

	// never store the page number
	settings.Start = 0

	key := settings.Key
	if len(key) == 0 {
		logger.Errorf("no key provided")
		response.Status = "error saving table state"
		return
	}

	if !user.Authenticated {
		dataTableStatePrefix := "table:state:" + utils.GetNetwork() + ":"
		key = dataTableStatePrefix + key
		count := 0
		for k := range session.Values() {
			k, ok := k.(string)
			if ok && strings.HasPrefix(k, dataTableStatePrefix) {
				count += 1
			}
		}
		if count > 50 {
			_, ok := session.Values()[key]
			if !ok {
				logger.Errorf("error maximum number of datatable states stored in session")
				return
			}
		}
		session.Values()[key] = settings

		err := session.Save(r, w)
		if err != nil {
			logger.WithError(err).Errorf("error updating session with key: %v and value: %v", key, settings)
		}

	} else {
		err = db.SaveDataTableState(user.UserID, settings.Key, settings)
		if err != nil {
			logger.Errorf("error saving data table state could save values to db: %v", err)
			response.Status = "error saving table state"
			return
		}
	}

	response.Status = "OK"
	response.Data = ""
}

func GetDataTableState(user *types.User, session *utils.CustomSession, tableKey string) *types.DataTableSaveState {
	state := types.DataTableSaveState{
		Start: 0,
	}
	if user.Authenticated {
		state, err := db.GetDataTablesState(user.UserID, tableKey)
		if err != nil && err != sql.ErrNoRows {
			logger.Errorf("error getting data table state from db: %v", err)
			return state
		}
		return state
	}
	stateRaw, exists := session.Values()["table:state:"+utils.GetNetwork()+":"+tableKey]
	if !exists {
		return &state
	}
	state, ok := stateRaw.(types.DataTableSaveState)
	if !ok {
		logger.Errorf("error getting state from session: %+v", stateRaw)
		return &state
	}
	return &state
}

// used to handle errors constructed by Template.ExecuteTemplate correctly
func handleTemplateError(w http.ResponseWriter, r *http.Request, fileIdentifier string, functionIdentifier string, infoIdentifier string, err error) error {
	// ignore network related errors
	if err != nil && !errors.Is(err, syscall.EPIPE) && !errors.Is(err, syscall.ETIMEDOUT) {
		logger.WithFields(logrus.Fields{
			"file":       fileIdentifier,
			"function":   functionIdentifier,
			"info":       infoIdentifier,
			"error type": fmt.Sprintf("%T", err),
			"route":      r.URL.String(),
		}).WithError(err).Error("error executing template")
		http.Error(w, "Internal server error", http.StatusServiceUnavailable)
	}
	return err
}

func GetWithdrawableCountFromCursor(epoch uint64, validatorindex uint64, cursor uint64) (uint64, error) {
	// the validators' balance will not be checked here as this is only a rough estimation
	// checking the balance for hundreds of thousands of validators is too expensive

	var maxValidatorIndex uint64
	err := db.WriterDb.Get(&maxValidatorIndex, "SELECT COALESCE(MAX(validatorindex), 0) FROM validators")
	if err != nil {
		return 0, fmt.Errorf("error getting withdrawable validator count from cursor: %w", err)
	}

	if maxValidatorIndex == 0 {
		return 0, nil
	}

	activeValidators := services.LatestIndexPageData().ActiveValidators
	if activeValidators == 0 {
		activeValidators = maxValidatorIndex
	}

	if validatorindex > cursor {
		// if the validatorindex is after the cursor, simply return the number of validators between the cursor and the validatorindex
		// the returned data is then scaled using the number of currently active validators in order to account for exited / entering validators
		return (validatorindex - cursor) * activeValidators / maxValidatorIndex, nil
	} else if validatorindex < cursor {
		// if the validatorindex is before the cursor (wraparound case) return the number of validators between the cursor and the most recent validator plus the amount of validators from the validator 0 to the validatorindex
		// the returned data is then scaled using the number of currently active validators in order to account for exited / entering validators
		return (maxValidatorIndex - cursor + validatorindex) * activeValidators / maxValidatorIndex, nil
	} else {
		return 0, nil
	}
}<|MERGE_RESOLUTION|>--- conflicted
+++ resolved
@@ -214,8 +214,8 @@
 
 	incomeToday := types.ClElInt64{
 		El:    0,
-		Cl:    currentDayIncome,
-		Total: currentDayIncome,
+		Cl:    currentDayClIncome,
+		Total: currentDayClIncome,
 	}
 
 	var lastStatsDay uint64
@@ -327,15 +327,9 @@
 	}
 
 	incomeTotal := types.ClElInt64{
-<<<<<<< HEAD
 		El:    income.ElIncomeTotal + incomeToday.El,
 		Cl:    income.ClIncomeTotal + incomeToday.Cl,
 		Total: income.ClIncomeTotal + income.ElIncomeTotal + incomeToday.Total,
-=======
-		El:    income.ElIncomeTotal,
-		Cl:    income.ClIncomeTotal + currentDayClIncome,
-		Total: income.ClIncomeTotal + income.ElIncomeTotal + currentDayClIncome,
->>>>>>> 4c05fb9e
 	}
 
 	incomeTotalProposer := types.ClElInt64{
