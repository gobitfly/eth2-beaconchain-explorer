--- conflicted
+++ resolved
@@ -12,7 +12,6 @@
 	"eth2-exporter/utils"
 	"fmt"
 	"html/template"
-	"math/big"
 	"net/http"
 	"regexp"
 	"strconv"
@@ -20,11 +19,6 @@
 	"syscall"
 	"time"
 
-<<<<<<< HEAD
-	"github.com/ethereum/go-ethereum/common"
-	"github.com/gorilla/sessions"
-=======
->>>>>>> cf1b6044
 	"github.com/lib/pq"
 	"github.com/sirupsen/logrus"
 )
@@ -49,26 +43,6 @@
 func GetValidatorEarnings(validators []uint64, currency string) (*types.ValidatorEarnings, map[uint64]*types.Validator, error) {
 	validatorsPQArray := pq.Array(validators)
 	latestEpoch := int64(services.LatestEpoch())
-<<<<<<< HEAD
-	lastDayEpoch := latestEpoch - int64(utils.EpochsPerDay())
-	lastWeekEpoch := latestEpoch - int64(utils.EpochsPerDay())*7
-	lastMonthEpoch := latestEpoch - int64(utils.EpochsPerDay())*31
-	lastYearEpoch := latestEpoch - int64(utils.EpochsPerDay())*365
-
-	if lastDayEpoch < 0 {
-		lastDayEpoch = 0
-	}
-	if lastWeekEpoch < 0 {
-		lastWeekEpoch = 0
-	}
-	if lastMonthEpoch < 0 {
-		lastMonthEpoch = 0
-	}
-	if lastYearEpoch < 0 {
-		lastYearEpoch = 0
-	}
-=======
->>>>>>> cf1b6044
 
 	balances := []*types.Validator{}
 
@@ -176,33 +150,10 @@
 		elApr7d = float64(-1)
 	}
 
-<<<<<<< HEAD
-	balances365d, err := db.BigtableClient.GetValidatorBalanceHistory(validators, uint64(lastYearEpoch), 1)
-	if err != nil {
-		logger.Errorf("error getting validator Balance31d data in GetValidatorEarnings: %v", err)
-		return nil, err
-	}
-	for balanceIndex, balance := range balances365d {
-		if len(balance) == 0 || balancesMap[balanceIndex] == nil {
-			continue
-		}
-		balancesMap[balanceIndex].Balance365d = sql.NullInt64{
-			Int64: int64(balance[0].Balance),
-			Valid: true,
-		}
-	}
-
-	deposits := []struct {
-		Epoch     int64
-		Amount    int64
-		Publickey []byte
-	}{}
-=======
 	clApr31d := ((float64(income.ClIncome31d) / float64(totalDeposits)) * 365) / 31
 	if clApr31d < float64(-1) {
 		clApr31d = float64(-1)
 	}
->>>>>>> cf1b6044
 
 	elApr31d := ((float64(income.ElIncome31d) / float64(totalDeposits)) * 365) / 31
 	if elApr31d < float64(-1) {
@@ -218,14 +169,6 @@
 		elApr365d = float64(-1)
 	}
 
-<<<<<<< HEAD
-	var clEarningsTotal int64
-	var clEarningsLastDay int64
-	var clEarningsLastWeek int64
-	var clEarningsLastMonth int64
-	var clEarningsLastYear int64
-	var totalDeposits int64
-=======
 	return &types.ValidatorEarnings{
 		Income1d: types.ClElInt64{
 			El:    income.ElIncome1d,
@@ -266,7 +209,6 @@
 		TotalChangeFormatted: utils.FormatIncome(income.ClIncomeTotal+int64(totalDeposits), currency),
 	}, balancesMap, nil
 }
->>>>>>> cf1b6044
 
 // getProposalLuck calculates the luck of a given set of proposed blocks for a certain number of validators
 // given the blocks proposed by the validators and the number of validators
@@ -318,24 +260,6 @@
 		proposalTimeframe = oneMonth
 	}
 
-<<<<<<< HEAD
-			if epoch > int64(balance.ActivationEpoch) {
-				clEarningsTotal -= deposit
-			}
-			if epoch > lastDayEpoch && epoch > int64(balance.ActivationEpoch) {
-				clEarningsLastDay -= deposit
-			}
-			if epoch > lastWeekEpoch && epoch > int64(balance.ActivationEpoch) {
-				clEarningsLastWeek -= deposit
-			}
-			if epoch > lastMonthEpoch && epoch > int64(balance.ActivationEpoch) {
-				clEarningsLastMonth -= deposit
-			}
-			if epoch > lastYearEpoch && epoch > int64(balance.ActivationEpoch) {
-				clEarningsLastYear -= deposit
-			}
-		}
-=======
 	// Recalculate expected slot proposals for the new timeframe
 	expectedSlotProposals = calcExpectedSlotProposals(proposalTimeframe, validatorsCount, activeValidatorsCount)
 	if expectedSlotProposals == 0 {
@@ -343,7 +267,6 @@
 	}
 	// Cutoff time for proposals to be considered qualified
 	blockProposalCutoffTime := time.Now().Add(-proposalTimeframe)
->>>>>>> cf1b6044
 
 	// Count the number of qualified proposals
 	qualifiedProposalCount := 0
@@ -351,21 +274,6 @@
 		if utils.SlotToTime(slot).After(blockProposalCutoffTime) {
 			qualifiedProposalCount++
 		}
-<<<<<<< HEAD
-		if int64(balance.ActivationEpoch) > lastMonthEpoch {
-			balance.Balance31d = balance.BalanceActivation
-		}
-		if int64(balance.ActivationEpoch) > lastYearEpoch {
-			balance.Balance365d = balance.BalanceActivation
-		}
-
-		clEarningsTotal += int64(balance.Balance) - balance.BalanceActivation.Int64
-		clEarningsLastDay += int64(balance.Balance) - balance.Balance1d.Int64
-		clEarningsLastWeek += int64(balance.Balance) - balance.Balance7d.Int64
-		clEarningsLastMonth += int64(balance.Balance) - balance.Balance31d.Int64
-		clEarningsLastYear += int64(balance.Balance) - balance.Balance365d.Int64
-=======
->>>>>>> cf1b6044
 	}
 	// Return the luck as the ratio of qualified proposals to expected slot proposals
 	return float64(qualifiedProposalCount) / expectedSlotProposals
@@ -405,137 +313,6 @@
 	return &estimate
 }
 
-<<<<<<< HEAD
-	// retrieve EL Informaion
-	// get all EL blocks
-	var execBlocks []types.ExecBlockProposer
-	err = db.ReaderDb.Select(&execBlocks,
-		`SELECT
-			exec_block_number,
-			slot
-			FROM blocks
-		WHERE proposer = ANY($1)
-		AND exec_block_number IS NOT NULL
-		AND exec_block_number > 0
-		ORDER BY exec_block_number ASC`,
-		validatorsPQArray,
-	)
-	if err != nil {
-		return nil, err
-	}
-
-	blockList := []uint64{}
-	for _, slot := range execBlocks {
-		blockList = append(blockList, slot.ExecBlock)
-	}
-
-	// get EL rewards
-	var blocks []*types.Eth1BlockIndexed
-	var relaysData map[common.Hash]types.RelaysData
-
-	if len(blockList) > 0 {
-		blocks, err = db.BigtableClient.GetBlocksIndexedMultiple(blockList, 10000)
-		if err != nil {
-			return nil, fmt.Errorf("error retrieving blocks from bigtable: %v", err)
-		}
-		relaysData, err = db.GetRelayDataForIndexedBlocks(blocks)
-		if err != nil {
-			return nil, fmt.Errorf("error retrieving mev relay data: %v", err)
-		}
-	}
-
-	last1dTimestamp := time.Now().Add(-1 * 24 * time.Hour)
-	last7dTimestamp := time.Now().Add(-7 * 24 * time.Hour)
-	last31dTimestamp := time.Now().Add(-31 * 24 * time.Hour)
-	last365dTimestamp := time.Now().Add(-365 * 24 * time.Hour)
-	var elEarningsTotal int64
-	var elEarningsLastDay int64
-	var elEarningsLastWeek int64
-	var elEarningsLastMonth int64
-	var elEarningsLastYear int64
-	for _, execBlock := range blocks {
-
-		var elReward *big.Int
-		relayData, ok := relaysData[common.BytesToHash(execBlock.Hash)]
-		if ok {
-			elReward = relayData.MevBribe.BigInt()
-		} else {
-			elReward = big.NewInt(0).SetBytes(execBlock.TxReward)
-		}
-		elReward = elReward.Div(elReward, big.NewInt(1e9))
-
-		execBlockTs := execBlock.Time.AsTime()
-		if execBlockTs.After(last1dTimestamp) {
-			elEarningsLastDay += elReward.Int64()
-		}
-		if execBlockTs.After(last7dTimestamp) {
-			elEarningsLastWeek += elReward.Int64()
-		}
-		if execBlockTs.After(last31dTimestamp) {
-			elEarningsLastMonth += elReward.Int64()
-		}
-		if execBlockTs.After(last365dTimestamp) {
-			elEarningsLastYear += elReward.Int64()
-		}
-		elEarningsTotal += elReward.Int64()
-	}
-
-	clApr7d := (((float64(clEarningsLastWeek) / 1e9) / (float64(totalDeposits) / 1e9)) * 365) / 7
-	if clApr7d < float64(-1) {
-		clApr7d = float64(-1)
-	}
-
-	clApr31d := (((float64(clEarningsLastMonth) / 1e9) / (float64(totalDeposits) / 1e9)) * 365) / 31
-	if clApr31d < float64(-1) {
-		clApr31d = float64(-1)
-	}
-
-	clApr365d := ((float64(clEarningsLastYear) / 1e9) / (float64(totalDeposits) / 1e9))
-	if clApr365d < float64(-1) {
-		clApr365d = float64(-1)
-	}
-
-	elApr7d := (((float64(elEarningsLastWeek) / 1e9) / (float64(totalDeposits) / 1e9)) * 365) / 7
-	if elApr7d < float64(-1) {
-		elApr7d = float64(-1)
-	}
-
-	elApr31d := (((float64(elEarningsLastMonth) / 1e9) / (float64(totalDeposits) / 1e9)) * 365) / 31
-	if elApr31d < float64(-1) {
-		elApr31d = float64(-1)
-	}
-
-	elApr365d := ((float64(elEarningsLastYear) / 1e9) / (float64(totalDeposits) / 1e9))
-	if elApr365d < float64(-1) {
-		elApr365d = float64(-1)
-	}
-
-	earningsTotal := clEarningsTotal + elEarningsTotal
-	earningsLastDay := clEarningsLastDay + elEarningsLastDay
-	earningsLastWeek := clEarningsLastWeek + elEarningsLastWeek
-	earningsLastMonth := clEarningsLastMonth + elEarningsLastMonth
-
-	return &types.ValidatorEarnings{
-		Total:                 earningsTotal,
-		LastDay:               earningsLastDay,
-		LastWeek:              earningsLastWeek,
-		LastMonth:             earningsLastMonth,
-		ClAPR7d:               clApr7d,
-		ClAPR31d:              clApr31d,
-		ClAPR365d:             clApr365d,
-		ElAPR7d:               elApr7d,
-		ElAPR31d:              elApr31d,
-		ElAPR365d:             elApr365d,
-		TotalExecutionRewards: elEarningsTotal,
-		TotalDeposits:         totalDeposits,
-		LastDayFormatted:      utils.FormatIncome(earningsLastDay, currency),
-		LastWeekFormatted:     utils.FormatIncome(earningsLastWeek, currency),
-		LastMonthFormatted:    utils.FormatIncome(earningsLastMonth, currency),
-		TotalFormatted:        utils.FormatIncome(earningsTotal, currency),
-		TotalChangeFormatted:  utils.FormatIncome(earningsTotal+totalDeposits, currency),
-		Luck:                  getProposalLuck(execBlocks, len(validators)),
-	}, nil
-=======
 // getNextSyncEstimateTimestamp will return the estimated timestamp of the next sync committee
 // given the maximum sync period the validators have peen part of and the number of validators
 func getNextSyncEstimateTimestamp(maxPeriod uint64, validatorsCount int) *time.Time {
@@ -557,95 +334,6 @@
 	nextExpectedSyncPeriod := maxPeriod + uint64(expectedValue)
 	estimate := utils.EpochToTime(utils.FirstEpochOfSyncPeriod(nextExpectedSyncPeriod))
 	return &estimate
->>>>>>> cf1b6044
-}
-
-// getProposalLuck calculates the luck of a given set of proposed blocks for a certain number of validators
-//
-// precondition: proposedBlocks is sorted by ascending block number
-func getProposalLuck(proposedBlocks []types.ExecBlockProposer, validatorsCount int) float64 {
-	// Return 0 if there are no proposed blocks or no validators
-	if len(proposedBlocks) == 0 || validatorsCount == 0 {
-		return 0
-	}
-	// Timeframe constants
-	fiveDays := time.Hour * 24 * 5
-	oneWeek := time.Hour * 24 * 7
-	oneMonth := time.Hour * 24 * 30
-	sixWeeks := time.Hour * 24 * 45
-	twoMonths := time.Hour * 24 * 60
-	threeMonths := time.Hour * 24 * 90
-	fourMonths := time.Hour * 24 * 120
-	fiveMonths := time.Hour * 24 * 150
-
-	activeValidatorsCount := *services.GetLatestStats().ActiveValidatorCount
-	// Calculate the expected number of slot proposals for 30 days
-	expectedSlotProposals := calcExpectedSlotProposals(oneMonth, validatorsCount, activeValidatorsCount)
-
-	// Get the timeframe for which we should consider qualified proposals
-	var proposalTimeframe time.Duration
-	// Time since the first block in the proposed block slice
-	timeSinceFirstBlock := time.Since(utils.SlotToTime(proposedBlocks[0].Slot))
-
-	// Determine the appropriate timeframe based on the time since the first block and the expected slot proposals
-	switch {
-	case timeSinceFirstBlock < fiveDays:
-		proposalTimeframe = fiveDays
-	case timeSinceFirstBlock < oneWeek:
-		proposalTimeframe = oneWeek
-	case timeSinceFirstBlock < oneMonth:
-		proposalTimeframe = oneMonth
-	case timeSinceFirstBlock > fiveMonths && expectedSlotProposals <= 0.75:
-		proposalTimeframe = fiveMonths
-	case timeSinceFirstBlock > fourMonths && expectedSlotProposals <= 1:
-		proposalTimeframe = fourMonths
-	case timeSinceFirstBlock > threeMonths && expectedSlotProposals <= 1.4:
-		proposalTimeframe = threeMonths
-	case timeSinceFirstBlock > twoMonths && expectedSlotProposals <= 2.1:
-		proposalTimeframe = twoMonths
-	case timeSinceFirstBlock > sixWeeks && expectedSlotProposals <= 2.8:
-		proposalTimeframe = sixWeeks
-	default:
-		proposalTimeframe = oneMonth
-	}
-
-	// Recalculate expected slot proposals for the new timeframe
-	expectedSlotProposals = calcExpectedSlotProposals(proposalTimeframe, validatorsCount, activeValidatorsCount)
-	// Cutoff time for proposals to be considered qualified
-	blockProposalCutoffTime := time.Now().Add(-proposalTimeframe)
-
-	// Count the number of qualified proposals
-	qualifiedProposalCount := 0
-	for _, block := range proposedBlocks {
-		if utils.SlotToTime(block.Slot).After(blockProposalCutoffTime) {
-			qualifiedProposalCount++
-		}
-	}
-	// Return the luck as the ratio of qualified proposals to expected slot proposals
-	return float64(qualifiedProposalCount) / expectedSlotProposals
-}
-
-// calcExpectedSlotProposals calculates the expected number of slot proposals for a certain time frame and validator count
-func calcExpectedSlotProposals(timeframe time.Duration, validatorCount int, activeValidatorsCount uint64) float64 {
-	expectedSlots := timeframe.Seconds() / float64(utils.Config.Chain.Config.SecondsPerSlot)
-	return (expectedSlots / float64(activeValidatorsCount)) * float64(validatorCount)
-}
-
-// getNextBlockEstimateTimestamp will return the estimated timestamp of the next block proposal
-//
-// Test for nil result with .IsZero()
-//
-// precondition: proposedBlocks is sorted by ascending block number
-func getNextBlockEstimateTimestamp(proposedBlocks []types.ExecBlockProposer, validatorsCount int) time.Time {
-	// Return the current time if there are no proposed blocks or no validators
-	if len(proposedBlocks) == 0 || validatorsCount == 0 {
-		return time.Time{}
-	}
-
-	oneMonth := time.Hour * 24 * 30
-	expectedProposalsPerMonth := calcExpectedSlotProposals(oneMonth, validatorsCount, *services.GetLatestStats().ActiveValidatorCount)
-	newBlockOnAvgDays := time.Duration(float64(oneMonth.Nanoseconds()) / expectedProposalsPerMonth)
-	return utils.SlotToTime(proposedBlocks[len(proposedBlocks)-1].Slot).Add(newBlockOnAvgDays)
 }
 
 // LatestState will return common information that about the current state of the eth2 chain
