--- conflicted
+++ resolved
@@ -117,11 +117,8 @@
 	// escape html
 	msg = template.HTMLEscapeString(msg)
 
-<<<<<<< HEAD
 	err = mail.SendMail("support@beaconcha.in", "New API usage inquiry", msg, []types.EmailAttachment{})
-=======
-	err = mail.SendMail("support@beaconcha.in", "New API usage inquiry", msg, nil)
->>>>>>> 561c9dad
+
 	if err != nil {
 		logger.Errorf("error sending ad form: %v", err)
 		utils.SetFlash(w, r, "pricing_flash", "Error: unable to submit api request")
