--- conflicted
+++ resolved
@@ -111,7 +111,6 @@
 					}
 				}
 
-<<<<<<< HEAD
 				tableData = append(tableData, []interface{}{
 					utils.FormatAddressWithLimits(v.GetHash(), "", false, "tx", visibleDigitsForHash+5, 18, true),
 					utils.FormatMethod(method),
@@ -119,22 +118,10 @@
 					utils.FormatTimestamp(b.GetTime().AsTime().Unix()),
 					utils.FormatAddressWithLimits(v.GetFrom(), names[string(v.GetFrom())], false, "address", visibleDigitsForHash+5, 18, true),
 					toText,
-					utils.FormatAmountFormated(new(big.Int).SetBytes(v.GetValue()), "ETH", 8, 4, true, true, false),
-					utils.FormatAmountFormated(db.CalculateTxFeeFromTransaction(v, new(big.Int).SetBytes(b.GetBaseFee())), "ETH", 8, 4, true, true, false),
+					utils.FormatAmountFormatted(new(big.Int).SetBytes(v.GetValue()), "Ether", 8, 4, true, true, false),
+					utils.FormatAmountFormatted(db.CalculateTxFeeFromTransaction(v, new(big.Int).SetBytes(b.GetBaseFee())), "Ether", 8, 4, true, true, false),
 				})
-
 				return nil
-=======
-			tableData = append(tableData, []interface{}{
-				utils.FormatAddressWithLimits(v.GetHash(), "", false, "tx", visibleDigitsForHash+5, 18, true),
-				utils.FormatMethod(method),
-				template.HTML(fmt.Sprintf(`<A href="block/%d">%v</A>`, b.GetNumber(), utils.FormatAddCommas(b.GetNumber()))),
-				utils.FormatTimestamp(b.GetTime().AsTime().Unix()),
-				utils.FormatAddressWithLimits(v.GetFrom(), names[string(v.GetFrom())], false, "address", visibleDigitsForHash+5, 18, true),
-				toText,
-				utils.FormatAmountFormatted(new(big.Int).SetBytes(v.GetValue()), "Ether", 8, 4, true, true, false),
-				utils.FormatAmountFormatted(db.CalculateTxFeeFromTransaction(v, new(big.Int).SetBytes(b.GetBaseFee())), "Ether", 8, 4, true, true, false),
->>>>>>> 4c5aa53b
 			})
 			wg.Wait()
 		}
