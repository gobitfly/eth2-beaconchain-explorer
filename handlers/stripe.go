--- conflicted
+++ resolved
@@ -393,11 +393,9 @@
 	msg := fmt.Sprintf("Payment processing failed. Could not provision your API key. Please contact support at support@beaconcha.in. Manage Subscription: https://" + utils.Config.Frontend.SiteDomain + "/user/settings")
 	// escape html
 	msg = template.HTMLEscapeString(msg)
-<<<<<<< HEAD
+  
 	err := mail.SendMail(email, "Failed Payment", msg, []types.EmailAttachment{})
-=======
-	err := mail.SendMail(email, "Failed Payment", msg, nil)
->>>>>>> 561c9dad
+  
 	if err != nil {
 		logger.Errorf("error sending failed payment mail: %v", err)
 		return
@@ -414,11 +412,8 @@
 	msg := fmt.Sprintf("You have successfully changed your payment plan to " + p + " to manage your subscription go to https://" + utils.Config.Frontend.SiteDomain + "/user/settings")
 	// escape html
 	msg = template.HTMLEscapeString(msg)
-<<<<<<< HEAD
+
 	err := mail.SendMail(email, "Payment Plan Change", msg, []types.EmailAttachment{})
-=======
-	err := mail.SendMail(email, "Payment Plan Change", msg, nil)
->>>>>>> 561c9dad
 	if err != nil {
 		logger.Errorf("error sending order fulfillment email: %v", err)
 		return
