package handlers

import (
	"bytes"
	"database/sql"
	"encoding/json"
	"eth2-exporter/db"
	"eth2-exporter/mail"
	"eth2-exporter/types"
	"eth2-exporter/utils"
	"fmt"
	"html/template"
	"io"
	"io/ioutil"
	"net/http"

	"github.com/stripe/stripe-go/v72"
	portalsession "github.com/stripe/stripe-go/v72/billingportal/session"
	"github.com/stripe/stripe-go/v72/checkout/session"
	"github.com/stripe/stripe-go/v72/webhook"
)

// StripeCreateCheckoutSession creates a session to checkout api pricing subscription
func StripeCreateCheckoutSession(w http.ResponseWriter, r *http.Request) {
	user := getUser(w, r)

	// check if a subscription exists
	subscription, err := db.StripeGetUserAPISubscription(user.UserID)
	if err != nil {
		logger.Errorf("error retrieving user subscriptions %v", err)
		http.Error(w, "Internal server error", 503)
		return
	}

	// don't let the user checkout another subscription
	if subscription.Active != nil && *subscription.Active {
		logger.Errorf("error there is an active subscription cannot create another one %v", err)
		w.WriteHeader(http.StatusBadRequest)
		writeJSON(w, struct {
			ErrorData string `json:"error"`
		}{
			ErrorData: "could not create a new stripe session",
		})
		return
	}

	// get the product that the user wants to subscribe to
	var req struct {
		Price string `json:"priceId"`
	}
	if err := json.NewDecoder(r.Body).Decode(&req); err != nil {
		http.Error(w, err.Error(), http.StatusInternalServerError)
		logger.Errorf("error decoding json.NewDecoder.Decode: %v", err)
		return
	}
	rq := "required"

	// taxRates := utils.StripeDynamicRatesLive
	// if strings.HasPrefix(utils.Config.Frontend.Stripe.SecretKey, "sk_test") {
	// 	taxRates = utils.StripeDynamicRatesTest
	// }

	if req.Price != utils.Config.Frontend.Stripe.Sapphire && req.Price != utils.Config.Frontend.Stripe.Emerald && req.Price != utils.Config.Frontend.Stripe.Diamond {
		http.Error(w, "Error invalid price item provided. Must be the price ID of Sapphire, Emerald or Diamond", http.StatusBadRequest)
		logger.Errorf("error invalid stripe price id provided: %v, expected one of [%v, %v, %v]", req.Price, utils.Config.Frontend.Stripe.Sapphire, utils.Config.Frontend.Stripe.Emerald, utils.Config.Frontend.Stripe.Diamond)
		return
	}

	taxIDCollection := true
	auto := "auto"

	params := &stripe.CheckoutSessionParams{
		SuccessURL: stripe.String("https://" + utils.Config.Frontend.SiteDomain + "/user/settings"),
		CancelURL:  stripe.String("https://" + utils.Config.Frontend.SiteDomain + "/pricing"),
		// if the customer exists use the existing customer
		SubscriptionData: &stripe.CheckoutSessionSubscriptionDataParams{},

		BillingAddressCollection: &rq,
		CustomerEmail:            &subscription.Email,
		PaymentMethodTypes: stripe.StringSlice([]string{
			"card",
		}),
		Mode: stripe.String(string(stripe.CheckoutSessionModeSubscription)),
		LineItems: []*stripe.CheckoutSessionLineItemParams{
			&stripe.CheckoutSessionLineItemParams{
				Price:    stripe.String(req.Price),
				Quantity: stripe.Int64(1),
				// DynamicTaxRates: taxRates,
			},
		},
		TaxIDCollection: &stripe.CheckoutSessionTaxIDCollectionParams{
			Enabled: &taxIDCollection,
		},
	}

	if subscription.CustomerID != nil {
		params.CustomerEmail = nil
		params.Customer = subscription.CustomerID
		params.CustomerUpdate = &stripe.CheckoutSessionCustomerUpdateParams{
			Name:    &auto,
			Address: &auto,
		}
	}

	s, err := session.New(params)
	if err != nil {
		logger.WithError(err).Error("failed to create a new stripe checkout session")
		w.WriteHeader(http.StatusBadRequest)
		writeJSON(w, struct {
			ErrorData string `json:"error"`
		}{
			ErrorData: "could not create a new stripe session",
		})
		return
	}

	writeJSON(w, struct {
		SessionID string `json:"sessionId"`
	}{
		SessionID: s.ID,
	})
}

// StripeCustomerPortal redirects the user to the customer portal
func StripeCustomerPortal(w http.ResponseWriter, r *http.Request) {
	user := getUser(w, r)

	var req struct {
		ReturnURL string `json:"returnURL"`
	}
	if err := json.NewDecoder(r.Body).Decode(&req); err != nil {
		http.Error(w, err.Error(), http.StatusInternalServerError)
		logger.WithError(err).Error("json.NewDecoder.Decode")
		return
	}

	var customerID string
	err := db.FrontendDB.Get(&customerID, `
	SELECT
		stripe_customer_id
	FROM
		users
	WHERE
		users.id = $1
	`, user.UserID)
	if err != nil {
		http.Error(w, err.Error(), http.StatusInternalServerError)
		logger.WithError(err).Error("error could not retrieve stripe customer id")
		return
	}
	// The URL to which the user is redirected when they are done managing
	// billing in the portal.

	params := &stripe.BillingPortalSessionParams{
		Customer:  stripe.String(customerID),
		ReturnURL: stripe.String(req.ReturnURL),
	}
	ps, _ := portalsession.New(params)

	writeJSON(w, struct {
		URL string `json:"url"`
	}{
		URL: ps.URL,
	})
}

// StripeWebhook receive events from stripe webhook service
func StripeWebhook(w http.ResponseWriter, r *http.Request) {
	if r.Method != "POST" {
		http.Error(w, http.StatusText(http.StatusMethodNotAllowed), http.StatusMethodNotAllowed)
		return
	}
	b, err := ioutil.ReadAll(r.Body)
	if err != nil {
		http.Error(w, err.Error(), http.StatusBadRequest)
		logger.WithError(err).Error("error failed to read body for StripeWebhook")
		return
	}

	event, err := webhook.ConstructEvent(b, r.Header.Get("Stripe-Signature"), utils.Config.Frontend.Stripe.Webhook)
	if err != nil {
		http.Error(w, err.Error(), http.StatusBadRequest)
		logger.WithError(err).Error("error constructing webhook stripe signature event")
		return
	}

	switch event.Type {
	case "customer.created":
		var customer stripe.Customer
		err := json.Unmarshal(event.Data.Raw, &customer)
		if err != nil {
			logger.WithError(err).Error("error parsing stripe webhook JSON")
			http.Error(w, "Internal server error", 503)
			return
		}
		if customer.Email != "" {
			err = db.StripeUpdateCustomerID(customer.Email, customer.ID)
			if err != nil {
				logger.WithError(err).Error("error could not update user with a stripe customerID ", customer.ID)
				http.Error(w, "error could not update user with a stripe customerID "+customer.ID+" err: "+err.Error(), 503)
				return
			}
		} else {
			logger.Error("error no email provided when creating stripe customer ", customer.ID)
			http.Error(w, "error no email provided when creating stripe customer "+customer.ID, 503)
			return
		}

	case "customer.deleted":
		var customer stripe.Customer
		err := json.Unmarshal(event.Data.Raw, &customer)
		if err != nil {
			logger.WithError(err).Error("error parsing stripe webhook JSON", err)
			http.Error(w, "error parsing stripe webhook JSON", 503)
			return
		}

		err = db.StripeRemoveCustomer(customer.ID)
		if err != nil {
			logger.WithError(err).Error("error could not delete user with customer ID: " + customer.ID + "err: ")
			http.Error(w, "error could not delete user with customer ID: "+customer.ID+"err: "+err.Error(), 503)
			return
		}

	case "checkout.session.completed":
		// Payment is successful and the subscription is created.
		// You should provision the subscription.
		// inform the user that the payment is being processed
		var session stripe.CheckoutSession
		err := json.Unmarshal(event.Data.Raw, &session)
		if err != nil {
			logger.WithError(err).Error("error parsing stripe webhook JSON")
			http.Error(w, "error parsing stripe webhook JSON", 503)
			return
		}

		// if session.Customer.Email != "" {
		// 	err = db.UpdateStripeCustomer(session.Customer.Email, session.Customer.ID)
		// 	if err != nil {
		// 		logger.WithError(err).Error("error could not update user with a stripe customerID")
		// 		http.Error(w, "Internal server error", 503)
		// 		return
		// 	}
		// } else {
		// 	logger.Error("the session object does not have a customer email", session, session.Customer)
		// 	http.Error(w, "Internal server error", 503)
		// 	return
		// }

	case "customer.subscription.created":
		var subscription stripe.Subscription
		err := json.Unmarshal(event.Data.Raw, &subscription)
		if err != nil {
			logger.WithError(err).Error("error parsing stripe webhook JSON")
			http.Error(w, "error parsing stripe webhook JSON", 503)
			return
		}

		if subscription.Items == nil {
			logger.WithError(err).Error("error creating subscription no items found", subscription)
			http.Error(w, "error creating subscription no items found", 503)
			return
		}

		if len(subscription.Items.Data) == 0 {
			logger.WithError(err).Error("error creating subscription no items found", subscription)
			http.Error(w, "error creating subscription no items found", 503)
			return
		}

		err = db.StripeCreateSubscription(subscription.Customer.ID, subscription.Items.Data[0].Price.ID, subscription.ID, event.Data.Raw)
		if err != nil {
			logger.WithError(err).Error("error updating user with subscription", event.Data.Object)
			http.Error(w, "error updating user with subscription, customer: "+subscription.Customer.ID, 503)
			return
		}

	case "customer.subscription.updated":
		var subscription stripe.Subscription
		err := json.Unmarshal(event.Data.Raw, &subscription)
		if err != nil {
			logger.WithError(err).Error("error parsing stripe webhook JSON")
			http.Error(w, "error parsing stripe webhook JSON", 503)
			return
		}

		if subscription.Items == nil {
			logger.Error("error updating subscription no items found", subscription)
			http.Error(w, "error updating subscription no items found", 503)
			return
		}

		if len(subscription.Items.Data) == 0 {
			logger.Error("error updating subscription no items found", subscription)
			http.Error(w, "error updating subscription no items found", 503)
			return
		}
		priceID := subscription.Items.Data[0].Price.ID

		currSub, err := db.StripeGetSubscription(subscription.ID)
		if err == sql.ErrNoRows {
			// subscription does not exist, create it
			err = db.StripeCreateSubscription(subscription.Customer.ID, subscription.Items.Data[0].Price.ID, subscription.ID, event.Data.Raw)
			if err != nil {
				logger.WithError(err).Error("error updating user with subscription", event.Data.Object)
				http.Error(w, "error updating user with subscription, customer: "+subscription.Customer.ID, 503)
				return
			}
			currSub = &types.StripeSubscription{
				CustomerID:     &subscription.Customer.ID,
				SubscriptionID: &subscription.Items.Data[0].Price.ID,
				PriceID:        &subscription.ID,
			}
		}
		if err != nil && err != sql.ErrNoRows {
			logger.WithError(err).Error("error getting subscription from database with id ", subscription.ID)
			http.Error(w, "error updating subscription could not get current subscription err:"+err.Error(), 503)
		}

		err = db.StripeUpdateSubscription(priceID, subscription.ID, event.Data.Raw)
		if err != nil {
			logger.WithError(err).Error("error updating user subscription", subscription.ID)
			http.Error(w, "error updating user subscription, customer: "+subscription.Customer.ID, 503)
			return
		}

		if currSub.PriceID != nil && *currSub.PriceID != priceID {
			email, err := db.StripeGetCustomerEmail(subscription.Customer.ID)
			if err != nil {
				logger.WithError(err).Error("error retrieving customer email for subscription ", subscription.ID)
				http.Error(w, "error retrieving customer email for subscription err:"+err.Error(), 503)
			}
			emailCustomerAboutPlanChange(email, priceID)
		}

	case "customer.subscription.deleted":
		// delete customer token
		var subscription stripe.Subscription
		err := json.Unmarshal(event.Data.Raw, &subscription)
		if err != nil {
			logger.WithError(err).Error("error parsing stripe webhook JSON")
			http.Error(w, "error parsing stripe webhook JSON", 503)
			return
		}

		err = db.StripeUpdateSubscriptionStatus(subscription.ID, false, &event.Data.Raw)
		if err != nil {
			logger.WithError(err).Error("error while deactivating subscription", event.Data.Object)
			http.Error(w, "error while deactivating subscription, customer:"+subscription.Customer.ID, 503)
			return
		}

	// inform the user when the subscription will expire
	case "invoice.paid":
		// Continue to provision the subscription as payments continue to be made.
		// Store the status in your database and check when a user accesses your service.
		// This approach helps you avoid hitting rate limits.
		var invoice stripe.Invoice
		err := json.Unmarshal(event.Data.Raw, &invoice)
		if err != nil {
			logger.WithError(err).Error("error parsing stripe webhook JSON")
			http.Error(w, "Internal server error", 503)
			return
		}

		if invoice.Lines == nil {
			logger.Warn("warning processing invoice and updating subscription no items found", invoice.ID)
			// http.Error(w, "error processing invoice and updating subscription no items found", 503)
			return
		}

		if len(invoice.Lines.Data) == 0 {
			logger.Warn("warning processing invoice and updating subscription no items found", invoice.ID)
			// http.Error(w, "error processing invoice and updating subscription no items found", 503)
			return
		}

		if len(invoice.Lines.Data[0].Subscription) == 0 {
			logger.Warn("error processing invoice and updating subscription no items found", invoice.ID)
			// http.Error(w, "error processing invoice and updating subscription line items does not include a subscription", 503)
			return
		}

		err = db.StripeUpdateSubscriptionStatus(invoice.Lines.Data[0].Subscription, true, nil)
		if err != nil {
			logger.WithError(err).Error("error processing invoice failed to activate subscription for customer", invoice.Customer.ID)
			http.Error(w, "error proccesing invoice failed to activate subscription for customer", 503)
			return
		}

	case "invoice.payment_failed":
		// The payment failed or the customer does not have a valid payment method.
		// The subscription becomes past_due. Notify your customer and send them to the
		// customer portal to update their payment information.
		var invoice stripe.Invoice
		err := json.Unmarshal(event.Data.Raw, &invoice)
		if err != nil {
			logger.WithError(err).Error("error parsing stripe webhook JSON")
			http.Error(w, "error parsing stripe webhook JSON", 503)
			return
		}
		emailCustomerAboutFailedPayment(invoice.CustomerEmail)
	default:
		return
		// unhandled event type
	}
}

func emailCustomerAboutFailedPayment(email string) {
	msg := fmt.Sprintf("Payment processing failed. Could not provision your API key. Please contact support at support@beaconcha.in. Manage Subscription: https://" + utils.Config.Frontend.SiteDomain + "/user/settings")
	// escape html
	msg = template.HTMLEscapeString(msg)
<<<<<<< HEAD
	err := mail.SendMail(email, "Failed Payment", msg, []types.EmailAttachment{})
=======

	err := mail.SendMail(email, "Failed Payment", msg, []types.EmailAttachment{})

>>>>>>> 73ead93d
	if err != nil {
		logger.Errorf("error sending failed payment mail: %v", err)
		return
	}
}

func emailCustomerAboutPlanChange(email, plan string) {
	p := "Sapphire"
	if plan == utils.Config.Frontend.Stripe.Emerald {
		p = "Emerald"
	} else if plan == utils.Config.Frontend.Stripe.Diamond {
		p = "Diamond"
	}
	msg := fmt.Sprintf("You have successfully changed your payment plan to " + p + " to manage your subscription go to https://" + utils.Config.Frontend.SiteDomain + "/user/settings")
	// escape html
	msg = template.HTMLEscapeString(msg)
<<<<<<< HEAD
=======

>>>>>>> 73ead93d
	err := mail.SendMail(email, "Payment Plan Change", msg, []types.EmailAttachment{})
	if err != nil {
		logger.Errorf("error sending order fulfillment email: %v", err)
		return
	}
}

func writeJSON(w http.ResponseWriter, v interface{}) {
	var buf bytes.Buffer
	if err := json.NewEncoder(&buf).Encode(v); err != nil {
		http.Error(w, err.Error(), http.StatusInternalServerError)
		logger.WithError(err).Error("error failed to writeJSON NewEncoder")
		return
	}
	w.Header().Set("Content-Type", "application/json")
	if _, err := io.Copy(w, &buf); err != nil {
		logger.WithError(err).Error("error failed to writeJSON io.Copy")
		return
	}
}<|MERGE_RESOLUTION|>--- conflicted
+++ resolved
@@ -410,13 +410,9 @@
 	msg := fmt.Sprintf("Payment processing failed. Could not provision your API key. Please contact support at support@beaconcha.in. Manage Subscription: https://" + utils.Config.Frontend.SiteDomain + "/user/settings")
 	// escape html
 	msg = template.HTMLEscapeString(msg)
-<<<<<<< HEAD
+
 	err := mail.SendMail(email, "Failed Payment", msg, []types.EmailAttachment{})
-=======
-
-	err := mail.SendMail(email, "Failed Payment", msg, []types.EmailAttachment{})
-
->>>>>>> 73ead93d
+
 	if err != nil {
 		logger.Errorf("error sending failed payment mail: %v", err)
 		return
@@ -433,10 +429,7 @@
 	msg := fmt.Sprintf("You have successfully changed your payment plan to " + p + " to manage your subscription go to https://" + utils.Config.Frontend.SiteDomain + "/user/settings")
 	// escape html
 	msg = template.HTMLEscapeString(msg)
-<<<<<<< HEAD
-=======
-
->>>>>>> 73ead93d
+
 	err := mail.SendMail(email, "Payment Plan Change", msg, []types.EmailAttachment{})
 	if err != nil {
 		logger.Errorf("error sending order fulfillment email: %v", err)
