package handlers

import (
	"bytes"
	"database/sql"
	"encoding/json"
	"errors"
	"eth2-exporter/db"
	"eth2-exporter/mail"
	"eth2-exporter/types"
	"eth2-exporter/utils"
	"fmt"
	"html/template"
	"io"
	"io/ioutil"
	"net/http"
	"time"

	"github.com/stripe/stripe-go/v72"
	portalsession "github.com/stripe/stripe-go/v72/billingportal/session"
	"github.com/stripe/stripe-go/v72/checkout/session"
	"github.com/stripe/stripe-go/v72/webhook"
)

func getCleanProductID(priceId string) string {
	if priceId == utils.Config.Frontend.Stripe.Whale {
		return "whale"
	}
	if priceId == utils.Config.Frontend.Stripe.Goldfish {
		return "goldfish"
	}
	if priceId == utils.Config.Frontend.Stripe.Plankton {
		return "plankton"
	}
	return ""
}

// StripeCreateCheckoutSession creates a session to checkout api pricing subscription
func StripeCreateCheckoutSession(w http.ResponseWriter, r *http.Request) {
	user := getUser(r)

	// get the product that the user wants to subscribe to
	var req struct {
		Price string `json:"priceId"`
	}
	if err := json.NewDecoder(r.Body).Decode(&req); err != nil {
		http.Error(w, err.Error(), http.StatusInternalServerError)
		logger.Errorf("error decoding json.NewDecoder.Decode: %v", err)
		return
	}
	rq := "required"

	purchaseGroup := utils.GetPurchaseGroup(req.Price)

	if purchaseGroup == "" {
		http.Error(w, "Error invalid price item provided. Must be the price ID of Sapphire, Emerald or Diamond", http.StatusBadRequest)
		logger.Errorf("error invalid stripe price id provided: %v, expected one of [%v, %v, %v]", req.Price, utils.Config.Frontend.Stripe.Sapphire, utils.Config.Frontend.Stripe.Emerald, utils.Config.Frontend.Stripe.Diamond)
		return
	}

	// check if a subscription exists
	subscription, err := db.StripeGetUserSubscription(user.UserID, purchaseGroup)
	if err != nil {
		logger.Errorf("error retrieving user subscriptions %v", err)
		http.Error(w, "Internal server error", 503)
		return
	}

	// don't let the user checkout another subscription in the same group
	if subscription.Active != nil && *subscription.Active {
		logger.Errorf("error there is an active subscription cannot create another one %v", err)
		w.WriteHeader(http.StatusBadRequest)
		writeJSON(w, struct {
			ErrorData string `json:"error"`
		}{
			ErrorData: "could not create a new stripe session",
		})
		return
	}

	// taxRates := utils.StripeDynamicRatesLive
	// if strings.HasPrefix(utils.Config.Frontend.Stripe.SecretKey, "sk_test") {
	// 	taxRates = utils.StripeDynamicRatesTest
	// }

	enabled := true
	auto := "auto"

	params := &stripe.CheckoutSessionParams{
		SuccessURL: stripe.String("https://" + utils.Config.Frontend.SiteDomain + "/user/settings#api"),
		CancelURL:  stripe.String("https://" + utils.Config.Frontend.SiteDomain + "/pricing"),
		// if the customer exists use the existing customer
		SubscriptionData: &stripe.CheckoutSessionSubscriptionDataParams{},

		BillingAddressCollection: &rq,
		CustomerEmail:            &subscription.Email,
		PaymentMethodTypes: stripe.StringSlice([]string{
			"card",
		}),
		Mode: stripe.String(string(stripe.CheckoutSessionModeSubscription)),
		LineItems: []*stripe.CheckoutSessionLineItemParams{
			&stripe.CheckoutSessionLineItemParams{
				Price:    stripe.String(req.Price),
				Quantity: stripe.Int64(1),
				// DynamicTaxRates: taxRates,
			},
		},
		AutomaticTax: &stripe.CheckoutSessionAutomaticTaxParams{
			Enabled: &enabled,
		},
		TaxIDCollection: &stripe.CheckoutSessionTaxIDCollectionParams{
			Enabled: &enabled,
		},
	}
	if subscription.CustomerID != nil {
		params.CustomerEmail = nil
		params.Customer = subscription.CustomerID
		params.CustomerUpdate = &stripe.CheckoutSessionCustomerUpdateParams{
			Name:    &auto,
			Address: &auto,
		}
	}

	s, err := session.New(params)
	if err != nil {
		logger.WithError(err).Error("failed to create a new stripe checkout session")
		w.WriteHeader(http.StatusBadRequest)
		writeJSON(w, struct {
			ErrorData string `json:"error"`
		}{
			ErrorData: "could not create a new stripe session",
		})
		return
	}

	writeJSON(w, struct {
		SessionID string `json:"sessionId"`
	}{
		SessionID: s.ID,
	})
}

// StripeCustomerPortal redirects the user to the customer portal
func StripeCustomerPortal(w http.ResponseWriter, r *http.Request) {
	user := getUser(r)

	var req struct {
		ReturnURL string `json:"returnURL"`
	}
	if err := json.NewDecoder(r.Body).Decode(&req); err != nil {
		http.Error(w, err.Error(), http.StatusInternalServerError)
		logger.WithError(err).Error("json.NewDecoder.Decode")
		return
	}

	var customerID string
	err := db.FrontendDB.Get(&customerID, `
	SELECT
		stripe_customer_id
	FROM
		users
	WHERE
		users.id = $1
	`, user.UserID)
	if err != nil {
		http.Error(w, err.Error(), http.StatusInternalServerError)
		logger.WithError(err).Error("error could not retrieve stripe customer id")
		return
	}
	// The URL to which the user is redirected when they are done managing
	// billing in the portal.

	params := &stripe.BillingPortalSessionParams{
		Customer:  stripe.String(customerID),
		ReturnURL: stripe.String(req.ReturnURL),
	}
	ps, _ := portalsession.New(params)

	writeJSON(w, struct {
		URL string `json:"url"`
	}{
		URL: ps.URL,
	})
}

// StripeWebhook receive events from stripe webhook service
func StripeWebhook(w http.ResponseWriter, r *http.Request) {
	if r.Method != "POST" {
		http.Error(w, http.StatusText(http.StatusMethodNotAllowed), http.StatusMethodNotAllowed)
		return
	}
	b, err := ioutil.ReadAll(r.Body)
	if err != nil {
		http.Error(w, err.Error(), http.StatusBadRequest)
		logger.WithError(err).Error("error failed to read body for StripeWebhook")
		return
	}

	event, err := webhook.ConstructEvent(b, r.Header.Get("Stripe-Signature"), utils.Config.Frontend.Stripe.Webhook)
	if err != nil {
		http.Error(w, err.Error(), http.StatusBadRequest)
		logger.WithError(err).Error("error constructing webhook stripe signature event")
		return
	}

	switch event.Type {
	case "customer.created":
		var customer stripe.Customer
		err := json.Unmarshal(event.Data.Raw, &customer)
		if err != nil {
			logger.WithError(err).Error("error parsing stripe webhook JSON")
			http.Error(w, "Internal server error", 503)
			return
		}
		if customer.Email != "" {
			err = db.StripeUpdateCustomerID(customer.Email, customer.ID)
			if err != nil {
				logger.WithError(err).Error("error could not update user with a stripe customerID ", customer.ID)
				http.Error(w, "error could not update user with a stripe customerID "+customer.ID+" err: "+err.Error(), 503)
				return
			}
		} else {
			logger.Error("error no email provided when creating stripe customer ", customer.ID)
			http.Error(w, "error no email provided when creating stripe customer "+customer.ID, 503)
			return
		}

	case "customer.deleted":
		var customer stripe.Customer
		err := json.Unmarshal(event.Data.Raw, &customer)
		if err != nil {
			logger.WithError(err).Error("error parsing stripe webhook JSON", err)
			http.Error(w, "error parsing stripe webhook JSON", 503)
			return
		}

		err = db.DisableAllSubscriptionsFromStripeUser(customer.ID)
		if err != nil {
			logger.WithError(err).Error("error could not disable stripe mobile subs: " + customer.ID + "err: ")
			// log & continue anyway
		}

		err = db.StripeRemoveCustomer(customer.ID)
		if err != nil {
			logger.WithError(err).Error("error could not delete user with customer ID: " + customer.ID + "err: ")
			http.Error(w, "error could not delete user with customer ID: "+customer.ID+"err: "+err.Error(), 503)
			return
		}

	case "checkout.session.completed":
		// Payment is successful and the subscription is created.
		// You should provision the subscription.
		// inform the user that the payment is being processed
		var session stripe.CheckoutSession
		err := json.Unmarshal(event.Data.Raw, &session)
		if err != nil {
			logger.WithError(err).Error("error parsing stripe webhook JSON")
			http.Error(w, "error parsing stripe webhook JSON", 503)
			return
		}

		// if session.Customer.Email != "" {
		// 	err = db.UpdateStripeCustomer(session.Customer.Email, session.Customer.ID)
		// 	if err != nil {
		// 		logger.WithError(err).Error("error could not update user with a stripe customerID")
		// 		http.Error(w, "Internal server error", 503)
		// 		return
		// 	}
		// } else {
		// 	logger.Error("the session object does not have a customer email", session, session.Customer)
		// 	http.Error(w, "Internal server error", 503)
		// 	return
		// }

	case "customer.subscription.created":
		var subscription stripe.Subscription
		err := json.Unmarshal(event.Data.Raw, &subscription)
		if err != nil {
			logger.WithError(err).Error("error parsing stripe webhook JSON")
			http.Error(w, "error parsing stripe webhook JSON", 503)
			return
		}

		if subscription.Items == nil {
			logger.WithError(err).Error("error creating subscription no items found", subscription)
			http.Error(w, "error creating subscription no items found", 503)
			return
		}

		if len(subscription.Items.Data) == 0 {
			logger.WithError(err).Error("error creating subscription no items found", subscription)
			http.Error(w, "error creating subscription no items found", 503)
			return
		}

		err = createNewStripeSubscription(subscription, event)
		if err != nil {
			logger.WithError(err).Error(err.Error(), event.Data.Object)
			http.Error(w, "error "+err.Error()+" customer: "+subscription.Customer.ID, 503)
			return
		}

	case "customer.subscription.updated":
		var subscription stripe.Subscription
		err := json.Unmarshal(event.Data.Raw, &subscription)
		if err != nil {
			logger.WithError(err).Error("error parsing stripe webhook JSON")
			http.Error(w, "error parsing stripe webhook JSON", 503)
			return
		}

		if subscription.Items == nil {
			logger.Error("error updating subscription no items found", subscription)
			http.Error(w, "error updating subscription no items found", 503)
			return
		}

		if len(subscription.Items.Data) == 0 {
			logger.Error("error updating subscription no items found", subscription)
			http.Error(w, "error updating subscription no items found", 503)
			return
		}
		priceID := subscription.Items.Data[0].Price.ID

		currSub, err := db.StripeGetSubscription(subscription.ID)
		if err == sql.ErrNoRows {
			// subscription does not exist, create it
			err = createNewStripeSubscription(subscription, event)
			if err != nil {
				logger.WithError(err).Error(err.Error(), event.Data.Object)
<<<<<<< HEAD
				http.Error(w, "error updating "+err.Error()+" customer: "+subscription.Customer.ID, 503)
=======
				http.Error(w, "error updating "+err.Error()+" customer: "+subscription.Customer.ID+" | subscriptionID: "+subscription.ID+" | priceID: "+priceID, 503)
>>>>>>> 42554eb0
				return
			}

			currSub = &types.StripeSubscription{
				CustomerID:     &subscription.Customer.ID,
				SubscriptionID: &subscription.Items.Data[0].Price.ID,
				PriceID:        &subscription.ID,
			}
		}
		if err != nil && err != sql.ErrNoRows {
			logger.WithError(err).Error("error getting subscription from database with id ", subscription.ID)
			http.Error(w, "error updating subscription could not get current subscription err:"+err.Error(), 503)
		}

		err = db.StripeUpdateSubscription(priceID, subscription.ID, event.Data.Raw)
		if err != nil {
			logger.WithError(err).Error("error updating user subscription", subscription.ID)
			http.Error(w, "error updating user subscription, customer: "+subscription.Customer.ID, 503)
			return
		}

		if utils.GetPurchaseGroup(priceID) == utils.GROUP_MOBILE {
			err := db.ChangeProductIDFromStripe(subscription.ID, getCleanProductID(priceID))
			if err != nil {
				logger.WithError(err).Error("error updating stripe mobile subscription", subscription.ID)
				http.Error(w, "error updating stripe mobile subscription customer: "+subscription.Customer.ID, 503)
				return
			}
		}

		if currSub.PriceID != nil && *currSub.PriceID != priceID && utils.GetPurchaseGroup(*currSub.PriceID) == utils.GetPurchaseGroup(priceID) {
			email, err := db.StripeGetCustomerEmail(subscription.Customer.ID)
			if err != nil {
				logger.WithError(err).Error("error retrieving customer email for subscription ", subscription.ID)
				http.Error(w, "error retrieving customer email for subscription err:"+err.Error(), 503)
			}
			emailCustomerAboutPlanChange(email, priceID)
		}

	case "customer.subscription.deleted":
		// delete customer token
		var subscription stripe.Subscription
		err := json.Unmarshal(event.Data.Raw, &subscription)
		if err != nil {
			logger.WithError(err).Error("error parsing stripe webhook JSON")
			http.Error(w, "error parsing stripe webhook JSON", 503)
			return
		}

		err = db.StripeUpdateSubscriptionStatus(subscription.ID, false, &event.Data.Raw)
		if err != nil {
			logger.WithError(err).Error("error while deactivating subscription", event.Data.Object)
			http.Error(w, "error while deactivating subscription, customer:"+subscription.Customer.ID, 503)
			return
		}

		if utils.GetPurchaseGroup(subscription.Items.Data[0].Price.ID) == utils.GROUP_MOBILE {
			appSubID, err := db.GetUserSubscriptionIDByStripe(subscription.Customer.ID)
			if err != nil {
				logger.WithError(err).Error("error updating stripe mobile subscription, no users_app_subs id found for subscription id", subscription.ID)
				http.Error(w, "error updating stripe mobile subscription, no users_app_subs id  found for subscription id, customer: "+subscription.Customer.ID, 503)
				return
			}
			now := time.Now()
			nowTs := now.Unix()
			db.UpdateUserSubscription(appSubID, false, nowTs, "user_canceled")
		}

	// inform the user when the subscription will expire
	case "invoice.paid":
		// Continue to provision the subscription as payments continue to be made.
		// Store the status in your database and check when a user accesses your service.
		// This approach helps you avoid hitting rate limits.
		var invoice stripe.Invoice
		err := json.Unmarshal(event.Data.Raw, &invoice)
		if err != nil {
			logger.WithError(err).Error("error parsing stripe webhook JSON")
			http.Error(w, "Internal server error", 503)
			return
		}

		if invoice.Lines == nil {
			logger.Warn("warning processing invoice and updating subscription no items found", invoice.ID)
			// http.Error(w, "error processing invoice and updating subscription no items found", 503)
			return
		}

		if len(invoice.Lines.Data) == 0 {
			logger.Warn("warning processing invoice and updating subscription no items found", invoice.ID)
			// http.Error(w, "error processing invoice and updating subscription no items found", 503)
			return
		}

		if len(invoice.Lines.Data[0].Subscription) == 0 {
			logger.Warn("error processing invoice and updating subscription no items found", invoice.ID)
			// http.Error(w, "error processing invoice and updating subscription line items does not include a subscription", 503)
			return
		}

		err = db.StripeUpdateSubscriptionStatus(invoice.Lines.Data[0].Subscription, true, nil)
		if err != nil {
			logger.WithError(err).Error("error processing invoice failed to activate subscription for customer", invoice.Customer.ID)
			http.Error(w, "error proccesing invoice failed to activate subscription for customer", 503)
			return
		}

		if utils.GetPurchaseGroup(invoice.Lines.Data[0].Price.ID) == utils.GROUP_MOBILE {
			appSubID, err := db.GetUserSubscriptionIDByStripe(invoice.Customer.ID)
			if err != nil {
				logger.WithError(err).Error("error updating stripe mobile subscription (paid), no users_app_subs id found for subscription id", invoice.Customer.ID)
				http.Error(w, "error updating stripe mobile subscription, no users_app_subs id  found for subscription id, customer: "+invoice.Customer.ID, 503)
				return
			}
			db.UpdateUserSubscription(appSubID, true, 0, "")
		}

	case "invoice.payment_failed":
		// The payment failed or the customer does not have a valid payment method.
		// The subscription becomes past_due. Notify your customer and send them to the
		// customer portal to update their payment information.
		var invoice stripe.Invoice
		err := json.Unmarshal(event.Data.Raw, &invoice)
		if err != nil {
			logger.WithError(err).Error("error parsing stripe webhook JSON")
			http.Error(w, "error parsing stripe webhook JSON", 503)
			return
		}
		emailCustomerAboutFailedPayment(invoice.CustomerEmail)
	default:
		return
		// unhandled event type
	}
}

func createNewStripeSubscription(subscription stripe.Subscription, event stripe.Event) error {
	err := db.StripeCreateSubscription(subscription.Customer.ID, subscription.Items.Data[0].Price.ID, subscription.ID, event.Data.Raw)
	if err != nil {
		return errors.New("error updating user with subscription")
	}

	if utils.GetPurchaseGroup(subscription.Items.Data[0].Price.ID) == utils.GROUP_MOBILE {
		userID, err := db.StripeGetCustomerUserId(subscription.Customer.ID)
		if err != nil {
			return errors.New("error getting user id from customer id")
		}
		details := types.MobileSubscription{
			ProductID:   getCleanProductID(subscription.Items.Data[0].Price.ID),
			PriceMicros: uint64(subscription.Items.Data[0].Price.UnitAmount),
			Currency:    string(subscription.Items.Data[0].Price.Currency),
			Transaction: types.MobileSubscriptionTransactionGeneric{
				Type:    "stripe",
				Receipt: subscription.ID,
				ID:      subscription.Items.Data[0].Price.ID,
			},
			Valid: false,
		}
		err = db.InsertMobileSubscription(userID, details, details.Transaction.Type, details.Transaction.Receipt, 0, "", subscription.ID)
		if err != nil {
			return errors.New("error saving mobile subscription from stripe")
		}
	}

	return nil
}

func emailCustomerAboutFailedPayment(email string) {
	msg := fmt.Sprintf("Payment processing failed. Could not activate your subscription. Please contact support at support@beaconcha.in. Manage Subscription: https://" + utils.Config.Frontend.SiteDomain + "/user/settings")
	// escape html
	msg = template.HTMLEscapeString(msg)
	err := mail.SendMail(email, "Failed Payment", msg, []types.EmailAttachment{})
	if err != nil {
		logger.Errorf("error sending failed payment mail: %v", err)
		return
	}
}

func emailCustomerAboutPlanChange(email, plan string) {
	p := "Sapphire"
	if plan == utils.Config.Frontend.Stripe.Emerald {
		p = "Emerald"
	} else if plan == utils.Config.Frontend.Stripe.Diamond {
		p = "Diamond"
	} else if plan == utils.Config.Frontend.Stripe.Plankton {
		p = "Plankton"
	} else if plan == utils.Config.Frontend.Stripe.Goldfish {
		p = "Goldfish"
	} else if plan == utils.Config.Frontend.Stripe.Whale {
		p = "Whale"
	}
	msg := fmt.Sprintf("You have successfully changed your payment plan to " + p + " to manage your subscription go to https://" + utils.Config.Frontend.SiteDomain + "/user/settings#api")
	// escape html
	msg = template.HTMLEscapeString(msg)
	err := mail.SendMail(email, "Payment Plan Change", msg, []types.EmailAttachment{})
	if err != nil {
		logger.Errorf("error sending order fulfillment email: %v", err)
		return
	}
}

func writeJSON(w http.ResponseWriter, v interface{}) {
	var buf bytes.Buffer
	if err := json.NewEncoder(&buf).Encode(v); err != nil {
		http.Error(w, err.Error(), http.StatusInternalServerError)
		logger.WithError(err).Error("error failed to writeJSON NewEncoder")
		return
	}
	w.Header().Set("Content-Type", "application/json")
	if _, err := io.Copy(w, &buf); err != nil {
		logger.WithError(err).Error("error failed to writeJSON io.Copy")
		return
	}
}<|MERGE_RESOLUTION|>--- conflicted
+++ resolved
@@ -328,11 +328,7 @@
 			err = createNewStripeSubscription(subscription, event)
 			if err != nil {
 				logger.WithError(err).Error(err.Error(), event.Data.Object)
-<<<<<<< HEAD
-				http.Error(w, "error updating "+err.Error()+" customer: "+subscription.Customer.ID, 503)
-=======
 				http.Error(w, "error updating "+err.Error()+" customer: "+subscription.Customer.ID+" | subscriptionID: "+subscription.ID+" | priceID: "+priceID, 503)
->>>>>>> 42554eb0
 				return
 			}
 
