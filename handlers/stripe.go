package handlers

import (
	"bytes"
	"database/sql"
	"encoding/json"
	"eth2-exporter/db"
	"eth2-exporter/mail"
	"eth2-exporter/types"
	"eth2-exporter/utils"
	"fmt"
	"html/template"
	"io"
	"io/ioutil"
	"net/http"

	"github.com/stripe/stripe-go/v72"
	portalsession "github.com/stripe/stripe-go/v72/billingportal/session"
	"github.com/stripe/stripe-go/v72/checkout/session"
	"github.com/stripe/stripe-go/v72/webhook"
)

// StripeCreateCheckoutSession creates a session to checkout api pricing subscription
func StripeCreateCheckoutSession(w http.ResponseWriter, r *http.Request) {
	user := getUser(w, r)

	// check if a subscription exists
	subscription, err := db.StripeGetUserAPISubscription(user.UserID)
	if err != nil {
		logger.Errorf("error retrieving user subscriptions %v", err)
		http.Error(w, "Internal server error", 503)
		return
	}

	// don't let the user checkout another subscription
	if subscription.Active != nil && *subscription.Active {
		logger.Errorf("error there is an active subscription cannot create another one %v", err)
		w.WriteHeader(http.StatusBadRequest)
		writeJSON(w, struct {
			ErrorData string `json:"error"`
		}{
			ErrorData: "could not create a new stripe session",
		})
		return
	}

	// get the product that the user wants to subscribe to
	var req struct {
		Price string `json:"priceId"`
	}
	if err := json.NewDecoder(r.Body).Decode(&req); err != nil {
		http.Error(w, err.Error(), http.StatusInternalServerError)
		logger.Errorf("error decoding json.NewDecoder.Decode: %v", err)
		return
	}
	rq := "required"

	// taxRates := utils.StripeDynamicRatesLive
	// if strings.HasPrefix(utils.Config.Frontend.Stripe.SecretKey, "sk_test") {
	// 	taxRates = utils.StripeDynamicRatesTest
	// }

	if req.Price != utils.Config.Frontend.Stripe.Sapphire && req.Price != utils.Config.Frontend.Stripe.Emerald && req.Price != utils.Config.Frontend.Stripe.Diamond {
		http.Error(w, "Error invalid price item provided. Must be the price ID of Sapphire, Emerald or Diamond", http.StatusBadRequest)
		logger.Errorf("error invalid stripe price id provided: %v, expected one of [%v, %v, %v]", req.Price, utils.Config.Frontend.Stripe.Sapphire, utils.Config.Frontend.Stripe.Emerald, utils.Config.Frontend.Stripe.Diamond)
		return
	}

	enabled := true
	auto := "auto"

	params := &stripe.CheckoutSessionParams{
		SuccessURL: stripe.String("https://" + utils.Config.Frontend.SiteDomain + "/user/settings#api"),
		CancelURL:  stripe.String("https://" + utils.Config.Frontend.SiteDomain + "/pricing"),
		// if the customer exists use the existing customer
		SubscriptionData: &stripe.CheckoutSessionSubscriptionDataParams{},

		BillingAddressCollection: &rq,
		CustomerEmail:            &subscription.Email,
		PaymentMethodTypes: stripe.StringSlice([]string{
			"card",
		}),
		Mode: stripe.String(string(stripe.CheckoutSessionModeSubscription)),
		LineItems: []*stripe.CheckoutSessionLineItemParams{
			&stripe.CheckoutSessionLineItemParams{
				Price:    stripe.String(req.Price),
				Quantity: stripe.Int64(1),
				// DynamicTaxRates: taxRates,
			},
		},
		AutomaticTax: &stripe.CheckoutSessionAutomaticTaxParams{
			Enabled: &enabled,
		},
		TaxIDCollection: &stripe.CheckoutSessionTaxIDCollectionParams{
			Enabled: &enabled,
		},
	}
	if subscription.CustomerID != nil {
		params.CustomerEmail = nil
		params.Customer = subscription.CustomerID
		params.CustomerUpdate = &stripe.CheckoutSessionCustomerUpdateParams{
			Name:    &auto,
			Address: &auto,
		}
	}

	s, err := session.New(params)
	if err != nil {
		logger.WithError(err).Error("failed to create a new stripe checkout session")
		w.WriteHeader(http.StatusBadRequest)
		writeJSON(w, struct {
			ErrorData string `json:"error"`
		}{
			ErrorData: "could not create a new stripe session",
		})
		return
	}

	writeJSON(w, struct {
		SessionID string `json:"sessionId"`
	}{
		SessionID: s.ID,
	})
}

// StripeCustomerPortal redirects the user to the customer portal
func StripeCustomerPortal(w http.ResponseWriter, r *http.Request) {
	user := getUser(w, r)

	var req struct {
		ReturnURL string `json:"returnURL"`
	}
	if err := json.NewDecoder(r.Body).Decode(&req); err != nil {
		http.Error(w, err.Error(), http.StatusInternalServerError)
		logger.WithError(err).Error("json.NewDecoder.Decode")
		return
	}

	var customerID string
	err := db.FrontendDB.Get(&customerID, `
	SELECT
		stripe_customer_id
	FROM
		users
	WHERE
		users.id = $1
	`, user.UserID)
	if err != nil {
		http.Error(w, err.Error(), http.StatusInternalServerError)
		logger.WithError(err).Error("error could not retrieve stripe customer id")
		return
	}
	// The URL to which the user is redirected when they are done managing
	// billing in the portal.

	params := &stripe.BillingPortalSessionParams{
		Customer:  stripe.String(customerID),
		ReturnURL: stripe.String(req.ReturnURL),
	}
	ps, _ := portalsession.New(params)

	writeJSON(w, struct {
		URL string `json:"url"`
	}{
		URL: ps.URL,
	})
}

// StripeWebhook receive events from stripe webhook service
func StripeWebhook(w http.ResponseWriter, r *http.Request) {
	if r.Method != "POST" {
		http.Error(w, http.StatusText(http.StatusMethodNotAllowed), http.StatusMethodNotAllowed)
		return
	}
	b, err := ioutil.ReadAll(r.Body)
	if err != nil {
		http.Error(w, err.Error(), http.StatusBadRequest)
		logger.WithError(err).Error("error failed to read body for StripeWebhook")
		return
	}

	event, err := webhook.ConstructEvent(b, r.Header.Get("Stripe-Signature"), utils.Config.Frontend.Stripe.Webhook)
	if err != nil {
		http.Error(w, err.Error(), http.StatusBadRequest)
		logger.WithError(err).Error("error constructing webhook stripe signature event")
		return
	}

	switch event.Type {
	case "customer.created":
		var customer stripe.Customer
		err := json.Unmarshal(event.Data.Raw, &customer)
		if err != nil {
			logger.WithError(err).Error("error parsing stripe webhook JSON")
			http.Error(w, "Internal server error", 503)
			return
		}
		if customer.Email != "" {
			err = db.StripeUpdateCustomerID(customer.Email, customer.ID)
			if err != nil {
				logger.WithError(err).Error("error could not update user with a stripe customerID ", customer.ID)
				http.Error(w, "error could not update user with a stripe customerID "+customer.ID+" err: "+err.Error(), 503)
				return
			}
		} else {
			logger.Error("error no email provided when creating stripe customer ", customer.ID)
			http.Error(w, "error no email provided when creating stripe customer "+customer.ID, 503)
			return
		}

	case "customer.deleted":
		var customer stripe.Customer
		err := json.Unmarshal(event.Data.Raw, &customer)
		if err != nil {
			logger.WithError(err).Error("error parsing stripe webhook JSON", err)
			http.Error(w, "error parsing stripe webhook JSON", 503)
			return
		}

		err = db.StripeRemoveCustomer(customer.ID)
		if err != nil {
			logger.WithError(err).Error("error could not delete user with customer ID: " + customer.ID + "err: ")
			http.Error(w, "error could not delete user with customer ID: "+customer.ID+"err: "+err.Error(), 503)
			return
		}

	case "checkout.session.completed":
		// Payment is successful and the subscription is created.
		// You should provision the subscription.
		// inform the user that the payment is being processed
		var session stripe.CheckoutSession
		err := json.Unmarshal(event.Data.Raw, &session)
		if err != nil {
			logger.WithError(err).Error("error parsing stripe webhook JSON")
			http.Error(w, "error parsing stripe webhook JSON", 503)
			return
		}

		// if session.Customer.Email != "" {
		// 	err = db.UpdateStripeCustomer(session.Customer.Email, session.Customer.ID)
		// 	if err != nil {
		// 		logger.WithError(err).Error("error could not update user with a stripe customerID")
		// 		http.Error(w, "Internal server error", 503)
		// 		return
		// 	}
		// } else {
		// 	logger.Error("the session object does not have a customer email", session, session.Customer)
		// 	http.Error(w, "Internal server error", 503)
		// 	return
		// }

	case "customer.subscription.created":
		var subscription stripe.Subscription
		err := json.Unmarshal(event.Data.Raw, &subscription)
		if err != nil {
			logger.WithError(err).Error("error parsing stripe webhook JSON")
			http.Error(w, "error parsing stripe webhook JSON", 503)
			return
		}

		if subscription.Items == nil {
			logger.WithError(err).Error("error creating subscription no items found", subscription)
			http.Error(w, "error creating subscription no items found", 503)
			return
		}

		if len(subscription.Items.Data) == 0 {
			logger.WithError(err).Error("error creating subscription no items found", subscription)
			http.Error(w, "error creating subscription no items found", 503)
			return
		}

		err = db.StripeCreateSubscription(subscription.Customer.ID, subscription.Items.Data[0].Price.ID, subscription.ID, event.Data.Raw)
		if err != nil {
			logger.WithError(err).Error("error updating user with subscription", event.Data.Object)
			http.Error(w, "error updating user with subscription, customer: "+subscription.Customer.ID, 503)
			return
		}

	case "customer.subscription.updated":
		var subscription stripe.Subscription
		err := json.Unmarshal(event.Data.Raw, &subscription)
		if err != nil {
			logger.WithError(err).Error("error parsing stripe webhook JSON")
			http.Error(w, "error parsing stripe webhook JSON", 503)
			return
		}

		if subscription.Items == nil {
			logger.Error("error updating subscription no items found", subscription)
			http.Error(w, "error updating subscription no items found", 503)
			return
		}

		if len(subscription.Items.Data) == 0 {
			logger.Error("error updating subscription no items found", subscription)
			http.Error(w, "error updating subscription no items found", 503)
			return
		}
		priceID := subscription.Items.Data[0].Price.ID

		currSub, err := db.StripeGetSubscription(subscription.ID)
		if err == sql.ErrNoRows {
			// subscription does not exist, create it
			err = db.StripeCreateSubscription(subscription.Customer.ID, subscription.Items.Data[0].Price.ID, subscription.ID, event.Data.Raw)
			if err != nil {
				logger.WithError(err).Error("error updating user with subscription", event.Data.Object)
				http.Error(w, "error updating user with subscription, customer: "+subscription.Customer.ID, 503)
				return
			}
			currSub = &types.StripeSubscription{
				CustomerID:     &subscription.Customer.ID,
				SubscriptionID: &subscription.Items.Data[0].Price.ID,
				PriceID:        &subscription.ID,
			}
		}
		if err != nil && err != sql.ErrNoRows {
			logger.WithError(err).Error("error getting subscription from database with id ", subscription.ID)
			http.Error(w, "error updating subscription could not get current subscription err:"+err.Error(), 503)
		}

		err = db.StripeUpdateSubscription(priceID, subscription.ID, event.Data.Raw)
		if err != nil {
			logger.WithError(err).Error("error updating user subscription", subscription.ID)
			http.Error(w, "error updating user subscription, customer: "+subscription.Customer.ID, 503)
			return
		}

		if currSub.PriceID != nil && *currSub.PriceID != priceID {
			email, err := db.StripeGetCustomerEmail(subscription.Customer.ID)
			if err != nil {
				logger.WithError(err).Error("error retrieving customer email for subscription ", subscription.ID)
				http.Error(w, "error retrieving customer email for subscription err:"+err.Error(), 503)
			}
			emailCustomerAboutPlanChange(email, priceID)
		}

	case "customer.subscription.deleted":
		// delete customer token
		var subscription stripe.Subscription
		err := json.Unmarshal(event.Data.Raw, &subscription)
		if err != nil {
			logger.WithError(err).Error("error parsing stripe webhook JSON")
			http.Error(w, "error parsing stripe webhook JSON", 503)
			return
		}

		err = db.StripeUpdateSubscriptionStatus(subscription.ID, false, &event.Data.Raw)
		if err != nil {
			logger.WithError(err).Error("error while deactivating subscription", event.Data.Object)
			http.Error(w, "error while deactivating subscription, customer:"+subscription.Customer.ID, 503)
			return
		}

	// inform the user when the subscription will expire
	case "invoice.paid":
		// Continue to provision the subscription as payments continue to be made.
		// Store the status in your database and check when a user accesses your service.
		// This approach helps you avoid hitting rate limits.
		var invoice stripe.Invoice
		err := json.Unmarshal(event.Data.Raw, &invoice)
		if err != nil {
			logger.WithError(err).Error("error parsing stripe webhook JSON")
			http.Error(w, "Internal server error", 503)
			return
		}

		if invoice.Lines == nil {
			logger.Warn("warning processing invoice and updating subscription no items found", invoice.ID)
			// http.Error(w, "error processing invoice and updating subscription no items found", 503)
			return
		}

		if len(invoice.Lines.Data) == 0 {
			logger.Warn("warning processing invoice and updating subscription no items found", invoice.ID)
			// http.Error(w, "error processing invoice and updating subscription no items found", 503)
			return
		}

		if len(invoice.Lines.Data[0].Subscription) == 0 {
			logger.Warn("error processing invoice and updating subscription no items found", invoice.ID)
			// http.Error(w, "error processing invoice and updating subscription line items does not include a subscription", 503)
			return
		}

		err = db.StripeUpdateSubscriptionStatus(invoice.Lines.Data[0].Subscription, true, nil)
		if err != nil {
			logger.WithError(err).Error("error processing invoice failed to activate subscription for customer", invoice.Customer.ID)
			http.Error(w, "error proccesing invoice failed to activate subscription for customer", 503)
			return
		}

	case "invoice.payment_failed":
		// The payment failed or the customer does not have a valid payment method.
		// The subscription becomes past_due. Notify your customer and send them to the
		// customer portal to update their payment information.
		var invoice stripe.Invoice
		err := json.Unmarshal(event.Data.Raw, &invoice)
		if err != nil {
			logger.WithError(err).Error("error parsing stripe webhook JSON")
			http.Error(w, "error parsing stripe webhook JSON", 503)
			return
		}
		emailCustomerAboutFailedPayment(invoice.CustomerEmail)
	default:
		return
		// unhandled event type
	}
}

func emailCustomerAboutFailedPayment(email string) {
	msg := fmt.Sprintf("Payment processing failed. Could not provision your API key. Please contact support at support@beaconcha.in. Manage Subscription: https://" + utils.Config.Frontend.SiteDomain + "/user/settings")
	// escape html
	msg = template.HTMLEscapeString(msg)
<<<<<<< HEAD
	err := mail.SendMail(email, "Failed Payment", msg, []types.EmailAttachment{})
=======

	err := mail.SendMail(email, "Failed Payment", msg, []types.EmailAttachment{})

>>>>>>> 13491e8b
	if err != nil {
		logger.Errorf("error sending failed payment mail: %v", err)
		return
	}
}

func emailCustomerAboutPlanChange(email, plan string) {
	p := "Sapphire"
	if plan == utils.Config.Frontend.Stripe.Emerald {
		p = "Emerald"
	} else if plan == utils.Config.Frontend.Stripe.Diamond {
		p = "Diamond"
	}
	msg := fmt.Sprintf("You have successfully changed your payment plan to " + p + " to manage your subscription go to https://" + utils.Config.Frontend.SiteDomain + "/user/settings#api")
	// escape html
	msg = template.HTMLEscapeString(msg)
<<<<<<< HEAD
=======

>>>>>>> 13491e8b
	err := mail.SendMail(email, "Payment Plan Change", msg, []types.EmailAttachment{})
	if err != nil {
		logger.Errorf("error sending order fulfillment email: %v", err)
		return
	}
}

func writeJSON(w http.ResponseWriter, v interface{}) {
	var buf bytes.Buffer
	if err := json.NewEncoder(&buf).Encode(v); err != nil {
		http.Error(w, err.Error(), http.StatusInternalServerError)
		logger.WithError(err).Error("error failed to writeJSON NewEncoder")
		return
	}
	w.Header().Set("Content-Type", "application/json")
	if _, err := io.Copy(w, &buf); err != nil {
		logger.WithError(err).Error("error failed to writeJSON io.Copy")
		return
	}
}<|MERGE_RESOLUTION|>--- conflicted
+++ resolved
@@ -412,13 +412,9 @@
 	msg := fmt.Sprintf("Payment processing failed. Could not provision your API key. Please contact support at support@beaconcha.in. Manage Subscription: https://" + utils.Config.Frontend.SiteDomain + "/user/settings")
 	// escape html
 	msg = template.HTMLEscapeString(msg)
-<<<<<<< HEAD
+
 	err := mail.SendMail(email, "Failed Payment", msg, []types.EmailAttachment{})
-=======
-
-	err := mail.SendMail(email, "Failed Payment", msg, []types.EmailAttachment{})
-
->>>>>>> 13491e8b
+
 	if err != nil {
 		logger.Errorf("error sending failed payment mail: %v", err)
 		return
@@ -435,10 +431,7 @@
 	msg := fmt.Sprintf("You have successfully changed your payment plan to " + p + " to manage your subscription go to https://" + utils.Config.Frontend.SiteDomain + "/user/settings#api")
 	// escape html
 	msg = template.HTMLEscapeString(msg)
-<<<<<<< HEAD
-=======
-
->>>>>>> 13491e8b
+
 	err := mail.SendMail(email, "Payment Plan Change", msg, []types.EmailAttachment{})
 	if err != nil {
 		logger.Errorf("error sending order fulfillment email: %v", err)
