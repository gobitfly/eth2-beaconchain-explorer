package handlers

import (
	"encoding/json"
	"eth2-exporter/db"
	"eth2-exporter/types"
	"eth2-exporter/utils"
	"fmt"
	"html/template"
	"net/http"
	"strings"

	"github.com/gorilla/mux"
	"golang.org/x/sync/errgroup"
)

var eth1AddressTemplate = template.Must(template.New("address").Funcs(utils.GetTemplateFuncs()).ParseFiles("templates/layout.html", "templates/execution/address.html"))

func Eth1Address(w http.ResponseWriter, r *http.Request) {
	w.Header().Set("Content-Type", "text/html")
	vars := mux.Vars(r)
	address := strings.Replace(vars["address"], "0x", "", -1)
	address = strings.ToLower(address)

	data := InitPageData(w, r, "address", "/address", "address")

<<<<<<< HEAD
	g := new(errgroup.Group)
	g.SetLimit(5)

	var txns *types.DataTableResponse
	var internal *types.DataTableResponse
	var erc20 *types.DataTableResponse
	var erc721 *types.DataTableResponse
	var erc1155 *types.DataTableResponse

	g.Go(func() error {
		var err error
		txns, err = db.BigtableClient.GetAddressTransactionsTableData(address, "", "")
		if err != nil {
			return err
		}
		return nil
	})
	g.Go(func() error {
		var err error
		internal, err = db.BigtableClient.GetAddressInternalTableData(address, "", "")
		if err != nil {
			return err
		}
		return nil
	})
	g.Go(func() error {
		var err error
		erc20, err = db.BigtableClient.GetAddressErc20TableData(address, "", "")
		if err != nil {
			return err
		}
		return nil
	})
	g.Go(func() error {
		var err error
		erc721, err = db.BigtableClient.GetAddressErc721TableData(address, "", "")
		if err != nil {
			return err
		}
		return nil
	})
	g.Go(func() error {
		var err error
		erc1155, err = db.BigtableClient.GetAddressErc1155TableData(address, "", "")
		if err != nil {
			return err
		}
		return nil
	})

	if err := g.Wait(); err != nil {
		logger.Errorf("error executing template for %v route: %v", r.URL.String(), err)
		http.Error(w, "Internal server error", 503)
		return
	}

	data.Data = types.Eth1AddressPageData{
		Address:           fmt.Sprintf("0x%s", address),
		TransactionsTable: txns,
		InternalTxnsTable: internal,
		Erc20Table:        erc20,
		Erc721Table:       erc721,
		Erc1155Table:      erc1155,
=======
	data.Data = types.Eth1AddressPageData{
		Address: fmt.Sprintf("0x%s", address),
		// TransactionsTable: txns,
>>>>>>> 93774644
	}

	if utils.Config.Frontend.Debug {
		eth1AddressTemplate = template.Must(template.New("address").Funcs(utils.GetTemplateFuncs()).ParseFiles("templates/layout.html", "templates/execution/address.html"))
	}

	err := eth1AddressTemplate.ExecuteTemplate(w, "layout", data)
	if err != nil {
		logger.Errorf("error executing template for %v route: %v", r.URL.String(), err)
		http.Error(w, "Internal server error", 503)
		return
	}
}

func Eth1AddressTransactions(w http.ResponseWriter, r *http.Request) {
	logger.Infof("calling eth1 transactions data")
	w.Header().Set("Content-Type", "application/json")

	q := r.URL.Query()
	vars := mux.Vars(r)
	address := strings.Replace(vars["address"], "0x", "", -1)
	address = strings.ToLower(address)

	pageToken := q.Get("pageToken")

	search := ""
	// logger.Infof("GETTING TRANSACTION table data for address: %v search: %v draw: %v start: %v length: %v", address, search, draw, start, length)
	data, err := db.BigtableClient.GetAddressTransactionsTableData(address, search, pageToken)
	if err != nil {
		logger.WithError(err).Errorf("error getting eth1 block table data")
	}

	// logger.Infof("GOT TX: %+v", data)

	err = json.NewEncoder(w).Encode(data)
	if err != nil {
		logger.Errorf("error enconding json response for %v route: %v", r.URL.String(), err)
		http.Error(w, "Internal server error", http.StatusServiceUnavailable)
		return
	}
}

func Eth1AddressInternalTransactions(w http.ResponseWriter, r *http.Request) {
	logger.Infof("calling eth1 internal transactions data")
	w.Header().Set("Content-Type", "application/json")

	q := r.URL.Query()
	vars := mux.Vars(r)
	address := strings.Replace(vars["address"], "0x", "", -1)
	address = strings.ToLower(address)

	pageToken := q.Get("pageToken")
<<<<<<< HEAD

	search := ""

	data, err := db.BigtableClient.GetAddressInternalTableData(address, search, pageToken)
	if err != nil {
		logger.WithError(err).Errorf("error getting eth1 block table data")
	}

	// logger.Infof("GOT TX: %+v", data)

	err = json.NewEncoder(w).Encode(data)
	if err != nil {
		logger.Errorf("error enconding json response for %v route: %v", r.URL.String(), err)
		http.Error(w, "Internal server error", 503)
		return
	}
}

func Eth1AddressErc20Transactions(w http.ResponseWriter, r *http.Request) {
	logger.Infof("calling erc20 transactions data")
	w.Header().Set("Content-Type", "application/json")

	q := r.URL.Query()
	vars := mux.Vars(r)
	address := strings.Replace(vars["address"], "0x", "", -1)
	address = strings.ToLower(address)

	pageToken := q.Get("pageToken")

	search := ""
	// logger.Infof("GETTING TRANSACTION table data for address: %v search: %v draw: %v start: %v length: %v", address, search, draw, start, length)
	data, err := db.BigtableClient.GetAddressErc20TableData(address, search, pageToken)
=======

	// logger.Infof("PAGETOKEN: %v", pageToken)

	search := ""
	// logger.Infof("GETTING TRANSACTION table data for address: %v search: %v draw: %v start: %v length: %v", address, search, draw, start, length)
	data, err := db.BigtableClient.GetAddressInternalTransactionsTableData(address, search, pageToken)
>>>>>>> 93774644
	if err != nil {
		logger.WithError(err).Errorf("error getting eth1 internal transactions table data")
	}

	// logger.Infof("GOT TX: %+v", data)

	err = json.NewEncoder(w).Encode(data)
	if err != nil {
		logger.Errorf("error enconding json response for %v route: %v", r.URL.String(), err)
		http.Error(w, "Internal server error", http.StatusServiceUnavailable)
		return
	}
}

<<<<<<< HEAD
func Eth1AddressErc721Transactions(w http.ResponseWriter, r *http.Request) {
	logger.Infof("calling erc721 data")
=======
func Eth1AddressERC20Transfers(w http.ResponseWriter, r *http.Request) {
	logger.Infof("calling eth1 internal transactions data")
>>>>>>> 93774644
	w.Header().Set("Content-Type", "application/json")

	q := r.URL.Query()
	vars := mux.Vars(r)
	address := strings.Replace(vars["address"], "0x", "", -1)
	address = strings.ToLower(address)

	pageToken := q.Get("pageToken")
<<<<<<< HEAD
	search := ""
	// logger.Infof("GETTING TRANSACTION table data for address: %v search: %v draw: %v start: %v length: %v", address, search, draw, start, length)
	data, err := db.BigtableClient.GetAddressErc721TableData(address, search, pageToken)
	if err != nil {
		logger.WithError(err).Errorf("error getting eth1 block table data")
	}

	// logger.Infof("GOT TX: %+v", data)

	err = json.NewEncoder(w).Encode(data)
	if err != nil {
		logger.Errorf("error enconding json response for %v route: %v", r.URL.String(), err)
		http.Error(w, "Internal server error", 503)
		return
	}
}

func Eth1AddressErc1155Transactions(w http.ResponseWriter, r *http.Request) {
	logger.Infof("calling eth1 erc1155 data")
	w.Header().Set("Content-Type", "application/json")

	q := r.URL.Query()
	vars := mux.Vars(r)
	address := strings.Replace(vars["address"], "0x", "", -1)
	address = strings.ToLower(address)
	pageToken := q.Get("pageToken")

	search := ""
	// logger.Infof("GETTING TRANSACTION table data for address: %v search: %v draw: %v start: %v length: %v", address, search, draw, start, length)
	data, err := db.BigtableClient.GetAddressErc1155TableData(address, search, pageToken)
=======

	// logger.Infof("PAGETOKEN: %v", pageToken)

	search := ""
	// logger.Infof("GETTING TRANSACTION table data for address: %v search: %v draw: %v start: %v length: %v", address, search, draw, start, length)
	data, err := db.BigtableClient.GetAddressERC20TransfersTableData(address, search, pageToken)
>>>>>>> 93774644
	if err != nil {
		logger.WithError(err).Errorf("error getting eth1 internal transactions table data")
	}

	// logger.Infof("GOT TX: %+v", data)

	err = json.NewEncoder(w).Encode(data)
	if err != nil {
		logger.Errorf("error enconding json response for %v route: %v", r.URL.String(), err)
		http.Error(w, "Internal server error", http.StatusServiceUnavailable)
		return
	}
}

func Eth1Transaction(w http.ResponseWriter, r *http.Request) {
	vars := mux.Vars(r)
	transactionHash := vars["hash"]

	http.Redirect(w, r, fmt.Sprintf("https://etherscan.io/tx/%s", transactionHash), http.StatusSeeOther)
}

func Eth1Block(w http.ResponseWriter, r *http.Request) {
	vars := mux.Vars(r)
	block := vars["block"]

	http.Redirect(w, r, fmt.Sprintf("https://etherscan.io/block/%s", block), http.StatusSeeOther)
}<|MERGE_RESOLUTION|>--- conflicted
+++ resolved
@@ -24,7 +24,6 @@
 
 	data := InitPageData(w, r, "address", "/address", "address")
 
-<<<<<<< HEAD
 	g := new(errgroup.Group)
 	g.SetLimit(5)
 
@@ -88,11 +87,6 @@
 		Erc20Table:        erc20,
 		Erc721Table:       erc721,
 		Erc1155Table:      erc1155,
-=======
-	data.Data = types.Eth1AddressPageData{
-		Address: fmt.Sprintf("0x%s", address),
-		// TransactionsTable: txns,
->>>>>>> 93774644
 	}
 
 	if utils.Config.Frontend.Debug {
@@ -145,7 +139,6 @@
 	address = strings.ToLower(address)
 
 	pageToken := q.Get("pageToken")
-<<<<<<< HEAD
 
 	search := ""
 
@@ -178,14 +171,6 @@
 	search := ""
 	// logger.Infof("GETTING TRANSACTION table data for address: %v search: %v draw: %v start: %v length: %v", address, search, draw, start, length)
 	data, err := db.BigtableClient.GetAddressErc20TableData(address, search, pageToken)
-=======
-
-	// logger.Infof("PAGETOKEN: %v", pageToken)
-
-	search := ""
-	// logger.Infof("GETTING TRANSACTION table data for address: %v search: %v draw: %v start: %v length: %v", address, search, draw, start, length)
-	data, err := db.BigtableClient.GetAddressInternalTransactionsTableData(address, search, pageToken)
->>>>>>> 93774644
 	if err != nil {
 		logger.WithError(err).Errorf("error getting eth1 internal transactions table data")
 	}
@@ -200,22 +185,16 @@
 	}
 }
 
-<<<<<<< HEAD
 func Eth1AddressErc721Transactions(w http.ResponseWriter, r *http.Request) {
 	logger.Infof("calling erc721 data")
-=======
-func Eth1AddressERC20Transfers(w http.ResponseWriter, r *http.Request) {
-	logger.Infof("calling eth1 internal transactions data")
->>>>>>> 93774644
-	w.Header().Set("Content-Type", "application/json")
-
-	q := r.URL.Query()
-	vars := mux.Vars(r)
-	address := strings.Replace(vars["address"], "0x", "", -1)
-	address = strings.ToLower(address)
-
-	pageToken := q.Get("pageToken")
-<<<<<<< HEAD
+	w.Header().Set("Content-Type", "application/json")
+
+	q := r.URL.Query()
+	vars := mux.Vars(r)
+	address := strings.Replace(vars["address"], "0x", "", -1)
+	address = strings.ToLower(address)
+
+	pageToken := q.Get("pageToken")
 	search := ""
 	// logger.Infof("GETTING TRANSACTION table data for address: %v search: %v draw: %v start: %v length: %v", address, search, draw, start, length)
 	data, err := db.BigtableClient.GetAddressErc721TableData(address, search, pageToken)
@@ -246,14 +225,6 @@
 	search := ""
 	// logger.Infof("GETTING TRANSACTION table data for address: %v search: %v draw: %v start: %v length: %v", address, search, draw, start, length)
 	data, err := db.BigtableClient.GetAddressErc1155TableData(address, search, pageToken)
-=======
-
-	// logger.Infof("PAGETOKEN: %v", pageToken)
-
-	search := ""
-	// logger.Infof("GETTING TRANSACTION table data for address: %v search: %v draw: %v start: %v length: %v", address, search, draw, start, length)
-	data, err := db.BigtableClient.GetAddressERC20TransfersTableData(address, search, pageToken)
->>>>>>> 93774644
 	if err != nil {
 		logger.WithError(err).Errorf("error getting eth1 internal transactions table data")
 	}
