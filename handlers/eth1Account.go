--- conflicted
+++ resolved
@@ -309,13 +309,8 @@
 	err = json.NewEncoder(w).Encode(data)
 
 	if err != nil {
-<<<<<<< HEAD
-		logger.Errorf("error enconding json response for %v route: %v", r.URL.String(), err)
-		http.Error(w, "Internal server error", http.StatusInternalServerError)
-=======
-		utils.LogError(err, "error enconding json response", 0, errFields)
-		http.Error(w, "Internal server error", http.StatusServiceUnavailable)
->>>>>>> 91420435
+		utils.LogError(err, "error enconding json response", 0, errFields)
+		http.Error(w, "Internal server error", http.StatusInternalServerError)
 		return
 	}
 }
@@ -341,13 +336,8 @@
 
 	err = json.NewEncoder(w).Encode(data)
 	if err != nil {
-<<<<<<< HEAD
-		logger.Errorf("error enconding json response for %v route: %v", r.URL.String(), err)
-		http.Error(w, "Internal server error", http.StatusInternalServerError)
-=======
-		utils.LogError(err, "error enconding json response", 0, errFields)
-		http.Error(w, "Internal server error", http.StatusServiceUnavailable)
->>>>>>> 91420435
+		utils.LogError(err, "error enconding json response", 0, errFields)
+		http.Error(w, "Internal server error", http.StatusInternalServerError)
 		return
 	}
 }
@@ -373,13 +363,8 @@
 
 	err = json.NewEncoder(w).Encode(data)
 	if err != nil {
-<<<<<<< HEAD
-		logger.Errorf("error enconding json response for %v route: %v", r.URL.String(), err)
-		http.Error(w, "Internal server error", http.StatusInternalServerError)
-=======
-		utils.LogError(err, "error enconding json response", 0, errFields)
-		http.Error(w, "Internal server error", http.StatusServiceUnavailable)
->>>>>>> 91420435
+		utils.LogError(err, "error enconding json response", 0, errFields)
+		http.Error(w, "Internal server error", http.StatusInternalServerError)
 		return
 	}
 }
@@ -399,13 +384,8 @@
 
 	withdrawals, nextPageToken, err := db.GetAddressWithdrawals(common.HexToAddress(address).Bytes(), 25, q.Get("pageToken"))
 	if err != nil {
-<<<<<<< HEAD
-		logger.WithError(err).Errorf("error getting address withdrawals data")
-		http.Error(w, "Internal server error", http.StatusInternalServerError)
-=======
 		utils.LogError(err, "error getting address withdrawals data", 0, errFields)
-		http.Error(w, "Internal server error", http.StatusServiceUnavailable)
->>>>>>> 91420435
+		http.Error(w, "Internal server error", http.StatusInternalServerError)
 		return
 	}
 
@@ -427,13 +407,8 @@
 
 	err = json.NewEncoder(w).Encode(data)
 	if err != nil {
-<<<<<<< HEAD
-		logger.Errorf("error enconding json response for %v route: %v", r.URL.String(), err)
-		http.Error(w, "Internal server error", http.StatusInternalServerError)
-=======
-		utils.LogError(err, "error enconding json response", 0, errFields)
-		http.Error(w, "Internal server error", http.StatusServiceUnavailable)
->>>>>>> 91420435
+		utils.LogError(err, "error enconding json response", 0, errFields)
+		http.Error(w, "Internal server error", http.StatusInternalServerError)
 		return
 	}
 }
@@ -459,13 +434,8 @@
 
 	err = json.NewEncoder(w).Encode(data)
 	if err != nil {
-<<<<<<< HEAD
-		logger.Errorf("error enconding json response for %v route: %v", r.URL.String(), err)
-		http.Error(w, "Internal server error", http.StatusInternalServerError)
-=======
-		utils.LogError(err, "error enconding json response", 0, errFields)
-		http.Error(w, "Internal server error", http.StatusServiceUnavailable)
->>>>>>> 91420435
+		utils.LogError(err, "error enconding json response", 0, errFields)
+		http.Error(w, "Internal server error", http.StatusInternalServerError)
 		return
 	}
 }
@@ -491,13 +461,8 @@
 
 	err = json.NewEncoder(w).Encode(data)
 	if err != nil {
-<<<<<<< HEAD
-		logger.Errorf("error enconding json response for %v route: %v", r.URL.String(), err)
-		http.Error(w, "Internal server error", http.StatusInternalServerError)
-=======
-		utils.LogError(err, "error enconding json response", 0, errFields)
-		http.Error(w, "Internal server error", http.StatusServiceUnavailable)
->>>>>>> 91420435
+		utils.LogError(err, "error enconding json response", 0, errFields)
+		http.Error(w, "Internal server error", http.StatusInternalServerError)
 		return
 	}
 }
@@ -523,13 +488,8 @@
 
 	err = json.NewEncoder(w).Encode(data)
 	if err != nil {
-<<<<<<< HEAD
-		logger.Errorf("error enconding json response for %v route: %v", r.URL.String(), err)
-		http.Error(w, "Internal server error", http.StatusInternalServerError)
-=======
-		utils.LogError(err, "error enconding json response", 0, errFields)
-		http.Error(w, "Internal server error", http.StatusServiceUnavailable)
->>>>>>> 91420435
+		utils.LogError(err, "error enconding json response", 0, errFields)
+		http.Error(w, "Internal server error", http.StatusInternalServerError)
 		return
 	}
 }
@@ -554,13 +514,8 @@
 
 	err = json.NewEncoder(w).Encode(data)
 	if err != nil {
-<<<<<<< HEAD
-		logger.Errorf("error enconding json response for %v route: %v", r.URL.String(), err)
-		http.Error(w, "Internal server error", http.StatusInternalServerError)
-=======
-		utils.LogError(err, "error enconding json response", 0, errFields)
-		http.Error(w, "Internal server error", http.StatusServiceUnavailable)
->>>>>>> 91420435
+		utils.LogError(err, "error enconding json response", 0, errFields)
+		http.Error(w, "Internal server error", http.StatusInternalServerError)
 		return
 	}
 }
@@ -585,13 +540,8 @@
 
 	err = json.NewEncoder(w).Encode(data)
 	if err != nil {
-<<<<<<< HEAD
-		logger.Errorf("error enconding json response for %v route: %v", r.URL.String(), err)
-		http.Error(w, "Internal server error", http.StatusInternalServerError)
-=======
-		utils.LogError(err, "error enconding json response", 0, errFields)
-		http.Error(w, "Internal server error", http.StatusServiceUnavailable)
->>>>>>> 91420435
+		utils.LogError(err, "error enconding json response", 0, errFields)
+		http.Error(w, "Internal server error", http.StatusInternalServerError)
 		return
 	}
 }
