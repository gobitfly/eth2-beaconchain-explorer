--- conflicted
+++ resolved
@@ -73,17 +73,10 @@
 		}
 
 		//Create placeholder structs
-<<<<<<< HEAD
-		blocks := make([]*types.OldIndexPageDataBlocks, 32)
-		for i := range blocks {
-			slot := uint64(i) + epoch*32
-			block := types.OldIndexPageDataBlocks{
-=======
-		blocks := make([]*types.IndexPageDataBlocks, utils.Config.Chain.Config.SlotsPerEpoch)
+		blocks := make([]*types.OldIndexPageDataBlocks, utils.Config.Chain.Config.SlotsPerEpoch)
 		for i := range blocks {
 			slot := uint64(i) + (epoch * utils.Config.Chain.Config.SlotsPerEpoch)
-			block := types.IndexPageDataBlocks{
->>>>>>> 7e0ba409
+			block := types.OldIndexPageDataBlocks{
 				Epoch:  epoch,
 				Slot:   slot,
 				Ts:     utils.SlotToTime(slot),
