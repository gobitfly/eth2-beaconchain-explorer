package handlers

import (
<<<<<<< HEAD
	"context"
=======
>>>>>>> 32a912ae
	"crypto/hmac"
	"crypto/sha256"
	"database/sql"
	"encoding/hex"
	"encoding/json"
	"eth2-exporter/db"
	"eth2-exporter/exporter"
	"eth2-exporter/price"
	"eth2-exporter/services"
	"eth2-exporter/types"
	"eth2-exporter/utils"
	"fmt"
	"io/ioutil"
	"net/http"
	"strconv"
	"strings"
	"sync/atomic"
	"time"

	gorillacontext "github.com/gorilla/context"
	"github.com/gorilla/mux"
	"github.com/lib/pq"
	"github.com/mitchellh/mapstructure"
	"github.com/mssola/user_agent"
	"golang.org/x/sync/errgroup"
)

// @title Beaconcha.in ETH2 API
// @version 1.0
// @description High performance API for querying information about the Ethereum 2.0 beacon chain
// @description The API is currently free to use. A fair use policy applies. Calls are rate limited to
// @description 10 requests / 1 minute / IP. All API results are cached for 1 minute.
// @description If you required a higher usage plan please checkout https://beaconcha.in/pricing.
// @description The API key can be provided in the Header or as a query string parameter.
// @description
// @description Key as a query string parameter: `curl https://beaconcha.in/api/v1/block/1?apikey=<your_key>`
// @description
// @description Key in a request header:  `curl -H 'apikey: <your_key>' https://beaconcha.in/api/v1/block/1`
// @securitydefinitions.oauth2.accessCode OAuthAccessCode
// @tokenurl https://beaconcha.in/user/token
// @authorizationurl https://beaconcha.in/user/authorize
// @securitydefinitions.apikey ApiKeyAuth
// @in header
// @name Authorization

// ApiHealthz godoc
// @Summary Health of the explorer
// @Tags Health
// @Description Health endpoint for montitoring if the explorer is in sync
// @Produce  text/plain
// @Success 200 {object} string
// @Router /api/healthz [get]
func ApiHealthz(w http.ResponseWriter, r *http.Request) {

	w.Header().Set("Content-Type", "text/plain")

	lastEpoch, err := db.GetLatestEpoch()

	if err != nil {
		http.Error(w, "Internal server error: could not retrieve latest epoch from the db", http.StatusServiceUnavailable)
		return
	}

	if 18446744073709551615 == utils.Config.Chain.GenesisTimestamp {
		fmt.Fprint(w, "OK. No GENESIS_TIMESTAMP defined yet")
		return
	}

	genesisTime := time.Unix(int64(utils.Config.Chain.GenesisTimestamp), 0)
	if genesisTime.After(time.Now()) {
		fmt.Fprintf(w, "OK. Genesis in %v (%v)", time.Until(genesisTime), genesisTime)
		return
	}

	epochTime := utils.EpochToTime(lastEpoch)
	if epochTime.Before(time.Now().Add(time.Minute * -13)) {
		http.Error(w, "Internal server error: last epoch in db is more than 13 minutes old", http.StatusServiceUnavailable)
		return
	}

	fmt.Fprintf(w, "OK. Last epoch is from %v ago", time.Since(epochTime))
}

// ApiHealthzLoadbalancer godoc
// @Summary Health of the explorer-api regarding having a healthy connection to the database
// @Tags Health
// @Description Health endpoint for montitoring if the explorer-api
// @Produce  text/plain
// @Success 200 {object} string
// @Router /api/healthz-loadbalancer [get]
func ApiHealthzLoadbalancer(w http.ResponseWriter, r *http.Request) {

	w.Header().Set("Content-Type", "text/plain")

	lastEpoch, err := db.GetLatestEpoch()

	if err != nil {
		http.Error(w, "Internal server error: could not retrieve latest epoch from the db", http.StatusServiceUnavailable)
		return
	}

	if 18446744073709551615 == utils.Config.Chain.GenesisTimestamp {
		fmt.Fprint(w, "OK. No GENESIS_TIMESTAMP defined yet")
		return
	}

	genesisTime := time.Unix(int64(utils.Config.Chain.GenesisTimestamp), 0)
	if genesisTime.After(time.Now()) {
		fmt.Fprintf(w, "OK. Genesis in %v (%v)", time.Until(genesisTime), genesisTime)
		return
	}

	fmt.Fprintf(w, "OK. Last epoch is from %v ago", time.Since(utils.EpochToTime(lastEpoch)))
}

// ApiEpoch godoc
// @Summary Get epoch by number
// @Tags Epoch
// @Description Returns information for a specified epoch by the epoch number or the latest epoch
// @Produce  json
// @Param  epoch path string true "Epoch number or the string latest"
// @Success 200 {object} string
// @Router /api/v1/epoch/{epoch} [get]
func ApiEpoch(w http.ResponseWriter, r *http.Request) {

	w.Header().Set("Content-Type", "application/json")

	j := json.NewEncoder(w)
	vars := mux.Vars(r)

	epoch, err := strconv.ParseInt(vars["epoch"], 10, 64)
	if err != nil && vars["epoch"] != "latest" {
		sendErrorResponse(j, r.URL.String(), "invalid epoch provided")
		return
	}

	if vars["epoch"] == "latest" {
		epoch = int64(services.LatestEpoch())
	}

	rows, err := db.ReaderDb.Query(`SELECT *, 
		(SELECT COUNT(*) FROM blocks WHERE epoch = $1 AND status = '0') as scheduledblocks,
		(SELECT COUNT(*) FROM blocks WHERE epoch = $1 AND status = '1') as proposedblocks,
		(SELECT COUNT(*) FROM blocks WHERE epoch = $1 AND status = '2') as missedblocks,
		(SELECT COUNT(*) FROM blocks WHERE epoch = $1 AND status = '3') as orphanedblocks
		FROM epochs WHERE epoch = $1`, epoch)
	if err != nil {
		sendErrorResponse(j, r.URL.String(), "could not retrieve db results")
		return
	}
	defer rows.Close()

	returnQueryResults(rows, j, r)
}

// ApiEpochBlocks godoc
// @Summary Get epoch blocks by epoch number
// @Tags Epoch
// @Description Returns all blocks for a specified epoch
// @Produce  json
// @Param  epoch path string true "Epoch number or the string latest"
// @Success 200 {object} string
// @Router /api/v1/epoch/{epoch}/blocks [get]
func ApiEpochBlocks(w http.ResponseWriter, r *http.Request) {

	w.Header().Set("Content-Type", "application/json")

	j := json.NewEncoder(w)
	vars := mux.Vars(r)

	epoch, err := strconv.ParseInt(vars["epoch"], 10, 64)
	if err != nil && vars["epoch"] != "latest" {
		sendErrorResponse(j, r.URL.String(), "invalid epoch provided")
		return
	}

	if vars["epoch"] == "latest" {
		epoch = int64(services.LatestEpoch())
	}

	rows, err := db.ReaderDb.Query("SELECT * FROM blocks WHERE epoch = $1 ORDER BY slot", epoch)
	if err != nil {
		sendErrorResponse(j, r.URL.String(), "could not retrieve db results")
		return
	}
	defer rows.Close()

	returnQueryResults(rows, j, r)
}

// ApiBlock godoc
// @Summary Get block
// @Tags Block
// @Description Returns a block by its slot or root hash
// @Produce  json
// @Param  slotOrHash path string true "Block slot or root hash or the string latest"
// @Success 200 {object} string
// @Router /api/v1/block/{slotOrHash} [get]
func ApiBlock(w http.ResponseWriter, r *http.Request) {

	w.Header().Set("Content-Type", "application/json")

	j := json.NewEncoder(w)
	vars := mux.Vars(r)

	slotOrHash := strings.Replace(vars["slotOrHash"], "0x", "", -1)
	blockSlot := int64(-1)
	blockRootHash, err := hex.DecodeString(slotOrHash)
	if err != nil || len(slotOrHash) != 64 {
		blockRootHash = []byte{}
		blockSlot, err = strconv.ParseInt(vars["slotOrHash"], 10, 64)
	}
	if slotOrHash == "latest" {
		blockSlot = int64(services.LatestSlot())
	}

	rows, err := db.ReaderDb.Query("SELECT * FROM blocks WHERE slot = $1 OR blockroot = $2", blockSlot, blockRootHash)
	if err != nil {
		sendErrorResponse(j, r.URL.String(), "could not retrieve db results")
		return
	}
	defer rows.Close()

	returnQueryResults(rows, j, r)
}

// ApiBlockAttestations godoc
// @Summary Get the attestations included in a specific block
// @Tags Block
// @Description Returns the attestations included in a specific block
// @Produce  json
// @Param  slot path string true "Block slot"
// @Success 200 {object} string
// @Router /api/v1/block/{slot}/attestations [get]
func ApiBlockAttestations(w http.ResponseWriter, r *http.Request) {

	w.Header().Set("Content-Type", "application/json")

	j := json.NewEncoder(w)
	vars := mux.Vars(r)

	slot, err := strconv.ParseInt(vars["slot"], 10, 64)
	if err != nil {
		sendErrorResponse(j, r.URL.String(), "invalid block slot provided")
		return
	}

	rows, err := db.ReaderDb.Query("SELECT * FROM blocks_attestations WHERE block_slot = $1 ORDER BY block_index", slot)
	if err != nil {
		sendErrorResponse(j, r.URL.String(), "could not retrieve db results")
		return
	}
	defer rows.Close()

	returnQueryResults(rows, j, r)
}

// ApiBlockDeposits godoc
// @Summary Get the deposits included in a specific block
// @Tags Block
// @Description Returns the deposits included in a specific block
// @Produce  json
// @Param  slot path string true "Block slot"
// @Success 200 {object} string
// @Router /api/v1/block/{slot}/deposits [get]
func ApiBlockDeposits(w http.ResponseWriter, r *http.Request) {

	w.Header().Set("Content-Type", "application/json")

	j := json.NewEncoder(w)
	vars := mux.Vars(r)

	slot, err := strconv.ParseInt(vars["slot"], 10, 64)
	if err != nil {
		sendErrorResponse(j, r.URL.String(), "invalid block slot provided")
		return
	}

	rows, err := db.ReaderDb.Query("SELECT * FROM blocks_deposits WHERE block_slot = $1 ORDER BY block_index DESC", slot)
	if err != nil {
		sendErrorResponse(j, r.URL.String(), "could not retrieve db results")
		return
	}
	defer rows.Close()

	returnQueryResults(rows, j, r)
}

// ApiValidatorQueue godoc
// @Summary Get the current validator queue
// @Tags Block
// @Description Returns the current number of validators entering and exiting the beacon chain
// @Produce  json
// @Success 200 {object} string
// @Router /api/v1/validators/queue [get]
func ApiValidatorQueue(w http.ResponseWriter, r *http.Request) {
	w.Header().Set("Content-Type", "application/json")
	j := json.NewEncoder(w)

	rows, err := db.ReaderDb.Query("SELECT entering_validators_count as beaconchain_entering, exiting_validators_count as beaconchain_exiting FROM queue ORDER BY ts DESC LIMIT 1")
	if err != nil {
		sendErrorResponse(j, r.URL.String(), "could not retrieve db results")
		return
	}
	defer rows.Close()

	returnQueryResults(rows, j, r)
}

// ApiBlockAttesterSlashings godoc
// @Summary Get the attester slashings included in a specific block
// @Tags Block
// @Description Returns the attester slashings included in a specific block
// @Produce  json
// @Param  slot path string true "Block slot"
// @Success 200 {object} string
// @Router /api/v1/block/{slot}/attesterslashings [get]
func ApiBlockAttesterSlashings(w http.ResponseWriter, r *http.Request) {

	w.Header().Set("Content-Type", "application/json")

	j := json.NewEncoder(w)
	vars := mux.Vars(r)

	slot, err := strconv.ParseInt(vars["slot"], 10, 64)
	if err != nil {
		sendErrorResponse(j, r.URL.String(), "invalid block slot provided")
		return
	}

	rows, err := db.ReaderDb.Query("SELECT * FROM blocks_attesterslashings WHERE block_slot = $1 ORDER BY block_index DESC", slot)
	if err != nil {
		sendErrorResponse(j, r.URL.String(), "could not retrieve db results")
		return
	}
	defer rows.Close()

	returnQueryResults(rows, j, r)
}

// ApiBlockProposerSlashings godoc
// @Summary Get the proposer slashings included in a specific block
// @Tags Block
// @Description Returns the proposer slashings included in a specific block
// @Produce  json
// @Param  slot path string true "Block slot"
// @Success 200 {object} string
// @Router /api/v1/block/{slot}/proposerslashings [get]
func ApiBlockProposerSlashings(w http.ResponseWriter, r *http.Request) {

	w.Header().Set("Content-Type", "application/json")

	j := json.NewEncoder(w)
	vars := mux.Vars(r)

	slot, err := strconv.ParseInt(vars["slot"], 10, 64)
	if err != nil {
		sendErrorResponse(j, r.URL.String(), "invalid block slot provided")
		return
	}

	rows, err := db.ReaderDb.Query("SELECT * FROM blocks_proposerslashings WHERE block_slot = $1 ORDER BY block_index DESC", slot)
	if err != nil {
		sendErrorResponse(j, r.URL.String(), "could not retrieve db results")
		return
	}
	defer rows.Close()

	returnQueryResults(rows, j, r)
}

// ApiBlockVoluntaryExits godoc
// @Summary Get the voluntary exits included in a specific block
// @Tags Block
// @Description Returns the voluntary exits included in a specific block
// @Produce  json
// @Param  slot path string true "Block slot"
// @Success 200 {object} string
// @Router /api/v1/block/{slot}/voluntaryexits [get]
func ApiBlockVoluntaryExits(w http.ResponseWriter, r *http.Request) {

	w.Header().Set("Content-Type", "application/json")

	j := json.NewEncoder(w)
	vars := mux.Vars(r)

	slot, err := strconv.ParseInt(vars["slot"], 10, 64)
	if err != nil {
		sendErrorResponse(j, r.URL.String(), "invalid block slot provided")
		return
	}

	rows, err := db.ReaderDb.Query("SELECT * FROM blocks_voluntaryexits WHERE block_slot = $1 ORDER BY block_index DESC", slot)
	if err != nil {
		sendErrorResponse(j, r.URL.String(), "could not retrieve db results")
		return
	}
	defer rows.Close()

	returnQueryResults(rows, j, r)
}

// ApiBlockVoluntaryExits godoc
// @Summary Get the sync-committee for a sync-period
// @Tags SyncCommittee
// @Description Returns the sync-committee for a sync-period. Validators are sorted by sync-committee-index.
// @Produce json
// @Param period path string true "Period ('latest' for latest period or 'next' for next period in the future)"
// @Success 200 {object} string
// @Router /api/v1/sync_committee/{period} [get]
func ApiSyncCommittee(w http.ResponseWriter, r *http.Request) {
	w.Header().Set("Content-Type", "application/json")

	j := json.NewEncoder(w)
	vars := mux.Vars(r)

	period, err := strconv.ParseUint(vars["period"], 10, 64)
	if err != nil && vars["period"] != "latest" && vars["period"] != "next" {
		sendErrorResponse(j, r.URL.String(), "invalid epoch provided")
		return
	}

	if vars["period"] == "latest" {
		period = utils.SyncPeriodOfEpoch(services.LatestEpoch())
	} else if vars["period"] == "next" {
		period = utils.SyncPeriodOfEpoch(services.LatestEpoch()) + 1
	}

	rows, err := db.ReaderDb.Query(`SELECT period, period*$2 AS start_epoch, (period+1)*$2-1 AS end_epoch, ARRAY_AGG(validatorindex ORDER BY committeeindex) AS validators FROM sync_committees WHERE period = $1 GROUP BY period`, period, utils.Config.Chain.Config.EpochsPerSyncCommitteePeriod)
	if err != nil {
		logger.WithError(err).WithField("url", r.URL.String()).Errorf("error querying db")
		sendErrorResponse(j, r.URL.String(), "could not retrieve db results")
		return
	}
	defer rows.Close()

	returnQueryResults(rows, j, r)
}

// ApiEth1Deposit godoc
// @Summary Get an eth1 deposit by its eth1 transaction hash
// @Tags Eth1
// @Produce  json
// @Param  txhash path string true "Eth1 transaction hash"
// @Success 200 {object} string
// @Router /api/v1/eth1deposit/{txhash} [get]
func ApiEth1Deposit(w http.ResponseWriter, r *http.Request) {

	w.Header().Set("Content-Type", "application/json")

	j := json.NewEncoder(w)
	vars := mux.Vars(r)

	eth1TxHash, err := hex.DecodeString(strings.Replace(vars["txhash"], "0x", "", -1))
	if err != nil {
		sendErrorResponse(j, r.URL.String(), "invalid eth1 tx hash provided")
		return
	}

	rows, err := db.ReaderDb.Query("SELECT * FROM eth1_deposits WHERE tx_hash = $1", eth1TxHash)
	if err != nil {
		sendErrorResponse(j, r.URL.String(), "could not retrieve db results")
		return
	}
	defer rows.Close()

	returnQueryResults(rows, j, r)
}

// ApiRocketpoolStats godoc
// @Summary Get global rocketpool network statistics
// @Tags Rocketpool
// @Produce  json
// @Success 200 {object} string
// @Router /api/v1/rocketpool/stats [get]
func ApiRocketpoolStats(w http.ResponseWriter, r *http.Request) {

	w.Header().Set("Content-Type", "application/json")

	j := json.NewEncoder(w)

	stats, err := getRocketpoolStats()

	if err != nil {
		sendErrorResponse(j, r.URL.String(), "could not parse db results")
		return
	}

	sendOKResponse(j, r.URL.String(), stats)
}

// ApiRocketpoolValidators godoc
// @Summary Get rocketpool specific data for given validators
// @Tags Rocketpool
// @Param  indexOrPubkey path string true "Up to 100 validator indicesOrPubkeys, comma separated"
// @Produce  json
// @Success 200 {object} string
// @Router /api/v1/rocketpool/validator/{indexOrPubkey} [get]
func ApiRocketpoolValidators(w http.ResponseWriter, r *http.Request) {

	w.Header().Set("Content-Type", "application/json")

	j := json.NewEncoder(w)
	vars := mux.Vars(r)
	maxValidators := getUserPremium(r).MaxValidators

	queryIndices, queryPubkeys, err := parseApiValidatorParam(vars["indexOrPubkey"], maxValidators)
	if err != nil {
		sendErrorResponse(j, r.URL.String(), err.Error())
		return
	}
	if len(queryPubkeys) > 0 {
		err := db.ReaderDb.Select(&queryIndices, "SELECT validatorindex FROM validators WHERE pubkey = ANY($1) ORDER BY validatorindex", queryPubkeys)
		if err != nil {
			logger.Errorf("dashboard could not resolve pubkeys to indices err: %v", err)
			sendErrorResponse(j, r.URL.String(), err.Error())
			return
		}
	}

	stats, err := getRocketpoolValidators(queryIndices)

	if err != nil {
		sendErrorResponse(j, r.URL.String(), "could not parse db results")
		return
	}

	sendOKResponse(j, r.URL.String(), stats)
}

/*
	Combined validator get, performance, attestationefficency, epoch, historic epoch and rpl
	Not public documented
*/
func ApiDashboard(w http.ResponseWriter, r *http.Request) {
	w.Header().Set("Content-Type", "application/json")

	j := json.NewEncoder(w)

	body, err := ioutil.ReadAll(r.Body)
	if err != nil {
		logger.Errorf("error reading body | err: %v", err)
		sendErrorResponse(j, r.URL.String(), "could not read body")
		return
	}

	var getValidators bool = true
	var parsedBody types.DashboardRequest
	err = json.Unmarshal(body, &parsedBody)
	if err != nil {
		getValidators = false
	}

	maxValidators := getUserPremium(r).MaxValidators

	epoch := int64(services.LatestEpoch())

	g, _ := errgroup.WithContext(context.Background())
	var validatorsData []interface{}
	var validatorEffectivenessData []interface{}
	var rocketpoolData []interface{}
	var rocketpoolStats []interface{}
	var currentEpochData []interface{}
	var olderEpochData []interface{}

	if getValidators {
		queryIndices, queryPubkeys, err := parseApiValidatorParam(parsedBody.IndicesOrPubKey, maxValidators)
		if err != nil {
			sendErrorResponse(j, r.URL.String(), err.Error())
			return
		}

		if len(queryPubkeys) > 0 {
			err := db.ReaderDb.Select(&queryIndices, "SELECT validatorindex FROM validators WHERE pubkey = ANY($1) ORDER BY validatorindex", queryPubkeys)
			if err != nil {
				logger.Errorf("dashboard could not resolve pubkeys to indices err: %v", err)
				sendErrorResponse(j, r.URL.String(), err.Error())
				return
			}
		}

		if len(queryIndices) > 0 {
			g.Go(func() error {
				validatorsData, err = validators(queryIndices)
				return err
			})

			g.Go(func() error {
				validatorEffectivenessData, err = validatorEffectiveness(epoch, queryIndices)
				return err
			})
			g.Go(func() error {
				rocketpoolData, err = getRocketpoolValidators(queryIndices)
				return err
			})

		}
	}

	g.Go(func() error {
		currentEpochData, err = getEpoch(epoch)
		return err
	})

	g.Go(func() error {
		olderEpochData, err = getEpoch(epoch - 10)
		return err
	})

	g.Go(func() error {
		rocketpoolStats, err = getRocketpoolStats()
		return err
	})

	err = g.Wait()
	if err != nil {
		logger.Errorf("dashboard %v", err)
		sendErrorResponse(j, r.URL.String(), err.Error())
		return
	}

	data := &DashboardResponse{
		Validators:      validatorsData,
		Effectiveness:   validatorEffectivenessData,
		CurrentEpoch:    currentEpochData,
		OlderEpoch:      olderEpochData,
		Rocketpool:      rocketpoolData,
		RocketpoolStats: rocketpoolStats,
	}

	sendOKResponse(j, r.URL.String(), []interface{}{data})
}

type Cached struct {
	Data interface{}
	Ts   int64
}

var rocketpoolStats atomic.Value

func getRocketpoolStats() ([]interface{}, error) {
	cached := rocketpoolStats.Load()
	if cached != nil {
		cachedObj := cached.(*Cached)
		if cachedObj.Ts+10*60 > time.Now().Unix() { // cache for 30min
			return cachedObj.Data.([]interface{}), nil
		}
	}
	rows, err := db.ReaderDb.Query(`
		SELECT claim_interval_time, claim_interval_time_start, 
		current_node_demand, TRUNC(current_node_fee::decimal, 10)::float as current_node_fee, effective_rpl_staked,
		node_operator_rewards, TRUNC(reth_exchange_rate::decimal, 10)::float as reth_exchange_rate, reth_supply, rpl_price, total_eth_balance, total_eth_staking, 
		minipool_count, node_count, odao_member_count, 
		(SELECT TRUNC(((1 - (min(history.reth_exchange_rate) / max(history.reth_exchange_rate))) * 52.14)::decimal , 10) FROM (SELECT ts, reth_exchange_rate FROM rocketpool_network_stats LIMIT 168) history)::float as reth_apr  
		from rocketpool_network_stats ORDER BY ts desc LIMIT 1;
			`)

	if err != nil {
		return nil, err
	}
	defer rows.Close()
	data, err := utils.SqlRowsToJSON(rows)
	if err != nil {
		return nil, err
	}

	rocketpoolStats.Store(&Cached{
		Data: data,
		Ts:   time.Now().Unix(),
	})

	return data, nil
}

func getRocketpoolValidators(queryIndices []uint64) ([]interface{}, error) {
	rows, err := db.ReaderDb.Query(`
		SELECT
			rplm.node_address      AS node_address,
			rplm.address           AS minipool_address,
			TRUNC(rplm.node_fee::decimal, 10)::float          AS minipool_node_fee,
			rplm.deposit_type      AS minipool_deposit_type,
			rplm.status            AS minipool_status,
			rplm.status_time       AS minipool_status_time,
			rpln.timezone_location AS node_timezone_location,
			rpln.rpl_stake         AS node_rpl_stake,
			rpln.max_rpl_stake     AS node_max_rpl_stake,
			rpln.min_rpl_stake     AS node_min_rpl_stake,
			rpln.rpl_cumulative_rewards     AS rpl_cumulative_rewards,
			validators.validatorindex AS index 
		FROM rocketpool_minipools rplm 
		LEFT JOIN validators validators ON rplm.pubkey = validators.pubkey 
		LEFT JOIN rocketpool_nodes rpln ON rplm.node_address = rpln.address
		WHERE validatorindex = ANY($1)`, pq.Array(queryIndices))

	if err != nil {
		return nil, err
	}
	defer rows.Close()

	return utils.SqlRowsToJSON(rows)
}

func validators(queryIndices []uint64) ([]interface{}, error) {
	rows, err := db.ReaderDb.Query("SELECT validators.validatorindex, pubkey, withdrawableepoch, withdrawalcredentials, validators.balance, effectivebalance, slashed, activationeligibilityepoch, activationepoch, exitepoch, lastattestationslot, status, validator_names.name, performance1d, performance7d, performance31d, performance365d, rank7d FROM validators LEFT JOIN validator_performance ON validators.validatorindex = validator_performance.validatorindex LEFT JOIN validator_names ON validator_names.publickey = validators.pubkey WHERE validators.validatorindex = ANY($1) ORDER BY validators.validatorindex", pq.Array(queryIndices))
	if err != nil {
		return nil, err
	}
	defer rows.Close()

	return utils.SqlRowsToJSON(rows)
}

func validatorEffectiveness(epoch int64, indices []uint64) ([]interface{}, error) {
	effectivenessEpochRange := epoch - 100
	if epoch < 0 {
		effectivenessEpochRange = 0
	}

	rows, err := db.ReaderDb.Query(`
	SELECT aa.validatorindex, validators.pubkey, TRUNC(COALESCE(
		AVG(1 + inclusionslot - COALESCE((
			SELECT MIN(slot)
			FROM blocks
			WHERE slot > aa.attesterslot AND blocks.status = '1'
		), 0)
	), 0)::decimal, 10)::float AS attestation_efficiency
	FROM attestation_assignments_p aa
	INNER JOIN blocks ON blocks.slot = aa.inclusionslot AND blocks.status <> '3'
	INNER JOIN validators ON validators.validatorindex = aa.validatorindex
	WHERE aa.week >= $1 / 1575 AND aa.epoch > $1 AND (validators.validatorindex = ANY($2)) AND aa.inclusionslot > 0
	GROUP BY aa.validatorindex, validators.pubkey
	ORDER BY aa.validatorindex
	`, effectivenessEpochRange, pq.Array(indices))
	if err != nil {
		return nil, err
	}
	defer rows.Close()

	return utils.SqlRowsToJSON(rows)
}

type DashboardResponse struct {
	Validators      interface{} `json:"validators"`
	Effectiveness   interface{} `json:"effectiveness"`
	CurrentEpoch    interface{} `json:"currentEpoch"`
	OlderEpoch      interface{} `json:"olderEpoch"`
	Rocketpool      interface{} `json:"rocketpool_validators"`
	RocketpoolStats interface{} `json:"rocketpool_network_stats"`
}

func getEpoch(epoch int64) ([]interface{}, error) {
	rows, err := db.ReaderDb.Query(`SELECT attestationscount, attesterslashingscount, averagevalidatorbalance,
	blockscount, depositscount, eligibleether, epoch, finalized, TRUNC(globalparticipationrate::decimal, 10)::float as globalparticipationrate, proposerslashingscount,
	totalvalidatorbalance, validatorscount, voluntaryexitscount, votedether
	FROM epochs WHERE epoch = $1`, epoch)
	if err != nil {
		return nil, err
	}
	defer rows.Close()
	return utils.SqlRowsToJSON(rows)
}

// ApiValidator godoc
// @Summary Get up to 100 validators by their index
// @Tags Validator
// @Produce  json
// @Param  indexOrPubkey path string true "Up to 100 validator indicesOrPubkeys, comma separated"
// @Success 200 {object} string
// @Router /api/v1/validator/{indexOrPubkey} [get]
func ApiValidator(w http.ResponseWriter, r *http.Request) {

	w.Header().Set("Content-Type", "application/json")

	j := json.NewEncoder(w)
	vars := mux.Vars(r)
	maxValidators := getUserPremium(r).MaxValidators

	queryIndices, queryPubkeys, err := parseApiValidatorParam(vars["indexOrPubkey"], maxValidators)
	if err != nil {
		sendErrorResponse(j, r.URL.String(), err.Error())
		return
	}

	rows, err := db.ReaderDb.Query("SELECT validatorindex, pubkey, withdrawableepoch, withdrawalcredentials, balance, effectivebalance, slashed, activationeligibilityepoch, activationepoch, exitepoch, lastattestationslot, status, validator_names.name FROM validators LEFT JOIN validator_names ON validator_names.publickey = validators.pubkey WHERE validatorindex = ANY($1) OR pubkey = ANY($2) ORDER BY validatorindex", pq.Array(queryIndices), queryPubkeys)
	if err != nil {
		sendErrorResponse(j, r.URL.String(), "could not retrieve db results")
		return
	}
	defer rows.Close()

	returnQueryResults(rows, j, r)
}

// ApiValidatorDailyStats godoc
// @Summary Get the daily validator stats by the validator index
// @Tags Validator
// @Produce  json
// @Param  index path string true "Validator index"
// @Success 200 {object} string
// @Router /api/v1/validator/stats/{index} [get]
func ApiValidatorDailyStats(w http.ResponseWriter, r *http.Request) {
	w.Header().Set("Content-Type", "application/json")

	j := json.NewEncoder(w)
	vars := mux.Vars(r)

	index := vars["index"]

	rows, err := db.ReaderDb.Query("SELECT * FROM validator_stats WHERE validatorindex = $1 ORDER BY day DESC", index)
	if err != nil {
		sendErrorResponse(j, r.URL.String(), "could not retrieve db results")
		return
	}
	defer rows.Close()

	returnQueryResults(rows, j, r)
}

// ApiValidatorByEth1Address godoc
// @Summary Get all validators that belong to an eth1 address
// @Tags Validator
// @Produce  json
// @Param  eth1address path string true "Eth1 address from which the validator deposits were sent"
// @Success 200 {object} string
// @Router /api/v1/validator/eth1/{address} [get]
func ApiValidatorByEth1Address(w http.ResponseWriter, r *http.Request) {

	w.Header().Set("Content-Type", "application/json")

	j := json.NewEncoder(w)
	vars := mux.Vars(r)

	eth1Address, err := hex.DecodeString(strings.Replace(vars["address"], "0x", "", -1))

	if err != nil {
		sendErrorResponse(j, r.URL.String(), "invalid eth1 address provided")
		return
	}

	rows, err := db.ReaderDb.Query("SELECT publickey, validatorindex, valid_signature FROM eth1_deposits LEFT JOIN validators ON eth1_deposits.publickey = validators.pubkey WHERE from_address = $1 GROUP BY publickey, validatorindex, valid_signature ORDER BY validatorindex;", eth1Address)
	if err != nil {
		sendErrorResponse(j, r.URL.String(), "could not retrieve db results")
		return
	}
	defer rows.Close()

	returnQueryResults(rows, j, r)
}

// ApiValidator godoc
// @Summary Get the balance history (last 100 epochs) of up to 100 validators
// @Tags Validator
// @Produce  json
// @Param  indexOrPubkey path string true "Up to 100 validator indicesOrPubkeys, comma separated"
// @Success 200 {object} string
// @Router /api/v1/validator/{indexOrPubkey}/balancehistory [get]
func ApiValidatorBalanceHistory(w http.ResponseWriter, r *http.Request) {

	w.Header().Set("Content-Type", "application/json")

	j := json.NewEncoder(w)
	vars := mux.Vars(r)
	maxValidators := getUserPremium(r).MaxValidators

	queryIndices, queryPubkeys, err := parseApiValidatorParam(vars["indexOrPubkey"], maxValidators)
	if err != nil {
		sendErrorResponse(j, r.URL.String(), err.Error())
		return
	}

	rows, err := db.ReaderDb.Query("SELECT validator_balances_p.* FROM validator_balances_p LEFT JOIN validators ON validators.validatorindex = validator_balances_p.validatorindex WHERE week >= ((SELECT MAX(epoch) FROM epochs)-100)/(225*7) AND (validators.validatorindex = ANY($1) OR validators.pubkey = ANY($2)) ORDER BY epoch DESC, validatorindex LIMIT 100", pq.Array(queryIndices), queryPubkeys)
	if err != nil {
		sendErrorResponse(j, r.URL.String(), "could not retrieve db results")
		return
	}
	defer rows.Close()

	returnQueryResults(rows, j, r)
}

// ApiValidatorPerformance godoc
// @Summary Get the current performance of up to 100 validators
// @Tags Validator
// @Produce  json
// @Param  indexOrPubkey path string true "Up to 100 validator indicesOrPubkeys, comma separated"
// @Success 200 {object} string
// @Router /api/v1/validator/{indexOrPubkey}/performance [get]
func ApiValidatorPerformance(w http.ResponseWriter, r *http.Request) {

	w.Header().Set("Content-Type", "application/json")

	j := json.NewEncoder(w)
	vars := mux.Vars(r)
	maxValidators := getUserPremium(r).MaxValidators

	queryIndices, queryPubkeys, err := parseApiValidatorParam(vars["indexOrPubkey"], maxValidators)
	if err != nil {
		sendErrorResponse(j, r.URL.String(), err.Error())
		return
	}

	rows, err := db.ReaderDb.Query("SELECT validator_performance.* FROM validator_performance LEFT JOIN validators ON validators.validatorindex = validator_performance.validatorindex WHERE validator_performance.validatorindex = ANY($1) OR validators.pubkey = ANY($2) ORDER BY validatorindex", pq.Array(queryIndices), queryPubkeys)
	if err != nil {
		sendErrorResponse(j, r.URL.String(), "could not retrieve db results")
		return
	}
	defer rows.Close()

	returnQueryResults(rows, j, r)
}

// ApiValidatorAttestationEffectiveness godoc
// @Summary Get the current attestation-effectiveness of up to 100 validators. 1 = all attestations are included in the next possible block, < 1 some attestations have been included after the next possible block.
// @Tags Validator
// @Produce  json
// @Param  index path string true "Up to 100 validator indicesOrPubkeys, comma separated"
// @Success 200 {object} string
// @Router /api/v1/validator/{indexOrPubkey}/attestationeffectiveness [get]
func ApiValidatorAttestationEffectiveness(w http.ResponseWriter, r *http.Request) {

	w.Header().Set("Content-Type", "application/json")

	j := json.NewEncoder(w)
	vars := mux.Vars(r)

	epoch := int64(services.LatestEpoch()) - 100
	if epoch < 0 {
		epoch = 0
	}

	maxValidators := getUserPremium(r).MaxValidators

	queryIndices, queryPubkeys, err := parseApiValidatorParam(vars["indexOrPubkey"], maxValidators)
	if err != nil {
		sendErrorResponse(j, r.URL.String(), err.Error())
		return
	}

	rows, err := db.ReaderDb.Query(`
		SELECT aa.validatorindex, validators.pubkey, COALESCE(
			1 / AVG(1 + inclusionslot - COALESCE((
				SELECT MIN(slot)
				FROM blocks
				WHERE slot > aa.attesterslot AND blocks.status = '1'
			), 0)
		), 0)::float AS attestation_effectiveness
		FROM attestation_assignments_p aa
		INNER JOIN blocks ON blocks.slot = aa.inclusionslot AND blocks.status <> '3'
		INNER JOIN validators ON validators.validatorindex = aa.validatorindex
		WHERE aa.week >= $1 / 1575 AND aa.epoch > $1 AND (validators.validatorindex = ANY($2) OR validators.pubkey = ANY($3)) AND aa.inclusionslot > 0
		GROUP BY aa.validatorindex, validators.pubkey
		ORDER BY aa.validatorindex`,
		epoch, pq.Array(queryIndices), queryPubkeys)

	if err != nil {
		logger.Error(err)
		sendErrorResponse(j, r.URL.String(), "could not retrieve db results")
		return
	}
	defer rows.Close()

	returnQueryResults(rows, j, r)
}

// ApiValidatorAttestationEfficiency godoc
// @Summary Get the current performance of up to 100 validators
// @Tags Validator
// @Produce  json
// @Param  index path string true "Up to 100 validator indicesOrPubkeys, comma separated"
// @Success 200 {object} string
// @Router /api/v1/validator/{indexOrPubkey}/attestationefficiency [get]
func ApiValidatorAttestationEfficiency(w http.ResponseWriter, r *http.Request) {

	w.Header().Set("Content-Type", "application/json")

	j := json.NewEncoder(w)
	vars := mux.Vars(r)

	epoch := int64(services.LatestEpoch()) - 100
	if epoch < 0 {
		epoch = 0
	}

	maxValidators := getUserPremium(r).MaxValidators

	queryIndices, queryPubkeys, err := parseApiValidatorParam(vars["indexOrPubkey"], maxValidators)
	if err != nil {
		sendErrorResponse(j, r.URL.String(), err.Error())
		return
	}

	rows, err := getAttestationEfficiencyQuery(epoch, queryIndices, queryPubkeys)
	if err != nil {
		logger.Error(err)
		sendErrorResponse(j, r.URL.String(), "could not retrieve db results")
		return
	}
	defer rows.Close()

	returnQueryResults(rows, j, r)
}

func getAttestationEfficiencyQuery(epoch int64, queryIndices []uint64, queryPubkeys pq.ByteaArray) (*sql.Rows, error) {
	return db.ReaderDb.Query(`
	SELECT aa.validatorindex, validators.pubkey, COALESCE(
		AVG(1 + inclusionslot - COALESCE((
			SELECT MIN(slot)
			FROM blocks
			WHERE slot > aa.attesterslot AND blocks.status = '1'
		), 0)
	), 0)::float AS attestation_efficiency
	FROM attestation_assignments_p aa
	INNER JOIN blocks ON blocks.slot = aa.inclusionslot AND blocks.status <> '3'
	INNER JOIN validators ON validators.validatorindex = aa.validatorindex
	WHERE aa.week >= $1 / 1575 AND aa.epoch > $1 AND (validators.validatorindex = ANY($2) OR validators.pubkey = ANY($3)) AND aa.inclusionslot > 0
	GROUP BY aa.validatorindex, validators.pubkey
	ORDER BY aa.validatorindex
	`, epoch, pq.Array(queryIndices), queryPubkeys)
}

// ApiValidatorLeaderboard godoc
// @Summary Get the current top 100 performing validators (using the income over the last 7 days)
// @Tags Validator
// @Produce  json
// @Success 200 {object} string
// @Router /api/v1/validator/leaderboard [get]
func ApiValidatorLeaderboard(w http.ResponseWriter, r *http.Request) {

	w.Header().Set("Content-Type", "application/json")

	j := json.NewEncoder(w)

	rows, err := db.ReaderDb.Query(`
			SELECT 
				validator_performance.*
			FROM validator_performance 
			ORDER BY performance7d DESC LIMIT 100`)
	if err != nil {
		sendErrorResponse(j, r.URL.String(), "could not retrieve db results")
		return
	}
	defer rows.Close()

	returnQueryResults(rows, j, r)
}

// ApiValidatorDeposits godoc
// @Summary Get all eth1 deposits for up to 100 validators
// @Tags Validator
// @Produce  json
// @Param  indexOrPubkey path string true "Up to 100 validator indicesOrPubkeys, comma separated"
// @Success 200 {object} string
// @Router /api/v1/validator/{indexOrPubkey}/deposits [get]
func ApiValidatorDeposits(w http.ResponseWriter, r *http.Request) {

	w.Header().Set("Content-Type", "application/json")

	j := json.NewEncoder(w)
	vars := mux.Vars(r)
	maxValidators := getUserPremium(r).MaxValidators

	queryIndices, queryPubkeys, err := parseApiValidatorParam(vars["indexOrPubkey"], maxValidators)
	if err != nil {
		sendErrorResponse(j, r.URL.String(), err.Error())
		return
	}

	rows, err := db.ReaderDb.Query("SELECT eth1_deposits.* FROM eth1_deposits LEFT JOIN validators ON validators.pubkey = eth1_deposits.publickey WHERE validators.validatorindex = ANY($1) or eth1_deposits.publickey = ANY($2)", pq.Array(queryIndices), queryPubkeys)
	if err != nil {
		sendErrorResponse(j, r.URL.String(), "could not retrieve db results")
		return
	}
	defer rows.Close()

	returnQueryResults(rows, j, r)
}

// ApiValidatorAttestations godoc
// @Summary Get all attestations during the last 10 epochs for up to 100 validators
// @Tags Validator
// @Produce  json
// @Param  indexOrPubkey path string true "Up to 100 validator indicesOrPubkeys, comma separated"
// @Success 200 {object} string
// @Router /api/v1/validator/{indexOrPubkey}/attestations [get]
func ApiValidatorAttestations(w http.ResponseWriter, r *http.Request) {

	w.Header().Set("Content-Type", "application/json")

	j := json.NewEncoder(w)
	vars := mux.Vars(r)
	maxValidators := getUserPremium(r).MaxValidators

	queryIndices, queryPubkeys, err := parseApiValidatorParam(vars["indexOrPubkey"], maxValidators)
	if err != nil {
		sendErrorResponse(j, r.URL.String(), err.Error())
		return
	}

	rows, err := db.ReaderDb.Query("SELECT attestation_assignments_p.* FROM attestation_assignments_p LEFT JOIN validators ON validators.validatorindex = attestation_assignments_p.validatorindex WHERE (validators.validatorindex = ANY($1) OR validators.pubkey = ANY($2)) AND week >= $3 / 1575 AND epoch > $3 ORDER BY validatorindex, epoch desc LIMIT 100", pq.Array(queryIndices), queryPubkeys, services.LatestEpoch()-10)
	if err != nil {
		sendErrorResponse(j, r.URL.String(), "could not retrieve db results")
		return
	}
	defer rows.Close()

	returnQueryResults(rows, j, r)
}

// ApiValidatorProposals godoc
// @Summary Get all proposed blocks during the last 100 epochs for up to 100 validators
// @Tags Validator
// @Produce  json
// @Param  indexOrPubkey path string true "Up to 100 validator indicesOrPubkeys, comma separated"
// @Success 200 {object} string
// @Router /api/v1/validator/{indexOrPubkey}/proposals [get]
func ApiValidatorProposals(w http.ResponseWriter, r *http.Request) {

	w.Header().Set("Content-Type", "application/json")

	j := json.NewEncoder(w)
	vars := mux.Vars(r)
	maxValidators := getUserPremium(r).MaxValidators

	queryIndices, queryPubkeys, err := parseApiValidatorParam(vars["indexOrPubkey"], maxValidators)
	if err != nil {
		sendErrorResponse(j, r.URL.String(), err.Error())
		return
	}

	rows, err := db.ReaderDb.Query("SELECT blocks.* FROM blocks LEFT JOIN validators on validators.validatorindex = blocks.proposer WHERE (proposer = ANY($1) OR validators.pubkey = ANY($2)) AND epoch > $3 ORDER BY proposer, epoch desc, slot desc LIMIT 100", pq.Array(queryIndices), queryPubkeys, services.LatestEpoch()-100)
	if err != nil {
		sendErrorResponse(j, r.URL.String(), "could not retrieve db results")
		return
	}
	defer rows.Close()

	returnQueryResults(rows, j, r)
}

// ApiGraffitiwall godoc
// @Summary Get all pixels that have been painted until now on the graffitiwall
// @Tags Graffitiwall
// @Produce  json
// @Success 200 {object} string
// @Router /api/v1/graffitiwall [get]
func ApiGraffitiwall(w http.ResponseWriter, r *http.Request) {

	w.Header().Set("Content-Type", "application/json")

	j := json.NewEncoder(w)

	rows, err := db.ReaderDb.Query("SELECT x, y, color, slot, validator FROM graffitiwall ORDER BY x, y LIMIT 1000000")
	if err != nil {
		sendErrorResponse(j, r.URL.String(), "could not retrieve db results")
		return
	}
	defer rows.Close()

	returnQueryResults(rows, j, r)
}

// ApiChart godoc
// @Summary Returns charts from the page https://beaconcha.in/charts as PNG
// @Tags Charts
// @Produce  json
// @Param  chart path string true "Chart name (see https://github.com/gobitfly/eth2-beaconchain-explorer/blob/master/services/charts_updater.go#L20 for all available names)"
// @Success 200 {object} string
// @Router /api/v1/chart/{chart} [get]
func ApiChart(w http.ResponseWriter, r *http.Request) {

	j := json.NewEncoder(w)
	vars := mux.Vars(r)

	chartName := vars["chart"]

	var image []byte
	err := db.ReaderDb.Get(&image, "SELECT image FROM chart_images WHERE name = $1", chartName)
	if err != nil {
		sendErrorResponse(j, r.URL.String(), "no data available for the requested chart")
		return
	}

	w.Header().Set("Content-Type", "image/png")

	_, err = w.Write(image)
	if err != nil {
		sendErrorResponse(j, r.URL.String(), "error writing chart data")
		return
	}
}

// APIGetToken godoc
// @Summary Exchange your oauth code for an access token or refresh your access token
// @Tags User
// @Produce  json
// @Param grant_type formData string true "grant_type use authorization_code for oauth code or refresh_token if you wish to refresh an token"
// @Param code formData string false "Only required when using authorization_code grant type. Code received via oauth redirect_uri"
// @Param redirect_uri formData string false "Only required when using authorization_code grant type. Must match the redirect_uri from your oauth flow."
// @Param refresh_token formData string false "Only required when using refresh_token grant type. The refresh_token you received during authorization_code flow."
// @Header 200 jwt Authorization "Authorization Only required when using refresh_token grant type. Use any access token that is linked with your refresh_token."
// @Success 200 {object} utils.OAuthResponse
// @Failure 400 {object} utils.OAuthErrorResponse
// @Failure 500 {object} utils.OAuthErrorResponse
// @Security OAuthAccessCode
// @Router /api/v1/user/token [post]
func APIGetToken(w http.ResponseWriter, r *http.Request) {

	w.Header().Set("Content-Type", "application/json")

	grantType := r.FormValue("grant_type")

	switch grantType {
	case "authorization_code":
		getTokenByCode(w, r)
	case "refresh_token":
		getTokenByRefresh(w, r)
	default:
		j := json.NewEncoder(w)
		w.WriteHeader(http.StatusBadRequest)
		utils.SendOAuthErrorResponse(j, r.URL.String(), utils.InvalidGrant, "grant type must be authroization_code or refresh_token")
	}
}

func getTokenByCode(w http.ResponseWriter, r *http.Request) {
	j := json.NewEncoder(w)

	code := r.FormValue("code")
	redirectURI := r.FormValue("redirect_uri")
	deviceName := getDeviceNameFromUA(r.Header.Get("User-Agent"))

	// Check if redirect URI is correct
	_, err := db.GetAppDataFromRedirectUri(redirectURI)
	if err != nil {
		w.WriteHeader(http.StatusBadRequest)
		utils.SendOAuthErrorResponse(j, r.URL.String(), utils.InvalidRequest, "redirect_uri do not match")
		return
	}

	// Hash code, we only store codes as sha256 hash in db
	codeHashed := utils.HashAndEncode(code)

	// Check if code entry exists and isn't expired (codes expire after 5 minutes)
	codeAuthData, err := db.GetUserAuthDataByAuthorizationCode(codeHashed)
	if err != nil {
		logger.Errorf("Error hashed code can not be found in table: %v | Error: %v", codeHashed, err)
		w.WriteHeader(http.StatusUnauthorized)
		utils.SendOAuthErrorResponse(j, r.URL.String(), utils.AccessDenied, "access_token or refresh_token invalid")
		return
	}

	// Create refresh token
	refreshTokenBytes, err := utils.GenerateRandomBytesSecure(32)
	if err != nil {
		w.WriteHeader(http.StatusInternalServerError)
		utils.SendOAuthErrorResponse(j, r.URL.String(), utils.ServerError, "can not generate refresh_token")
		return
	}

	refreshToken := hex.EncodeToString(refreshTokenBytes)   // return to user
	refreshTokenHashed := utils.HashAndEncode(refreshToken) // save hashed in db

	// save refreshtoken hashed in db
	deviceID, errDb := db.InsertUserDevice(codeAuthData.UserID, refreshTokenHashed, deviceName, codeAuthData.AppID)
	if errDb != nil {
		w.WriteHeader(http.StatusInternalServerError)
		utils.SendOAuthErrorResponse(j, r.URL.String(), utils.ServerError, "can not store auth info")
		return
	}

	pkg, err := db.GetUserPremiumPackage(codeAuthData.UserID)
	if err != nil {
		pkg.Package = "standard"
	}

	var theme string = ""
	if pkg.Store == "ethpool" {
		theme = "ethpool"
	}

	// Create access token
	token, expiresIn, err := utils.CreateAccessToken(codeAuthData.UserID, codeAuthData.AppID, deviceID, pkg.Package, theme)
	if err != nil {
		w.WriteHeader(http.StatusInternalServerError)
		utils.SendOAuthErrorResponse(j, r.URL.String(), utils.ServerError, "can not create access_token")
		return
	}

	// finally creating the oauth message
	utils.SendOAuthResponse(j, r.URL.String(), token, refreshToken, expiresIn)
}

func getTokenByRefresh(w http.ResponseWriter, r *http.Request) {
	j := json.NewEncoder(w)

	refreshToken := r.FormValue("refresh_token")
	accessToken := r.Header.Get("Authorization")

	// hash refreshtoken
	refreshTokenHashed := utils.HashAndEncode(refreshToken)

	logger.Info("access token:", accessToken, "refreshToken: ", refreshToken)

	// Extract userId from JWT. Note that this is just an unvalidated claim!
	// Do not use userIDClaim as userID until confirmed by refreshToken validation
	unsafeClaims, err := utils.UnsafeGetClaims(accessToken)
	if err != nil {
		logger.Errorf("Error access_token claim: %v", err)
		w.WriteHeader(http.StatusBadRequest)
		utils.SendOAuthErrorResponse(j, r.URL.String(), utils.InvalidRequest, "access_token validation failed")
		return
	}

	// confirm all claims via db lookup and refreshtoken check
	userID, err := db.GetByRefreshToken(unsafeClaims.UserID, unsafeClaims.AppID, unsafeClaims.DeviceID, refreshTokenHashed)
	if err != nil {
		logger.Errorf("Error refreshtoken check: %v | %v | %v", unsafeClaims.UserID, refreshTokenHashed, err)
		w.WriteHeader(http.StatusUnauthorized)
		utils.SendOAuthErrorResponse(j, r.URL.String(), utils.UnauthorizedClient, "invalid token credentials")
		return
	}

	pkg, err := db.GetUserPremiumPackage(userID)
	if err != nil {
		pkg.Package = "standard"
	}

	var theme string = ""
	if pkg.Store == "ethpool" {
		theme = "ethpool"
	}

	// Create access token
	token, expiresIn, err := utils.CreateAccessToken(userID, unsafeClaims.AppID, unsafeClaims.DeviceID, pkg.Package, theme)
	if err != nil {
		w.WriteHeader(http.StatusInternalServerError)
		utils.SendOAuthErrorResponse(j, r.URL.String(), utils.ServerError, "can not create access_token")
		return
	}

	// finally creating the oauth message
	utils.SendOAuthResponse(j, r.URL.String(), token, "", expiresIn)
}

// Device name is limited to 20 chars
func getDeviceNameFromUA(userAgent string) string {
	ua := user_agent.New(userAgent)
	platformLen := len(ua.Platform())
	osLen := len(ua.OS())

	if platformLen+osLen > 19 {
		if osLen <= 20 && osLen > 0 {
			return ua.OS()
		} else if platformLen <= 20 && platformLen > 0 {
			return ua.Platform()
		} else {
			return "Unknown"
		}
	} else if platformLen+osLen > 0 {
		return ua.Platform() + " " + ua.OS()
	} else {
		return "Unknown"
	}
}

// MobileNotificationUpdatePOST godoc
// @Summary Register or update your mobile notification token
// @Tags User
// @Produce  json
// @Param token body string true "Your device`s firebase notification token"
// @Success 200 {object} types.ApiResponse
// @Failure 400 {object} types.ApiResponse
// @Failure 500 {object} types.ApiResponse
// @Security ApiKeyAuth
// @Router /api/v1/mobile/notify/register [post]
func MobileNotificationUpdatePOST(w http.ResponseWriter, r *http.Request) {

	w.Header().Set("Content-Type", "application/json")
	j := json.NewEncoder(w)

	notifyToken := FormValueOrJSON(r, "token")

	claims := getAuthClaims(r)

	err2 := db.MobileNotificatonTokenUpdate(claims.UserID, claims.DeviceID, notifyToken)
	if err2 != nil {
		sendErrorResponse(j, r.URL.String(), "Can not save notify token")
		return
	}

	OKResponse(w, r)
}

func RegisterEthpoolSubscription(w http.ResponseWriter, r *http.Request) {
	w.Header().Set("Content-Type", "application/json")
	j := json.NewEncoder(w)

	pkg := FormValueOrJSON(r, "package")
	ethpoolUserID := FormValueOrJSON(r, "user_id")
	signature := FormValueOrJSON(r, "signature")

	localSignature := hmacSign(fmt.Sprintf("ETHPOOL %v %v", pkg, ethpoolUserID))
	if signature != localSignature {
		w.WriteHeader(http.StatusInternalServerError)
		logger.Errorf("signature missmatch %v | %v", signature, localSignature)
		sendErrorResponse(j, r.URL.String(), "Unauthorized: signature not valid")
		return
	}

	claims := getAuthClaims(r)

	subscriptionCount, err := db.GetAppSubscriptionCount(claims.UserID)
	if err != nil || subscriptionCount >= 5 {
		w.WriteHeader(http.StatusInternalServerError)
		sendErrorResponse(j, r.URL.String(), "reached max subscription limit")
		return
	}

	parsedBase := types.MobileSubscription{
		ProductID:   pkg,
		Valid:       true,
		PriceMicros: 0,
		Currency:    "USD",
		Transaction: types.MobileSubscriptionTransactionGeneric{
			Type:    "ethpool",
			Receipt: hmacSign(fmt.Sprintf("BEACONCHAIN %v", ethpoolUserID)), // use own signed message that excludes pkg to mitigate 2x free (goldfish and whale) keys
			ID:      pkg,
		},
	}

<<<<<<< HEAD
	err = db.InsertMobileSubscription(nil, claims.UserID, parsedBase, parsedBase.Transaction.Type, parsedBase.Transaction.Receipt, 0, "", "")
=======
	err = db.InsertMobileSubscription(claims.UserID, parsedBase, parsedBase.Transaction.Type, parsedBase.Transaction.Receipt, 0, "")
>>>>>>> 32a912ae
	if err != nil {
		logger.Errorf("could not save subscription data %v", err)
		w.WriteHeader(http.StatusInternalServerError)
		sendErrorResponse(j, r.URL.String(), "Can not save subscription data")
		return
	}

	OKResponse(w, r)
}

func hmacSign(data string) string {
	h := hmac.New(sha256.New, []byte(utils.Config.Frontend.BeaconchainETHPoolBridgeSecret))
	h.Write([]byte(data))
	sha := hex.EncodeToString(h.Sum(nil))
	return sha
}

func RegisterMobileSubscriptions(w http.ResponseWriter, r *http.Request) {

	w.Header().Set("Content-Type", "application/json")
	j := json.NewEncoder(w)

	var parsedBase types.MobileSubscription
	err := json.Unmarshal(gorillacontext.Get(r, utils.JsonBodyNakedKey).([]byte), &parsedBase)

	if err != nil {
		logger.Errorf("error parsing body | err: %v %v", err)
		sendErrorResponse(j, r.URL.String(), "could not parse body")
		return
	}

	claims := getAuthClaims(r)

	subscriptionCount, err := db.GetAppSubscriptionCount(claims.UserID)
	if err != nil || subscriptionCount >= 5 {
		sendErrorResponse(j, r.URL.String(), "reached max subscription limit")
		return
	}

	// Verify subscription with apple/google
	verifyPackage := &types.PremiumData{
		ID:        0,
		Receipt:   parsedBase.Transaction.Receipt,
		Store:     parsedBase.Transaction.Type,
		Active:    false,
		ProductID: parsedBase.ProductID,
		ExpiresAt: time.Now(),
	}

	// we can ignore this error since it always returns a result object and err
	// case is not needed on receipt insert
	validationResult, _ := exporter.VerifyReceipt(nil, verifyPackage)
	parsedBase.Valid = validationResult.Valid

	err = db.InsertMobileSubscription(nil, claims.UserID, parsedBase, parsedBase.Transaction.Type, parsedBase.Transaction.Receipt, validationResult.ExpirationDate, validationResult.RejectReason, "")
	if err != nil {
		logger.Errorf("could not save subscription data %v", err)
		sendErrorResponse(j, r.URL.String(), "Can not save subscription data")
		return
	}

	if parsedBase.Valid == false {
		logger.Errorf("receipt is not valid %v", validationResult.RejectReason)
		sendErrorResponse(j, r.URL.String(), "receipt is not valid")
		return
	}

	OKResponse(w, r)
}

type PremiumUser struct {
	Package                string
	MaxValidators          int
	MaxStats               uint64
	MaxNodes               uint64
	WidgetSupport          bool
	NotificationThresholds bool
	NoAds                  bool
}

func getUserPremium(r *http.Request) PremiumUser {
	var pkg string = ""

	if strings.HasPrefix(r.URL.Path, "/api/") {
		claims := getAuthClaims(r)
		if claims != nil {
			pkg = claims.Package
		}
	} else {
		sessionUser := getUser(r)
		if sessionUser.Authenticated {
			pkg = sessionUser.Subscription
		}
	}

	return GetUserPremiumByPackage(pkg)
}

func GetUserPremiumByPackage(pkg string) PremiumUser {
	result := PremiumUser{
		Package:                "standard",
		MaxValidators:          100,
		MaxStats:               180,
		MaxNodes:               1,
		WidgetSupport:          false,
		NotificationThresholds: false,
		NoAds:                  false,
	}

	if pkg == "" || pkg == "standard" {
		return result
	}

	result.Package = pkg
	result.MaxStats = 43200
	result.NotificationThresholds = true
	result.NoAds = true

	if result.Package != "plankton" {
		result.WidgetSupport = true
	}

	if result.Package == "goldfish" {
		result.MaxNodes = 2
	}
	if result.Package == "whale" {
		result.MaxValidators = 300
		result.MaxNodes = 10
	}

	return result
}

func GetMobileWidgetStats(w http.ResponseWriter, r *http.Request) {

	w.Header().Set("Content-Type", "application/json")
	j := json.NewEncoder(w)
	vars := mux.Vars(r)

	epoch := int64(services.LatestEpoch()) - 100
	if epoch < 0 {
		epoch = 0
	}
	prime := getUserPremium(r)
	if !prime.WidgetSupport {
		sendErrorResponse(j, r.URL.String(), "feature only available for premium users")
		return
	}

	queryIndices, queryPubkeys, err := parseApiValidatorParam(vars["indexOrPubkey"], prime.MaxValidators)
	if err != nil {
		sendErrorResponse(j, r.URL.String(), err.Error())
		return
	}

	rows, err := db.ReaderDb.Query(
		"SELECT pubkey, effectivebalance, slashed, activationeligibilityepoch, "+
			"activationepoch, exitepoch, lastattestationslot, status, validator_performance.* FROM validators "+
			"LEFT JOIN validator_performance ON validators.validatorindex = validator_performance.validatorindex "+
			" WHERE validator_performance.validatorindex = ANY($1) OR pubkey = ANY($2) ORDER BY validator_performance.validatorindex",
		pq.Array(queryIndices), queryPubkeys,
	)
	if err != nil {
		sendErrorResponse(j, r.URL.String(), "could not retrieve db results")
		return
	}
	defer rows.Close()

	efficiencyRows, err := getAttestationEfficiencyQuery(epoch, queryIndices, queryPubkeys)
	if err != nil {
		sendErrorResponse(j, r.URL.String(), "could not retrieve efficiency db results")
		return
	}
	defer efficiencyRows.Close()

	generalData, err := utils.SqlRowsToJSON(rows)
	if err != nil {
		sendErrorResponse(j, r.URL.String(), "could not parse db results")
		return
	}

	efficiencyData, err := utils.SqlRowsToJSON(efficiencyRows)
	if err != nil {
		sendErrorResponse(j, r.URL.String(), "could not parse db results")
		return
	}

	data := &types.WidgetResponse{
		Eff:       efficiencyData,
		Validator: generalData,
		Epoch:     epoch,
	}

	sendOKResponse(j, r.URL.String(), []interface{}{data})
}

// MobileDeviceSettings godoc
// @Summary Get your device settings, currently only whether to enable mobile notifcations or not
// @Tags User
// @Produce json
// @Success 200 {object} types.ApiResponse{data=types.MobileSettingsData}
// @Failure 400 {object} types.ApiResponse
// @Failure 500 {object} types.ApiResponse
// @Security ApiKeyAuth
// @Router /api/v1/user/mobile/settings [get]
func MobileDeviceSettings(w http.ResponseWriter, r *http.Request) {

	w.Header().Set("Content-Type", "application/json")
	j := json.NewEncoder(w)

	claims := getAuthClaims(r)

	rows, err := db.MobileDeviceSettingsSelect(claims.UserID, claims.DeviceID)
	if err != nil {
		sendErrorResponse(j, r.URL.String(), "could not retrieve db results")
		return
	}

	defer rows.Close()

	returnQueryResults(rows, j, r)
}

// MobileDeviceSettingsPOST godoc
// @Summary Changing your devices mobile settings
// @Tags User
// @Produce json
// @Param notify_enabled body bool true "Whether to enable mobile notifications for this device or not"
// @Success 200 {object} types.ApiResponse{data=types.MobileSettingsData}
// @Failure 400 {object} types.ApiResponse
// @Failure 500 {object} types.ApiResponse
// @Security ApiKeyAuth
// @Router /api/v1/user/mobile/settings [post]
func MobileDeviceSettingsPOST(w http.ResponseWriter, r *http.Request) {

	w.Header().Set("Content-Type", "application/json")
	j := json.NewEncoder(w)

	notifyEnabled := FormValueOrJSON(r, "notify_enabled")
	active := FormValueOrJSON(r, "active")

	claims := getAuthClaims(r)
	var userDeviceID uint64
	var userID uint64

	if claims == nil {
		customDeviceID := FormValueOrJSON(r, "id")
		temp, err := strconv.ParseUint(customDeviceID, 10, 64)
		if err != nil {
			logger.Errorf("error parsing id %v | err: %v", customDeviceID, err)
			sendErrorResponse(j, r.URL.String(), "could not parse id")
			return
		}
		userDeviceID = temp
		sessionUser := getUser(r)
		if !sessionUser.Authenticated {
			sendErrorResponse(j, r.URL.String(), "not authenticated")
			return
		}
		userID = sessionUser.UserID
	} else {
		userDeviceID = claims.DeviceID
		userID = claims.UserID
	}

	rows, err := db.MobileDeviceSettingsUpdate(userID, userDeviceID, notifyEnabled, active)
	if err != nil {
		logger.Errorf("could not retrieve db results err: %v", err)
		sendErrorResponse(j, r.URL.String(), "could not retrieve db results")
		return
	}

	defer rows.Close()

	returnQueryResults(rows, j, r)
}

// MobileTagedValidators godoc
// @Summary Get all your tagged validators
// @Tags User
// @Produce json
// @Success 200 {object} types.ApiResponse{data=[]types.MinimalTaggedValidators}
// @Failure 400 {object} types.ApiResponse
// @Failure 500 {object} types.ApiResponse
// @Security ApiKeyAuth
// @Router /api/v1/user/validator/saved [get]
func MobileTagedValidators(w http.ResponseWriter, r *http.Request) {

	w.Header().Set("Content-Type", "application/json")
	j := json.NewEncoder(w)

	claims := getAuthClaims(r)

	filter := db.WatchlistFilter{
		UserId:         claims.UserID,
		Validators:     nil,
		Tag:            types.ValidatorTagsWatchlist,
		JoinValidators: true,
		Network:        utils.GetNetwork(),
	}

	validators, err2 := db.GetTaggedValidators(filter)
	if err2 != nil {
		sendErrorResponse(j, r.URL.String(), "could not retrieve db results")
		return
	}

	data := make([]interface{}, len(validators))
	for i, v := range validators {
		temp := types.MinimalTaggedValidators{}
		temp.PubKey = fmt.Sprintf("0x%v", hex.EncodeToString(v.ValidatorPublickey))
		temp.Index = v.Validator.Index
		data[i] = temp
	}

	sendOKResponse(j, r.URL.String(), data)
}

func parseUintWithDefault(input string, defaultValue uint64) uint64 {
	result, error := strconv.ParseUint(input, 10, 64)
	if error != nil {
		return defaultValue
	}
	return result
}

// ClientStats godoc
// @Summary Get your client submitted stats
// @Tags User
// @Produce json
// @Param offset path int false "Data offset, default 0" default(0)
// @Param limit path int false "Data limit, default 180 (~3h)." default(180)
// @Success 200 {object} types.ApiResponse{data=[]types.StatsDataStruct}
// @Failure 400 {object} types.ApiResponse
// @Failure 500 {object} types.ApiResponse
// @Security ApiKeyAuth
// @Router /api/v1/user/stats/{offset}/{limit} [get]
func ClientStats(w http.ResponseWriter, r *http.Request) {
	w.Header().Set("Content-Type", "application/json")
	j := json.NewEncoder(w)
	claims := getAuthClaims(r)

	maxStats := getUserPremium(r).MaxStats

	vars := mux.Vars(r)
	offset := parseUintWithDefault(vars["offset"], 0)
	limit := parseUintWithDefault(vars["limit"], 180)
	timeframe := offset + limit
	if timeframe > maxStats {
		limit = maxStats
		offset = 0
	}

	validator, err := db.GetStatsValidator(claims.UserID, limit, offset)
	if err != nil {
		logger.Errorf("validator stat error : %v", err)
		sendErrorResponse(j, r.URL.String(), "could not retrieve validator stats from db")
		return
	}

	node, err := db.GetStatsNode(claims.UserID, limit, offset)
	if err != nil {
		logger.Errorf("node stat error : %v", err)
		sendErrorResponse(j, r.URL.String(), "could not retrieve beaconnode stats from db")
		return
	}

	system, err := db.GetStatsSystem(claims.UserID, limit, offset)
	if err != nil {
		logger.Errorf("system stat error : %v", err)
		sendErrorResponse(j, r.URL.String(), "could not retrieve system stats from db")
		return
	}

	dataValidator, err := utils.SqlRowsToJSON(validator)
	if err != nil {
		sendErrorResponse(j, r.URL.String(), "could not parse db results for validator stats")
		return
	}

	dataNode, err := utils.SqlRowsToJSON(node)
	if err != nil {
		sendErrorResponse(j, r.URL.String(), "could not parse db results for beaconnode stats")
		return
	}

	dataSystem, err := utils.SqlRowsToJSON(system)
	if err != nil {
		sendErrorResponse(j, r.URL.String(), "could not parse db results for system stats")
		return
	}

	data := &types.StatsDataStruct{
		Validator: dataValidator,
		Node:      dataNode,
		System:    dataSystem,
	}

	sendOKResponse(j, r.URL.String(), []interface{}{data})
}

func ClientStatsPostNew(w http.ResponseWriter, r *http.Request) {
	q := r.URL.Query()
	apiKey := q.Get("apikey")
	machine := q.Get("machine")

	if apiKey == "" {
		apiKey = r.Header.Get("apikey")
	}

	clientStatsPost(w, r, apiKey, machine)
}

// ClientStatsPost godoc
// @Summary Used in eth2 clients to submit stats to your beaconcha.in account. This data can be accessed by the app or the user stats api call.
// @Tags User
// @Produce json
// @Param apiKey query string true "User API key, can be found on https://beaconcha.in/user/settings"
// @Param machine query string false "Name your device if you have multiple devices you want to monitor"
// @Success 200 {object} types.ApiResponse
// @Failure 400 {object} types.ApiResponse
// @Failure 500 {object} types.ApiResponse
// @Security ApiKeyAuth
// @Router /api/v1/client/metrics [POST]
func ClientStatsPostOld(w http.ResponseWriter, r *http.Request) {
	vars := mux.Vars(r)

	clientStatsPost(w, r, vars["apiKey"], vars["machine"])
}

func clientStatsPost(w http.ResponseWriter, r *http.Request, apiKey, machine string) {
	w.Header().Set("Content-Type", "application/json")
	j := json.NewEncoder(w)

	if utils.Config.Frontend.DisableStatsInserts {
		sendErrorResponse(j, r.URL.String(), "service temporarily unavailable")
		return
	}

	userData, err := db.GetUserIdByApiKey(apiKey)
	if err != nil {
		sendErrorResponse(j, r.URL.String(), "no user found with api key")
		return
	}

	body, err := ioutil.ReadAll(r.Body)
	if err != nil {
		logger.Errorf("error reading body | err: %v", err)
		sendErrorResponse(j, r.URL.String(), "could not read body")
		return
	}

	var jsonObjects []map[string]interface{}
	err = json.Unmarshal(body, &jsonObjects)
	if err != nil {
		var jsonObject map[string]interface{}
		err = json.Unmarshal(body, &jsonObject)
		if err != nil {
			logger.Errorf("Could not parse stats (meta stats) general | %v ", err)
			sendErrorResponse(j, r.URL.String(), "capi rate limit reached, one process per machine per user each minute is allowed.")
			return
		}
		jsonObjects = []map[string]interface{}{jsonObject}
	}

	if len(jsonObjects) >= 10 {
		logger.Errorf("Max number of stat entries are 10", err)
		sendErrorResponse(j, r.URL.String(), "Max number of stat entries are 10")
		return
	}

	var result bool = false
	for i := 0; i < len(jsonObjects); i++ {
		result = insertStats(userData, machine, &jsonObjects[i], j, r)
		if !result {
			break
		}
	}

	if result {
		OKResponse(w, r)
		return
	}
}

func insertStats(userData *types.UserWithPremium, machine string, body *map[string]interface{}, j *json.Encoder, r *http.Request) bool {

	var parsedMeta *types.StatsMeta
	err := mapstructure.Decode(body, &parsedMeta)
	if err != nil {
		logger.Errorf("Could not parse stats (meta stats) | %v ", err)
		sendErrorResponse(j, r.URL.String(), "could not parse meta")
		return false
	}

	parsedMeta.Machine = machine

	if parsedMeta.Version > 2 || parsedMeta.Version <= 0 {
		sendErrorResponse(j, r.URL.String(), "this version is not supported")
		return false
	}

	if parsedMeta.Process != "validator" && parsedMeta.Process != "beaconnode" && parsedMeta.Process != "slasher" && parsedMeta.Process != "system" {
		sendErrorResponse(j, r.URL.String(), "unknown process")
		return false
	}

	maxNodes := GetUserPremiumByPackage(userData.Product.String).MaxNodes

	count, err := db.GetStatsMachineCount(userData.ID)
	if err != nil {
		logger.Errorf("Could not get max machine count| %v", err)
		sendErrorResponse(j, r.URL.String(), "could not get machine count")
		return false
	}

	if count > maxNodes {
		logger.Errorf("User has reached max machine count | %v", err)
		sendErrorResponse(j, r.URL.String(), "reached max machine count")
		return false
	}

	tx, err := db.NewTransaction()
	if err != nil {
		logger.Errorf("Could not transact | %v", err)
		sendErrorResponse(j, r.URL.String(), "could not store")
		return false
	}
	defer tx.Rollback()

	id, err := db.InsertStatsMeta(tx, userData.ID, parsedMeta)
	if err != nil {
		if strings.Contains(err.Error(), "no partition of relation") {
			db.CreateNewStatsMetaPartition()
			tx.Rollback()
			tx, err = db.NewTransaction()
			id, err = db.InsertStatsMeta(tx, userData.ID, parsedMeta)
		}
		if err != nil {
			if !strings.HasPrefix(err.Error(), "ERROR: duplicate key value violates unique constraint") {
				logger.Errorf("Could not store stats (meta stats) | %v", err)
			}
			sendErrorResponse(j, r.URL.String(), "could not store meta")
			return false
		}
	}

	// Special case for system
	if parsedMeta.Process == "system" {
		var parsedResponse *types.StatsSystem
		err = mapstructure.Decode(body, &parsedResponse)

		if err != nil {
			logger.Errorf("Could not parse stats (system stats) | %v", err)
			sendErrorResponse(j, r.URL.String(), "could not parse system")
			return false
		}
		_, err := db.InsertStatsSystem(
			tx,
			id,
			parsedResponse,
		)
		if err != nil {
			logger.Errorf("Could not store stats (system stats) | %v", err)
			sendErrorResponse(j, r.URL.String(), "could not store system")
			return false
		}

		err = tx.Commit()
		if err != nil {
			logger.Errorf("Could not store (tx commit) | %v", err)
			sendErrorResponse(j, r.URL.String(), "could not store")
			return false
		}
		return true
	}

	var parsedGeneral *types.StatsProcess
	err = mapstructure.Decode(body, &parsedGeneral)

	if err != nil {
		logger.Errorf("Could not parse stats (process stats) | %v", err)
		sendErrorResponse(j, r.URL.String(), "could not parse process")
		return false
	}

	processGeneralID, err := db.InsertStatsProcessGeneral(
		tx,
		id,
		parsedGeneral,
	)
	if err != nil {
		logger.Errorf("Could not store stats (global process stats) | %v", err)
		sendErrorResponse(j, r.URL.String(), "could not store global process")
		return false
	}

	if parsedMeta.Process == "validator" {
		var parsedValidator *types.StatsAdditionalsValidator
		err = mapstructure.Decode(body, &parsedValidator)

		if err != nil {
			logger.Errorf("Could not parse stats (validator stats) | %v", err)
			sendErrorResponse(j, r.URL.String(), "could not parse validator")
			return false
		}

		_, err := db.InsertStatsValidator(
			tx,
			processGeneralID,
			parsedValidator,
		)
		if err != nil {
			logger.Errorf("Could not store stats (validatorstats) | %v", err)
			sendErrorResponse(j, r.URL.String(), "could not store validator")
			return false
		}

	} else if parsedMeta.Process == "beaconnode" {
		var parsedNode *types.StatsAdditionalsBeaconnode
		err = mapstructure.Decode(body, &parsedNode)

		if err != nil {
			logger.Errorf("Could not parse stats (node stats) | %v", err)
			sendErrorResponse(j, r.URL.String(), "could not parse node")
			return false
		}

		_, err := db.InsertStatsBeaconnode(
			tx,
			processGeneralID,
			parsedNode,
		)
		if err != nil {
			logger.Errorf("Could not store stats (beaconnode) | %v", err)
			sendErrorResponse(j, r.URL.String(), "could not store beaconnode")
			return false
		}
	}

	err = tx.Commit()
	if err != nil {
		logger.Errorf("Could not store (tx commit) | %v", err)
		sendErrorResponse(j, r.URL.String(), "could not store")
		return false
	}
	return true
}

// TODO Replace app code to work with new income balance dashboard
// Meanwhile keep old code from Feb 2021 to be app compatible
func APIDashboardDataBalance(w http.ResponseWriter, r *http.Request) {
	currency := GetCurrency(r)

	w.Header().Set("Content-Type", "application/json")

	q := r.URL.Query()

	queryValidators, err := parseValidatorsFromQueryString(q.Get("validators"), 100)
	if err != nil {
		logger.WithError(err).WithField("route", r.URL.String()).Error("error parsing validators from query string")
		http.Error(w, "Invalid query", 400)
		return
	}
	if err != nil {
		http.Error(w, "Invalid query", 400)
		return
	}
	if len(queryValidators) < 1 {
		http.Error(w, "Invalid query", 400)
		return
	}
	queryValidatorsArr := pq.Array(queryValidators)

	// get data from one week before latest epoch
	latestEpoch := services.LatestEpoch()
	oneWeekEpochs := uint64(3600 * 24 * 7 / float64(utils.Config.Chain.Config.SecondsPerSlot*utils.Config.Chain.Config.SlotsPerEpoch))
	queryOffsetEpoch := uint64(0)
	if latestEpoch > oneWeekEpochs {
		queryOffsetEpoch = latestEpoch - oneWeekEpochs
	}

	query := `
		SELECT
			epoch,
			COALESCE(SUM(effectivebalance),0) AS effectivebalance,
			COALESCE(SUM(balance),0) AS balance,
			COUNT(*) AS validatorcount
		FROM validator_balances_p
		WHERE validatorindex = ANY($1) AND epoch > $2 AND week >= $2 / 1575
		GROUP BY epoch
		ORDER BY epoch ASC`

	data := []*types.DashboardValidatorBalanceHistory{}
	err = db.ReaderDb.Select(&data, query, queryValidatorsArr, queryOffsetEpoch)
	if err != nil {
		logger.WithError(err).WithField("route", r.URL.String()).Errorf("error retrieving validator balance history")
		http.Error(w, "Internal server error", http.StatusServiceUnavailable)
		return
	}

	balanceHistoryChartData := make([][4]float64, len(data))
	for i, item := range data {
		balanceHistoryChartData[i][0] = float64(utils.EpochToTime(item.Epoch).Unix() * 1000)
		balanceHistoryChartData[i][1] = item.ValidatorCount
		balanceHistoryChartData[i][2] = float64(item.Balance) / 1e9 * price.GetEthPrice(currency)
		balanceHistoryChartData[i][3] = float64(item.EffectiveBalance) / 1e9 * price.GetEthPrice(currency)
	}

	err = json.NewEncoder(w).Encode(balanceHistoryChartData)
	if err != nil {
		logger.WithError(err).WithField("route", r.URL.String()).Error("error enconding json response")
		http.Error(w, "Internal server error", http.StatusServiceUnavailable)
		return
	}
}

func getAuthClaims(r *http.Request) *utils.CustomClaims {
	middleWare := gorillacontext.Get(r, utils.MobileAuthorizedKey)
	if middleWare == nil {
		return utils.GetAuthorizationClaims(r)
	}

	claims := gorillacontext.Get(r, utils.ClaimsContextKey)
	if claims == nil {
		return nil
	}
	return claims.(*utils.CustomClaims)
}

func returnQueryResults(rows *sql.Rows, j *json.Encoder, r *http.Request) {
	data, err := utils.SqlRowsToJSON(rows)

	if err != nil {
		sendErrorResponse(j, r.URL.String(), "could not parse db results")
		return
	}

	sendOKResponse(j, r.URL.String(), data)
}

// SendErrorResponse exposes sendErrorResponse
func SendErrorResponse(j *json.Encoder, route, message string) {
	sendErrorResponse(j, route, message)
}

func sendErrorResponse(j *json.Encoder, route, message string) {
	response := &types.ApiResponse{}
	response.Status = "ERROR: " + message
	err := j.Encode(response)

	if err != nil {
		logger.Errorf("error serializing json error for API %v route: %v", route, err)
	}
	return
}

// SendOKResponse exposes sendOKResponse
func SendOKResponse(j *json.Encoder, route string, data []interface{}) {
	sendOKResponse(j, route, data)
}

func sendOKResponse(j *json.Encoder, route string, data []interface{}) {
	response := &types.ApiResponse{}
	response.Status = "OK"

	if len(data) == 1 {
		response.Data = data[0]
	} else {
		response.Data = data
	}
	err := j.Encode(response)

	if err != nil {
		logger.Errorf("error serializing json data for API %v route: %v", route, err)
	}
	return
}

func parseApiValidatorParam(origParam string, limit int) (indices []uint64, pubkeys pq.ByteaArray, err error) {
	params := strings.Split(origParam, ",")
	if len(params) > limit {
		return nil, nil, fmt.Errorf("only a maximum of 100 query parameters are allowed")
	}
	for _, param := range params {
		if strings.Contains(param, "0x") || len(param) == 96 {
			pubkey, err := hex.DecodeString(strings.Replace(param, "0x", "", -1))
			if err != nil {
				return nil, nil, fmt.Errorf("invalid validator-parameter")
			}
			pubkeys = append(pubkeys, pubkey)
		} else {
			index, err := strconv.ParseUint(param, 10, 64)
			if err != nil {
				return nil, nil, fmt.Errorf("invalid validator-parameter: %v", param)
			}
			indices = append(indices, index)
		}
	}
	return indices, pubkeys, nil
}<|MERGE_RESOLUTION|>--- conflicted
+++ resolved
@@ -1,10 +1,7 @@
 package handlers
 
 import (
-<<<<<<< HEAD
 	"context"
-=======
->>>>>>> 32a912ae
 	"crypto/hmac"
 	"crypto/sha256"
 	"database/sql"
@@ -1434,11 +1431,8 @@
 		},
 	}
 
-<<<<<<< HEAD
 	err = db.InsertMobileSubscription(nil, claims.UserID, parsedBase, parsedBase.Transaction.Type, parsedBase.Transaction.Receipt, 0, "", "")
-=======
-	err = db.InsertMobileSubscription(claims.UserID, parsedBase, parsedBase.Transaction.Type, parsedBase.Transaction.Receipt, 0, "")
->>>>>>> 32a912ae
+
 	if err != nil {
 		logger.Errorf("could not save subscription data %v", err)
 		w.WriteHeader(http.StatusInternalServerError)
