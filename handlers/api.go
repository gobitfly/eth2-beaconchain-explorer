package handlers

import (
	"context"
	"crypto/hmac"
	"crypto/sha256"
	"database/sql"
	"encoding/hex"
	"encoding/json"
	"eth2-exporter/db"
	"eth2-exporter/exporter"
	"eth2-exporter/price"
	"eth2-exporter/services"
	"eth2-exporter/types"
	"eth2-exporter/utils"
	"eth2-exporter/version"
	"fmt"
	"io/ioutil"
	"net/http"
	"net/url"
	"sort"
	"strconv"
	"strings"
	"sync/atomic"
	"time"

	gorillacontext "github.com/gorilla/context"
	"github.com/gorilla/mux"
	"github.com/lib/pq"
	"github.com/mitchellh/mapstructure"
	"github.com/mssola/user_agent"
	"golang.org/x/sync/errgroup"
	"google.golang.org/protobuf/proto"

	itypes "github.com/gobitfly/eth-rewards/types"
)

// @title Beaconcha.in Ethereum API Documentation
// @version 1.1
// @description High performance API for querying information about Ethereum
// @description The API is currently free to use. A fair use policy applies. Calls are rate limited to
// @description 10 requests / 1 minute / IP. All API results are cached for 1 minute.
// @description If you required a higher usage plan please checkout https://beaconcha.in/pricing.
// @description The API key can be provided in the Header or as a query string parameter.
// @description
// @description Key as a query string parameter: `curl https://beaconcha.in/api/v1/block/1?apikey=<your_key>`
// @description
// @description Key in a request header:  `curl -H 'apikey: <your_key>' https://beaconcha.in/api/v1/block/1`
// @tag.name Epoch
// @tag.description Consensus layer information about epochs
// @tag.docs.url https://example.com
// @tag.name Slot
// @tag.description Consensus layer information about slots
// @tag.name Validator
// @tag.description Consensus layer information about validators
// @tag.name SyncCommittee
// @tag.name Execution
// @tag.description layer information about addresses, blocks and transactions
// @tag.name ETH.STORE
// @tag.description is the transparent Ethereum staking reward reference rate.
// @tag.docs.url https://staking.ethermine.org/statistics
// @tag.docs.description More info
// @tag.name Rocketpool
// @tag.description validator statistics
// @tag.docs.url https://rocketpool.net
// @tag.docs.description More info
// @tag.name Misc
// @tag.name User
// @tag.description provided for Oauth applications (public OAuth support is a work in progress).
// @securitydefinitions.oauth2.accessCode OAuthAccessCode
// @tokenurl https://beaconcha.in/user/token
// @authorizationurl https://beaconcha.in/user/authorize
// @securitydefinitions.apikey ApiKeyAuth
// @in header
// @name Authorization

// ApiHealthz godoc
// @Summary Health of the explorer
// @Tags Misc
// @Description Health endpoint for monitoring if the explorer is in sync
// @Produce  text/plain
// @Success 200 {object} types.ApiResponse
// @Router /api/healthz [get]
func ApiHealthz(w http.ResponseWriter, r *http.Request) {

	w.Header().Set("Content-Type", "text/plain")

	lastEpoch, err := db.GetLatestEpoch()

	if err != nil {
		http.Error(w, "Internal server error: could not retrieve latest epoch from the db", http.StatusServiceUnavailable)
		return
	}

	if utils.Config.Chain.GenesisTimestamp == 18446744073709551615 {
		fmt.Fprint(w, "OK. No GENESIS_TIMESTAMP defined yet")
		return
	}

	genesisTime := time.Unix(int64(utils.Config.Chain.GenesisTimestamp), 0)
	if genesisTime.After(time.Now()) {
		fmt.Fprintf(w, "OK. Genesis in %v (%v)", time.Until(genesisTime), genesisTime)
		return
	}

	epochTime := utils.EpochToTime(lastEpoch)
	if epochTime.Before(time.Now().Add(time.Minute * -13)) {
		http.Error(w, "Internal server error: last epoch in db is more than 13 minutes old", http.StatusServiceUnavailable)
		return
	}

	// check latest eth1 indexed block
	numberBlocksTable, err := db.BigtableClient.GetLastBlockInBlocksTable()
	if err != nil {
		logger.Errorf("could not retrieve latest block number from the blocks table: %v", err)
		http.Error(w, "Internal server error: could not retrieve latest block number from the blocks table", http.StatusServiceUnavailable)
		return
	}
	blockBlocksTable, err := db.BigtableClient.GetBlockFromBlocksTable(uint64(numberBlocksTable))
	if err != nil {
		logger.Errorf("could not retrieve latest block from the blocks table: %v", err)
		http.Error(w, "Internal server error: could not retrieve latest block from the blocks table", http.StatusServiceUnavailable)
		return
	}
	if blockBlocksTable.Time.AsTime().Before(time.Now().Add(time.Minute * -13)) {
		http.Error(w, "Internal server error: last block in blocks table is more than 13 minutes old (check eth1 indexer)", http.StatusServiceUnavailable)
		return
	}

	// check if eth1 indices are up to date
	numberDataTable, err := db.BigtableClient.GetLastBlockInDataTable()
	if err != nil {
		logger.Errorf("could not retrieve latest block number from the data table: %v", err)
		http.Error(w, "Internal server error: could not retrieve latest block number from the data table", http.StatusServiceUnavailable)
		return
	}

	if numberDataTable < numberBlocksTable-32 {
		http.Error(w, "Internal server error: data table is lagging behind the blocks table (check eth1 indexer)", http.StatusServiceUnavailable)
		return
	}

	// check if tx were sent during the last hour
	res := []*struct {
		Channel           string
		NotificationCount int64
	}{}
	err = db.FrontendReaderDB.Select(&res, "select channel, count(*) as notificationcount from notification_queue where sent > now() - interval '1 hour' group by channel order by channel;")
	if err != nil {
		logger.Errorf("could not retrieve notification stats from db: %v", err)
		http.Error(w, "Internal server error: could not retrieve notification stats from db", http.StatusServiceUnavailable)
		return
	}

	ret := fmt.Sprintf("OK. Last epoch is from %v ago, last cl block is from %v ago, data table is lagging %v blocks\n\nVersion: %v\n\nNotifications sent during the last hour:\n", time.Since(epochTime), time.Since(blockBlocksTable.Time.AsTime()), numberBlocksTable-numberDataTable, version.Version)

	for _, entry := range res {
		ret += fmt.Sprintf("%s: %d\n", entry.Channel, entry.NotificationCount)
	}
	fmt.Fprint(w, ret)
}

// ApiHealthzLoadbalancer godoc
// @Summary Health of the explorer-api regarding having a healthy connection to the database
// @Tags Misc
// @Description Health endpoint for montitoring if the explorer-api
// @Produce  text/plain
// @Success 200 {object} types.ApiResponse
// @Router /api/healthz-loadbalancer [get]
func ApiHealthzLoadbalancer(w http.ResponseWriter, r *http.Request) {

	w.Header().Set("Content-Type", "text/plain")

	lastEpoch, err := db.GetLatestEpoch()

	if err != nil {
		http.Error(w, "Internal server error: could not retrieve latest epoch from the db", http.StatusServiceUnavailable)
		return
	}

	if utils.Config.Chain.GenesisTimestamp == 18446744073709551615 {
		fmt.Fprint(w, "OK. No GENESIS_TIMESTAMP defined yet")
		return
	}

	genesisTime := time.Unix(int64(utils.Config.Chain.GenesisTimestamp), 0)
	if genesisTime.After(time.Now()) {
		fmt.Fprintf(w, "OK. Genesis in %v (%v)", time.Until(genesisTime), genesisTime)
		return
	}

	fmt.Fprintf(w, "OK. Last epoch is from %v ago", time.Since(utils.EpochToTime(lastEpoch)))
}

// ApiEthStoreDay godoc
// @Summary Get ETH.STORE reference rate for a specified beaconchain-day or the latest day
// @Tags ETH.STORE
// @Description ETH.STORE represents the average financial return validators on the Ethereum network have achieved in a 24-hour period.
// @Description For each 24-hour period the datapoint is denoted by the number of days that have passed since genesis for that period (= beaconchain-day)
// @Description See https://github.com/gobitfly/eth.store for further information.
// @Produce json
// @Param day path string true "The beaconchain-day (periods of <(24 * 60 * 60) // SlotsPerEpoch // SecondsPerSlot> epochs) to get the the ETH.STORE for. Must be a number or the string 'latest'."
// @Success 200 {object} types.ApiResponse
// @Failure 400 {object} types.ApiResponse
// @Router /api/v1/ethstore/{day} [get]
func ApiEthStoreDay(w http.ResponseWriter, r *http.Request) {
	w.Header().Set("Content-Type", "application/json")

	var err error
	var rows *sql.Rows
	query := `
		SELECT 
			day, 
			effective_balances_sum_wei, 
			start_balances_sum_wei, 
			end_balances_sum_wei, 
			deposits_sum_wei, 
			tx_fees_sum_wei, 
			consensus_rewards_sum_wei,
			total_rewards_wei,
			apr,
			(select avg(apr) from eth_store_stats as e1 where e1.validator = -1 AND e1.day > e.day - 7 AND e1.day <= e.day) as avgAPR7d,
			(select avg(consensus_rewards_sum_wei) from eth_store_stats as e1 where e1.validator = -1 AND e1.day > e.day - 7 AND e1.day <= e.day) as avgconsensus_rewards7d_wei,
			(select avg(tx_fees_sum_wei) from eth_store_stats as e1 where e1.validator = -1 AND e1.day > e.day - 7 AND e1.day <= e.day) as avgtx_fees7d_wei,
			(select avg(apr) from eth_store_stats as e2 where e2.validator = -1 AND e2.day > e.day - 31 AND e2.day <= e.day) as avgAPR31d,
			(select avg(consensus_rewards_sum_wei) from eth_store_stats as e2 where e2.validator = -1 AND e2.day > e.day - 31 AND e2.day <= e.day) as avgconsensus_rewards31d_wei,
			(select avg(tx_fees_sum_wei) from eth_store_stats as e2 where e2.validator = -1 AND e2.day > e.day - 31 AND e2.day <= e.day) as avgtx_fees31d_wei
		FROM eth_store_stats e
		WHERE validator = -1 `

	vars := mux.Vars(r)
	if vars["day"] == "latest" {
		rows, err = db.ReaderDb.Query(query + ` ORDER BY day DESC LIMIT 1;`)
	} else {
		day, e := strconv.ParseInt(vars["day"], 10, 64)
		if e != nil {
			sendErrorResponse(w, r.URL.String(), "invalid day provided")
			return
		}
		rows, err = db.ReaderDb.Query(query+` AND day = $1;`, day)
	}

	if err != nil {
		logger.Errorf("error retrieving eth.store data: %v", err)
		sendErrorResponse(w, r.URL.String(), "could not retrieve db results")
		return
	}
	defer rows.Close()

	returnQueryResults(rows, w, r)
}

// ApiEpoch godoc
// @Summary Get epoch by number, latest, finalized
// @Tags Epoch
// @Description Returns information for a specified epoch by the epoch number or an epoch tag (can be latest or finalized)
// @Produce  json
// @Param  epoch path string true "Epoch number, the string latest or the string finalized"
// @Success 200 {object} types.ApiResponse{data=types.APIEpochResponse} "Success"
// @Failure 400 {object} types.ApiResponse "Failure"
// @Failure 500 {object} types.ApiResponse "Server Error"
// @Router /api/v1/epoch/{epoch} [get]
func ApiEpoch(w http.ResponseWriter, r *http.Request) {
	w.Header().Set("Content-Type", "application/json")

	vars := mux.Vars(r)

	epoch, err := strconv.ParseInt(vars["epoch"], 10, 64)
	if err != nil && vars["epoch"] != "latest" && vars["epoch"] != "finalized" {
		sendErrorResponse(w, r.URL.String(), "invalid epoch provided")
		return
	}

	if vars["epoch"] == "latest" {
		// err = db.ReaderDb.Get(&epoch, "SELECT MAX(epoch) FROM epochs")
		// if err != nil {
		// 	sendErrorResponse(w, r.URL.String(), "unable to retrieve latest epoch number")
		// 	return
		// }
		epoch = int64(services.LatestEpoch())
	}

	if vars["epoch"] == "finalized" {
		epoch = int64(services.LatestFinalizedEpoch())
	}

	if epoch > int64(services.LatestEpoch()) {
		sendErrorResponse(w, r.URL.String(), fmt.Sprintf("epoch is in the future. The latest epoch is %v", services.LatestEpoch()))
		return
	}

	if epoch < 0 {
		sendErrorResponse(w, r.URL.String(), "epoch must be a positive number")
		return
	}

	rows, err := db.ReaderDb.Query(`SELECT *, 
		(SELECT COUNT(*) FROM blocks WHERE epoch = $1 AND status = '0') as scheduledblocks,
		(SELECT COUNT(*) FROM blocks WHERE epoch = $1 AND status = '1') as proposedblocks,
		(SELECT COUNT(*) FROM blocks WHERE epoch = $1 AND status = '2') as missedblocks,
		(SELECT COUNT(*) FROM blocks WHERE epoch = $1 AND status = '3') as orphanedblocks,
		(SELECT $2) as ts
		FROM epochs WHERE epoch = $1`, epoch, utils.EpochToTime(uint64(epoch)).Unix())
	if err != nil {
		logger.WithError(err).Error("error retrieving epoch data")
		sendServerErrorResponse(w, r.URL.String(), "could not retrieve db results")
		return
	}
	defer rows.Close()

	returnQueryResults(rows, w, r)
}

// ApiEpochSlots godoc
// @Summary Get epoch blocks by epoch number, latest or finalized
// @Tags Epoch
// @Description Returns all slots for a specified epoch
// @Produce  json
// @Param  epoch path string true "Epoch number, the string latest or string finalized"
// @Success 200 {object} types.ApiResponse{data=[]types.APISlotResponse}
// @Failure 400 {object} types.ApiResponse
// @Router /api/v1/epoch/{epoch}/slots [get]
func ApiEpochSlots(w http.ResponseWriter, r *http.Request) {
	w.Header().Set("Content-Type", "application/json")
	vars := mux.Vars(r)

	epoch, err := strconv.ParseInt(vars["epoch"], 10, 64)
	if err != nil && vars["epoch"] != "latest" && vars["epoch"] != "finalized" {
		sendErrorResponse(w, r.URL.String(), "invalid epoch provided")
		return
	}

	if vars["epoch"] == "latest" {
		epoch = int64(services.LatestEpoch())
	}

	if vars["epoch"] == "finalized" {
		epoch = int64(services.LatestFinalizedEpoch())
	}

	if epoch > int64(services.LatestEpoch()) {
		sendErrorResponse(w, r.URL.String(), fmt.Sprintf("epoch is in the future. The latest epoch is %v", services.LatestEpoch()))
		return
	}

	if epoch < 0 {
		sendErrorResponse(w, r.URL.String(), "epoch must be a positive number")
		return
	}

	rows, err := db.ReaderDb.Query("SELECT * FROM blocks WHERE epoch = $1 ORDER BY slot", epoch)
	if err != nil {
		sendServerErrorResponse(w, r.URL.String(), "could not retrieve db results")
		return
	}
	defer rows.Close()

	returnQueryResultsAsArray(rows, w, r)
}

// ApiSlots godoc
// @Summary Get a slot by its slot number or root hash
// @Tags Slot
// @Description Returns a slot by its slot number or root hash or the latest slot with string latest
// @Produce  json
// @Param  slotOrHash path string true "Slot or root hash or the string latest"
// @Success 200 {object} types.ApiResponse{data=types.APISlotResponse}
// @Failure 400 {object} types.ApiResponse
// @Router /api/v1/slot/{slotOrHash} [get]
func ApiSlots(w http.ResponseWriter, r *http.Request) {
	w.Header().Set("Content-Type", "application/json")

	vars := mux.Vars(r)

	slotOrHash := strings.Replace(vars["slotOrHash"], "0x", "", -1)
	blockSlot := int64(-1)
	blockRootHash, err := hex.DecodeString(slotOrHash)
	if slotOrHash != "latest" && (err != nil || len(slotOrHash) != 64) {
		blockRootHash = []byte{}
		blockSlot, err = strconv.ParseInt(vars["slotOrHash"], 10, 64)
		if err != nil {
			sendErrorResponse(w, r.URL.String(), "could not parse slot number")
			return
		}
	}

	if slotOrHash == "latest" {
		blockSlot = int64(services.LatestSlot())
	}

	if len(blockRootHash) != 32 {
		// blockRootHash is required for the SQL statement below, if none has passed we retrieve it manually
		err := db.ReaderDb.Get(&blockRootHash, `SELECT blockroot FROM blocks WHERE slot = $1`, blockSlot)

		if err != nil || len(blockRootHash) != 32 {
			sendErrorResponse(w, r.URL.String(), "could not retrieve db results")
			return
		}
	}

	rows, err := db.ReaderDb.Query(`
	SELECT
		blocks.epoch,
		blocks.slot,
		blocks.blockroot,
		blocks.parentroot,
		blocks.stateroot,
		blocks.signature,
		blocks.randaoreveal,
		blocks.graffiti,
		blocks.graffiti_text,
		blocks.eth1data_depositroot,
		blocks.eth1data_depositcount,
		blocks.eth1data_blockhash,
		blocks.proposerslashingscount,
		blocks.attesterslashingscount,
		blocks.attestationscount,
		blocks.depositscount,
		blocks.voluntaryexitscount,
		blocks.proposer,
		blocks.status,
		blocks.syncaggregate_bits,
		blocks.syncaggregate_signature,
		blocks.syncaggregate_participation,
		blocks.exec_parent_hash,
		blocks.exec_fee_recipient,
		blocks.exec_state_root,
		blocks.exec_receipts_root,
		blocks.exec_logs_bloom,
		blocks.exec_random,
		blocks.exec_block_number,
		blocks.exec_gas_limit,
		blocks.exec_gas_used,
		blocks.exec_timestamp,
		blocks.exec_extra_data,
		blocks.exec_base_fee_per_gas,
		blocks.exec_block_hash,     
		blocks.exec_transactions_count,
		ba.votes
	FROM
		blocks
	LEFT JOIN
		(SELECT beaconblockroot, sum(array_length(validators, 1)) AS votes FROM blocks_attestations GROUP BY beaconblockroot) ba ON (blocks.blockroot = ba.beaconblockroot)
	WHERE
		blocks.blockroot = $1;`, blockRootHash)

	if err != nil {
		sendErrorResponse(w, r.URL.String(), "could not retrieve db results")
		return
	}
	defer rows.Close()

	returnQueryResults(rows, w, r)
}

// ApiSlotAttestations godoc
// @Summary Get the attestations included in a specific slot
// @Tags Slot
// @Description Returns the attestations included in a specific slot
// @Produce  json
// @Param  slot path string true "Slot"
// @Success 200 {object} types.ApiResponse{data=[]types.APIAttestationResponse}
// @Failure 400 {object} types.ApiResponse
// @Router /api/v1/slot/{slot}/attestations [get]
func ApiSlotAttestations(w http.ResponseWriter, r *http.Request) {

	w.Header().Set("Content-Type", "application/json")

	vars := mux.Vars(r)

	slot, err := strconv.ParseInt(vars["slot"], 10, 64)
	if err != nil && vars["slot"] != "latest" {
		sendErrorResponse(w, r.URL.String(), "invalid block slot provided")
		return
	}

	if vars["slot"] == "latest" {
		slot = int64(services.LatestSlot())
	}

	if slot > int64(services.LatestSlot()) {
		sendErrorResponse(w, r.URL.String(), fmt.Sprintf("slot is in the future. The latest slot is %v", services.LatestSlot()))
		return
	}

	if slot < 0 {
		sendErrorResponse(w, r.URL.String(), "slot must be a positive number")
		return
	}

	rows, err := db.ReaderDb.Query("SELECT * FROM blocks_attestations WHERE block_slot = $1 ORDER BY block_index", slot)
	if err != nil {
		sendErrorResponse(w, r.URL.String(), "could not retrieve db results")
		return
	}
	defer rows.Close()

	returnQueryResultsAsArray(rows, w, r)
}

// ApiSlotAttesterSlashings godoc
// @Summary Get the attester slashings included in a specific slot
// @Tags Slot
// @Description Returns the attester slashings included in a specific slot
// @Produce  json
// @Param  slot path string true "Slot"
// @Success 200 {object} types.ApiResponse{data=[]types.APIAttesterSlashingResponse}
// @Failure 400 {object} types.ApiResponse
// @Router /api/v1/slot/{slot}/attesterslashings [get]
func ApiSlotAttesterSlashings(w http.ResponseWriter, r *http.Request) {
	w.Header().Set("Content-Type", "application/json")

	vars := mux.Vars(r)

	slot, err := strconv.ParseInt(vars["slot"], 10, 64)
	if err != nil {
		sendErrorResponse(w, r.URL.String(), "invalid block slot provided")
		return
	}

	rows, err := db.ReaderDb.Query("SELECT * FROM blocks_attesterslashings WHERE block_slot = $1 ORDER BY block_index DESC", slot)
	if err != nil {
		sendErrorResponse(w, r.URL.String(), "could not retrieve db results")
		return
	}
	defer rows.Close()

	returnQueryResultsAsArray(rows, w, r)
}

// ApiSlotDeposits godoc
// @Summary Get the deposits included in a specific block
// @Tags Slot
// @Description Returns the deposits included in a specific block
// @Produce  json
// @Param  slot path string true "Block slot"
// @Param  limit query string false "Limit the number of results"
// @Param offset query string false "Offset the number of results"
// @Success 200 {object} types.ApiResponse{[]APIAttestationResponse}
// @Failure 400 {object} types.ApiResponse
// @Router /api/v1/slot/{slot}/deposits [get]
func ApiSlotDeposits(w http.ResponseWriter, r *http.Request) {
	w.Header().Set("Content-Type", "application/json")

	vars := mux.Vars(r)
	q := r.URL.Query()

	limitQuery := q.Get("limit")
	offsetQuery := q.Get("offset")

	limit, err := strconv.ParseInt(limitQuery, 10, 64)
	if err != nil {
		limit = 100
	}

	offset, err := strconv.ParseInt(offsetQuery, 10, 64)
	if err != nil {
		offset = 0
	}

	if offset < 0 {
		offset = 0
	}

	if limit > (100+offset) || limit <= 0 || limit <= offset {
		limit = 100 + offset
	}

	slot, err := strconv.ParseInt(vars["slot"], 10, 64)
	if err != nil {
		sendErrorResponse(w, r.URL.String(), "invalid block slot provided")
		return
	}

	rows, err := db.ReaderDb.Query("SELECT * FROM blocks_deposits WHERE block_slot = $1 ORDER BY block_index DESC limit $2 offset $3", slot, limit, offset)
	if err != nil {
		sendErrorResponse(w, r.URL.String(), "could not retrieve db results")
		return
	}
	defer rows.Close()

	returnQueryResultsAsArray(rows, w, r)
}

// ApiSlotProposerSlashings godoc
// @Summary Get the proposer slashings included in a specific slot
// @Tags Slot
// @Description Returns the proposer slashings included in a specific slot
// @Produce  json
// @Param  slot path string true "Slot"
// @Success 200 {object} types.ApiResponse{data=[]types.APIProposerSlashingResponse}
// @Failure 400 {object} types.ApiResponse
// @Router /api/v1/slot/{slot}/proposerslashings [get]
func ApiSlotProposerSlashings(w http.ResponseWriter, r *http.Request) {

	w.Header().Set("Content-Type", "application/json")

	vars := mux.Vars(r)

	slot, err := strconv.ParseInt(vars["slot"], 10, 64)
	if err != nil {
		sendErrorResponse(w, r.URL.String(), "invalid block slot provided")
		return
	}

	rows, err := db.ReaderDb.Query("SELECT * FROM blocks_proposerslashings WHERE block_slot = $1 ORDER BY block_index DESC", slot)
	if err != nil {
		sendErrorResponse(w, r.URL.String(), "could not retrieve db results")
		return
	}
	defer rows.Close()

	returnQueryResultsAsArray(rows, w, r)
}

// ApiSlotVoluntaryExits godoc
// @Summary Get the voluntary exits included in a specific slot
// @Tags Slot
// @Description Returns the voluntary exits included in a specific slot
// @Produce  json
// @Param  slot path string true "Slot"
// @Success 200 {object} types.ApiResponse{data=[]types.APIVoluntaryExitResponse}
// @Failure 400 {object} types.ApiResponse
// @Router /api/v1/slot/{slot}/voluntaryexits [get]
func ApiSlotVoluntaryExits(w http.ResponseWriter, r *http.Request) {

	w.Header().Set("Content-Type", "application/json")

	vars := mux.Vars(r)

	slot, err := strconv.ParseInt(vars["slot"], 10, 64)
	if err != nil {
		sendErrorResponse(w, r.URL.String(), "invalid block slot provided")
		return
	}

	rows, err := db.ReaderDb.Query("SELECT * FROM blocks_voluntaryexits WHERE block_slot = $1 ORDER BY block_index DESC", slot)
	if err != nil {
		sendErrorResponse(w, r.URL.String(), "could not retrieve db results")
		return
	}
	defer rows.Close()

	returnQueryResultsAsArray(rows, w, r)
}

// ApiSyncCommittee godoc
// @Summary Get the sync-committee for a sync-period
// @Tags SyncCommittee
// @Description Returns the sync-committee for a sync-period. Validators are sorted by sync-committee-index.
// @Description Sync committees where introduced in the Altair hardfork. Peroids before the hardfork do not contain sync-committees.
// @Description For mainnet sync-committes first started after epoch 74240 (period 290) and each sync-committee is active for 256 epochs.
// @Produce json
// @Param period path string true "Period ('latest' for latest period or 'next' for next period in the future)"
// @Success 200 {object} types.ApiResponse{data=types.APISyncCommitteeResponse}
// @Failure 400 {object} types.ApiResponse
// @Router /api/v1/sync_committee/{period} [get]
func ApiSyncCommittee(w http.ResponseWriter, r *http.Request) {
	w.Header().Set("Content-Type", "application/json")

	vars := mux.Vars(r)

	period, err := strconv.ParseUint(vars["period"], 10, 64)
	if err != nil && vars["period"] != "latest" && vars["period"] != "next" {
		sendErrorResponse(w, r.URL.String(), "invalid epoch provided")
		return
	}

	if vars["period"] == "latest" {
		period = utils.SyncPeriodOfEpoch(services.LatestEpoch())
	} else if vars["period"] == "next" {
		period = utils.SyncPeriodOfEpoch(services.LatestEpoch()) + 1
	}

	rows, err := db.ReaderDb.Query(`SELECT period, period*$2 AS start_epoch, (period+1)*$2-1 AS end_epoch, ARRAY_AGG(validatorindex ORDER BY committeeindex) AS validators FROM sync_committees WHERE period = $1 GROUP BY period`, period, utils.Config.Chain.Config.EpochsPerSyncCommitteePeriod)
	if err != nil {
		logger.WithError(err).WithField("url", r.URL.String()).Errorf("error querying db")
		sendErrorResponse(w, r.URL.String(), "could not retrieve db results")
		return
	}
	defer rows.Close()

	returnQueryResults(rows, w, r)
}

// ApiValidatorQueue godoc
// @Summary Get the current validator queue
// @Tags Validator
// @Description Returns the current number of validators entering and exiting the beacon chain
// @Produce  json
// @Success 200 {object} types.ApiResponse{data=types.ApiValidatorQueueResponse}
// @Failure 400 {object} types.ApiResponse
// @Router /api/v1/validators/queue [get]
func ApiValidatorQueue(w http.ResponseWriter, r *http.Request) {
	w.Header().Set("Content-Type", "application/json")

	rows, err := db.ReaderDb.Query("SELECT e.validatorscount, q.entering_validators_count as beaconchain_entering, q.exiting_validators_count as beaconchain_exiting FROM  epochs e, queue q ORDER BY e.epoch DESC, q.ts DESC LIMIT 1 ")
	if err != nil {
		sendErrorResponse(w, r.URL.String(), "could not retrieve db results")
		return
	}
	defer rows.Close()

	returnQueryResults(rows, w, r)
}

// ApiRocketpoolStats godoc
// @Summary Get global rocketpool network statistics
// @Tags Rocketpool
// @Produce  json
// @Success 200 {object} types.ApiResponse{data=types.APIRocketpoolStatsResponse}
// @Failure 400 {object} types.ApiResponse
// @Router /api/v1/rocketpool/stats [get]
func ApiRocketpoolStats(w http.ResponseWriter, r *http.Request) {

	w.Header().Set("Content-Type", "application/json")

	j := json.NewEncoder(w)

	stats, err := getRocketpoolStats()

	if err != nil {
		sendErrorResponse(w, r.URL.String(), "could not parse db results")
		return
	}

	sendOKResponse(j, r.URL.String(), stats)
}

// ApiRocketpoolValidators godoc
// @Summary Get rocketpool specific data for given validators
// @Tags Rocketpool
// @Param  indexOrPubkey path string true "Up to 100 validator indicesOrPubkeys, comma separated"
// @Produce  json
// @Success 200 {object} types.ApiResponse{data=types.ApiRocketpoolValidatorResponse}
// @Failure 400 {object} types.ApiResponse
// @Router /api/v1/rocketpool/validator/{indexOrPubkey} [get]
func ApiRocketpoolValidators(w http.ResponseWriter, r *http.Request) {

	w.Header().Set("Content-Type", "application/json")

	j := json.NewEncoder(w)
	vars := mux.Vars(r)
	maxValidators := getUserPremium(r).MaxValidators

	queryIndices, err := parseApiValidatorParamToIndices(vars["indexOrPubkey"], maxValidators)
	if err != nil {
		sendErrorResponse(w, r.URL.String(), err.Error())
		return
	}

	stats, err := getRocketpoolValidators(queryIndices)

	if err != nil {
		sendErrorResponse(w, r.URL.String(), "could not parse db results")
		return
	}

	sendOKResponse(j, r.URL.String(), stats)
}

/*
Combined validator get, performance, attestationefficency, epoch, historic epoch and rpl
Not public documented
*/
func ApiDashboard(w http.ResponseWriter, r *http.Request) {
	w.Header().Set("Content-Type", "application/json")

	j := json.NewEncoder(w)

	body, err := ioutil.ReadAll(r.Body)
	if err != nil {
		logger.Errorf("error reading body | err: %v", err)
		sendErrorResponse(w, r.URL.String(), "could not read body")
		return
	}

	var getValidators bool = true
	var parsedBody types.DashboardRequest
	err = json.Unmarshal(body, &parsedBody)
	if err != nil {
		logger.Error(err)
		getValidators = false
	}

	maxValidators := getUserPremium(r).MaxValidators

	epoch := int64(services.LatestEpoch())

	g, _ := errgroup.WithContext(context.Background())
	var validatorsData []interface{}
	var validatorEffectivenessData []*types.ValidatorEffectiveness
	var rocketpoolData []interface{}
	var rocketpoolStats []interface{}
	var currentEpochData []interface{}
	var executionPerformance []types.ExecutionPerformanceResponse
	var olderEpochData []interface{}
	var currentSyncCommittee []interface{}
	var nextSyncCommittee []interface{}

	if getValidators {
		queryIndices, err := parseApiValidatorParamToIndices(parsedBody.IndicesOrPubKey, maxValidators)
		if err != nil {
			sendErrorResponse(w, r.URL.String(), err.Error())
			return
		}

		if len(queryIndices) > 0 {
			g.Go(func() error {
				validatorsData, err = validators(queryIndices)
				return err
			})

			g.Go(func() error {
				validatorEffectivenessData, err = validatorEffectiveness(uint64(epoch)-1, queryIndices)
				return err
			})
			g.Go(func() error {
				rocketpoolData, err = getRocketpoolValidators(queryIndices)
				return err
			})

			g.Go(func() error {
				executionPerformance, err = getValidatorExecutionPerformance(queryIndices)
				return err
			})

			g.Go(func() error {
				period := utils.SyncPeriodOfEpoch(services.LatestEpoch())
				currentSyncCommittee, err = getSyncCommitteeFor(queryIndices, period)
				return err
			})

			g.Go(func() error {
				period := utils.SyncPeriodOfEpoch(services.LatestEpoch()) + 1
				nextSyncCommittee, err = getSyncCommitteeFor(queryIndices, period)
				return err
			})
		}
	}

	g.Go(func() error {
		currentEpochData, err = getEpoch(epoch - 1)
		return err
	})

	g.Go(func() error {
		olderEpochData, err = getEpoch(epoch - 10)
		return err
	})

	g.Go(func() error {
		rocketpoolStats, err = getRocketpoolStats()
		return err
	})

	err = g.Wait()
	if err != nil {
		logger.Errorf("dashboard %v", err)
		sendErrorResponse(w, r.URL.String(), err.Error())
		return
	}

	data := &DashboardResponse{
		Validators:           validatorsData,
		Effectiveness:        validatorEffectivenessData,
		CurrentEpoch:         currentEpochData,
		OlderEpoch:           olderEpochData,
		Rocketpool:           rocketpoolData,
		RocketpoolStats:      rocketpoolStats,
		ExecutionPerformance: executionPerformance,
		CurrentSyncCommittee: currentSyncCommittee,
		NextSyncCommittee:    nextSyncCommittee,
	}

	sendOKResponse(j, r.URL.String(), []interface{}{data})
}

func getSyncCommitteeFor(validators []uint64, period uint64) ([]interface{}, error) {
	rows, err := db.ReaderDb.Query(
		`SELECT 
			period, 
			period*$2 AS start_epoch, 
			(period+1)*$2-1 AS end_epoch, 
			ARRAY_AGG(validatorindex ORDER BY committeeindex) AS validators 
		FROM sync_committees 
		WHERE period = $1 AND validatorindex = ANY($3)
		GROUP BY period`,
		period,
		utils.Config.Chain.Config.EpochsPerSyncCommitteePeriod,
		pq.Array(validators),
	)
	if err != nil {
		return nil, err
	}
	defer rows.Close()
	return utils.SqlRowsToJSON(rows)
}

type Cached struct {
	Data interface{}
	Ts   int64
}

var rocketpoolStats atomic.Value

func getRocketpoolStats() ([]interface{}, error) {
	cached := rocketpoolStats.Load()
	if cached != nil {
		cachedObj := cached.(*Cached)
		if cachedObj.Ts+10*60 > time.Now().Unix() { // cache for 30min
			return cachedObj.Data.([]interface{}), nil
		}
	}
	rows, err := db.ReaderDb.Query(`
		SELECT claim_interval_time, claim_interval_time_start, 
		current_node_demand, TRUNC(current_node_fee::decimal, 10)::float as current_node_fee, effective_rpl_staked,
		node_operator_rewards, TRUNC(reth_exchange_rate::decimal, 10)::float as reth_exchange_rate, reth_supply, rpl_price, total_eth_balance, total_eth_staking, 
		minipool_count, node_count, odao_member_count, 
		(SELECT TRUNC(((1 - (min(history.reth_exchange_rate) / max(history.reth_exchange_rate))) * 52.14)::decimal , 10) FROM (SELECT ts, reth_exchange_rate FROM rocketpool_network_stats LIMIT 168) history)::float as reth_apr  
		from rocketpool_network_stats ORDER BY ts desc LIMIT 1;
			`)

	if err != nil {
		return nil, err
	}
	defer rows.Close()
	data, err := utils.SqlRowsToJSON(rows)
	if err != nil {
		return nil, err
	}

	rocketpoolStats.Store(&Cached{
		Data: data,
		Ts:   time.Now().Unix(),
	})

	return data, nil
}

func getRocketpoolValidators(queryIndices []uint64) ([]interface{}, error) {
	rows, err := db.ReaderDb.Query(`
		SELECT
			rplm.node_address      AS node_address,
			rplm.address           AS minipool_address,
			TRUNC(rplm.node_fee::decimal, 10)::float          AS minipool_node_fee,
			rplm.deposit_type      AS minipool_deposit_type,
			rplm.status            AS minipool_status,
			rplm.penalty_count     AS penalty_count,
			rplm.status_time       AS minipool_status_time,
			rpln.timezone_location AS node_timezone_location,
			rpln.rpl_stake         AS node_rpl_stake,
			rpln.max_rpl_stake     AS node_max_rpl_stake,
			rpln.min_rpl_stake     AS node_min_rpl_stake,
			rpln.rpl_cumulative_rewards     AS rpl_cumulative_rewards,
			validators.validatorindex AS index,
			rpln.claimed_smoothing_pool     AS claimed_smoothing_pool,
			rpln.unclaimed_smoothing_pool   AS unclaimed_smoothing_pool,
			rpln.unclaimed_rpl_rewards      AS unclaimed_rpl_rewards,
			COALESCE(rpln.smoothing_pool_opted_in, false)    AS smoothing_pool_opted_in  
		FROM rocketpool_minipools rplm 
		LEFT JOIN validators validators ON rplm.pubkey = validators.pubkey 
		LEFT JOIN rocketpool_nodes rpln ON rplm.node_address = rpln.address
		WHERE validatorindex = ANY($1)`, pq.Array(queryIndices))

	if err != nil {
		return nil, err
	}
	defer rows.Close()

	return utils.SqlRowsToJSON(rows)
}

func validators(queryIndices []uint64) ([]interface{}, error) {
	rows, err := db.ReaderDb.Query("SELECT validators.validatorindex, pubkey, withdrawableepoch, withdrawalcredentials, slashed, activationeligibilityepoch, activationepoch, exitepoch, lastattestationslot, status, validator_names.name, performance1d, performance7d, performance31d, performance365d, rank7d FROM validators LEFT JOIN validator_performance ON validators.validatorindex = validator_performance.validatorindex LEFT JOIN validator_names ON validator_names.publickey = validators.pubkey WHERE validators.validatorindex = ANY($1) ORDER BY validators.validatorindex", pq.Array(queryIndices))
	if err != nil {
		return nil, err
	}
	defer rows.Close()

	data, err := utils.SqlRowsToJSON(rows)

	if err != nil {
		return nil, err
	}

	balances, err := db.BigtableClient.GetValidatorBalanceHistory(queryIndices, services.LatestEpoch(), 1)
	if err != nil {
		return nil, err
	}

	for balanceIndex, balance := range balances {
		if len(balance) == 0 {
			continue
		}
		for _, entry := range data {
			eMap, ok := entry.(map[string]interface{})
			if !ok {
				logger.Errorf("error converting validator data to map[string]interface{}")
				continue
			}

			validatorIndex, ok := eMap["validatorindex"].(int64)

			if !ok {
				logger.Errorf("error converting validatorindex to int64")
				continue
			}
			if int64(balanceIndex) == validatorIndex {
				eMap["balance"] = balance[0].Balance
				eMap["effectivebalance"] = balance[0].EffectiveBalance
			}
		}
	}

	return data, nil
}

func validatorEffectiveness(epoch uint64, indices []uint64) ([]*types.ValidatorEffectiveness, error) {
	data, err := db.BigtableClient.GetValidatorEffectiveness(indices, epoch)
	if err != nil {
		return nil, err
	}
	for i := 0; i < len(data); i++ {
		// convert value to old api schema
		data[i].AttestationEfficiency = 1 + (1 - data[i].AttestationEfficiency/100)
	}
	return data, nil
}

type DashboardResponse struct {
	Validators           interface{}                          `json:"validators"`
	Effectiveness        interface{}                          `json:"effectiveness"`
	CurrentEpoch         interface{}                          `json:"currentEpoch"`
	OlderEpoch           interface{}                          `json:"olderEpoch"`
	Rocketpool           interface{}                          `json:"rocketpool_validators"`
	RocketpoolStats      interface{}                          `json:"rocketpool_network_stats"`
	ExecutionPerformance []types.ExecutionPerformanceResponse `json:"execution_performance"`
	CurrentSyncCommittee interface{}                          `json:"current_sync_committee"`
	NextSyncCommittee    interface{}                          `json:"next_sync_committee"`
}

func getEpoch(epoch int64) ([]interface{}, error) {
	rows, err := db.ReaderDb.Query(`SELECT attestationscount, attesterslashingscount, averagevalidatorbalance,
	blockscount, depositscount, eligibleether, epoch, finalized, TRUNC(globalparticipationrate::decimal, 10)::float as globalparticipationrate, proposerslashingscount,
	totalvalidatorbalance, validatorscount, voluntaryexitscount, votedether
	FROM epochs WHERE epoch = $1`, epoch)
	if err != nil {
		return nil, err
	}
	defer rows.Close()
	return utils.SqlRowsToJSON(rows)
}

// ApiValidator godoc
// @Summary Get up to 100 validators
// @Tags Validator
// @Produce  json
// @Param  indexOrPubkey path string true "Up to 100 validator indicesOrPubkeys, comma separated"
// @Success 200 {object} types.ApiResponse{data=[]types.APIValidatorResponse}
// @Failure 400 {object} types.ApiResponse
// @Router /api/v1/validator/{indexOrPubkey} [get]
func ApiValidator(w http.ResponseWriter, r *http.Request) {

	w.Header().Set("Content-Type", "application/json")

	vars := mux.Vars(r)
	maxValidators := getUserPremium(r).MaxValidators

	queryIndices, err := parseApiValidatorParamToIndices(vars["indexOrPubkey"], maxValidators)
	if err != nil {
		sendErrorResponse(w, r.URL.String(), err.Error())
		return
	}

	data := make([]*ApiValidatorResponse, 0)

	err = db.ReaderDb.Select(&data, "SELECT validatorindex, '0x' || encode(pubkey, 'hex') as  pubkey, withdrawableepoch, '0x' || encode(withdrawalcredentials, 'hex') as withdrawalcredentials, slashed, activationeligibilityepoch, activationepoch, exitepoch, lastattestationslot, status, validator_names.name FROM validators LEFT JOIN validator_names ON validator_names.publickey = validators.pubkey WHERE validatorindex = ANY($1) ORDER BY validatorindex", pq.Array(queryIndices))
	if err != nil {
		sendErrorResponse(w, r.URL.String(), "could not retrieve db results")
		return
	}

<<<<<<< HEAD
	returnQueryResultsAsArray(rows, w, r)
=======
	balances, err := db.BigtableClient.GetValidatorBalanceHistory(queryIndices, services.LatestEpoch(), 1)
	if err != nil {
		sendErrorResponse(w, r.URL.String(), "could not retrieve validator balance data")
		return
	}

	for _, validator := range data {
		for balanceIndex, balance := range balances {
			if len(balance) == 0 {
				continue
			}
			if validator.Validatorindex == int64(balanceIndex) {
				validator.Balance = int64(balance[0].Balance)
				validator.Effectivebalance = int64(balance[0].EffectiveBalance)
			}
		}
	}
	j := json.NewEncoder(w)
	response := &types.ApiResponse{}
	response.Status = "OK"

	if len(data) == 1 {
		response.Data = data[0]
	} else {
		response.Data = data
	}
	err = j.Encode(response)

	if err != nil {
		logger.Errorf("error serializing json data for API %v route: %v", r.URL, err)
	}
}

type ApiValidatorResponse struct {
	Activationeligibilityepoch int64  `json:"activationeligibilityepoch"`
	Activationepoch            int64  `json:"activationepoch"`
	Balance                    int64  `json:"balance"`
	Effectivebalance           int64  `json:"effectivebalance"`
	Exitepoch                  int64  `json:"exitepoch"`
	Lastattestationslot        int64  `json:"lastattestationslot"`
	Name                       string `json:"name"`
	Pubkey                     string `json:"pubkey"`
	Slashed                    bool   `json:"slashed"`
	Status                     string `json:"status"`
	Validatorindex             int64  `json:"validatorindex"`
	Withdrawableepoch          int64  `json:"withdrawableepoch"`
	Withdrawalcredentials      string `json:"withdrawalcredentials"`
>>>>>>> 55e6f6bc
}

// ApiValidatorDailyStats godoc
// @Summary Get the daily validator stats by the validator index
// @Tags Validator
// @Produce  json
// @Param  index path string true "Validator index"
// @Success 200 {object} types.ApiResponse{data=[]types.ApiValidatorDailyStatsResponse}
// @Failure 400 {object} types.ApiResponse
// @Router /api/v1/validator/stats/{index} [get]
func ApiValidatorDailyStats(w http.ResponseWriter, r *http.Request) {
	w.Header().Set("Content-Type", "application/json")

	vars := mux.Vars(r)
	q := r.URL.Query()

	latestEpoch := services.LatestEpoch()

	latestDay := latestEpoch / 225

	startDay := int64(-1)
	endDay := int64(latestDay)

	if q.Get("end_day") != "" {
		end, err := strconv.ParseInt(q.Get("end_day"), 10, 64)
		if err != nil {
			sendErrorResponse(w, r.URL.String(), "invalid end_day parameter")
			return
		}
		if end < endDay {
			endDay = end
		}
	}

	if q.Get("start_day") != "" {
		start, err := strconv.ParseInt(q.Get("start_day"), 10, 64)
		if err != nil {
			sendErrorResponse(w, r.URL.String(), "invalid start_day parameter")
			return
		}
		if start < endDay {
			sendErrorResponse(w, r.URL.String(), "start_day must be less than end_day")
			return
		}
		if start > startDay {
			startDay = start
		}
	}

	index := vars["index"]

	rows, err := db.ReaderDb.Query(`
		SELECT 
		validatorindex,
		day,
		start_balance,
		end_balance,
		min_balance,
		max_balance,
		start_effective_balance,
		end_effective_balance,
		min_effective_balance,
		max_effective_balance,
		COALESCE(missed_attestations, 0) AS missed_attestations,
		COALESCE(orphaned_attestations, 0) AS orphaned_attestations,
		COALESCE(proposed_blocks, 0) AS proposed_blocks,
		COALESCE(missed_blocks, 0) AS missed_blocks,
		COALESCE(orphaned_blocks, 0) AS orphaned_blocks,
		COALESCE(attester_slashings, 0) AS attester_slashings,
		COALESCE(proposer_slashings, 0) AS proposer_slashings,
		COALESCE(deposits, 0) AS deposits,
		COALESCE(deposits_amount, 0) AS deposits_amount,
		COALESCE(participated_sync, 0) AS participated_sync,
		COALESCE(missed_sync, 0) AS missed_sync,
		COALESCE(orphaned_sync, 0) AS orphaned_sync
	FROM validator_stats WHERE validatorindex = $1 and day <= $2 and day >= $3 ORDER BY day DESC`, index, endDay, startDay)
	if err != nil {
		sendErrorResponse(w, r.URL.String(), "could not retrieve db results")
		return
	}
	defer rows.Close()

	returnQueryResultsAsArray(rows, w, r)
}

// ApiValidatorByEth1Address godoc
// @Summary Get all validators that belong to an eth1 address
// @Tags Validator
// @Produce  json
// @Param  eth1address path string true "Eth1 address from which the validator deposits were sent"
// @Param limit query string false "Limit the number of results (default: 2000)"
// @Param offset query string false "Offset the results (default: 0)"
// @Success 200 {object} types.ApiResponse{data=[]types.ApiValidatorEth1Response}
// @Failure 400 {object} types.ApiResponse
// @Router /api/v1/validator/eth1/{eth1address} [get]
func ApiValidatorByEth1Address(w http.ResponseWriter, r *http.Request) {

	w.Header().Set("Content-Type", "application/json")
	q := r.URL.Query()
	limitQuery := q.Get("limit")
	offsetQuery := q.Get("offset")

	limit, err := strconv.ParseInt(limitQuery, 10, 64)
	if err != nil {
		limit = 2000
	}

	offset, err := strconv.ParseInt(offsetQuery, 10, 64)
	if err != nil {
		offset = 0
	}

	if offset < 0 {
		offset = 0
	}

	if limit > (2000+offset) || limit <= 0 || limit <= offset {
		limit = 2000 + offset
	}

	vars := mux.Vars(r)

	eth1Address, err := hex.DecodeString(strings.Replace(vars["address"], "0x", "", -1))
	if err != nil {
		sendErrorResponse(w, r.URL.String(), "invalid eth1 address provided")
		return
	}

	rows, err := db.ReaderDb.Query("SELECT publickey, validatorindex, valid_signature FROM eth1_deposits LEFT JOIN validators ON eth1_deposits.publickey = validators.pubkey WHERE from_address = $1 GROUP BY publickey, validatorindex, valid_signature ORDER BY validatorindex OFFSET $2 LIMIT $3;", eth1Address, offset, limit)
	if err != nil {
		sendErrorResponse(w, r.URL.String(), "could not retrieve db results")
		return
	}
	defer rows.Close()

	returnQueryResultsAsArray(rows, w, r)
}

// ApiValidator godoc
// @Summary Get the income detail history (last 100 epochs) of up to 100 validators
// @Tags Validator
// @Produce  json
// @Param  indexOrPubkey path string true "Up to 100 validator indicesOrPubkeys, comma separated"
// @Success 200 {object} types.ApiResponse{data=[]types.ApiValidatorIncomeHistoryResponse}
// @Failure 400 {object} types.ApiResponse
// @Router /api/v1/validator/{indexOrPubkey}/incomedetailhistory [get]
func ApiValidatorIncomeDetailsHistory(w http.ResponseWriter, r *http.Request) {

	w.Header().Set("Content-Type", "application/json")

	j := json.NewEncoder(w)
	vars := mux.Vars(r)
	maxValidators := getUserPremium(r).MaxValidators

	queryIndices, err := parseApiValidatorParamToIndices(vars["indexOrPubkey"], maxValidators)
	if err != nil {
		sendErrorResponse(w, r.URL.String(), err.Error())
		return
	}

	if len(queryIndices) == 0 {
		sendErrorResponse(w, r.URL.String(), "no validators provided")
		return
	}

	history, err := db.BigtableClient.GetValidatorIncomeDetailsHistory(queryIndices, services.LatestEpoch(), 101)
	if err != nil {
		sendErrorResponse(w, r.URL.String(), "could not retrieve db results")
		return
	}

	type responseType struct {
		Income         *itypes.ValidatorEpochIncome `json:"income"`
		Epoch          uint64                       `json:"epoch"`
		ValidatorIndex uint64                       `json:"validatorindex"`
		Week           uint64                       `json:"week"`
	}
	responseData := make([]*responseType, 0, len(history)*101)

	for validatorIndex, epochs := range history {
		for epoch, income := range epochs {
			responseData = append(responseData, &responseType{
				Epoch:          epoch,
				ValidatorIndex: validatorIndex,
				Week:           epoch / 1575,
				Income:         income,
			})
		}
	}

	sort.Slice(responseData, func(i, j int) bool {
		if responseData[i].Epoch != responseData[j].Epoch {
			return responseData[i].Epoch > responseData[j].Epoch
		}
		return responseData[i].ValidatorIndex < responseData[j].ValidatorIndex
	})

	response := &types.ApiResponse{}
	response.Status = "OK"

	response.Data = responseData

	err = j.Encode(response)

	if err != nil {
		sendErrorResponse(w, r.URL.String(), "could not serialize data results")
		return
	}
}

// ApiValidator godoc
// @Summary Get the balance history of up to 100 validators
// @Tags Validator
// @Produce  json
// @Param  indexOrPubkey path string true "Up to 100 validator indicesOrPubkeys, comma separated"
// @Param  latest_epoch query int false "The latest epoch to consider in the query"
// @Param  offset query int false "Number of items to skip"
// @Param  limit query int false "Maximum number of items to return, up to 100"
// @Success 200 {object} types.ApiResponse{data=[]types.ApiValidatorBalanceHistoryResponse}
// @Failure 400 {object} types.ApiResponse
// @Router /api/v1/validator/{indexOrPubkey}/balancehistory [get]
func ApiValidatorBalanceHistory(w http.ResponseWriter, r *http.Request) {

	w.Header().Set("Content-Type", "application/json")

	j := json.NewEncoder(w)
	vars := mux.Vars(r)
	maxValidators := getUserPremium(r).MaxValidators

	latestEpoch, limit, err := getBalanceHistoryQueryParameters(r.URL.Query())
	if err != nil {
		sendErrorResponse(w, r.URL.String(), err.Error())
		return
	}

	queryIndices, err := parseApiValidatorParamToIndices(vars["indexOrPubkey"], maxValidators)
	if err != nil {
		sendErrorResponse(w, r.URL.String(), err.Error())
		return
	}

	if len(queryIndices) == 0 {
		sendErrorResponse(w, r.URL.String(), "no or invalid validator indicies provided")
	}

	history, err := db.BigtableClient.GetValidatorBalanceHistory(queryIndices, latestEpoch, limit)
	if err != nil {
		sendErrorResponse(w, r.URL.String(), "could not retrieve db results")
		return
	}

	type responseType struct {
		Balance          uint64 `json:"balance"`
		EffectiveBalance uint64 `json:"effectivebalance"`
		Epoch            uint64 `json:"epoch"`
		ValidatorIndex   uint64 `json:"validatorindex"`
		Week             uint64 `json:"week"`
	}
	responseData := make([]*responseType, 0, len(history)*101)

	for validatorIndex, balances := range history {
		for _, balance := range balances {
			responseData = append(responseData, &responseType{
				Balance:          balance.Balance,
				EffectiveBalance: balance.EffectiveBalance,
				Epoch:            balance.Epoch,
				ValidatorIndex:   validatorIndex,
				Week:             balance.Epoch / 1575,
			})
		}
	}

	sort.Slice(responseData, func(i, j int) bool {
		if responseData[i].Epoch != responseData[j].Epoch {
			return responseData[i].Epoch > responseData[j].Epoch
		}
		return responseData[i].ValidatorIndex < responseData[j].ValidatorIndex
	})

	response := &types.ApiResponse{}
	response.Status = "OK"

	response.Data = responseData

	err = j.Encode(response)

	if err != nil {
		sendErrorResponse(w, r.URL.String(), "could not serialize data results")
		return
	}
}

func getBalanceHistoryQueryParameters(q url.Values) (uint64, int64, error) {
	onChainLatestEpoch := services.LatestEpoch()
	defaultLimit := int64(100)

	latestEpoch := onChainLatestEpoch
	if q.Has("latest_epoch") {
		var err error
		latestEpoch, err = strconv.ParseUint(q.Get("latest_epoch"), 10, 64)
		if err != nil || latestEpoch > onChainLatestEpoch {
			return 0, 0, fmt.Errorf("invalid latest epoch parameter")
		}
	}

	if q.Has("offset") {
		offset, err := strconv.ParseUint(q.Get("offset"), 10, 64)
		if err != nil || offset > latestEpoch {
			return 0, 0, fmt.Errorf("invalid offset parameter")
		}
		latestEpoch -= offset
	}

	limit := defaultLimit
	if q.Has("limit") {
		var err error
		limit, err = strconv.ParseInt(q.Get("limit"), 10, 64)
		if err != nil || limit > defaultLimit || limit < 1 {
			return 0, 0, fmt.Errorf("invalid limit parameter")
		}
	}

	return latestEpoch, limit, nil
}

// ApiValidatorPerformance godoc
// @Summary Get the current consensus reward performance of up to 100 validators
// @Tags Validator
// @Produce  json
// @Param  indexOrPubkey path string true "Up to 100 validator indicesOrPubkeys, comma separated"
// @Success 200 {object} types.ApiResponse{data=[]types.ApiValidatorPerformanceResponse}
// @Failure 400 {object} types.ApiResponse
// @Router /api/v1/validator/{indexOrPubkey}/performance [get]
func ApiValidatorPerformance(w http.ResponseWriter, r *http.Request) {

	w.Header().Set("Content-Type", "application/json")

	vars := mux.Vars(r)
	maxValidators := getUserPremium(r).MaxValidators

	queryIndices, err := parseApiValidatorParamToIndices(vars["indexOrPubkey"], maxValidators)
	if err != nil {
		sendErrorResponse(w, r.URL.String(), err.Error())
		return
	}

	rows, err := db.ReaderDb.Query("SELECT validator_performance.* FROM validator_performance LEFT JOIN validators ON validators.validatorindex = validator_performance.validatorindex WHERE validator_performance.validatorindex = ANY($1) ORDER BY validatorindex", pq.Array(queryIndices))
	if err != nil {
		sendErrorResponse(w, r.URL.String(), "could not retrieve db results")
		return
	}
	defer rows.Close()

	returnQueryResultsAsArray(rows, w, r)
}

// ApiValidatorExecutionPerformance godoc
// @Summary Get the current execution reward performance of up to 100 validators. If block was produced via mev relayer, this endpoint will use the relayer data as block reward instead of the normal block reward.
// @Tags Validator
// @Produce  json
// @Param  indexOrPubkey path string true "Up to 100 validator indicesOrPubkeys, comma separated"
// @Success 200 {object} types.ApiResponse{data=[]types.ApiValidatorExecutionPerformanceResponse}
// @Failure 400 {object} types.ApiResponse
// @Router /api/v1/validator/{indexOrPubkey}/execution/performance [get]
func ApiValidatorExecutionPerformance(w http.ResponseWriter, r *http.Request) {
	w.Header().Set("Content-Type", "application/json")

	j := json.NewEncoder(w)
	vars := mux.Vars(r)
	maxValidators := getUserPremium(r).MaxValidators

	queryIndices, err := parseApiValidatorParamToIndices(vars["indexOrPubkey"], maxValidators)
	if err != nil {
		sendErrorResponse(w, r.URL.String(), err.Error())
		return
	}

	result, err := getValidatorExecutionPerformance(queryIndices)
	if err != nil {
		sendErrorResponse(w, r.URL.String(), err.Error())
		logger.WithError(err).Error("can not getValidatorExecutionPerformance")
		return
	}

	sendOKResponse(j, r.URL.String(), []any{result})
}

// ApiValidatorAttestationEffectiveness godoc
// @Summary DEPRECIATED - USE /attestationefficiency (Get the current performance of up to 100 validators)
// @Tags Validator
// @Produce  json
// @Param  indexOrPubkey path string true "Up to 100 validator indicesOrPubkeys, comma separated"
// @Success 200 {object} types.ApiResponse
// @Failure 400 {object} types.ApiResponse
// @Router /api/v1/validator/{indexOrPubkey}/attestationeffectiveness [get]
func ApiValidatorAttestationEffectiveness(w http.ResponseWriter, r *http.Request) {

	w.Header().Set("Content-Type", "application/json")

	j := json.NewEncoder(w)
	vars := mux.Vars(r)

	maxValidators := getUserPremium(r).MaxValidators

	queryIndices, err := parseApiValidatorParamToIndices(vars["indexOrPubkey"], maxValidators)
	if err != nil {
		sendErrorResponse(w, r.URL.String(), err.Error())
		return
	}

	data, err := validatorEffectiveness(services.LatestEpoch()-1, queryIndices)
	if err != nil {
		sendErrorResponse(w, r.URL.String(), "could not retrieve db results")
		return
	}

	response := &types.ApiResponse{}
	response.Status = "OK"

	response.Data = data

	err = j.Encode(response)

	if err != nil {
		sendErrorResponse(w, r.URL.String(), "could not serialize data results")
		return
	}
}

// ApiValidatorAttestationEfficiency godoc
// @Summary Get the current performance of up to 100 validators
// @Tags Validator
// @Produce  json
// @Param  indexOrPubkey path string true "Up to 100 validator indicesOrPubkeys, comma separated"
// @Success 200 {object} types.ApiResponse
// @Failure 400 {object} types.ApiResponse
// @Router /api/v1/validator/{indexOrPubkey}/attestationefficiency [get]
func ApiValidatorAttestationEfficiency(w http.ResponseWriter, r *http.Request) {

	w.Header().Set("Content-Type", "application/json")

	j := json.NewEncoder(w)
	vars := mux.Vars(r)

	maxValidators := getUserPremium(r).MaxValidators

	queryIndices, err := parseApiValidatorParamToIndices(vars["indexOrPubkey"], maxValidators)
	if err != nil {
		sendErrorResponse(w, r.URL.String(), err.Error())
		return
	}

	data, err := validatorEffectiveness(services.LatestEpoch()-1, queryIndices)
	if err != nil {
		sendErrorResponse(w, r.URL.String(), "could not retrieve db results")
		return
	}

	response := &types.ApiResponse{}
	response.Status = "OK"

	response.Data = data

	err = j.Encode(response)

	if err != nil {
		sendErrorResponse(w, r.URL.String(), "could not serialize data results")
		return
	}
}

// func getAttestationEfficiencyQuery(epoch int64, queryIndices []uint64) (*sql.Rows, error) {
// 	return db.ReaderDb.Query(`
// 	SELECT aa.validatorindex, validators.pubkey, COALESCE(
// 		AVG(1 + inclusionslot - COALESCE((
// 			SELECT MIN(slot)
// 			FROM blocks
// 			WHERE slot > aa.attesterslot AND blocks.status = '1'
// 		), 0)
// 	), 0)::float AS attestation_efficiency
// 	FROM attestation_assignments_p aa
// 	INNER JOIN blocks ON blocks.slot = aa.inclusionslot AND blocks.status <> '3'
// 	INNER JOIN validators ON validators.validatorindex = aa.validatorindex
// 	WHERE aa.week >= $1 / 1575 AND aa.epoch > $1 AND (validators.validatorindex = ANY($2)) AND aa.inclusionslot > 0
// 	GROUP BY aa.validatorindex, validators.pubkey
// 	ORDER BY aa.validatorindex
// 	`, epoch, pq.Array(queryIndices))
// }

// ApiValidatorLeaderboard godoc
// @Summary Get the current top 100 performing validators (using the income over the last 7 days)
// @Tags Validator
// @Produce  json
// @Success 200 {object} types.ApiResponse{data=[]types.ApiValidatorPerformanceResponse}
// @Failure 400 {object} types.ApiResponse
// @Router /api/v1/validator/leaderboard [get]
func ApiValidatorLeaderboard(w http.ResponseWriter, r *http.Request) {

	w.Header().Set("Content-Type", "application/json")

	rows, err := db.ReaderDb.Query(`
			SELECT 
				validator_performance.*
			FROM validator_performance 
			ORDER BY performance7d DESC LIMIT 100`)
	if err != nil {
		sendErrorResponse(w, r.URL.String(), "could not retrieve db results")
		return
	}
	defer rows.Close()

	returnQueryResultsAsArray(rows, w, r)
}

// ApiValidatorDeposits godoc
// @Summary Get all eth1 deposits for up to 100 validators
// @Tags Validator
// @Produce  json
// @Param  indexOrPubkey path string true "Up to 100 validator indicesOrPubkeys, comma separated"
// @Success 200 {object} types.ApiResponse{data=[]types.ApiValidatorDepositsResponse}
// @Failure 400 {object} types.ApiResponse
// @Router /api/v1/validator/{indexOrPubkey}/deposits [get]
func ApiValidatorDeposits(w http.ResponseWriter, r *http.Request) {
	w.Header().Set("Content-Type", "application/json")

	vars := mux.Vars(r)
	maxValidators := getUserPremium(r).MaxValidators

	pubkeys, err := parseApiValidatorParamToPubkeys(vars["indexOrPubkey"], maxValidators)
	if err != nil {
		sendErrorResponse(w, r.URL.String(), err.Error())
		return
	}

	rows, err := db.ReaderDb.Query(
		`SELECT eth1_deposits.* FROM eth1_deposits 
		WHERE eth1_deposits.publickey = ANY($1)`, pubkeys,
	)
	if err != nil {
		logger.Error(err)
		sendErrorResponse(w, r.URL.String(), "could not retrieve db results")
		return
	}
	defer rows.Close()

	returnQueryResultsAsArray(rows, w, r)
}

// ApiValidatorAttestations godoc
// @Summary Get all attestations during the last 10 epochs for up to 100 validators
// @Tags Validator
// @Produce  json
// @Param  indexOrPubkey path string true "Up to 100 validator indicesOrPubkeys, comma separated"
// @Success 200 {object} types.ApiResponse{[]types.ApiValidatorAttestationsResponse}
// @Failure 400 {object} types.ApiResponse
// @Router /api/v1/validator/{indexOrPubkey}/attestations [get]
func ApiValidatorAttestations(w http.ResponseWriter, r *http.Request) {

	w.Header().Set("Content-Type", "application/json")

	j := json.NewEncoder(w)
	vars := mux.Vars(r)
	maxValidators := getUserPremium(r).MaxValidators

	queryIndices, err := parseApiValidatorParamToIndices(vars["indexOrPubkey"], maxValidators)
	if err != nil {
		sendErrorResponse(w, r.URL.String(), err.Error())
		return
	}

	history, err := db.BigtableClient.GetValidatorAttestationHistory(queryIndices, services.LatestEpoch(), 101)
	if err != nil {
		sendErrorResponse(w, r.URL.String(), "could not retrieve db results")
		return
	}

	type responseType struct {
		AttesterSlot   uint64 `json:"attesterslot"`
		CommitteeIndex uint64 `json:"committeeindex"`
		Epoch          uint64 `json:"epoch"`
		InclusionSlot  uint64 `json:"inclusionslot"`
		Status         uint64 `json:"status"`
		ValidatorIndex uint64 `json:"validatorindex"`
		Week           uint64 `json:"week"`
	}
	responseData := make([]*responseType, 0, len(history)*101)

	for validatorIndex, balances := range history {
		for _, attestation := range balances {
			responseData = append(responseData, &responseType{
				AttesterSlot:   attestation.AttesterSlot,
				CommitteeIndex: 0,
				Epoch:          attestation.Epoch,
				InclusionSlot:  attestation.InclusionSlot,
				Status:         attestation.Status,
				ValidatorIndex: validatorIndex,
				Week:           attestation.Epoch / 1575,
			})
		}
	}

	sort.Slice(responseData, func(i, j int) bool {
		if responseData[i].Epoch != responseData[j].Epoch {
			return responseData[i].Epoch > responseData[j].Epoch
		}
		return responseData[i].ValidatorIndex < responseData[j].ValidatorIndex
	})

	response := &types.ApiResponse{}
	response.Status = "OK"

	response.Data = responseData

	err = j.Encode(response)

	if err != nil {
		sendErrorResponse(w, r.URL.String(), "could not serialize data results")
		return
	}
}

// ApiValidatorProposals godoc
// @Summary Get all proposed blocks during the last 100 epochs for up to 100 validators. Optionally set the epoch query parameter to look back further.
// @Tags Validator
// @Produce  json
// @Param  indexOrPubkey path string true "Up to 100 validator indicesOrPubkeys, comma separated"
// @Param  epoch query string false "Page the result by epoch"
// @Success 200 {object} types.ApiResponse{data=[]types.ApiValidatorProposalsResponse}
// @Failure 400 {object} types.ApiResponse
// @Router /api/v1/validator/{indexOrPubkey}/proposals [get]
func ApiValidatorProposals(w http.ResponseWriter, r *http.Request) {

	w.Header().Set("Content-Type", "application/json")

	vars := mux.Vars(r)
	maxValidators := getUserPremium(r).MaxValidators
	q := r.URL.Query()

	epochQuery := uint64(0)
	if q.Get("epoch") == "" {
		epochQuery = services.LatestEpoch()
	} else {
		var err error
		epochQuery, err = strconv.ParseUint(q.Get("epoch"), 10, 64)
		if err != nil {
			sendErrorResponse(w, r.URL.String(), err.Error())
			return
		}
	}

	queryIndices, err := parseApiValidatorParamToIndices(vars["indexOrPubkey"], maxValidators)
	if err != nil {
		sendErrorResponse(w, r.URL.String(), err.Error())
		return
	}
	if epochQuery < 100 {
		epochQuery = 100
	}

	rows, err := db.ReaderDb.Query(`
	SELECT 
		b.epoch,
		b.slot,
		b.blockroot,
		b.parentroot,
		b.stateroot,
		b.signature,
		b.attestationscount,
		b.attesterslashingscount,
		b.depositscount,
		b.eth1data_blockhash,
		b.eth1data_depositcount,
		b.eth1data_depositroot,
		b.exec_base_fee_per_gas,
		b.exec_block_hash,
		b.exec_block_number,
		b.exec_extra_data,
		b.exec_fee_recipient,
		b.exec_gas_limit,
		b.exec_gas_used,
		b.exec_logs_bloom,
		b.exec_parent_hash,
		b.exec_random,
		b.exec_receipts_root,
		b.exec_state_root,
		b.exec_timestamp,
		b.exec_transactions_count,
		b.graffiti,
		b.graffiti_text,
		b.proposer,
		b.proposerslashingscount,
		b.randaoreveal,
		b.status,
		b.syncaggregate_bits,
		b.syncaggregate_participation,
		b.syncaggregate_signature,
		b.voluntaryexitscount
	FROM blocks as b 
	LEFT JOIN validators ON validators.validatorindex = b.proposer 
	WHERE (proposer = ANY($1)) and epoch <= $2 AND epoch >= $3 
	ORDER BY proposer, epoch desc, slot desc`, pq.Array(queryIndices), epochQuery, epochQuery-100)
	if err != nil {
		logger.Errorf("could not retrieve db results: %v", err)
		sendErrorResponse(w, r.URL.String(), "could not retrieve db results")
		return
	}

	returnQueryResultsAsArray(rows, w, r)
}

// ApiGraffitiwall godoc
// @Summary Get the most recent pixels that have been painted during the last 1000 slots. Optionally set the slot query parameter to look back further.
// @Tags Misc
// @Produce  json
// @Param slot query string false "Slot to query"
// @Success 200 {object} types.ApiResponse
// @Failure 400 {object} types.ApiResponse
// @Router /api/v1/graffitiwall [get]
func ApiGraffitiwall(w http.ResponseWriter, r *http.Request) {

	w.Header().Set("Content-Type", "application/json")
	q := r.URL.Query()
	slotQuery := uint64(0)
	if q.Get("epoch") == "" {
		slotQuery = services.LatestSlot()
	} else {
		var err error
		slotQuery, err = strconv.ParseUint(q.Get("slot"), 10, 64)
		if err != nil {
			logger.Errorf("invalid slot provided: %v", err)
			sendErrorResponse(w, r.URL.String(), "invalid slot provided")
			return
		}
	}
	if slotQuery < 1000 {
		slotQuery = 1000
	}

	rows, err := db.ReaderDb.Query("SELECT x, y, color, slot, validator FROM graffitiwall where slot <= $1 and slot => $1 ORDER BY slot", slotQuery, slotQuery-1000)
	if err != nil {
		sendErrorResponse(w, r.URL.String(), "could not retrieve db results")
		return
	}
	defer rows.Close()

	returnQueryResultsAsArray(rows, w, r)
}

// ApiChart godoc
// @Summary Returns charts from the page https://beaconcha.in/charts as PNG
// @Tags Misc
// @Produce  json
// @Param  chart path string true "Chart name (see https://github.com/gobitfly/eth2-beaconchain-explorer/blob/master/services/charts_updater.go#L20 for all available names)"
// @Success 200 {object} types.ApiResponse
// @Failure 400 {object} types.ApiResponse
// @Router /api/v1/chart/{chart} [get]
func ApiChart(w http.ResponseWriter, r *http.Request) {

	vars := mux.Vars(r)

	chartName := vars["chart"]

	var image []byte
	err := db.ReaderDb.Get(&image, "SELECT image FROM chart_images WHERE name = $1", chartName)
	if err != nil {
		sendErrorResponse(w, r.URL.String(), "no data available for the requested chart")
		return
	}

	w.Header().Set("Content-Type", "image/png")

	_, err = w.Write(image)
	if err != nil {
		sendErrorResponse(w, r.URL.String(), "error writing chart data")
		return
	}
}

// APIGetToken godoc
// @Summary Exchange your oauth code for an access token or refresh your access token
// @Tags User
// @Produce  json
// @Param grant_type formData string true "grant_type use authorization_code for oauth code or refresh_token if you wish to refresh an token"
// @Param code formData string false "Only required when using authorization_code grant type. Code received via oauth redirect_uri"
// @Param redirect_uri formData string false "Only required when using authorization_code grant type. Must match the redirect_uri from your oauth flow."
// @Param refresh_token formData string false "Only required when using refresh_token grant type. The refresh_token you received during authorization_code flow."
// @Header 200 jwt Authorization "Authorization Only required when using refresh_token grant type. Use any access token that is linked with your refresh_token."
// @Success 200 {object} utils.OAuthResponse
// @Failure 400 {object} utils.OAuthErrorResponse
// @Failure 500 {object} utils.OAuthErrorResponse
// @Security OAuthAccessCode
// @Router /api/v1/user/token [post]
func APIGetToken(w http.ResponseWriter, r *http.Request) {

	w.Header().Set("Content-Type", "application/json")

	grantType := r.FormValue("grant_type")

	switch grantType {
	case "authorization_code":
		getTokenByCode(w, r)
	case "refresh_token":
		getTokenByRefresh(w, r)
	default:
		j := json.NewEncoder(w)
		w.WriteHeader(http.StatusBadRequest)
		utils.SendOAuthErrorResponse(j, r.URL.String(), utils.InvalidGrant, "grant type must be authorization_code or refresh_token")
	}
}

func getTokenByCode(w http.ResponseWriter, r *http.Request) {
	j := json.NewEncoder(w)

	code := r.FormValue("code")
	redirectURI := r.FormValue("redirect_uri")
	deviceName := getDeviceNameFromUA(r.Header.Get("User-Agent"))

	// Check if redirect URI is correct
	_, err := db.GetAppDataFromRedirectUri(redirectURI)
	if err != nil {
		w.WriteHeader(http.StatusBadRequest)
		utils.SendOAuthErrorResponse(j, r.URL.String(), utils.InvalidRequest, "redirect_uri do not match")
		return
	}

	// Hash code, we only store codes as sha256 hash in db
	codeHashed := utils.HashAndEncode(code)

	// Check if code entry exists and isn't expired (codes expire after 5 minutes)
	codeAuthData, err := db.GetUserAuthDataByAuthorizationCode(codeHashed)
	if err != nil {
		logger.Errorf("Error hashed code can not be found in table: %v | Error: %v", codeHashed, err)
		w.WriteHeader(http.StatusUnauthorized)
		utils.SendOAuthErrorResponse(j, r.URL.String(), utils.AccessDenied, "access_token or refresh_token invalid")
		return
	}

	// Create refresh token
	refreshTokenBytes, err := utils.GenerateRandomBytesSecure(32)
	if err != nil {
		w.WriteHeader(http.StatusInternalServerError)
		utils.SendOAuthErrorResponse(j, r.URL.String(), utils.ServerError, "can not generate refresh_token")
		return
	}

	refreshToken := hex.EncodeToString(refreshTokenBytes)   // return to user
	refreshTokenHashed := utils.HashAndEncode(refreshToken) // save hashed in db

	// save refreshtoken hashed in db
	deviceID, errDb := db.InsertUserDevice(codeAuthData.UserID, refreshTokenHashed, deviceName, codeAuthData.AppID)
	if errDb != nil {
		w.WriteHeader(http.StatusInternalServerError)
		utils.SendOAuthErrorResponse(j, r.URL.String(), utils.ServerError, "can not store auth info")
		return
	}

	pkg, err := db.GetUserPremiumPackage(codeAuthData.UserID)
	if err != nil {
		pkg.Package = "standard"
	}

	var theme string = ""
	if pkg.Store == "ethpool" {
		theme = "ethpool"
	}

	// Create access token
	token, expiresIn, err := utils.CreateAccessToken(codeAuthData.UserID, codeAuthData.AppID, deviceID, pkg.Package, theme)
	if err != nil {
		w.WriteHeader(http.StatusInternalServerError)
		utils.SendOAuthErrorResponse(j, r.URL.String(), utils.ServerError, "can not create access_token")
		return
	}

	// finally creating the oauth message
	utils.SendOAuthResponse(j, r.URL.String(), token, refreshToken, expiresIn)
}

func getTokenByRefresh(w http.ResponseWriter, r *http.Request) {
	j := json.NewEncoder(w)

	refreshToken := r.FormValue("refresh_token")
	accessToken := r.Header.Get("Authorization")

	// hash refreshtoken
	refreshTokenHashed := utils.HashAndEncode(refreshToken)

	logger.Info("access token:", accessToken, "refreshToken: ", refreshToken)

	// Extract userId from JWT. Note that this is just an unvalidated claim!
	// Do not use userIDClaim as userID until confirmed by refreshToken validation
	unsafeClaims, err := utils.UnsafeGetClaims(accessToken)
	if err != nil {
		logger.Errorf("Error access_token claim: %v", err)
		w.WriteHeader(http.StatusBadRequest)
		utils.SendOAuthErrorResponse(j, r.URL.String(), utils.InvalidRequest, "access_token validation failed")
		return
	}

	// confirm all claims via db lookup and refreshtoken check
	userID, err := db.GetByRefreshToken(unsafeClaims.UserID, unsafeClaims.AppID, unsafeClaims.DeviceID, refreshTokenHashed)
	if err != nil {
		logger.Errorf("Error refreshtoken check: %v | %v | %v", unsafeClaims.UserID, refreshTokenHashed, err)
		w.WriteHeader(http.StatusUnauthorized)
		utils.SendOAuthErrorResponse(j, r.URL.String(), utils.UnauthorizedClient, "invalid token credentials")
		return
	}

	pkg, err := db.GetUserPremiumPackage(userID)
	if err != nil {
		pkg.Package = "standard"
	}

	var theme string = ""
	if pkg.Store == "ethpool" {
		theme = "ethpool"
	}

	// Create access token
	token, expiresIn, err := utils.CreateAccessToken(userID, unsafeClaims.AppID, unsafeClaims.DeviceID, pkg.Package, theme)
	if err != nil {
		w.WriteHeader(http.StatusInternalServerError)
		utils.SendOAuthErrorResponse(j, r.URL.String(), utils.ServerError, "can not create access_token")
		return
	}

	// finally creating the oauth message
	utils.SendOAuthResponse(j, r.URL.String(), token, "", expiresIn)
}

// Device name is limited to 20 chars
func getDeviceNameFromUA(userAgent string) string {
	ua := user_agent.New(userAgent)
	platformLen := len(ua.Platform())
	osLen := len(ua.OS())

	if platformLen+osLen > 19 {
		if osLen <= 20 && osLen > 0 {
			return ua.OS()
		} else if platformLen <= 20 && platformLen > 0 {
			return ua.Platform()
		} else {
			return "Unknown"
		}
	} else if platformLen+osLen > 0 {
		return ua.Platform() + " " + ua.OS()
	} else {
		return "Unknown"
	}
}

// MobileNotificationUpdatePOST godoc
// @Summary Register or update your mobile notification token
// @Tags User
// @Produce  json
// @Param token body string true "Your device`s firebase notification token"
// @Success 200 {object} types.ApiResponse
// @Failure 400 {object} types.ApiResponse
// @Failure 500 {object} types.ApiResponse
// @Security ApiKeyAuth
// @Router /api/v1/mobile/notify/register [post]
func MobileNotificationUpdatePOST(w http.ResponseWriter, r *http.Request) {

	w.Header().Set("Content-Type", "application/json")

	notifyToken := FormValueOrJSON(r, "token")

	claims := getAuthClaims(r)

	err2 := db.MobileNotificatonTokenUpdate(claims.UserID, claims.DeviceID, notifyToken)
	if err2 != nil {
		sendErrorResponse(w, r.URL.String(), "Can not save notify token")
		return
	}

	OKResponse(w, r)
}

func RegisterEthpoolSubscription(w http.ResponseWriter, r *http.Request) {
	w.Header().Set("Content-Type", "application/json")

	pkg := FormValueOrJSON(r, "package")
	ethpoolUserID := FormValueOrJSON(r, "user_id")
	signature := FormValueOrJSON(r, "signature")

	localSignature := hmacSign(fmt.Sprintf("ETHPOOL %v %v", pkg, ethpoolUserID))
	if signature != localSignature {
		w.WriteHeader(http.StatusInternalServerError)
		logger.Errorf("signature missmatch %v | %v", signature, localSignature)
		sendErrorResponse(w, r.URL.String(), "Unauthorized: signature not valid")
		return
	}

	claims := getAuthClaims(r)

	subscriptionCount, err := db.GetAppSubscriptionCount(claims.UserID)
	if err != nil || subscriptionCount >= 5 {
		w.WriteHeader(http.StatusInternalServerError)
		sendErrorResponse(w, r.URL.String(), "reached max subscription limit")
		return
	}

	parsedBase := types.MobileSubscription{
		ProductID:   pkg,
		Valid:       true,
		PriceMicros: 0,
		Currency:    "USD",
		Transaction: types.MobileSubscriptionTransactionGeneric{
			Type:    "ethpool",
			Receipt: hmacSign(fmt.Sprintf("BEACONCHAIN %v", ethpoolUserID)), // use own signed message that excludes pkg to mitigate 2x free (goldfish and whale) keys
			ID:      pkg,
		},
	}

	err = db.InsertMobileSubscription(nil, claims.UserID, parsedBase, parsedBase.Transaction.Type, parsedBase.Transaction.Receipt, 0, "", "")
	if err != nil {
		logger.Errorf("could not save subscription data %v", err)
		w.WriteHeader(http.StatusInternalServerError)
		sendErrorResponse(w, r.URL.String(), "Can not save subscription data")
		return
	}

	OKResponse(w, r)
}

func hmacSign(data string) string {
	h := hmac.New(sha256.New, []byte(utils.Config.Frontend.BeaconchainETHPoolBridgeSecret))
	h.Write([]byte(data))
	sha := hex.EncodeToString(h.Sum(nil))
	return sha
}

func RegisterMobileSubscriptions(w http.ResponseWriter, r *http.Request) {

	w.Header().Set("Content-Type", "application/json")

	var parsedBase types.MobileSubscription
	err := json.Unmarshal(gorillacontext.Get(r, utils.JsonBodyNakedKey).([]byte), &parsedBase)

	if err != nil {
		logger.Errorf("error parsing body | err: %v", err)
		sendErrorResponse(w, r.URL.String(), "could not parse body")
		return
	}

	claims := getAuthClaims(r)

	subscriptionCount, err := db.GetAppSubscriptionCount(claims.UserID)
	if err != nil || subscriptionCount >= 5 {
		sendErrorResponse(w, r.URL.String(), "reached max subscription limit")
		return
	}

	// Verify subscription with apple/google
	verifyPackage := &types.PremiumData{
		ID:        0,
		Receipt:   parsedBase.Transaction.Receipt,
		Store:     parsedBase.Transaction.Type,
		Active:    false,
		ProductID: parsedBase.ProductID,
		ExpiresAt: time.Now(),
	}

	// we can ignore this error since it always returns a result object and err
	// case is not needed on receipt insert
	validationResult, _ := exporter.VerifyReceipt(nil, verifyPackage)
	parsedBase.Valid = validationResult.Valid

	err = db.InsertMobileSubscription(nil, claims.UserID, parsedBase, parsedBase.Transaction.Type, parsedBase.Transaction.Receipt, validationResult.ExpirationDate, validationResult.RejectReason, "")
	if err != nil {
		logger.Errorf("could not save subscription data %v", err)
		sendErrorResponse(w, r.URL.String(), "Can not save subscription data")
		return
	}

	if !parsedBase.Valid {
		logger.Errorf("receipt is not valid %v", validationResult.RejectReason)
		sendErrorResponse(w, r.URL.String(), "receipt is not valid")
		return
	}

	OKResponse(w, r)
}

type PremiumUser struct {
	Package                string
	MaxValidators          int
	MaxStats               uint64
	MaxNodes               uint64
	WidgetSupport          bool
	NotificationThresholds bool
	NoAds                  bool
}

func getUserPremium(r *http.Request) PremiumUser {
	var pkg string = ""

	if strings.HasPrefix(r.URL.Path, "/api/") {
		claims := getAuthClaims(r)
		if claims != nil {
			pkg = claims.Package
		}
	} else {
		sessionUser := getUser(r)
		if sessionUser.Authenticated {
			pkg = sessionUser.Subscription
		}
	}

	return GetUserPremiumByPackage(pkg)
}

func GetUserPremiumByPackage(pkg string) PremiumUser {
	result := PremiumUser{
		Package:                "standard",
		MaxValidators:          100,
		MaxStats:               180,
		MaxNodes:               1,
		WidgetSupport:          false,
		NotificationThresholds: false,
		NoAds:                  false,
	}

	if pkg == "" || pkg == "standard" {
		return result
	}

	result.Package = pkg
	result.MaxStats = 43200
	result.NotificationThresholds = true
	result.NoAds = true

	if result.Package != "plankton" {
		result.WidgetSupport = true
	}

	if result.Package == "goldfish" {
		result.MaxNodes = 2
	}
	if result.Package == "whale" {
		result.MaxValidators = 300
		result.MaxNodes = 10
	}

	return result
}

func GetMobileWidgetStatsPost(w http.ResponseWriter, r *http.Request) {
	w.Header().Set("Content-Type", "application/json")
	decoder := json.NewDecoder(r.Body)

	var parsedBody types.DashboardRequest
	err := decoder.Decode(&parsedBody)
	if err != nil {
		sendErrorResponse(w, r.URL.String(), "could not read body")
		return
	}

	GetMobileWidgetStats(w, r, parsedBody.IndicesOrPubKey)
}

func GetMobileWidgetStatsGet(w http.ResponseWriter, r *http.Request) {
	w.Header().Set("Content-Type", "application/json")
	vars := mux.Vars(r)
	GetMobileWidgetStats(w, r, vars["indexOrPubkey"])
}

func GetMobileWidgetStats(w http.ResponseWriter, r *http.Request, indexOrPubkey string) {
	epoch := int64(services.LatestEpoch())
	if epoch < 0 {
		epoch = 0
	}
	prime := getUserPremium(r)
	// if !prime.WidgetSupport {
	// 	sendErrorResponse(w, r.URL.String(), "feature only available for premium users")
	// 	return
	// }

	queryIndices, err := parseApiValidatorParamToIndices(indexOrPubkey, prime.MaxValidators)
	if err != nil {
		sendErrorResponse(w, r.URL.String(), err.Error())
		return
	}

	g, _ := errgroup.WithContext(context.Background())
	var rocketpoolStats []any
	var efficiencyRows *sql.Rows
	var validatorRows *sql.Rows

	g.Go(func() error {
		validatorRows, err = db.ReaderDb.Query(
			`SELECT 
					validators.pubkey, 
					slashed, 
					activationeligibilityepoch, 
					activationepoch, 
					exitepoch, 
					lastattestationslot, 
					validators.status, 
					validator_performance.*,
					TRUNC(rplm.node_fee::decimal, 10)::float  AS minipool_node_fee  
				FROM validators 
				LEFT JOIN validator_performance ON validators.validatorindex = validator_performance.validatorindex 
				LEFT JOIN rocketpool_minipools rplm ON rplm.pubkey = validators.pubkey
				WHERE validator_performance.validatorindex = ANY($1) ORDER BY validator_performance.validatorindex`,
			pq.Array(queryIndices),
		)
		return err
	})

	g.Go(func() error {
		rocketpoolStats, err = getRocketpoolStats()
		return err
	})

	err = g.Wait()
	if validatorRows != nil {
		defer validatorRows.Close()
	}
	if efficiencyRows != nil {
		defer efficiencyRows.Close()
	}
	if err != nil {
		sendErrorResponse(w, r.URL.String(), err.Error())
		return
	}

	generalData, err := utils.SqlRowsToJSON(validatorRows)
	if err != nil {
		sendErrorResponse(w, r.URL.String(), "could not parse db results")
		return
	}

	balances, err := db.BigtableClient.GetValidatorBalanceHistory(queryIndices, uint64(epoch), 1)
	if err != nil {
		sendErrorResponse(w, r.URL.String(), "error retrieving validator balance data")
		return
	}

	for balanceIndex, balance := range balances {
		if len(balance) == 0 {
			continue
		}
		for _, entry := range generalData {
			eMap, ok := entry.(map[string]interface{})
			if !ok {
				logger.Errorf("error converting validator data to map[string]interface{}")
				continue
			}

			validatorIndex, ok := eMap["validatorindex"].(int64)

			if !ok {
				logger.Errorf("error converting validatorindex to int64")
				continue
			}
			if int64(balanceIndex) == validatorIndex {
				eMap["effectivebalance"] = balance[0].EffectiveBalance
			}
		}
	}

	efficiencyData, err := validatorEffectiveness(services.LatestEpoch()-1, queryIndices)
	if err != nil {
		sendErrorResponse(w, r.URL.String(), "could not parse db results")
		return
	}

	data := &types.WidgetResponse{
		Eff:             efficiencyData,
		Validator:       generalData,
		Epoch:           epoch,
		RocketpoolStats: rocketpoolStats,
	}

	j := json.NewEncoder(w)
	sendOKResponse(j, r.URL.String(), []any{data})
}

// MobileDeviceSettings godoc
// @Summary Get your device settings, currently only whether to enable mobile notifcations or not
// @Tags User
// @Produce json
// @Success 200 {object} types.ApiResponse{data=types.MobileSettingsData}
// @Failure 400 {object} types.ApiResponse
// @Failure 500 {object} types.ApiResponse
// @Security ApiKeyAuth
// @Router /api/v1/user/mobile/settings [get]
func MobileDeviceSettings(w http.ResponseWriter, r *http.Request) {

	w.Header().Set("Content-Type", "application/json")

	claims := getAuthClaims(r)

	rows, err := db.MobileDeviceSettingsSelect(claims.UserID, claims.DeviceID)
	if err != nil {
		sendErrorResponse(w, r.URL.String(), "could not retrieve db results")
		return
	}

	defer rows.Close()

	returnQueryResults(rows, w, r)
}

// MobileDeviceSettingsPOST godoc
// @Summary Changing your devices mobile settings
// @Tags User
// @Produce json
// @Param notify_enabled body bool true "Whether to enable mobile notifications for this device or not"
// @Success 200 {object} types.ApiResponse{data=types.MobileSettingsData}
// @Failure 400 {object} types.ApiResponse
// @Failure 500 {object} types.ApiResponse
// @Security ApiKeyAuth
// @Router /api/v1/user/mobile/settings [post]
func MobileDeviceSettingsPOST(w http.ResponseWriter, r *http.Request) {

	w.Header().Set("Content-Type", "application/json")

	notifyEnabled := FormValueOrJSON(r, "notify_enabled")
	active := FormValueOrJSON(r, "active")

	claims := getAuthClaims(r)
	var userDeviceID uint64
	var userID uint64

	if claims == nil {
		customDeviceID := FormValueOrJSON(r, "id")
		temp, err := strconv.ParseUint(customDeviceID, 10, 64)
		if err != nil {
			logger.Errorf("error parsing id %v | err: %v", customDeviceID, err)
			sendErrorResponse(w, r.URL.String(), "could not parse id")
			return
		}
		userDeviceID = temp
		sessionUser := getUser(r)
		if !sessionUser.Authenticated {
			sendErrorResponse(w, r.URL.String(), "not authenticated")
			return
		}
		userID = sessionUser.UserID
	} else {
		userDeviceID = claims.DeviceID
		userID = claims.UserID
	}

	rows, err := db.MobileDeviceSettingsUpdate(userID, userDeviceID, notifyEnabled, active)
	if err != nil {
		logger.Errorf("could not retrieve db results err: %v", err)
		sendErrorResponse(w, r.URL.String(), "could not retrieve db results")
		return
	}

	defer rows.Close()

	returnQueryResults(rows, w, r)
}

// MobileTagedValidators godoc
// @Summary Get all your tagged validators
// @Tags User
// @Produce json
// @Success 200 {object} types.ApiResponse{data=[]types.MinimalTaggedValidators}
// @Failure 400 {object} types.ApiResponse
// @Failure 500 {object} types.ApiResponse
// @Security ApiKeyAuth
// @Router /api/v1/user/validator/saved [get]
func MobileTagedValidators(w http.ResponseWriter, r *http.Request) {

	w.Header().Set("Content-Type", "application/json")
	j := json.NewEncoder(w)

	claims := getAuthClaims(r)

	filter := db.WatchlistFilter{
		UserId:         claims.UserID,
		Validators:     nil,
		Tag:            types.ValidatorTagsWatchlist,
		JoinValidators: true,
		Network:        utils.GetNetwork(),
	}

	validators, err2 := db.GetTaggedValidators(filter)
	if err2 != nil {
		sendErrorResponse(w, r.URL.String(), "could not retrieve db results")
		return
	}

	data := make([]interface{}, len(validators))
	for i, v := range validators {
		temp := types.MinimalTaggedValidators{}
		temp.PubKey = fmt.Sprintf("0x%v", hex.EncodeToString(v.ValidatorPublickey))
		temp.Index = v.Validator.Index
		data[i] = temp
	}

	sendOKResponse(j, r.URL.String(), data)
}

func parseUintWithDefault(input string, defaultValue uint64) uint64 {
	result, error := strconv.ParseUint(input, 10, 64)
	if error != nil {
		return defaultValue
	}
	return result
}

// ClientStats godoc
// @Summary Get your client submitted stats
// @Tags User
// @Produce json
// @Param offset path int false "Data offset, default 0" default(0)
// @Param limit path int false "Data limit, default 180 (~3h)." default(180)
// @Success 200 {object} types.ApiResponse{data=[]types.StatsDataStruct}
// @Failure 400 {object} types.ApiResponse
// @Failure 500 {object} types.ApiResponse
// @Security ApiKeyAuth
// @Router /api/v1/user/stats/{offset}/{limit} [get]
func ClientStats(w http.ResponseWriter, r *http.Request) {
	w.Header().Set("Content-Type", "application/json")
	j := json.NewEncoder(w)
	claims := getAuthClaims(r)

	maxStats := getUserPremium(r).MaxStats

	vars := mux.Vars(r)
	offset := parseUintWithDefault(vars["offset"], 0)
	limit := parseUintWithDefault(vars["limit"], 180)
	timeframe := offset + limit
	if timeframe > maxStats {
		limit = maxStats
		offset = 0
	}

	system, err := db.BigtableClient.GetMachineMetricsSystem(claims.UserID, int(limit), int(offset))
	if err != nil {
		logger.Errorf("sytem stat error : %v", err)
		sendErrorResponse(w, r.URL.String(), "could not retrieve system stats from db")
		return
	}

	validator, err := db.BigtableClient.GetMachineMetricsValidator(claims.UserID, int(limit), int(offset))
	if err != nil {
		logger.Errorf("validator stat error : %v", err)
		sendErrorResponse(w, r.URL.String(), "could not retrieve validator stats from db")
		return
	}

	node, err := db.BigtableClient.GetMachineMetricsNode(claims.UserID, int(limit), int(offset))
	if err != nil {
		logger.Errorf("node stat error : %v", err)
		sendErrorResponse(w, r.URL.String(), "could not retrieve beaconnode stats from db")
		return
	}

	data := &types.StatsDataStruct{
		Validator: validator,
		Node:      node,
		System:    system,
	}

	sendOKResponse(j, r.URL.String(), []interface{}{data})
}

// ClientStatsPost godoc
// @Summary Used in eth2 clients to submit stats to your beaconcha.in account. This data can be accessed by the app or the user stats api call.
// @Tags User
// @Produce json
// @Param apikey query string true "User API key, can be found on https://beaconcha.in/user/settings"
// @Param machine query string false "Name your device if you have multiple devices you want to monitor"
// @Success 200 {object} types.ApiResponse
// @Failure 400 {object} types.ApiResponse
// @Failure 500 {object} types.ApiResponse
// @Router /api/v1/client/metrics [POST]
func ClientStatsPostNew(w http.ResponseWriter, r *http.Request) {
	q := r.URL.Query()
	apiKey := q.Get("apikey")
	machine := q.Get("machine")

	if apiKey == "" {
		apiKey = r.Header.Get("apikey")
	}

	clientStatsPost(w, r, apiKey, machine)
}

func ClientStatsPostOld(w http.ResponseWriter, r *http.Request) {
	vars := mux.Vars(r)

	clientStatsPost(w, r, vars["apiKey"], vars["machine"])
}

func clientStatsPost(w http.ResponseWriter, r *http.Request, apiKey, machine string) {
	w.Header().Set("Content-Type", "application/json")

	if utils.Config.Frontend.DisableStatsInserts {
		sendErrorResponse(w, r.URL.String(), "service temporarily unavailable")
		return
	}

	userData, err := db.GetUserIdByApiKey(apiKey)
	if err != nil {
		sendErrorResponse(w, r.URL.String(), "no user found with api key")
		return
	}

	body, err := ioutil.ReadAll(r.Body)
	if err != nil {
		logger.Warnf("error reading body | err: %v", err)
		sendErrorResponse(w, r.URL.String(), "could not read body")
		return
	}

	var jsonObjects []map[string]interface{}
	err = json.Unmarshal(body, &jsonObjects)
	if err != nil {
		var jsonObject map[string]interface{}
		err = json.Unmarshal(body, &jsonObject)
		if err != nil {
			logger.Warnf("Could not parse stats (meta stats) general | %v ", err)
			sendErrorResponse(w, r.URL.String(), "metrics rate limit reached, one process per machine per user each minute is allowed.")
			return
		}
		jsonObjects = []map[string]interface{}{jsonObject}
	}

	if len(jsonObjects) >= 10 {
		logger.Info("Max number of stat entries are 10", err)
		sendErrorResponse(w, r.URL.String(), "Max number of stat entries are 10")
		return
	}

	var rateLimitErrs = 0
	var result bool = false
	for i := 0; i < len(jsonObjects); i++ {
		err = insertStats(userData, machine, &jsonObjects[i], w, r)
		result = err == nil
		if err != nil {
			// ignore rate limit errors unless all are rate limit errors
			if strings.HasPrefix(err.Error(), "rate limit") {
				result = true
				rateLimitErrs++
				continue
			}
			break
		}
	}

	if rateLimitErrs >= len(jsonObjects) {
		sendErrorWithCodeResponse(w, r.URL.String(), "rate limit too many metric requests, max 1 per user per machine per process", 429)
		return
	}

	if result {
		OKResponse(w, r)
		return
	}
}

func insertStats(userData *types.UserWithPremium, machine string, body *map[string]interface{}, w http.ResponseWriter, r *http.Request) error {

	var parsedMeta *types.StatsMeta
	err := mapstructure.Decode(body, &parsedMeta)
	if err != nil {
		logger.Warnf("Could not parse stats (meta stats) | %v ", err)
		sendErrorResponse(w, r.URL.String(), "could not parse meta")
		return err
	}

	parsedMeta.Machine = machine

	if parsedMeta.Version > 2 || parsedMeta.Version <= 0 {
		sendErrorResponse(w, r.URL.String(), "this version is not supported")
		return fmt.Errorf("this version is not supported")
	}

	if parsedMeta.Process != "validator" && parsedMeta.Process != "beaconnode" && parsedMeta.Process != "slasher" && parsedMeta.Process != "system" {
		sendErrorResponse(w, r.URL.String(), "unknown process")
		return fmt.Errorf("unknown process")
	}

	maxNodes := GetUserPremiumByPackage(userData.Product.String).MaxNodes

	count, err := db.BigtableClient.GetMachineMetricsMachineCount(userData.ID)
	if err != nil {
		logger.Errorf("Could not get max machine count| %v", err)
		sendErrorResponse(w, r.URL.String(), "could not get machine count")
		return err
	}

	if count > maxNodes {
		sendErrorWithCodeResponse(w, r.URL.String(), "reached max machine count", 402)
		return fmt.Errorf("user has reached max machine count")
	}

	var data []byte
	if parsedMeta.Process == "system" {
		var parsedResponse *types.MachineMetricSystem
		err = DecodeMapStructure(body, &parsedResponse)
		if err != nil {
			logger.Warnf("Could not parse stats (system stats) | %v", err)
			sendErrorResponse(w, r.URL.String(), "could not parse system")
			return err
		}
		data, err = proto.Marshal(parsedResponse)
		if err != nil {
			logger.Errorf("Could not parse stats (system stats) | %v", err)
			sendErrorResponse(w, r.URL.String(), "could marshal system")
			return err
		}
	} else if parsedMeta.Process == "validator" {
		var parsedResponse *types.MachineMetricValidator
		err = DecodeMapStructure(body, &parsedResponse)
		if err != nil {
			logger.Warnf("Could not parse stats (validator stats) | %v", err)
			sendErrorResponse(w, r.URL.String(), "could marshal validator")
			return err
		}
		data, err = proto.Marshal(parsedResponse)
		if err != nil {
			logger.Errorf("Could not parse stats (validator stats) | %v", err)
			sendErrorResponse(w, r.URL.String(), "could marshal validator")
			return err
		}
	} else if parsedMeta.Process == "beaconnode" {
		var parsedResponse *types.MachineMetricNode
		err = DecodeMapStructure(body, &parsedResponse)
		if err != nil {
			logger.Warnf("Could not parse stats (beaconnode stats) | %v", err)
			sendErrorResponse(w, r.URL.String(), "could not parse beaconnode")
			return err
		}
		data, err = proto.Marshal(parsedResponse)
		if err != nil {
			logger.Errorf("Could not parse stats (beaconnode stats) | %v", err)
			sendErrorResponse(w, r.URL.String(), "could not parse beaconnode")
			return err
		}
	}

	err = db.BigtableClient.SaveMachineMetric(parsedMeta.Process, userData.ID, machine, data)
	if err != nil {
		if strings.HasPrefix(err.Error(), "rate limit") {
			return err
		}
		logger.Errorf("Could not store stats | %v", err)
		sendErrorResponse(w, r.URL.String(), fmt.Sprintf("could not store stats: %v", err))
		return err
	}
	return nil
}

func DecodeMapStructure(input interface{}, output interface{}) error {
	config := &mapstructure.DecoderConfig{
		Metadata: nil,
		Result:   output,
		TagName:  "json",
	}

	decoder, err := mapstructure.NewDecoder(config)
	if err != nil {
		return err
	}

	return decoder.Decode(input)
}

// TODO Replace app code to work with new income balance dashboard
// Meanwhile keep old code from Feb 2021 to be app compatible
func APIDashboardDataBalance(w http.ResponseWriter, r *http.Request) {
	currency := GetCurrency(r)

	w.Header().Set("Content-Type", "application/json")

	q := r.URL.Query()

	queryValidators, err := parseValidatorsFromQueryString(q.Get("validators"), 100)
	if err != nil {
		logger.WithError(err).WithField("route", r.URL.String()).Error("error parsing validators from query string")
		http.Error(w, "Invalid query", 400)
		return
	}
	if err != nil {
		http.Error(w, "Invalid query", 400)
		return
	}
	if len(queryValidators) < 1 {
		http.Error(w, "Invalid query", 400)
		return
	}
	// queryValidatorsArr := pq.Array(queryValidators)

	// get data from one week before latest epoch
	latestEpoch := services.LatestEpoch()
	oneWeekEpochs := uint64(3600 * 24 * 7 / float64(utils.Config.Chain.Config.SecondsPerSlot*utils.Config.Chain.Config.SlotsPerEpoch))
	queryOffsetEpoch := uint64(0)
	if latestEpoch > oneWeekEpochs {
		queryOffsetEpoch = latestEpoch - oneWeekEpochs
	}

	if len(queryValidators) == 0 {
		sendErrorResponse(w, r.URL.String(), "no or invalid validator indicies provided")
	}

	balances, err := db.BigtableClient.GetValidatorBalanceHistory(queryValidators, latestEpoch, int64(latestEpoch-queryOffsetEpoch))
	if err != nil {
		logger.WithError(err).WithField("route", r.URL.String()).Errorf("error retrieving validator balance history")
		http.Error(w, "Internal server error", http.StatusServiceUnavailable)
		return
	}
	dataMap := make(map[uint64]*types.DashboardValidatorBalanceHistory)

	for _, balanceHistory := range balances {
		for _, history := range balanceHistory {
			if dataMap[history.Epoch] == nil {
				dataMap[history.Epoch] = &types.DashboardValidatorBalanceHistory{}
			}
			dataMap[history.Epoch].Balance += history.Balance
			dataMap[history.Epoch].EffectiveBalance += history.EffectiveBalance
			dataMap[history.Epoch].Epoch = history.Epoch
			dataMap[history.Epoch].ValidatorCount++
		}
	}

	data := make([]*types.DashboardValidatorBalanceHistory, 0, len(dataMap))

	for _, e := range dataMap {
		data = append(data, e)
	}

	sort.Slice(data, func(i, j int) bool {
		return data[i].Epoch < data[j].Epoch
	})

	balanceHistoryChartData := make([][4]float64, len(data))
	for i, item := range data {
		balanceHistoryChartData[i][0] = float64(utils.EpochToTime(item.Epoch).Unix() * 1000)
		balanceHistoryChartData[i][1] = item.ValidatorCount
		balanceHistoryChartData[i][2] = float64(item.Balance) / 1e9 * price.GetEthPrice(currency)
		balanceHistoryChartData[i][3] = float64(item.EffectiveBalance) / 1e9 * price.GetEthPrice(currency)
	}

	err = json.NewEncoder(w).Encode(balanceHistoryChartData)
	if err != nil {
		logger.WithError(err).WithField("route", r.URL.String()).Error("error enconding json response")
		http.Error(w, "Internal server error", http.StatusServiceUnavailable)
		return
	}
}

func getAuthClaims(r *http.Request) *utils.CustomClaims {
	middleWare := gorillacontext.Get(r, utils.MobileAuthorizedKey)
	if middleWare == nil {
		return utils.GetAuthorizationClaims(r)
	}

	claims := gorillacontext.Get(r, utils.ClaimsContextKey)
	if claims == nil {
		return nil
	}
	return claims.(*utils.CustomClaims)
}

func returnQueryResults(rows *sql.Rows, w http.ResponseWriter, r *http.Request) {
	j := json.NewEncoder(w)
	data, err := utils.SqlRowsToJSON(rows)

	if err != nil {
		sendErrorResponse(w, r.URL.String(), "could not parse db results")
		return
	}

	sendOKResponse(j, r.URL.String(), data)
}

func returnQueryResultsAsArray(rows *sql.Rows, w http.ResponseWriter, r *http.Request) {
	data, err := utils.SqlRowsToJSON(rows)

	if err != nil {
		sendErrorResponse(w, r.URL.String(), "could not parse db results")
		return
	}

	response := &types.ApiResponse{
		Status: "OK",
		Data:   data,
	}

	err = json.NewEncoder(w).Encode(response)

	if err != nil {
		logger.Errorf("error serializing json data for API %v route: %v", r.URL.String(), err)
	}
}

// SendErrorResponse exposes sendErrorResponse
func SendErrorResponse(w http.ResponseWriter, route, message string) {
	sendErrorResponse(w, route, message)
}

func sendErrorResponse(w http.ResponseWriter, route, message string) {
	sendErrorWithCodeResponse(w, route, message, 400)
}

func sendServerErrorResponse(w http.ResponseWriter, route, message string) {
	sendErrorWithCodeResponse(w, route, message, 500)
}

func sendErrorWithCodeResponse(w http.ResponseWriter, route, message string, errorcode int) {
	w.WriteHeader(errorcode)
	j := json.NewEncoder(w)
	response := &types.ApiResponse{}
	response.Status = "ERROR: " + message
	err := j.Encode(response)

	if err != nil {
		logger.Errorf("error serializing json error for API %v route: %v", route, err)
	}
}

// SendOKResponse exposes sendOKResponse
func SendOKResponse(j *json.Encoder, route string, data []interface{}) {
	sendOKResponse(j, route, data)
}

func sendOKResponse(j *json.Encoder, route string, data []interface{}) {
	response := &types.ApiResponse{}
	response.Status = "OK"

	if len(data) == 1 {
		response.Data = data[0]
	} else {
		response.Data = data
	}
	err := j.Encode(response)

	if err != nil {
		logger.Errorf("error serializing json data for API %v route: %v", route, err)
	}
}

func parseApiValidatorParamToIndices(origParam string, limit int) (indices []uint64, err error) {
	var pubkeys pq.ByteaArray
	params := strings.Split(origParam, ",")
	if len(params) > limit {
		return nil, fmt.Errorf("only a maximum of 100 query parameters are allowed")
	}
	for _, param := range params {
		if strings.Contains(param, "0x") || len(param) == 96 {
			pubkey, err := hex.DecodeString(strings.Replace(param, "0x", "", -1))
			if err != nil {
				return nil, fmt.Errorf("invalid validator-parameter")
			}
			pubkeys = append(pubkeys, pubkey)
		} else {
			index, err := strconv.ParseUint(param, 10, 64)
			if err != nil {
				return nil, fmt.Errorf("invalid validator-parameter: %v", param)
			}
			indices = append(indices, index)
		}
	}

	var queryIndicesDeduped []uint64
	queryIndicesDeduped = append(queryIndicesDeduped, indices...)
	if len(pubkeys) != 0 {
		indicesFromPubkeys := []uint64{}
		err = db.ReaderDb.Select(&indicesFromPubkeys, "SELECT validatorindex FROM validators WHERE pubkey = ANY($1)", pubkeys)

		if err != nil {
			return nil, err
		}

		indices = append(indices, indicesFromPubkeys...)

		m := make(map[uint64]uint64)
		for _, x := range indices {
			m[x] = x
		}
		for x := range m {
			queryIndicesDeduped = append(queryIndicesDeduped, x)
		}
	}

	if len(queryIndicesDeduped) == 0 {
		return nil, fmt.Errorf("invalid validator argument, pubkey(s) did not resolve to a validator index")
	}

	return queryIndicesDeduped, nil
}

func parseApiValidatorParamToPubkeys(origParam string, limit int) (pubkeys pq.ByteaArray, err error) {
	var indices pq.Int64Array
	params := strings.Split(origParam, ",")
	if len(params) > limit {
		return nil, fmt.Errorf("only a maximum of 100 query parameters are allowed")
	}
	for _, param := range params {
		if strings.Contains(param, "0x") || len(param) == 96 {
			pubkey, err := hex.DecodeString(strings.Replace(param, "0x", "", -1))
			if err != nil {
				return nil, fmt.Errorf("invalid validator-parameter")
			}
			pubkeys = append(pubkeys, pubkey)
		} else {
			index, err := strconv.ParseUint(param, 10, 64)
			if err != nil {
				return nil, fmt.Errorf("invalid validator-parameter: %v", param)
			}
			indices = append(indices, int64(index))
		}
	}

	var queryIndicesDeduped pq.ByteaArray
	queryIndicesDeduped = append(queryIndicesDeduped, pubkeys...)
	if len(indices) != 0 {
		var pubkeysFromIndices pq.ByteaArray
		err = db.ReaderDb.Select(&pubkeysFromIndices, "SELECT pubkey FROM validators WHERE validatorindex = ANY($1)", indices)

		if err != nil {
			return nil, err
		}

		pubkeys = append(pubkeys, pubkeysFromIndices...)

		m := make(map[string][]byte)
		for _, x := range pubkeys {
			m[string(x)] = x
		}
		for _, x := range m {
			queryIndicesDeduped = append(queryIndicesDeduped, x)
		}
	}

	if len(queryIndicesDeduped) == 0 {
		return nil, fmt.Errorf("invalid validator argument, pubkey(s) did not resolve to a validator index")
	}

	return queryIndicesDeduped, nil
}<|MERGE_RESOLUTION|>--- conflicted
+++ resolved
@@ -1081,9 +1081,6 @@
 		return
 	}
 
-<<<<<<< HEAD
-	returnQueryResultsAsArray(rows, w, r)
-=======
 	balances, err := db.BigtableClient.GetValidatorBalanceHistory(queryIndices, services.LatestEpoch(), 1)
 	if err != nil {
 		sendErrorResponse(w, r.URL.String(), "could not retrieve validator balance data")
@@ -1131,7 +1128,6 @@
 	Validatorindex             int64  `json:"validatorindex"`
 	Withdrawableepoch          int64  `json:"withdrawableepoch"`
 	Withdrawalcredentials      string `json:"withdrawalcredentials"`
->>>>>>> 55e6f6bc
 }
 
 // ApiValidatorDailyStats godoc
