--- conflicted
+++ resolved
@@ -2374,157 +2374,6 @@
 		return false, err
 	}
 
-<<<<<<< HEAD
-=======
-	// old db
-	// todo: remove once migrated
-
-	tx, err := db.NewTransaction()
-	if err != nil {
-		logger.Errorf("Could not transact | %v", err)
-		sendErrorResponse(w, r.URL.String(), "could not store")
-		return false, err
-	}
-	defer tx.Rollback()
-
-	id, err := db.InsertStatsMeta(tx, userData.ID, parsedMeta)
-	if err != nil {
-		if strings.Contains(err.Error(), "no partition of relation") {
-			tx.Rollback()
-
-			now := time.Now()
-			nowTs := now.Unix()
-			var day int = int(nowTs / 86400)
-			db.CreateNewStatsMetaPartition(day)
-
-			tx, err = db.NewTransaction()
-			if err != nil {
-				logger.Errorf("could not transact | %v", err)
-				sendErrorResponse(w, r.URL.String(), "could not store")
-				return false, err
-			}
-			id, err = db.InsertStatsMeta(tx, userData.ID, parsedMeta)
-		}
-		if err != nil {
-			if strings.HasPrefix(err.Error(), "ERROR: duplicate key value violates unique constraint") {
-				return false, err
-			} else {
-				logger.Errorf("Could not store stats (meta stats) | %v", err)
-				sendErrorResponse(w, r.URL.String(), "could not store meta")
-				return false, err
-			}
-
-		}
-	}
-
-	var isSystem = false
-	// Special case for system
-	if parsedMeta.Process == "system" {
-		var parsedResponse *types.StatsSystem
-		err = mapstructure.Decode(body, &parsedResponse)
-
-		if err != nil {
-			logger.Errorf("Could not parse stats (system stats) | %v", err)
-			sendErrorResponse(w, r.URL.String(), "could not parse system")
-			return false, err
-		}
-		_, err := db.InsertStatsSystem(
-			tx,
-			id,
-			parsedResponse,
-		)
-		if err != nil {
-			logger.Errorf("Could not store stats (system stats) | %v", err)
-			sendErrorResponse(w, r.URL.String(), "could not store system")
-			return false, err
-		}
-
-		err = tx.Commit()
-		if err != nil {
-			logger.Errorf("Could not store (tx commit) | %v", err)
-			sendErrorResponse(w, r.URL.String(), "could not store")
-			return false, err
-		}
-		isSystem = true
-	}
-
-	if !isSystem {
-
-		var parsedGeneral *types.StatsProcess
-		err = mapstructure.Decode(body, &parsedGeneral)
-
-		if err != nil {
-			logger.Errorf("Could not parse stats (process stats) | %v", err)
-			sendErrorResponse(w, r.URL.String(), "could not parse process")
-			return false, err
-		}
-
-		processGeneralID, err := db.InsertStatsProcessGeneral(
-			tx,
-			id,
-			parsedGeneral,
-		)
-		if err != nil {
-			logger.Errorf("Could not store stats (global process stats) | %v", err)
-			sendErrorResponse(w, r.URL.String(), "could not store global process")
-			return false, err
-		}
-
-		if parsedMeta.Process == "validator" {
-			var parsedValidator *types.StatsAdditionalsValidator
-			err = mapstructure.Decode(body, &parsedValidator)
-
-			if err != nil {
-				logger.Errorf("Could not parse stats (validator stats) | %v", err)
-				sendErrorResponse(w, r.URL.String(), "could not parse validator")
-				return false, err
-			}
-
-			_, err := db.InsertStatsValidator(
-				tx,
-				processGeneralID,
-				parsedValidator,
-			)
-			if err != nil {
-				logger.Errorf("Could not store stats (validatorstats) | %v", err)
-				sendErrorResponse(w, r.URL.String(), "could not store validator")
-				return false, err
-			}
-
-		} else if parsedMeta.Process == "beaconnode" {
-			var parsedNode *types.StatsAdditionalsBeaconnode
-			err = mapstructure.Decode(body, &parsedNode)
-
-			if err != nil {
-				logger.Errorf("Could not parse stats (node stats) | %v", err)
-				sendErrorResponse(w, r.URL.String(), "could not parse node")
-				return false, err
-			}
-
-			_, err := db.InsertStatsBeaconnode(
-				tx,
-				processGeneralID,
-				parsedNode,
-			)
-			if err != nil {
-				logger.Errorf("Could not store stats (beaconnode) | %v", err)
-				sendErrorResponse(w, r.URL.String(), "could not store beaconnode")
-				return false, err
-			}
-		}
-
-		err = tx.Commit()
-		if err != nil {
-			logger.Errorf("Could not store (tx commit) | %v", err)
-			sendErrorResponse(w, r.URL.String(), "could not store")
-			return false, err
-		}
-	}
-	// ^ remove above if migrated
-
-	// Bigtable
-
->>>>>>> 15026bf8
 	var data []byte
 	if parsedMeta.Process == "system" {
 		var parsedResponse *types.MachineMetricSystem
