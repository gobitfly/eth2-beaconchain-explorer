--- conflicted
+++ resolved
@@ -19,7 +19,7 @@
 
 var validatorsSlashingsTemplate = template.Must(template.New("validators").Funcs(utils.GetTemplateFuncs()).ParseFiles("templates/layout.html", "templates/validators_slashings.html"))
 
-// Validators returns the validators using a go template
+// ValidatorsSlashings returns validator slashing using a go template
 func ValidatorsSlashings(w http.ResponseWriter, r *http.Request) {
 	w.Header().Set("Content-Type", "text/html")
 
@@ -49,7 +49,7 @@
 	}
 }
 
-// ValidatorAttestations returns a validators attestations in json
+// ValidatorsSlashingsData returns validator slashings in json
 func ValidatorsSlashingsData(w http.ResponseWriter, r *http.Request) {
 	w.Header().Set("Content-Type", "application/json")
 
@@ -101,19 +101,11 @@
 		tableData = append(tableData, []interface{}{
 			utils.FormatSlashedValidator(slashedValidator),
 			utils.FormatValidator(b.Proposer),
-<<<<<<< HEAD
-			utils.FormatTimestamp(utils.SlotToTime(b.Slot).Unix()),
-			"Attestation rule violation",
+			utils.SlotToTime(b.Slot).Unix(),
+			"Attestation Violation",
 			utils.FormatBlockSlot(b.Slot),
 			utils.FormatEpoch(b.Epoch),
-		}
-=======
-			utils.SlotToTime(b.Slot).Unix(),
-			"Attestation Violation",
-			b.Slot,
-			b.Epoch,
 		})
->>>>>>> b33cbd49
 	}
 
 	for _, b := range proposerSlashings {
@@ -122,14 +114,18 @@
 			utils.FormatValidator(b.Proposer),
 			utils.SlotToTime(b.Slot).Unix(),
 			"Proposer Violation",
-			b.Slot,
-			b.Epoch,
+			utils.FormatBlockSlot(b.Slot),
+			utils.FormatEpoch(b.Epoch),
 		})
 	}
 
 	sort.Slice(tableData, func(i, j int) bool {
 		return tableData[i][2].(int64) > tableData[j][2].(int64)
 	})
+
+	for _, b := range tableData {
+		b[2] = utils.FormatTimestamp(b[2].(int64))
+	}
 
 	data := &types.DataTableResponse{
 		Draw:            draw,
