package handlers

import (
	"eth2-exporter/mail"
	"eth2-exporter/types"
	"eth2-exporter/utils"
	"fmt"
	"html/template"
	"net/http"
)

var stakingServicesTemplate = template.Must(template.New("stakingServices").Funcs(utils.GetTemplateFuncs()).ParseFiles("templates/layout.html", "templates/stakingServices.html", "templates/components/bannerStakingServices.html"))

func StakingServices(w http.ResponseWriter, r *http.Request) {
	var err error

	w.Header().Set("Content-Type", "text/html")

	data := InitPageData(w, r, "services", "/stakingServices", "Ethereum 2.0 Staking Services Overview")

	pageData := &types.StakeWithUsPageData{}
	pageData.RecaptchaKey = utils.Config.Frontend.RecaptchaSiteKey
	pageData.FlashMessage, err = utils.GetFlash(w, r, "stake_flash")
	if err != nil {
		logger.Errorf("error retrieving flashes for advertisewithusform %v", err)
		http.Error(w, "Internal server error", 503)
		return
	}
	data.Data = pageData

	err = stakingServicesTemplate.ExecuteTemplate(w, "layout", data)
	if err != nil {
		logger.Errorf("error executing template for %v route: %v", r.URL.String(), err)
		http.Error(w, "Internal server error", 503)
		return
	}
}

func AddStakingServicePost(w http.ResponseWriter, r *http.Request) {
	err := r.ParseForm()
	if err != nil {
		logger.Errorf("error parsing form: %v", err)
		utils.SetFlash(w, r, "stake_flash", "Error: invalid form submitted")
		http.Redirect(w, r, "/stakingServices", http.StatusSeeOther)
		return
	}

	if len(utils.Config.Frontend.RecaptchaSecretKey) > 0 && len(utils.Config.Frontend.RecaptchaSiteKey) > 0 {
		if len(r.FormValue("g-recaptcha-response")) == 0 {
			utils.SetFlash(w, r, "pricing_flash", "Error: Failed to create request")
			logger.Errorf("error no recaptca response present %v route: %v", r.URL.String(), r.FormValue("g-recaptcha-response"))
			http.Redirect(w, r, "/pricing", http.StatusSeeOther)
			return
		}

		valid, err := utils.ValidateReCAPTCHA(r.FormValue("g-recaptcha-response"))
		if err != nil || !valid {
			utils.SetFlash(w, r, "pricing_flash", "Error: Failed to create request")
			logger.Errorf("error validating recaptcha %v route: %v", r.URL.String(), err)
			http.Redirect(w, r, "/pricing", http.StatusSeeOther)
			return
		}
	}

	name := r.FormValue("name")
	url := r.FormValue("url")
	custodial := r.FormValue("custodial")
	stake := r.FormValue("stake")
	fee := r.FormValue("fee")
	open := r.FormValue("open")
	links := r.FormValue("links")
	comments := r.FormValue("comments")
	thirdParty := r.FormValue("3rdPartySoftware")
	pooltoken := r.FormValue("pooltoken")
	validatorKeyOwner := r.FormValue("validator_keyowner")
	withdrawalKeyOwner := r.FormValue("withdrawal_keyowner")

	msg := fmt.Sprintf(`Add new Staking Service:
								Name: %s
								Url: %s
								Custodial: %s
								Stake: %s
								Fee: %s
								Open Source: %s
								Social Links: %s
								thirdParty: %s
								Pool Token: %s
								Validator Key Owner: %s
								Validator Key Owner: %s
								Comments: %s`, name, url, custodial, stake, fee, open, links, thirdParty, pooltoken, validatorKeyOwner, withdrawalKeyOwner, comments)
	// escape html
	msg = template.HTMLEscapeString(msg)

	err = mail.SendMail("support@beaconcha.in", "New staking inquiry", msg, []types.EmailAttachment{})
<<<<<<< HEAD
=======

>>>>>>> f772ebce
	if err != nil {
		logger.Errorf("error sending ad form: %v", err)
		utils.SetFlash(w, r, "stake_flash", "Error: unable to submit ad request")
		http.Redirect(w, r, "/stakingServices", http.StatusSeeOther)
		return
	}

	utils.SetFlash(w, r, "stake_flash", "Thank you for your inquiry, we will get back to you as soon as possible.")
	http.Redirect(w, r, "/stakingServices", http.StatusSeeOther)
}<|MERGE_RESOLUTION|>--- conflicted
+++ resolved
@@ -92,10 +92,7 @@
 	msg = template.HTMLEscapeString(msg)
 
 	err = mail.SendMail("support@beaconcha.in", "New staking inquiry", msg, []types.EmailAttachment{})
-<<<<<<< HEAD
-=======
 
->>>>>>> f772ebce
 	if err != nil {
 		logger.Errorf("error sending ad form: %v", err)
 		utils.SetFlash(w, r, "stake_flash", "Error: unable to submit ad request")
