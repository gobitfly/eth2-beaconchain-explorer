package handlers

import (
	"database/sql"
	"errors"
	"eth2-exporter/db"
	"eth2-exporter/mail"
	"eth2-exporter/types"
	"eth2-exporter/utils"
	"fmt"
	"time"

	"html/template"
	"net/http"

	"github.com/gorilla/csrf"
	"github.com/gorilla/mux"
	"golang.org/x/crypto/bcrypt"
)

var loginTemplate = template.Must(template.New("login").Funcs(utils.GetTemplateFuncs()).ParseFiles("templates/layout.html", "templates/login.html"))
var registerTemplate = template.Must(template.New("register").Funcs(utils.GetTemplateFuncs()).ParseFiles("templates/layout.html", "templates/register.html"))
var resetPasswordTemplate = template.Must(template.New("resetPassword").Funcs(utils.GetTemplateFuncs()).ParseFiles("templates/layout.html", "templates/resetPassword.html"))
var resendConfirmationTemplate = template.Must(template.New("resetPassword").Funcs(utils.GetTemplateFuncs()).ParseFiles("templates/layout.html", "templates/resendConfirmation.html"))
var requestResetPaswordTemplate = template.Must(template.New("resetPassword").Funcs(utils.GetTemplateFuncs()).ParseFiles("templates/layout.html", "templates/requestResetPassword.html"))

var authSessionName = "auth"
var authResetEmailRateLimit = time.Second * 60 * 2
var authConfirmEmailRateLimit = time.Second * 60 * 2
var authInternalServerErrorFlashMsg = "Error: Something went wrong :( Please retry later"

// Register handler renders a template that allows for the creation of a new user.
func Register(w http.ResponseWriter, r *http.Request) {
	w.Header().Set("Content-Type", "text/html")

	data := InitPageData(w, r, "register", "/register", "Register new account")
	data.Data = types.AuthData{Flashes: utils.GetFlashes(w, r, authSessionName), CsrfField: csrf.TemplateField(r)}

	err := registerTemplate.ExecuteTemplate(w, "layout", data)
	if err != nil {
		logger.Errorf("error executing template for %v route: %v", r.URL.String(), err)
		http.Error(w, "Internal server error", http.StatusInternalServerError)
	}
}

// RegisterPost handles the register-formular to register a new user.
func RegisterPost(w http.ResponseWriter, r *http.Request) {
	logger := logger.WithField("route", r.URL.String())
	session, err := utils.SessionStore.Get(r, authSessionName)
	if err != nil {
		logger.Errorf("error retrieving session: %v", err)
	}

	err = r.ParseForm()
	if err != nil {
		logger.Errorf("error parsing form: %v", err)
		session.AddFlash(authInternalServerErrorFlashMsg)
		session.Save(r, w)
		http.Redirect(w, r, "/register", http.StatusSeeOther)
		return
	}

	email := r.FormValue("email")
	pwd := r.FormValue("password")

	if !utils.IsValidEmail(email) {
		session.AddFlash("Error: Invalid email!")
		session.Save(r, w)
		http.Redirect(w, r, "/register", http.StatusSeeOther)
		return
	}

	tx, err := db.FrontendDB.Beginx()
	if err != nil {
		logger.Errorf("error creating db-tx for registering user: %v", err)
		session.AddFlash(authInternalServerErrorFlashMsg)
		session.Save(r, w)
		http.Redirect(w, r, "/register", http.StatusSeeOther)
		return
	}
	defer tx.Rollback()

	var existingEmails int
	err = tx.Get(&existingEmails, "SELECT COUNT(*) FROM users WHERE email = $1", email)
	if existingEmails > 0 {
		session.AddFlash("Error: Email already exists!")
		session.Save(r, w)
		http.Redirect(w, r, "/register", http.StatusSeeOther)
		return
	}

	pHash, err := bcrypt.GenerateFromPassword([]byte(pwd), 10)
	if err != nil {
		logger.Errorf("error generating hash for password: %v", err)
		session.AddFlash(authInternalServerErrorFlashMsg)
		session.Save(r, w)
		http.Redirect(w, r, "/register", http.StatusSeeOther)
		return
	}

	registerTs := time.Now().Unix()

	apiKey, err := utils.GenerateAPIKey(string(pHash), email, fmt.Sprint(registerTs))
	if err != nil {
		logger.Errorf("error generating hash for api_key: %v", err)
		session.AddFlash(authInternalServerErrorFlashMsg)
		session.Save(r, w)
		http.Redirect(w, r, "/register", http.StatusSeeOther)
		return
	}

	_, err = tx.Exec(`
      INSERT INTO users (password, email, register_ts, api_key)
      VALUES ($1, $2, TO_TIMESTAMP($3), $4)`,
		string(pHash), email, registerTs, apiKey,
	)

	if err != nil {
		logger.Errorf("error saving new user into db: %v", err)
		session.AddFlash(authInternalServerErrorFlashMsg)
		session.Save(r, w)
		http.Redirect(w, r, "/register", http.StatusSeeOther)
		return
	}

	err = tx.Commit()
	if err != nil {
		logger.Errorf("error commiting db-tx when registering user: %v", err)
		session.AddFlash(authInternalServerErrorFlashMsg)
		session.Save(r, w)
		http.Redirect(w, r, "/register", http.StatusSeeOther)
		return
	}

	err = sendConfirmationEmail(email)
	if err != nil {
		logger.Errorf("error sending confirmation-email: %v", err)
		session.AddFlash(authInternalServerErrorFlashMsg)
	} else {
		session.AddFlash("Your account has been created! Please verify your email by clicking the link in the email we just sent you.")
	}

	session.Save(r, w)

	http.Redirect(w, r, "/confirmation", http.StatusSeeOther)
}

// Login handler renders a template that allows a user to login.
func Login(w http.ResponseWriter, r *http.Request) {
	w.Header().Set("Content-Type", "text/html")

	data := InitPageData(w, r, "login", "/login", "Login")
	data.Data = types.AuthData{Flashes: utils.GetFlashes(w, r, authSessionName), CsrfField: csrf.TemplateField(r)}

	err := loginTemplate.ExecuteTemplate(w, "layout", data)
	if err != nil {
		logger.Errorf("error executing template for %v route: %v", r.URL.String(), err)
		http.Error(w, "Internal server error", http.StatusInternalServerError)
	}
}

// LoginPost handles authenticating the user.
func LoginPost(w http.ResponseWriter, r *http.Request) {
	session, err := utils.SessionStore.Get(r, authSessionName)
	if err != nil {
		logger.Errorf("Error retrieving session for login route: %v", err)
	}

	err = r.ParseForm()
	if err != nil {
		logger.Errorf("error parsing form: %v", err)
		session.AddFlash(authInternalServerErrorFlashMsg)
		session.Save(r, w)
		http.Redirect(w, r, "/register", http.StatusSeeOther)
		return
	}

	email := r.FormValue("email")
	pwd := r.FormValue("password")

	user := struct {
		ID        uint64 `db:"id"`
		Email     string `db:"email"`
		Password  string `db:"password"`
		Confirmed bool   `db:"email_confirmed"`
	}{}

	err = db.FrontendDB.Get(&user, "SELECT id, email, password, email_confirmed FROM users WHERE email = $1", email)
	if err != nil {
		logger.Errorf("error retrieving password for user %v: %v", email, err)
		session.AddFlash("Error: Invalid email or password!")
		session.Save(r, w)
		http.Redirect(w, r, "/login", http.StatusSeeOther)
		return
	}

	if !user.Confirmed {
		session.AddFlash("Error: Email has not been confirmed, please click the link in the email we sent you or <a href='/resend'>resend link</a>!")
		session.Save(r, w)
		http.Redirect(w, r, "/login", http.StatusSeeOther)
		return
	}

	err = bcrypt.CompareHashAndPassword([]byte(user.Password), []byte(pwd))
	if err != nil {
		session.AddFlash("Error: Invalid email or password!")
		session.Save(r, w)
		http.Redirect(w, r, "/login", http.StatusSeeOther)
		return
	}

	session.Values["authenticated"] = true
	session.Values["user_id"] = user.ID
	// session.AddFlash("Successfully logged in")

	session.Save(r, w)
	logger.Println("login succeeded with session", session.Values["authenticated"], session.Values["user_id"])

	redirectURI, RedirectExists := session.Values["oauth_redirect_uri"]

	if RedirectExists {
		state, stateExists := session.Values["state"]
		var stateParam = ""

		if stateExists {
			stateParam = "&state=" + state.(string)
		}

		delete(session.Values, "oauth_redirect_uri")
		delete(session.Values, "state")
		session.Save(r, w)

		http.Redirect(w, r, "/user/authorize?redirect_uri="+redirectURI.(string)+stateParam, http.StatusSeeOther)
		return
	}

	// Index(w, r)
	http.Redirect(w, r, "/user/notifications", http.StatusSeeOther)
}

// Logout handles ending the user session.
func Logout(w http.ResponseWriter, r *http.Request) {
	session, err := utils.SessionStore.Get(r, authSessionName)
	if err != nil {
		logger.Errorf("error retrieving session: %v", err)
		http.Error(w, "Internal server error", http.StatusInternalServerError)
		return
	}
	session.Values["authenticated"] = false
	delete(session.Values, "user_id")
	session.Save(r, w)

	http.Redirect(w, r, "/", http.StatusSeeOther)
}

// ResetPassword renders a template that lets the user reset his password.
// This only works if the hash in the url is correct. This will also confirm
// the email of the user if it has not been confirmed yet.
func ResetPassword(w http.ResponseWriter, r *http.Request) {
	w.Header().Set("Content-Type", "text/html")

	session, err := utils.SessionStore.Get(r, authSessionName)
	if err != nil {
		logger.Errorf("error retrieving session: %v", err)
		http.Error(w, "Internal server error", http.StatusInternalServerError)
		return
	}

	vars := mux.Vars(r)
	hash := vars["hash"]

	dbUser := struct {
		ID             uint64 `db:"id"`
		EmailConfirmed bool   `db:"email_confirmed"`
		Email          string `db:"email"`
	}{}
	err = db.FrontendDB.Get(&dbUser, "SELECT id, email_confirmed, email FROM users WHERE password_reset_hash = $1", hash)
	if err != nil {
		if errors.Is(err, sql.ErrNoRows) {
			session.AddFlash("Error: Invalid reset link, please retry.")
			session.Save(r, w)
			http.Redirect(w, r, "/requestReset", http.StatusSeeOther)
			return
		}
		logger.Errorf("error resetting password: %v", err)
		session.AddFlash(authInternalServerErrorFlashMsg)
		session.Save(r, w)
		http.Redirect(w, r, "/requestReset", http.StatusSeeOther)
		return
	}

	// if the user has not confirmed her email yet, just confirm it since she clicked this reset-password-link that has been sent to her email aswell anyway
	if !dbUser.EmailConfirmed {
		_, err = db.FrontendDB.Exec("UPDATE users SET email_confirmed = 'TRUE' WHERE id = $1", dbUser.ID)
		if err != nil {
			logger.Errorf("error setting confirmed when user is resetting password: %v", err)
			session.AddFlash(authInternalServerErrorFlashMsg)
			session.Save(r, w)
			http.Redirect(w, r, "/requestReset", http.StatusSeeOther)
			return
		}
		session.AddFlash("Your email-address has been confirmed.")
	}

	user := &types.User{}
	user.Authenticated = true
	user.UserID = dbUser.ID

	session.Values["authenticated"] = true
	session.Values["user_id"] = user.UserID

	session.Save(r, w)

	data := InitPageData(w, r, "requestReset", "/requestReset", "Reset Password")
	data.Data = types.AuthData{Flashes: utils.GetFlashes(w, r, authSessionName), Email: dbUser.Email, CsrfField: csrf.TemplateField(r)}

	err = resetPasswordTemplate.ExecuteTemplate(w, "layout", data)
	if err != nil {
		logger.Errorf("error executing template for %v route: %v", r.URL.String(), err)
		http.Error(w, "Internal server error", http.StatusInternalServerError)
	}
}

// ResetPasswordPost resets the password to the value provided in the form, given that the user is authenticated.
func ResetPasswordPost(w http.ResponseWriter, r *http.Request) {
	logger := logger.WithField("route", r.URL.String())

	user, session, err := getUserSession(w, r)
	if err != nil {
		logger.Errorf("error retrieving session: %v", err)
		http.Error(w, "Internal server error", http.StatusInternalServerError)
		return
	}

	if !user.Authenticated {
		session.AddFlash("Error: You are not authenticated (or did not use the correct reset-link).")
		session.Save(r, w)
		http.Redirect(w, r, "/confirmation", http.StatusSeeOther)
		return
	}

	err = r.ParseForm()
	if err != nil {
		logger.Errorf("error parsing form: %v", err)
		session.AddFlash(authInternalServerErrorFlashMsg)
		session.Save(r, w)
		http.Redirect(w, r, "/confirmation", http.StatusSeeOther)
		return
	}

	pwd := r.FormValue("password")
	pHash, err := bcrypt.GenerateFromPassword([]byte(pwd), 10)
	if err != nil {
		logger.Errorf("error generating hash for password: %v", err)
		session.AddFlash(authInternalServerErrorFlashMsg)
		session.Save(r, w)
		http.Redirect(w, r, "/confirmation", http.StatusSeeOther)
		return
	}

	err = db.UpdatePassword(user.UserID, pHash)
	if err != nil {
		logger.Errorf("error updating password for user: %v", err)
		session.AddFlash(authInternalServerErrorFlashMsg)
		session.Save(r, w)
		http.Redirect(w, r, "/confirmation", http.StatusSeeOther)
		return
	}

	session.Values["authenticated"] = false
	delete(session.Values, "user_id")

	session.AddFlash("Your password has been updated successfully, please log in again!")

	session.Save(r, w)

	http.Redirect(w, r, "/confirmation", http.StatusSeeOther)
}

// RequestResetPassword renders a template that lets the user enter his email and request a reset link.
func RequestResetPassword(w http.ResponseWriter, r *http.Request) {
	w.Header().Set("Content-Type", "text/html")
	data := InitPageData(w, r, "register", "/register", "Reset Password")
	data.Data = types.AuthData{Flashes: utils.GetFlashes(w, r, authSessionName), CsrfField: csrf.TemplateField(r)}
	err := requestResetPaswordTemplate.ExecuteTemplate(w, "layout", data)
	if err != nil {
		logger.Errorf("error executing template for %v route: %v", r.URL.String(), err)
		http.Error(w, "Internal server error", http.StatusInternalServerError)
	}
}

// RequestResetPasswordPost sends a password-reset-link to the provided (via form) email.
func RequestResetPasswordPost(w http.ResponseWriter, r *http.Request) {
	logger := logger.WithField("route", r.URL.String())

	err := r.ParseForm()
	if err != nil {
		logger.Errorf("error parsing form: %v", err)
		utils.SetFlash(w, r, authSessionName, authInternalServerErrorFlashMsg)
		http.Redirect(w, r, "/requestReset", http.StatusSeeOther)
		return
	}

	email := r.FormValue("email")

	if !utils.IsValidEmail(email) {
		utils.SetFlash(w, r, authSessionName, "Error: Invalid email address.")
		http.Redirect(w, r, "/requestReset", http.StatusSeeOther)
		return
	}

	var exists int
	err = db.FrontendDB.Get(&exists, "SELECT COUNT(*) FROM users WHERE email = $1", email)
	if err != nil {
		logger.Errorf("error retrieving user-count: %v", err)
		utils.SetFlash(w, r, authSessionName, authInternalServerErrorFlashMsg)
		http.Redirect(w, r, "/requestReset", http.StatusSeeOther)
		return
	}

	if exists == 0 {
		utils.SetFlash(w, r, authSessionName, "Error: Email does not exist.")
		http.Redirect(w, r, "/requestReset", http.StatusSeeOther)
		return
	}

	var rateLimitError *types.RateLimitError
	err = sendResetEmail(email)
	if err != nil && !errors.As(err, &rateLimitError) {
		logger.Errorf("error sending reset-email: %v", err)
		utils.SetFlash(w, r, authSessionName, authInternalServerErrorFlashMsg)
	} else if err != nil && errors.As(err, &rateLimitError) {
		utils.SetFlash(w, r, authSessionName, fmt.Sprintf("Error: The ratelimit for sending emails has been exceeded, please try again in %v.", err.(*types.RateLimitError).TimeLeft.Round(time.Second)))
	} else {
		utils.SetFlash(w, r, authSessionName, "An email has been sent which contains a link to reset your password.")
	}

	http.Redirect(w, r, "/requestReset", http.StatusSeeOther)
}

// ResendConfirmation handler sends a template for the user to request another confirmation link via email.
func ResendConfirmation(w http.ResponseWriter, r *http.Request) {
	w.Header().Set("Content-Type", "text/html")

	data := InitPageData(w, r, "resendConfirmation", "/resendConfirmation", "Resend Password Reset")
	data.Data = types.AuthData{Flashes: utils.GetFlashes(w, r, authSessionName), CsrfField: csrf.TemplateField(r)}

	err := resendConfirmationTemplate.ExecuteTemplate(w, "layout", data)
	if err != nil {
		logger.Errorf("error executing template for %v route: %v", r.URL.String(), err)
		http.Error(w, "Internal server error", http.StatusInternalServerError)
	}
}

// ResendConfirmationPost handles sending another confirmation email to the user.
func ResendConfirmationPost(w http.ResponseWriter, r *http.Request) {
	err := r.ParseForm()
	if err != nil {
		logger.Errorf("error parsing form: %v", err)
		utils.SetFlash(w, r, authSessionName, authInternalServerErrorFlashMsg)
		http.Redirect(w, r, "/resend", http.StatusSeeOther)
		return
	}

	email := r.FormValue("email")

	if !utils.IsValidEmail(email) {
		utils.SetFlash(w, r, authSessionName, "Error: Invalid email!")
		http.Redirect(w, r, "/resend", http.StatusSeeOther)
		return
	}

	var exists int
	err = db.FrontendDB.Get(&exists, "SELECT COUNT(*) FROM users WHERE email = $1", email)
	if err != nil {
		logger.Errorf("error checking if user exists for email-confirmation: %v", err)
		utils.SetFlash(w, r, authSessionName, "Error: Something went wrong :( Please retry later")
		http.Redirect(w, r, "/resend", http.StatusSeeOther)
		return
	}

	if exists == 0 {
		utils.SetFlash(w, r, authSessionName, "Error: Email does not exist!")
		http.Redirect(w, r, "/resend", http.StatusSeeOther)
		return
	}

	var rateLimitError *types.RateLimitError
	err = sendConfirmationEmail(email)
	if err != nil && !errors.As(err, &rateLimitError) {
		logger.Errorf("error sending confirmation-email: %v", err)
		utils.SetFlash(w, r, authSessionName, authInternalServerErrorFlashMsg)
	} else if err != nil && errors.As(err, &rateLimitError) {
		utils.SetFlash(w, r, authSessionName, fmt.Sprintf("Error: The ratelimit for sending emails has been exceeded, please try again in %v.", err.(*types.RateLimitError).TimeLeft.Round(time.Second)))
	} else {
		utils.SetFlash(w, r, authSessionName, "Email has been sent!")
	}

	http.Redirect(w, r, "/resend", http.StatusSeeOther)
}

// ConfirmEmail confirms the email-address of a user.
func ConfirmEmail(w http.ResponseWriter, r *http.Request) {
	vars := mux.Vars(r)
	hash := vars["hash"]

	var isConfirmed = false
	err := db.FrontendDB.Get(&isConfirmed, `
	SELECT email_confirmed 
	FROM users 
	WHERE email_confirmation_hash = $1
	`, hash)
	if err != nil {
		utils.SetFlash(w, r, authSessionName, authInternalServerErrorFlashMsg)
		http.Redirect(w, r, "/confirmation", http.StatusSeeOther)
		return
	}

	if isConfirmed {
		utils.SetFlash(w, r, authSessionName, "Error: Email has already been confirmed!")
		http.Redirect(w, r, "/confirmation", http.StatusSeeOther)
		return
	}

	res, err := db.FrontendDB.Exec("UPDATE users SET email_confirmed = 'TRUE' WHERE email_confirmation_hash = $1", hash)
	if err != nil {
		utils.SetFlash(w, r, authSessionName, authInternalServerErrorFlashMsg)
		http.Redirect(w, r, "/confirmation", http.StatusSeeOther)
		return
	}

	n, err := res.RowsAffected()
	if err != nil {
		utils.SetFlash(w, r, authSessionName, authInternalServerErrorFlashMsg)
		http.Redirect(w, r, "/confirmation", http.StatusSeeOther)
		return
	}

	if n == 0 {
		utils.SetFlash(w, r, authSessionName, "Error: Invalid confirmation-link, please retry.")
		http.Redirect(w, r, "/confirmation", http.StatusSeeOther)
	}

	utils.SetFlash(w, r, authSessionName, "Your email has been confirmed! You can log in now.")
	http.Redirect(w, r, "/confirmation", http.StatusSeeOther)
}

func sendConfirmationEmail(email string) error {
	now := time.Now()
	emailConfirmationHash := utils.RandomString(40)

	tx, err := db.FrontendDB.Beginx()
	if err != nil {
		return err
	}
	defer tx.Rollback()

	var lastTs *time.Time
	err = tx.Get(&lastTs, "SELECT email_confirmation_ts FROM users WHERE email = $1", email)
	if err != nil {
		return fmt.Errorf("error getting confirmation-ts: %w", err)
	}
	if lastTs != nil && (*lastTs).Add(authConfirmEmailRateLimit).After(now) {
		return &types.RateLimitError{(*lastTs).Add(authConfirmEmailRateLimit).Sub(now)}
	}

	_, err = tx.Exec("UPDATE users SET email_confirmation_hash = $1 WHERE email = $2", emailConfirmationHash, email)
	if err != nil {
		return fmt.Errorf("error updating confirmation-hash: %w", err)
	}

	err = tx.Commit()
	if err != nil {
		return fmt.Errorf("error commiting db-tx: %w", err)
	}

	subject := fmt.Sprintf("%s: Verify your email-address", utils.Config.Frontend.SiteDomain)
	msg := fmt.Sprintf(`Please verify your email on %[1]s by clicking this link:

https://%[1]s/confirm/%[2]s

Best regards,

%[1]s
`, utils.Config.Frontend.SiteDomain, emailConfirmationHash)
<<<<<<< HEAD
	err = mail.SendMail(email, subject, msg, []types.EmailAttachment{})
=======
	err = mail.SendMail(email, subject, msg, nil)
>>>>>>> 561c9dad
	if err != nil {
		return err
	}

	_, err = db.FrontendDB.Exec("UPDATE users SET email_confirmation_ts = TO_TIMESTAMP($1) WHERE email = $2", time.Now().Unix(), email)
	if err != nil {
		return fmt.Errorf("error updating confirmation-ts: %w", err)
	}

	return nil
}

func sendResetEmail(email string) error {
	now := time.Now()
	resetHash := utils.RandomString(40)

	tx, err := db.FrontendDB.Beginx()
	if err != nil {
		return err
	}
	defer tx.Rollback()

	var lastTs *time.Time
	err = tx.Get(&lastTs, "SELECT password_reset_ts FROM users WHERE email = $1", email)
	if err != nil && !errors.Is(err, sql.ErrNoRows) {
		return fmt.Errorf("error getting reset-ts: %w", err)
	}
	if lastTs != nil && (*lastTs).Add(authResetEmailRateLimit).After(now) {
		return &types.RateLimitError{(*lastTs).Add(authResetEmailRateLimit).Sub(now)}
	}

	_, err = tx.Exec("UPDATE users SET password_reset_hash = $1 WHERE email = $2", resetHash, email)
	if err != nil {
		return fmt.Errorf("error updating reset-hash: %w", err)
	}

	err = tx.Commit()
	if err != nil {
		return fmt.Errorf("error commiting db-tx: %w", err)
	}

	subject := fmt.Sprintf("%s: Reset your password", utils.Config.Frontend.SiteDomain)
	msg := fmt.Sprintf(`You can reset your password on %[1]s by clicking this link:

https://%[1]s/reset/%[2]s

Best regards,

%[1]s
`, utils.Config.Frontend.SiteDomain, resetHash)
<<<<<<< HEAD
	err = mail.SendMail(email, subject, msg, []types.EmailAttachment{})
=======
	err = mail.SendMail(email, subject, msg, nil)
>>>>>>> 561c9dad
	if err != nil {
		return err
	}

	_, err = db.FrontendDB.Exec("UPDATE users SET password_reset_ts = TO_TIMESTAMP($1) WHERE email = $2", time.Now().Unix(), email)
	if err != nil {
		return fmt.Errorf("error updating reset-ts: %w", err)
	}

	return nil
}<|MERGE_RESOLUTION|>--- conflicted
+++ resolved
@@ -583,11 +583,9 @@
 
 %[1]s
 `, utils.Config.Frontend.SiteDomain, emailConfirmationHash)
-<<<<<<< HEAD
+
 	err = mail.SendMail(email, subject, msg, []types.EmailAttachment{})
-=======
-	err = mail.SendMail(email, subject, msg, nil)
->>>>>>> 561c9dad
+
 	if err != nil {
 		return err
 	}
@@ -638,11 +636,9 @@
 
 %[1]s
 `, utils.Config.Frontend.SiteDomain, resetHash)
-<<<<<<< HEAD
+
 	err = mail.SendMail(email, subject, msg, []types.EmailAttachment{})
-=======
-	err = mail.SendMail(email, subject, msg, nil)
->>>>>>> 561c9dad
+
 	if err != nil {
 		return err
 	}
