--- conflicted
+++ resolved
@@ -6,10 +6,7 @@
 	"eth2-exporter/types"
 	"eth2-exporter/utils"
 	"eth2-exporter/version"
-<<<<<<< HEAD
 	"fmt"
-=======
->>>>>>> 3fcfe5c8
 	"time"
 
 	"html/template"
@@ -21,15 +18,12 @@
 	"golang.org/x/crypto/bcrypt"
 )
 
-<<<<<<< HEAD
-var userTemplate = template.Must(template.New("login").Funcs(utils.GetTemplateFuncs()).ParseFiles("templates/layout.html", "templates/user.html"))
-=======
+var userTemplate = template.Must(template.New("user").Funcs(utils.GetTemplateFuncs()).ParseFiles("templates/layout.html", "templates/user.html"))
 var loginTemplate = template.Must(template.New("login").Funcs(utils.GetTemplateFuncs()).ParseFiles("templates/layout.html", "templates/login.html"))
 var registerTemplate = template.Must(template.New("register").Funcs(utils.GetTemplateFuncs()).ParseFiles("templates/layout.html", "templates/register.html"))
 var resetPasswordTemplate = template.Must(template.New("resetPassword").Funcs(utils.GetTemplateFuncs()).ParseFiles("templates/layout.html", "templates/resetPassword.html"))
 var resendConfirmationTemplate = template.Must(template.New("resetPassword").Funcs(utils.GetTemplateFuncs()).ParseFiles("templates/layout.html", "templates/resendConfirmation.html"))
 var requestResetPaswordTemplate = template.Must(template.New("resetPassword").Funcs(utils.GetTemplateFuncs()).ParseFiles("templates/layout.html", "templates/requestResetPassword.html"))
->>>>>>> 3fcfe5c8
 
 var authSessionName = "beaconchain"
 
@@ -60,22 +54,17 @@
 	}
 }
 
-<<<<<<< HEAD
-func Register(w http.ResponseWriter, r *http.Request) {
-	session, err := utils.SessionStore.Get(r, authSessionName)
-=======
 func RegisterPost(w http.ResponseWriter, r *http.Request) {
-	err := r.ParseForm()
->>>>>>> 3fcfe5c8
+	session, err := utils.SessionStore.Get(r, authSessionName)
+	if err != nil {
+		logger.Errorf("error retrieving session for login route: %v", err)
+		http.Error(w, "Internal server error", http.StatusInternalServerError)
+		return
+	}
+
+	err = r.ParseForm()
 	if err != nil {
 		logger.Errorf("error retrieving session for register route: %v", err)
-		http.Error(w, "Internal server error", http.StatusInternalServerError)
-		return
-	}
-
-	err = r.ParseForm()
-	if err != nil {
-		logger.Errorf("Error parsing form data for register route: %v", err)
 		http.Error(w, "Internal server error", http.StatusInternalServerError)
 		return
 	}
@@ -147,7 +136,7 @@
 func Login(w http.ResponseWriter, r *http.Request) {
 	w.Header().Set("Content-Type", "text/html")
 
-	session, err := db.SessionStore.Get(r, sessionName)
+	session, err := utils.SessionStore.Get(r, authSessionName)
 	if err != nil {
 		logger.Errorf("error retrieving session for login route: %v", err)
 		http.Error(w, "Internal server error", http.StatusInternalServerError)
@@ -189,7 +178,7 @@
 func Register(w http.ResponseWriter, r *http.Request) {
 	w.Header().Set("Content-Type", "text/html")
 
-	session, err := db.SessionStore.Get(r, sessionName)
+	session, err := utils.SessionStore.Get(r, authSessionName)
 	if err != nil {
 		logger.Errorf("error retrieving session for login route: %v", err)
 		http.Error(w, "Internal server error", http.StatusInternalServerError)
@@ -230,7 +219,7 @@
 func ResetPassword(w http.ResponseWriter, r *http.Request) {
 	w.Header().Set("Content-Type", "text/html")
 
-	session, err := db.SessionStore.Get(r, sessionName)
+	session, err := utils.SessionStore.Get(r, authSessionName)
 	if err != nil {
 		logger.Errorf("error retrieving session for login route: %v", err)
 		http.Error(w, "Internal server error", http.StatusInternalServerError)
@@ -277,7 +266,7 @@
 func RequestResetPassword(w http.ResponseWriter, r *http.Request) {
 	w.Header().Set("Content-Type", "text/html")
 
-	session, err := db.SessionStore.Get(r, sessionName)
+	session, err := utils.SessionStore.Get(r, authSessionName)
 	if err != nil {
 		logger.Errorf("error retrieving session for login route: %v", err)
 		http.Error(w, "Internal server error", http.StatusInternalServerError)
@@ -324,7 +313,7 @@
 func ResendConfirmation(w http.ResponseWriter, r *http.Request) {
 	w.Header().Set("Content-Type", "text/html")
 
-	session, err := db.SessionStore.Get(r, sessionName)
+	session, err := utils.SessionStore.Get(r, authSessionName)
 	if err != nil {
 		logger.Errorf("error retrieving session for login route: %v", err)
 		http.Error(w, "Internal server error", http.StatusInternalServerError)
