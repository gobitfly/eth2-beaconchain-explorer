--- conflicted
+++ resolved
@@ -11,19 +11,13 @@
 
 func Pools(w http.ResponseWriter, r *http.Request) {
 	var poolsServicesTemplate = templates.GetTemplate(
-<<<<<<< HEAD
-		"layout.html",
-		"pools/pools.html",
-		"pools/loadingSvg.html",
-		"pools/charts.html",
-		"components/banner.html")
-=======
-		append(layoutTemplateFiles, "pools/pools.html",
+		append(layoutTemplateFiles,
+			"pools/pools.html",
 			"pools/loadingSvg.html",
 			"pools/charts.html",
-			"bannerPools.html")...,
+			"bannerPools.html",
+			"components/banner.html")...,
 	)
->>>>>>> 37c6603b
 
 	w.Header().Set("Content-Type", "text/html")
 
