--- conflicted
+++ resolved
@@ -79,10 +79,7 @@
 	msg = template.HTMLEscapeString(msg)
 
 	err = mail.SendMail("support@beaconcha.in", "New app pool support inquiry", msg, []types.EmailAttachment{})
-<<<<<<< HEAD
-=======
 
->>>>>>> f772ebce
 	if err != nil {
 		logger.Errorf("error sending app pool form: %v", err)
 		utils.SetFlash(w, r, "ad_flash", "Error: unable to submit app pool request")
