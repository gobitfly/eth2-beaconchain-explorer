package notify

import (
	"context"
	"os"
	"strings"

	firebase "firebase.google.com/go"
	"firebase.google.com/go/messaging"
	"github.com/sirupsen/logrus"
	"google.golang.org/api/option"
)

var logger = logrus.New().WithField("module", "notify").WithField("service", "firebase")

func SendPushBatch(messages []*messaging.Message) (*messaging.BatchResponse, error) {
	ctx := context.Background()
<<<<<<< HEAD
	opt := option.WithCredentialsFile("./firebaseadminsdk.json")
	app, err := firebase.NewApp(context.Background(), nil, opt)
=======
	//utils.Config.Frontend
	opt := option.WithCredentialsFile("./firebaseadminsdk.json")
	app, err := firebase.NewApp(context.Background(), nil, opt) //, opt)
>>>>>>> 3c663dfa
	if err != nil {
		logger.Errorf("error initializing app:  %v", err)
		return nil, err
	}
	for _, e := range os.Environ() {
		pair := strings.SplitN(e, "=", 2)
		logger.Infof("env %v", pair)
	}

	logger.Infof("Firebase app %v", app)

	for _, message := range messages {
		logger.Infof("Firebase messages %v", message)
	}

	client, err := app.Messaging(ctx)
	if err != nil {
		logger.Errorf("error initializing messaging: %v", err)
		return nil, err
	}

	result, err := client.SendAll(context.Background(), messages)
	if err != nil {
		logger.Errorf("error sending push notifications: %v", err)
		return nil, err
	}
	for _, response := range result.Responses {
		if !response.Success {
			logger.Errorf("firebase error %v %v", response.Error, response.MessageID)
		}
	}

	logger.Infof("Successfully send %v firebase notifications. Successfull: %v | Failed: %v", len(messages), result.SuccessCount, result.FailureCount)
	return result, nil
}<|MERGE_RESOLUTION|>--- conflicted
+++ resolved
@@ -15,27 +15,11 @@
 
 func SendPushBatch(messages []*messaging.Message) (*messaging.BatchResponse, error) {
 	ctx := context.Background()
-<<<<<<< HEAD
 	opt := option.WithCredentialsFile("./firebaseadminsdk.json")
 	app, err := firebase.NewApp(context.Background(), nil, opt)
-=======
-	//utils.Config.Frontend
-	opt := option.WithCredentialsFile("./firebaseadminsdk.json")
-	app, err := firebase.NewApp(context.Background(), nil, opt) //, opt)
->>>>>>> 3c663dfa
 	if err != nil {
 		logger.Errorf("error initializing app:  %v", err)
 		return nil, err
-	}
-	for _, e := range os.Environ() {
-		pair := strings.SplitN(e, "=", 2)
-		logger.Infof("env %v", pair)
-	}
-
-	logger.Infof("Firebase app %v", app)
-
-	for _, message := range messages {
-		logger.Infof("Firebase messages %v", message)
 	}
 
 	client, err := app.Messaging(ctx)
